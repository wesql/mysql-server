/* Copyright (c) 2006, 2016, Oracle and/or its affiliates. All rights reserved.

   This program is free software; you can redistribute it and/or modify
   it under the terms of the GNU General Public License as published by
   the Free Software Foundation; version 2 of the License.

   This program is distributed in the hope that it will be useful,
   but WITHOUT ANY WARRANTY; without even the implied warranty of
   MERCHANTABILITY or FITNESS FOR A PARTICULAR PURPOSE.  See the
   GNU General Public License for more details.

   You should have received a copy of the GNU General Public License
   along with this program; if not, write to the Free Software Foundation,
   51 Franklin Street, Suite 500, Boston, MA 02110-1335 USA */

#include "derror.h"
#include "rpl_rli.h"

#include "my_dir.h"                // MY_STAT
#include "log.h"                   // sql_print_error
#include "log_event.h"             // Log_event
#include "mysqld.h"                // sync_relaylog_period ...
#include "rpl_group_replication.h" // set_group_replication_retrieved_certifi...
#include "rpl_info_factory.h"      // Rpl_info_factory
#include "rpl_mi.h"                // Master_info
#include "rpl_msr.h"               // channel_map
#include "rpl_rli_pdb.h"           // Slave_worker
#include "sql_base.h"              // close_thread_tables
#include "strfunc.h"               // strconvert
#include "transaction.h"           // trans_commit_stmt
#include "debug_sync.h"
#include "pfs_file_provider.h"
#include "mysql/psi/mysql_file.h"

#include <algorithm>
using std::min;
using std::max;

/*
  Please every time you add a new field to the relay log info, update
  what follows. For now, this is just used to get the number of
  fields.
*/
const char* info_rli_fields[]=
{
  "number_of_lines",
  "group_relay_log_name",
  "group_relay_log_pos",
  "group_master_log_name",
  "group_master_log_pos",
  "sql_delay",
  "number_of_workers",
  "id",
  "channel_name"
};

Relay_log_info::Relay_log_info(bool is_slave_recovery
#ifdef HAVE_PSI_INTERFACE
                               ,PSI_mutex_key *param_key_info_run_lock,
                               PSI_mutex_key *param_key_info_data_lock,
                               PSI_mutex_key *param_key_info_sleep_lock,
                               PSI_mutex_key *param_key_info_thd_lock,
                               PSI_mutex_key *param_key_info_data_cond,
                               PSI_mutex_key *param_key_info_start_cond,
                               PSI_mutex_key *param_key_info_stop_cond,
                               PSI_mutex_key *param_key_info_sleep_cond
#endif
                               , uint param_id, const char *param_channel,
                               bool is_rli_fake
                              )
   :Rpl_info("SQL"
#ifdef HAVE_PSI_INTERFACE
             ,param_key_info_run_lock, param_key_info_data_lock,
             param_key_info_sleep_lock, param_key_info_thd_lock,
             param_key_info_data_cond, param_key_info_start_cond,
             param_key_info_stop_cond, param_key_info_sleep_cond
#endif
             , param_id, param_channel
            ),
   replicate_same_server_id(::replicate_same_server_id),
   cur_log_fd(-1), relay_log(&sync_relaylog_period, SEQ_READ_APPEND),
   is_relay_log_recovery(is_slave_recovery),
   save_temporary_tables(0),
   cur_log_old_open_count(0), error_on_rli_init_info(false),
   group_relay_log_pos(0), event_relay_log_number(0),
   event_relay_log_pos(0), event_start_pos(0),
   group_master_log_pos(0),
   gtid_set(global_sid_map, global_sid_lock),
   rli_fake(is_rli_fake),
   gtid_retrieved_initialized(false),
   is_group_master_log_pos_invalid(false),
   log_space_total(0), ignore_log_space_limit(0),
   sql_force_rotate_relay(false),
   last_master_timestamp(0), slave_skip_counter(0),
   abort_pos_wait(0), until_condition(UNTIL_NONE),
   trans_retries(0), retried_trans(0),
   tables_to_lock(0), tables_to_lock_count(0),
   rows_query_ev(NULL), last_event_start_time(0), deferred_events(NULL),
   workers(PSI_NOT_INSTRUMENTED),
   workers_array_initialized(false),
   curr_group_assigned_parts(PSI_NOT_INSTRUMENTED),
   curr_group_da(PSI_NOT_INSTRUMENTED),
   mts_end_group_sets_max_dbs(false),
   slave_parallel_workers(0),
   exit_counter(0),
   max_updated_index(0),
   recovery_parallel_workers(0), checkpoint_seqno(0),
   checkpoint_group(opt_mts_checkpoint_group),
   recovery_groups_inited(false), mts_recovery_group_cnt(0),
   mts_recovery_index(0), mts_recovery_group_seen_begin(0),
   mts_group_status(MTS_NOT_IN_GROUP),
   stats_exec_time(0), stats_read_time(0),
   least_occupied_workers(PSI_NOT_INSTRUMENTED),
   current_mts_submode(0),
   reported_unsafe_warning(false), rli_description_event(NULL),
   commit_order_mngr(NULL),
   sql_delay(0), sql_delay_end(0), m_flags(0), row_stmt_start_timestamp(0),
   long_find_row_note_printed(false),
   thd_tx_priority(0),
   is_native_trx_detached(false)
{
  DBUG_ENTER("Relay_log_info::Relay_log_info");

#ifdef HAVE_PSI_INTERFACE
  relay_log.set_psi_keys(key_RELAYLOG_LOCK_index,
                         key_RELAYLOG_LOCK_commit,
                         key_RELAYLOG_LOCK_commit_queue,
                         key_RELAYLOG_LOCK_done,
                         key_RELAYLOG_LOCK_flush_queue,
                         key_RELAYLOG_LOCK_log,
                         PSI_NOT_INSTRUMENTED, /* Relaylog doesn't support LOCK_binlog_end_pos */
                         key_RELAYLOG_LOCK_sync,
                         key_RELAYLOG_LOCK_sync_queue,
                         key_RELAYLOG_LOCK_xids,
                         key_RELAYLOG_COND_done,
                         key_RELAYLOG_update_cond,
                         key_RELAYLOG_prep_xids_cond,
                         key_file_relaylog,
                         key_file_relaylog_index,
                         key_file_relaylog_cache,
                         key_file_relaylog_index_cache);
#endif

  group_relay_log_name[0]= event_relay_log_name[0]=
    group_master_log_name[0]= 0;
  ign_master_log_name_end[0]= 0;
  set_timespec_nsec(&last_clock, 0);
  memset(&cache_buf, 0, sizeof(cache_buf));
  cached_charset_invalidate();
  inited_hash_workers= FALSE;
  channel_open_temp_tables.atomic_set(0);
  /*
    For applier threads, currently_executing_gtid is set to automatic
    when they are not executing any transaction.
  */
  currently_executing_gtid.set_automatic();

  if (!rli_fake)
  {
    mysql_mutex_init(key_relay_log_info_log_space_lock,
                     &log_space_lock, MY_MUTEX_INIT_FAST);
    mysql_cond_init(key_relay_log_info_log_space_cond, &log_space_cond);
    mysql_mutex_init(key_mutex_slave_parallel_pend_jobs, &pending_jobs_lock,
                     MY_MUTEX_INIT_FAST);
    mysql_cond_init(key_cond_slave_parallel_pend_jobs, &pending_jobs_cond);
    mysql_mutex_init(key_mutex_slave_parallel_worker_count, &exit_count_lock,
                   MY_MUTEX_INIT_FAST);
    mysql_mutex_init(key_mts_temp_table_LOCK, &mts_temp_table_LOCK,
                     MY_MUTEX_INIT_FAST);
    mysql_mutex_init(key_mts_gaq_LOCK, &mts_gaq_LOCK,
                     MY_MUTEX_INIT_FAST);
    mysql_cond_init(key_cond_mts_gaq, &logical_clock_cond);

    relay_log.init_pthread_objects();
    force_flush_postponed_due_to_split_trans= false;
  }
  do_server_version_split(::server_version, slave_version_split);
  until_option= NULL;

  DBUG_VOID_RETURN;
}

/**
   The method to invoke at slave threads start
*/
void Relay_log_info::init_workers(ulong n_workers)
{
  /*
    Parallel slave parameters initialization is done regardless
    whether the feature is or going to be active or not.
  */
  mts_groups_assigned= mts_events_assigned= pending_jobs= wq_size_waits_cnt= 0;
  mts_wq_excess_cnt= mts_wq_no_underrun_cnt= mts_wq_overfill_cnt= 0;
  mts_total_wait_overlap= 0;
  mts_total_wait_worker_avail= 0;
  mts_last_online_stat= 0;

  workers.reserve(n_workers);
  workers_array_initialized= true; //set after init
}

/**
   The method to invoke at slave threads stop
*/
void Relay_log_info::deinit_workers()
{
  workers.clear();
}

Relay_log_info::~Relay_log_info()
{
  DBUG_ENTER("Relay_log_info::~Relay_log_info");

  if(!rli_fake)
  {
    if (recovery_groups_inited)
      bitmap_free(&recovery_groups);
    delete current_mts_submode;

    if(workers_copy_pfs.size())
    {
      for (int i= static_cast<int>(workers_copy_pfs.size()) - 1; i >= 0; i--)
        delete workers_copy_pfs[i];
      workers_copy_pfs.clear();
    }

    mysql_mutex_destroy(&log_space_lock);
    mysql_cond_destroy(&log_space_cond);
    mysql_mutex_destroy(&pending_jobs_lock);
    mysql_cond_destroy(&pending_jobs_cond);
    mysql_mutex_destroy(&exit_count_lock);
    mysql_mutex_destroy(&mts_temp_table_LOCK);
    mysql_mutex_destroy(&mts_gaq_LOCK);
    mysql_cond_destroy(&logical_clock_cond);
    relay_log.cleanup();
  }

  set_rli_description_event(NULL);

  DBUG_VOID_RETURN;
}

/**
   Method is called when MTS coordinator senses the relay-log name
   has been changed.
   It marks each Worker member with this fact to make an action
   at time it will distribute a terminal event of a group to the Worker.

   Worker receives the new name at the group commiting phase
   @c Slave_worker::slave_worker_ends_group().
*/
void Relay_log_info::reset_notified_relay_log_change()
{
  if (!is_parallel_exec())
    return;
  for (Slave_worker **it= workers.begin(); it != workers.end(); ++it)
  {
    Slave_worker *w= *it;
    w->relay_log_change_notified= FALSE;
  }
}

/**
   This method is called in mts_checkpoint_routine() to mark that each
   worker is required to adapt to a new checkpoint data whose coordinates
   are passed to it through GAQ index.

   Worker notices the new checkpoint value at the group commit to reset
   the current bitmap and starts using the clean bitmap indexed from zero
   of being reset checkpoint_seqno. 

    New seconds_behind_master timestamp is installed.

   @param shift          number of bits to shift by Worker due to the
                         current checkpoint change.
   @param new_ts         new seconds_behind_master timestamp value
                         unless zero. Zero could be due to FD event.
   @param need_data_lock False if caller has locked @c data_lock
*/
void Relay_log_info::reset_notified_checkpoint(ulong shift, time_t new_ts,
                                               bool need_data_lock)
{
  /*
    If this is not a parallel execution we return immediately.
  */
  if (!is_parallel_exec())
    return;

  for (Slave_worker **it= workers.begin(); it != workers.end(); ++it)
  {
    Slave_worker *w= *it;
    /*
      Reseting the notification information in order to force workers to
      assign jobs with the new updated information.
      Notice that the bitmap_shifted is accumulated to indicate how many
      consecutive jobs were successfully processed. 

      The worker when assigning a new job will set the value back to
      zero.
    */
    w->checkpoint_notified= FALSE;
    w->bitmap_shifted= w->bitmap_shifted + shift;
    /*
      Zero shift indicates the caller rotates the master binlog.
      The new name will be passed to W through the group descriptor
      during the first post-rotation time scheduling.
    */
    if (shift == 0)
      w->master_log_change_notified= false;

    DBUG_PRINT("mts", ("reset_notified_checkpoint shift --> %lu, "
                       "worker->bitmap_shifted --> %lu, worker --> %u.",
                       shift, w->bitmap_shifted,
                       static_cast<unsigned>(it - workers.begin())));
  }
  /*
    There should not be a call where (shift == 0 && checkpoint_seqno != 0).
    Then the new checkpoint sequence is updated by subtracting the number
    of consecutive jobs that were successfully processed.
  */
  DBUG_ASSERT(current_mts_submode->get_type() != MTS_PARALLEL_TYPE_DB_NAME ||
              !(shift == 0 && checkpoint_seqno != 0));
  checkpoint_seqno= checkpoint_seqno - shift;
  DBUG_PRINT("mts", ("reset_notified_checkpoint shift --> %lu, "
             "checkpoint_seqno --> %u.", shift, checkpoint_seqno));

  if (new_ts)
  {
    if (need_data_lock)
      mysql_mutex_lock(&data_lock);
    else
      mysql_mutex_assert_owner(&data_lock);
    last_master_timestamp= new_ts;
    if (need_data_lock)
      mysql_mutex_unlock(&data_lock);
  }
}

/**
   Reset recovery info from Worker info table and 
   mark MTS recovery is completed.

   @return false on success true when @c reset_notified_checkpoint failed.
*/
bool Relay_log_info::mts_finalize_recovery()
{
  bool ret= false;
  uint i;
  uint repo_type= get_rpl_info_handler()->get_rpl_info_type();

  DBUG_ENTER("Relay_log_info::mts_finalize_recovery");

  for (Slave_worker **it= workers.begin(); !ret && it != workers.end(); ++it)
  {
    Slave_worker *w= *it;
    ret= w->reset_recovery_info();
    DBUG_EXECUTE_IF("mts_debug_recovery_reset_fails", ret= true;);
  }
  /*
    The loop is traversed in the worker index descending order due
    to specifics of the Worker table repository that does not like
    even temporary holes. Therefore stale records are deleted
    from the tail.
  */
  DBUG_EXECUTE_IF("enable_mts_wokrer_failure_in_recovery_finalize",
                  {DBUG_SET("+d,mts_worker_thread_init_fails");});
  for (i= recovery_parallel_workers; i > workers.size() && !ret; i--)
  {
    Slave_worker *w=
      Rpl_info_factory::create_worker(repo_type, i - 1, this, true);
    /*
      If an error occurs during the above create_worker call, the newly created
      worker object gets deleted within the above function call itself and only
      NULL is returned. Hence the following check has been added to verify
      that a valid worker object exists.
    */
    if (w)
    {
      ret= w->remove_info();
      delete w;
    }
    else
    {
      ret= true;
      goto err;
    }
  }
  recovery_parallel_workers= slave_parallel_workers;

err:
  DBUG_RETURN(ret);
}

static inline int add_relay_log(Relay_log_info* rli,LOG_INFO* linfo)
{
  MY_STAT s;
  DBUG_ENTER("add_relay_log");
  if (!mysql_file_stat(key_file_relaylog,
                       linfo->log_file_name, &s, MYF(0)))
  {
    sql_print_error("log %s listed in the index, but failed to stat.",
                    linfo->log_file_name);
    DBUG_RETURN(1);
  }
  rli->log_space_total += s.st_size;
#ifndef DBUG_OFF
  char buf[22];
  DBUG_PRINT("info",("log_space_total: %s", llstr(rli->log_space_total,buf)));
#endif
  DBUG_RETURN(0);
}

int Relay_log_info::count_relay_log_space()
{
  LOG_INFO flinfo;
  DBUG_ENTER("Relay_log_info::count_relay_log_space");
  log_space_total= 0;
  if (relay_log.find_log_pos(&flinfo, NullS, 1))
  {
    sql_print_error("Could not find first log while counting relay log space.");
    DBUG_RETURN(1);
  }
  do
  {
    if (add_relay_log(this, &flinfo))
      DBUG_RETURN(1);
  } while (!relay_log.find_next_log(&flinfo, 1));
  /*
     As we have counted everything, including what may have written in a
     preceding write, we must reset bytes_written, or we may count some space
     twice.
  */
  relay_log.reset_bytes_written();
  DBUG_RETURN(0);
}

/**
  Opens and initialize the given relay log. Specifically, it does what follows:

  - Closes old open relay log files.
  - If we are using the same relay log as the running IO-thread, then sets.
    rli->cur_log to point to the same IO_CACHE entry.
  - If not, opens the 'log' binary file.

  @todo check proper initialization of
  group_master_log_name/group_master_log_pos. /alfranio

  @param [in] log Name of relay log file to read from. NULL = First log
  @param [in] pos Position in relay log file
  @param [in] need_data_lock If true, this function will acquire the
  relay_log.data_lock(); otherwise the caller should already have
  acquired it.
  @param [out] errmsg On error, this function will store a pointer to
  an error message here
  @param [in] keep_looking_for_fd If true, this function will
  look for a Format_description_log_event.  We only need this when the
  SQL thread starts and opens an existing relay log and has to execute
  it (possibly from an offset >4); then we need to read the first
  event of the relay log to be able to parse the events we have to
  execute.

  @retval 0 ok,
  @retval 1 error.  In this case, *errmsg is set to point to the error
  message.
*/

int Relay_log_info::init_relay_log_pos(const char* log,
                                       ulonglong pos, bool need_data_lock,
                                       const char** errmsg,
                                       bool keep_looking_for_fd)
{
  DBUG_ENTER("Relay_log_info::init_relay_log_pos");
  DBUG_PRINT("info", ("pos: %lu", (ulong) pos));

  *errmsg=0;
  const char* errmsg_fmt= 0;
  static char errmsg_buff[MYSQL_ERRMSG_SIZE + FN_REFLEN];
  mysql_mutex_t *log_lock= relay_log.get_log_lock();

  if (need_data_lock)
    mysql_mutex_lock(&data_lock);
  else
    mysql_mutex_assert_owner(&data_lock);

  /*
    By default the relay log is in binlog format 3 (4.0).
    Even if format is 4, this will work enough to read the first event
    (Format_desc) (remember that format 4 is just lenghtened compared to format
    3; format 3 is a prefix of format 4).
  */
  set_rli_description_event(new Format_description_log_event(3));

  mysql_mutex_lock(log_lock);

  /* Close log file and free buffers if it's already open */
  if (cur_log_fd >= 0)
  {
    end_io_cache(&cache_buf);
    mysql_file_close(cur_log_fd, MYF(MY_WME));
    cur_log_fd = -1;
  }

  group_relay_log_pos= event_relay_log_pos= pos;

  /*
    Test to see if the previous run was with the skip of purging
    If yes, we do not purge when we restart
  */
  if (relay_log.find_log_pos(&linfo, NullS, 1))
  {
    *errmsg="Could not find first log during relay log initialization";
    goto err;
  }

  if (log && relay_log.find_log_pos(&linfo, log, 1))
  {
    errmsg_fmt= "Could not find target log file mentioned in "
                "relay log info in the index file '%s' during "
                "relay log initialization";
    sprintf(errmsg_buff, errmsg_fmt, relay_log.get_index_fname());
    *errmsg= errmsg_buff;
    goto err;
  }

  set_group_relay_log_name(linfo.log_file_name);
  set_event_relay_log_name(linfo.log_file_name);

  if (relay_log.is_active(linfo.log_file_name))
  {
    /*
      The IO thread is using this log file.
      In this case, we will use the same IO_CACHE pointer to
      read data as the IO thread is using to write data.
    */
    my_b_seek((cur_log=relay_log.get_log_file()), (off_t)0);
    if (check_binlog_magic(cur_log, errmsg))
      goto err;
    cur_log_old_open_count=relay_log.get_open_count();
  }
  else
  {
    /*
      Open the relay log and set cur_log to point at this one
    */
    if ((cur_log_fd=open_binlog_file(&cache_buf,
                                     linfo.log_file_name,errmsg)) < 0)
      goto err;
    cur_log = &cache_buf;
  }
  /*
    In all cases, check_binlog_magic() has been called so we're at offset 4 for
    sure.
  */
  if (pos > BIN_LOG_HEADER_SIZE) /* If pos<=4, we stay at 4 */
  {
    Log_event* ev;
    while (keep_looking_for_fd)
    {
      /*
        Read the possible Format_description_log_event; if position
        was 4, no need, it will be read naturally.
      */
      DBUG_PRINT("info",("looking for a Format_description_log_event"));

      if (my_b_tell(cur_log) >= pos)
        break;

      /*
        Because of we have data_lock and log_lock, we can safely read an
        event
      */
      if (!(ev= Log_event::read_log_event(cur_log, 0,
                                          rli_description_event,
                                          opt_slave_sql_verify_checksum)))
      {
        DBUG_PRINT("info",("could not read event, cur_log->error=%d",
                           cur_log->error));
        if (cur_log->error) /* not EOF */
        {
          *errmsg= "I/O error reading event at position 4";
          goto err;
        }
        break;
      }
      else if (ev->get_type_code() == binary_log::FORMAT_DESCRIPTION_EVENT)
      {
        DBUG_PRINT("info",("found Format_description_log_event"));
        set_rli_description_event((Format_description_log_event *)ev);
        /*
          As ev was returned by read_log_event, it has passed is_valid(), so
          my_malloc() in ctor worked, no need to check again.
        */
        /*
          Ok, we found a Format_description event. But it is not sure that this
          describes the whole relay log; indeed, one can have this sequence
          (starting from position 4):
          Format_desc (of slave)
          Previous-GTIDs (of slave IO thread, if GTIDs are enabled)
          Rotate (of master)
          Format_desc (of master)
          So the Format_desc which really describes the rest of the relay log
          can be the 3rd or the 4th event (depending on GTIDs being enabled or
          not, it can't be further than that, because we rotate
          the relay log when we queue a Rotate event from the master).
          But what describes the Rotate is the first Format_desc.
          So what we do is:
          go on searching for Format_description events, until you exceed the
          position (argument 'pos') or until you find an event other than
          Previous-GTIDs, Rotate or Format_desc.
        */
      }
      else
      {
        DBUG_PRINT("info",("found event of another type=%d",
                           ev->get_type_code()));
        keep_looking_for_fd=
          (ev->get_type_code() == binary_log::ROTATE_EVENT ||
           ev->get_type_code() == binary_log::PREVIOUS_GTIDS_LOG_EVENT);
        delete ev;
      }
    }
    my_b_seek(cur_log,(off_t)pos);
#ifndef DBUG_OFF
  {
    char llbuf1[22], llbuf2[22];
    DBUG_PRINT("info", ("my_b_tell(cur_log)=%s >event_relay_log_pos=%s",
                        llstr(my_b_tell(cur_log),llbuf1),
                        llstr(get_event_relay_log_pos(),llbuf2)));
  }
#endif

  }

err:
  /*
    If we don't purge, we can't honour relay_log_space_limit ;
    silently discard it
  */
  if (!relay_log_purge)
  {
    log_space_limit= 0; // todo: consider to throw a warning at least
  }
  mysql_cond_broadcast(&data_cond);

  mysql_mutex_unlock(log_lock);

  if (need_data_lock)
    mysql_mutex_unlock(&data_lock);
  if (!rli_description_event->is_valid() && !*errmsg)
    *errmsg= "Invalid Format_description log event; could be out of memory";

  DBUG_RETURN ((*errmsg) ? 1 : 0);
}

/**
  Update the error number, message and timestamp fields. This function is
  different from va_report() as va_report() also logs the error message in the
  log apart from updating the error fields.

  SYNOPSIS
  @param[in]  level          specifies the level- error, warning or information,
  @param[in]  err_code       error number,
  @param[in]  buff_coord     error message to be used.

*/
void Relay_log_info::fill_coord_err_buf(loglevel level, int err_code,
                                      const char *buff_coord) const
{
  mysql_mutex_lock(&err_lock);

  if(level == ERROR_LEVEL)
  {
    m_last_error.number = err_code;
    strncpy(m_last_error.message, buff_coord, MAX_SLAVE_ERRMSG);
    m_last_error.update_timestamp();
  }

  mysql_mutex_unlock(&err_lock);
}

/**
  Waits until the SQL thread reaches (has executed up to) the
  log/position or timed out.

  SYNOPSIS
  @param[in]  thd             client thread that sent @c SELECT @c MASTER_POS_WAIT,
  @param[in]  log_name        log name to wait for,
  @param[in]  log_pos         position to wait for,
  @param[in]  timeout         @c timeout in seconds before giving up waiting.
                              @c timeout is longlong whereas it should be ulong; but this is
                              to catch if the user submitted a negative timeout.

  @retval  -2   improper arguments (log_pos<0)
                or slave not running, or master info changed
                during the function's execution,
                or client thread killed. -2 is translated to NULL by caller,
  @retval  -1   timed out
  @retval  >=0  number of log events the function had to wait
                before reaching the desired log/position
 */

int Relay_log_info::wait_for_pos(THD* thd, String* log_name,
                                    longlong log_pos,
                                    longlong timeout)
{
  int event_count = 0;
  ulong init_abort_pos_wait;
  int error=0;
  struct timespec abstime; // for timeout checking
  PSI_stage_info old_stage;
  DBUG_ENTER("Relay_log_info::wait_for_pos");

  if (!inited)
    DBUG_RETURN(-2);

  DBUG_PRINT("enter",("log_name: '%s'  log_pos: %lu  timeout: %lu",
                      log_name->c_ptr_safe(), (ulong) log_pos, (ulong) timeout));

  DEBUG_SYNC(thd, "begin_master_pos_wait");

  set_timespec(&abstime, timeout);
  mysql_mutex_lock(&data_lock);
  thd->ENTER_COND(&data_cond, &data_lock,
                  &stage_waiting_for_the_slave_thread_to_advance_position,
                  &old_stage);
  /*
     This function will abort when it notices that some CHANGE MASTER or
     RESET MASTER has changed the master info.
     To catch this, these commands modify abort_pos_wait ; We just monitor
     abort_pos_wait and see if it has changed.
     Why do we have this mechanism instead of simply monitoring slave_running
     in the loop (we do this too), as CHANGE MASTER/RESET SLAVE require that
     the SQL thread be stopped?
     This is becasue if someones does:
     STOP SLAVE;CHANGE MASTER/RESET SLAVE; START SLAVE;
     the change may happen very quickly and we may not notice that
     slave_running briefly switches between 1/0/1.
  */
  init_abort_pos_wait= abort_pos_wait;

  /*
    We'll need to
    handle all possible log names comparisons (e.g. 999 vs 1000).
    We use ulong for string->number conversion ; this is no
    stronger limitation than in find_uniq_filename in sql/log.cc
  */
  ulong log_name_extension;
  char log_name_tmp[FN_REFLEN]; //make a char[] from String

  strmake(log_name_tmp, log_name->ptr(), min<uint32>(log_name->length(), FN_REFLEN-1));

  char *p= fn_ext(log_name_tmp);
  char *p_end;
  if (!*p || log_pos<0)
  {
    error= -2; //means improper arguments
    goto err;
  }
  // Convert 0-3 to 4
  log_pos= max(log_pos, static_cast<longlong>(BIN_LOG_HEADER_SIZE));
  /* p points to '.' */
  log_name_extension= strtoul(++p, &p_end, 10);
  /*
    p_end points to the first invalid character.
    If it equals to p, no digits were found, error.
    If it contains '\0' it means conversion went ok.
  */
  if (p_end==p || *p_end)
  {
    error= -2;
    goto err;
  }

  /* The "compare and wait" main loop */
  while (!thd->killed &&
         init_abort_pos_wait == abort_pos_wait &&
         slave_running)
  {
    bool pos_reached;
    int cmp_result= 0;

    DBUG_PRINT("info",
               ("init_abort_pos_wait: %ld  abort_pos_wait: %ld",
                init_abort_pos_wait, abort_pos_wait));
    DBUG_PRINT("info",("group_master_log_name: '%s'  pos: %lu",
                       group_master_log_name, (ulong) group_master_log_pos));

    /*
      group_master_log_name can be "", if we are just after a fresh
      replication start or after a CHANGE MASTER TO MASTER_HOST/PORT
      (before we have executed one Rotate event from the master) or
      (rare) if the user is doing a weird slave setup (see next
      paragraph).  If group_master_log_name is "", we assume we don't
      have enough info to do the comparison yet, so we just wait until
      more data. In this case master_log_pos is always 0 except if
      somebody (wrongly) sets this slave to be a slave of itself
      without using --replicate-same-server-id (an unsupported
      configuration which does nothing), then group_master_log_pos
      will grow and group_master_log_name will stay "".
      Also in case the group master log position is invalid (e.g. after
      CHANGE MASTER TO RELAY_LOG_POS ), we will wait till the first event
      is read and the log position is valid again.
    */
    if (*group_master_log_name && !is_group_master_log_pos_invalid)
    {
      char *basename= (group_master_log_name +
                       dirname_length(group_master_log_name));
      /*
        First compare the parts before the extension.
        Find the dot in the master's log basename,
        and protect against user's input error :
        if the names do not match up to '.' included, return error
      */
      char *q= (fn_ext(basename)+1);
      if (strncmp(basename, log_name_tmp, (int)(q-basename)))
      {
        error= -2;
        break;
      }
      // Now compare extensions.
      char *q_end;
      ulong group_master_log_name_extension= strtoul(q, &q_end, 10);
      if (group_master_log_name_extension < log_name_extension)
        cmp_result= -1 ;
      else
        cmp_result= (group_master_log_name_extension > log_name_extension) ? 1 : 0 ;

      pos_reached= ((!cmp_result && group_master_log_pos >= (ulonglong)log_pos) ||
                    cmp_result > 0);
      if (pos_reached || thd->killed)
        break;
    }

    //wait for master update, with optional timeout.

    DBUG_PRINT("info",("Waiting for master update"));
    /*
      We are going to mysql_cond_(timed)wait(); if the SQL thread stops it
      will wake us up.
    */
    thd_wait_begin(thd, THD_WAIT_BINLOG);
    if (timeout > 0)
    {
      /*
        Note that mysql_cond_timedwait checks for the timeout
        before for the condition ; i.e. it returns ETIMEDOUT
        if the system time equals or exceeds the time specified by abstime
        before the condition variable is signaled or broadcast, _or_ if
        the absolute time specified by abstime has already passed at the time
        of the call.
        For that reason, mysql_cond_timedwait will do the "timeoutting" job
        even if its condition is always immediately signaled (case of a loaded
        master).
      */
      error= mysql_cond_timedwait(&data_cond, &data_lock, &abstime);
    }
    else
      mysql_cond_wait(&data_cond, &data_lock);
    thd_wait_end(thd);
    DBUG_PRINT("info",("Got signal of master update or timed out"));
    if (error == ETIMEDOUT || error == ETIME)
    {
#ifndef DBUG_OFF
      /*
        Doing this to generate a stack trace and make debugging
        easier. 
      */
      if (DBUG_EVALUATE_IF("debug_crash_slave_time_out", 1, 0))
        DBUG_ASSERT(0);
#endif
      error= -1;
      break;
    }
    error=0;
    event_count++;
    DBUG_PRINT("info",("Testing if killed or SQL thread not running"));
  }

err:
  mysql_mutex_unlock(&data_lock);
  thd->EXIT_COND(&old_stage);
  DBUG_PRINT("exit",("killed: %d  abort: %d  slave_running: %d \
improper_arguments: %d  timed_out: %d",
                     thd->killed,
                     (int) (init_abort_pos_wait != abort_pos_wait),
                     (int) slave_running,
                     (int) (error == -2),
                     (int) (error == -1)));
  if (thd->killed || init_abort_pos_wait != abort_pos_wait ||
      !slave_running)
  {
    error= -2;
  }
  DBUG_RETURN( error ? error : event_count );
}

int Relay_log_info::wait_for_gtid_set(THD* thd, String* gtid,
                                      longlong timeout)
{
  DBUG_ENTER("Relay_log_info::wait_for_gtid_set(thd, String, timeout)");

  DBUG_PRINT("info", ("Waiting for %s timeout %lld", gtid->c_ptr_safe(),
             timeout));

  Gtid_set wait_gtid_set(global_sid_map);
  global_sid_lock->rdlock();

  if (wait_gtid_set.add_gtid_text(gtid->c_ptr_safe()) != RETURN_STATUS_OK)
  {
    global_sid_lock->unlock();
    DBUG_PRINT("exit",("improper gtid argument"));
    DBUG_RETURN(-2);

  }
  global_sid_lock->unlock();

  DBUG_RETURN(wait_for_gtid_set(thd, &wait_gtid_set, timeout));
}

/*
  TODO: This is a duplicated code that needs to be simplified.
  This will be done while developing all possible sync options.
  See WL#3584's specification.

  /Alfranio
*/
int Relay_log_info::wait_for_gtid_set(THD* thd, const Gtid_set* wait_gtid_set,
                                      longlong timeout)
{
  int event_count = 0;
  ulong init_abort_pos_wait;
  int error=0;
  struct timespec abstime; // for timeout checking
  PSI_stage_info old_stage;
  DBUG_ENTER("Relay_log_info::wait_for_gtid_set(thd, gtid_set, timeout)");

  if (!inited)
    DBUG_RETURN(-2);

  DEBUG_SYNC(thd, "begin_wait_for_gtid_set");

  set_timespec(&abstime, timeout);
  mysql_mutex_lock(&data_lock);
  thd->ENTER_COND(&data_cond, &data_lock,
                  &stage_waiting_for_the_slave_thread_to_advance_position,
                  &old_stage);
  /*
     This function will abort when it notices that some CHANGE MASTER or
     RESET MASTER has changed the master info.
     To catch this, these commands modify abort_pos_wait ; We just monitor
     abort_pos_wait and see if it has changed.
     Why do we have this mechanism instead of simply monitoring slave_running
     in the loop (we do this too), as CHANGE MASTER/RESET SLAVE require that
     the SQL thread be stopped?
     This is becasue if someones does:
     STOP SLAVE;CHANGE MASTER/RESET SLAVE; START SLAVE;
     the change may happen very quickly and we may not notice that
     slave_running briefly switches between 1/0/1.
  */
  init_abort_pos_wait= abort_pos_wait;

  /* The "compare and wait" main loop */
  while (!thd->killed &&
         init_abort_pos_wait == abort_pos_wait &&
         slave_running)
  {
    DBUG_PRINT("info",
               ("init_abort_pos_wait: %ld  abort_pos_wait: %ld",
                init_abort_pos_wait, abort_pos_wait));

    //wait for master update, with optional timeout.

    global_sid_lock->wrlock();
    const Gtid_set* executed_gtids= gtid_state->get_executed_gtids();
    const Owned_gtids* owned_gtids= gtid_state->get_owned_gtids();

    char *wait_gtid_set_buf;
    wait_gtid_set->to_string(&wait_gtid_set_buf);
    DBUG_PRINT("info", ("Waiting for '%s'. is_subset: %d and "
                        "!is_intersection_nonempty: %d",
                        wait_gtid_set_buf,
                        wait_gtid_set->is_subset(executed_gtids),
                        !owned_gtids->is_intersection_nonempty(wait_gtid_set)));
    my_free(wait_gtid_set_buf);
    executed_gtids->dbug_print("gtid_executed:");
    owned_gtids->dbug_print("owned_gtids:");

    /*
      Since commit is performed after log to binary log, we must also
      check if any GTID of wait_gtid_set is not yet committed.
    */
    if (wait_gtid_set->is_subset(executed_gtids) &&
        !owned_gtids->is_intersection_nonempty(wait_gtid_set))
    {
      global_sid_lock->unlock();
      break;
    }
    global_sid_lock->unlock();

    DBUG_PRINT("info",("Waiting for master update"));

    /*
      We are going to mysql_cond_(timed)wait(); if the SQL thread stops it
      will wake us up.
    */
    thd_wait_begin(thd, THD_WAIT_BINLOG);
    if (timeout > 0)
    {
      /*
        Note that mysql_cond_timedwait checks for the timeout
        before for the condition ; i.e. it returns ETIMEDOUT
        if the system time equals or exceeds the time specified by abstime
        before the condition variable is signaled or broadcast, _or_ if
        the absolute time specified by abstime has already passed at the time
        of the call.
        For that reason, mysql_cond_timedwait will do the "timeoutting" job
        even if its condition is always immediately signaled (case of a loaded
        master).
      */
      error= mysql_cond_timedwait(&data_cond, &data_lock, &abstime);
    }
    else
      mysql_cond_wait(&data_cond, &data_lock);
    thd_wait_end(thd);
    DBUG_PRINT("info",("Got signal of master update or timed out"));
    if (error == ETIMEDOUT || error == ETIME)
    {
#ifndef DBUG_OFF
      /*
        Doing this to generate a stack trace and make debugging
        easier. 
      */
      if (DBUG_EVALUATE_IF("debug_crash_slave_time_out", 1, 0))
        DBUG_ASSERT(0);
#endif
      error= -1;
      break;
    }
    error=0;
    event_count++;
    DBUG_PRINT("info",("Testing if killed or SQL thread not running"));
  }

  mysql_mutex_unlock(&data_lock);
  thd->EXIT_COND(&old_stage);
  DBUG_PRINT("exit",("killed: %d  abort: %d  slave_running: %d \
improper_arguments: %d  timed_out: %d",
                     thd->killed,
                     (int) (init_abort_pos_wait != abort_pos_wait),
                     (int) slave_running,
                     (int) (error == -2),
                     (int) (error == -1)));
  if (thd->killed || init_abort_pos_wait != abort_pos_wait ||
      !slave_running)
  {
    error= -2;
  }
  DBUG_RETURN( error ? error : event_count );
}

int Relay_log_info::inc_group_relay_log_pos(ulonglong log_pos,
                                            bool need_data_lock)
{
  int error= 0;
  DBUG_ENTER("Relay_log_info::inc_group_relay_log_pos");

  if (need_data_lock)
    mysql_mutex_lock(&data_lock);
  else
    mysql_mutex_assert_owner(&data_lock);

  inc_event_relay_log_pos();
  group_relay_log_pos= event_relay_log_pos;
  strmake(group_relay_log_name,event_relay_log_name,
          sizeof(group_relay_log_name)-1);


  /*
    In 4.x we used the event's len to compute the positions here. This is
    wrong if the event was 3.23/4.0 and has been converted to 5.0, because
    then the event's len is not what is was in the master's binlog, so this
    will make a wrong group_master_log_pos (yes it's a bug in 3.23->4.0
    replication: Exec_master_log_pos is wrong). Only way to solve this is to
    have the original offset of the end of the event the relay log. This is
    what we do in 5.0: log_pos has become "end_log_pos" (because the real use
    of log_pos in 4.0 was to compute the end_log_pos; so better to store
    end_log_pos instead of begin_log_pos.
    If we had not done this fix here, the problem would also have appeared
    when the slave and master are 5.0 but with different event length (for
    example the slave is more recent than the master and features the event
    UID). It would give false MASTER_POS_WAIT, false Exec_master_log_pos in
    SHOW SLAVE STATUS, and so the user would do some CHANGE MASTER using this
    value which would lead to badly broken replication.
    Even the relay_log_pos will be corrupted in this case, because the len is
    the relay log is not "val".
    With the end_log_pos solution, we avoid computations involving lengthes.
  */
  DBUG_PRINT("info", ("log_pos: %lu  group_master_log_pos: %lu",
                      (long) log_pos, (long) group_master_log_pos));

  if (log_pos > 0)  // 3.23 binlogs don't have log_posx
    group_master_log_pos= log_pos;
  /*
    If the master log position was invalidiated by say, "CHANGE MASTER TO
    RELAY_LOG_POS=N", it is now valid,
   */
  if (is_group_master_log_pos_invalid)
    is_group_master_log_pos_invalid= false;

  /*
    In MTS mode FD or Rotate event commit their solitary group to
    Coordinator's info table. Callers make sure that Workers have been
    executed all assignements.
    Broadcast to master_pos_wait() waiters should be done after
    the table is updated.
  */
  DBUG_ASSERT(!is_parallel_exec() ||
              mts_group_status != Relay_log_info::MTS_IN_GROUP);
  /*
    We do not force synchronization at this point, note the
    parameter false, because a non-transactional change is
    being committed.

    For that reason, the synchronization here is subjected to
    the option sync_relay_log_info.

    See sql/rpl_rli.h for further information on this behavior.
  */
  error= flush_info(FALSE);

  mysql_cond_broadcast(&data_cond);
  if (need_data_lock)
    mysql_mutex_unlock(&data_lock);
  DBUG_RETURN(error);
}


void Relay_log_info::close_temporary_tables()
{
  TABLE *table,*next;
  int num_closed_temp_tables= 0;
  DBUG_ENTER("Relay_log_info::close_temporary_tables");

  for (table=save_temporary_tables ; table ; table=next)
  {
    next=table->next;
    /*
      Don't ask for disk deletion. For now, anyway they will be deleted when
      slave restarts, but it is a better intention to not delete them.
    */
    DBUG_PRINT("info", ("table: 0x%lx", (long) table));
    close_temporary(NULL, table, true, false);
    num_closed_temp_tables++;
  }
  save_temporary_tables= 0;
  slave_open_temp_tables.atomic_add(-num_closed_temp_tables);
  channel_open_temp_tables.atomic_add(-num_closed_temp_tables);
  DBUG_VOID_RETURN;
}

/**
  Purges relay logs. It assumes to have a run lock on rli and that no
  slave thread are running.

  @param[in]   thd         connection,
  @param[in]   just_reset  if false, it tells that logs should be purged
                           and @c init_relay_log_pos() should be called,
  @param[out]  errmsg      store pointer to an error message.
  @param[in]   delete_only If true, do not start writing to a new log file.

  @retval 0 successfully executed,
  @retval 1 otherwise error, where errmsg is set to point to the error message.
*/

int Relay_log_info::purge_relay_logs(THD *thd, bool just_reset,
                                     const char** errmsg, bool delete_only)
{
  int error=0;
  DBUG_ENTER("Relay_log_info::purge_relay_logs");

  /*
    Even if inited==0, we still try to empty master_log_* variables. Indeed,
    inited==0 does not imply that they already are empty.

    It could be that slave's info initialization partly succeeded: for example
    if relay-log.info existed but *relay-bin*.* have been manually removed,
    init_info reads the old relay-log.info and fills rli->master_log_*, then
    init_info checks for the existence of the relay log, this fails and 
    init_info leaves inited to 0.
    In that pathological case, master_log_pos* will be properly reinited at
    the next START SLAVE (as RESET SLAVE or CHANGE MASTER, the callers of
    purge_relay_logs, will delete bogus *.info files or replace them with
    correct files), however if the user does SHOW SLAVE STATUS before START
    SLAVE, he will see old, confusing master_log_*. In other words, we reinit
    master_log_* for SHOW SLAVE STATUS to display fine in any case.
  */
  group_master_log_name[0]= 0;
  group_master_log_pos= 0;

  /*
    Following the the relay log purge, the master_log_pos will be in sync
    with relay_log_pos, so the flag should be cleared. Refer bug#11766010.
  */

  is_group_master_log_pos_invalid= false;

  if (!inited)
  {
    DBUG_PRINT("info", ("inited == 0"));
    DBUG_RETURN(0);
  }

  DBUG_ASSERT(slave_running == 0);
  DBUG_ASSERT(mi->slave_running == 0);

  /* Reset the transaction boundary parser and clear the last GTID queued */
  mi->transaction_parser.reset();
  mi->clear_last_gtid_queued();

  slave_skip_counter= 0;
  mysql_mutex_lock(&data_lock);

  /*
    we close the relay log fd possibly left open by the slave SQL thread,
    to be able to delete it; the relay log fd possibly left open by the slave
    I/O thread will be closed naturally in reset_logs() by the
    close(LOG_CLOSE_TO_BE_OPENED) call
  */
  if (cur_log_fd >= 0)
  {
    end_io_cache(&cache_buf);
    my_close(cur_log_fd, MYF(MY_WME));
    cur_log_fd= -1;
  }

  if (relay_log.reset_logs(thd, delete_only))
  {
    *errmsg = "Failed during log reset";
    error=1;
    goto err;
  }

  /**
    Clear the retrieved gtid set for this channel.
    global_sid_lock->wrlock() is needed.
  */
  global_sid_lock->wrlock();
  (const_cast<Gtid_set *>(get_gtid_set()))->clear();
  global_sid_lock->unlock();

  /* Save name of used relay log file */
  set_group_relay_log_name(relay_log.get_log_fname());
  set_event_relay_log_name(relay_log.get_log_fname());
  group_relay_log_pos= event_relay_log_pos= BIN_LOG_HEADER_SIZE;
  if (!delete_only && count_relay_log_space())
  {
    *errmsg= "Error counting relay log space";
    error= 1;
    goto err;
  }
  if (!just_reset)
    error= init_relay_log_pos(group_relay_log_name,
                              group_relay_log_pos,
                              false/*need_data_lock=false*/, errmsg, 0);

err:
#ifndef DBUG_OFF
  char buf[22];
#endif
  DBUG_PRINT("info",("log_space_total: %s",llstr(log_space_total,buf)));
  mysql_mutex_unlock(&data_lock);
  DBUG_RETURN(error);
}

/*
   When --relay-bin option is not provided, the names of the
   relay log files are host-relay-bin.0000x or
   host-relay-bin-CHANNEL.00000x in the case of MSR.
   However, if that option is provided, then the names of the
   relay log files are <relay-bin-option>.0000x or
   <relay-bin-option>-CHANNEL.00000x in the case of MSR.

   The function adds a channel suffix (according to the channel to file name
   conventions and conversions) to the relay log file.

   @todo: truncate the log file if length exceeds.
*/

const char*
Relay_log_info::add_channel_to_relay_log_name(char *buff, uint buff_size,
                                              const char *base_name)
{
  char *ptr;
  char channel_to_file[FN_REFLEN];
  uint errors, length;
  uint base_name_len;
  uint suffix_buff_size;

  DBUG_ASSERT(base_name !=NULL);

  base_name_len= strlen(base_name);
  suffix_buff_size= buff_size - base_name_len;

  ptr= strmake(buff, base_name, buff_size-1);

  if (channel[0])
  {

   /* adding a "-" */
    ptr= strmake(ptr, "-", suffix_buff_size-1);

    /*
      Convert the channel name to the file names charset.
      Channel name is in system_charset which is UTF8_general_ci
      as it was defined as utf8 in the mysql.slaveinfo tables.
    */
    length= strconvert(system_charset_info, channel, &my_charset_filename,
                       channel_to_file, NAME_LEN, &errors);
    ptr= strmake(ptr, channel_to_file, suffix_buff_size-length-1);

  }

  return (const char*)buff;
}

<<<<<<< HEAD
=======

/**
     Checks if condition stated in UNTIL clause of START SLAVE is reached.

     Specifically, it checks if UNTIL condition is reached. Uses caching result
     of last comparison of current log file name and target log file name. So
     cached value should be invalidated if current log file name changes (see
     @c Relay_log_info::notify_... functions).

     This caching is needed to avoid of expensive string comparisons and
     @c strtol() conversions needed for log names comparison. We don't need to
     compare them each time this function is called, we only need to do this
     when current log name changes. If we have @c UNTIL_MASTER_POS condition we
     need to do this only after @c Rotate_log_event::do_apply_event() (which is
     rare, so caching gives real benifit), and if we have @c UNTIL_RELAY_POS
     condition then we should invalidate cached comarison value after
     @c inc_group_relay_log_pos() which called for each group of events (so we
     have some benefit if we have something like queries that use
     autoincrement or if we have transactions).

     Should be called ONLY if @c until_condition @c != @c UNTIL_NONE !

     @param master_beg_pos    position of the beginning of to be executed event
                              (not @c log_pos member of the event that points to
                              the beginning of the following event)

     @retval true   condition met or error happened (condition seems to have
                    bad log file name),
     @retval false  condition not met.
*/

bool Relay_log_info::is_until_satisfied(THD *thd, Log_event *ev)
{
  char error_msg[]= "Slave SQL thread is stopped because UNTIL "
                    "condition is bad.";
  DBUG_ENTER("Relay_log_info::is_until_satisfied");

  switch (until_condition)
  {
  case UNTIL_MASTER_POS:
  case UNTIL_RELAY_POS:
  {
    const char *log_name= NULL;
    ulonglong log_pos= 0;

    if (until_condition == UNTIL_MASTER_POS)
    {
      if (ev && ev->server_id == (uint32) ::server_id && !replicate_same_server_id)
        DBUG_RETURN(false);
      /*
        Rotate events originating from the slave have server_id==0,
        and their log_pos is relative to the slave, so in case their
        log_pos is greater than the log_pos we are waiting for, they
        can cause the slave to stop prematurely. So we ignore such
        events.
      */
      if (ev && ev->server_id == 0)
        DBUG_RETURN(false);
      log_name= group_master_log_name;
      if (!ev || is_in_group() || !ev->common_header->log_pos)
        log_pos= group_master_log_pos;
      else
        log_pos= ev->common_header->log_pos - ev->common_header->data_written;
    }
    else
    { /* until_condition == UNTIL_RELAY_POS */
      log_name= group_relay_log_name;
      log_pos= group_relay_log_pos;
    }

#ifndef DBUG_OFF
    {
      char buf[32];
      DBUG_PRINT("info", ("group_master_log_name='%s', group_master_log_pos=%s",
                          group_master_log_name, llstr(group_master_log_pos, buf)));
      DBUG_PRINT("info", ("group_relay_log_name='%s', group_relay_log_pos=%s",
                          group_relay_log_name, llstr(group_relay_log_pos, buf)));
      DBUG_PRINT("info", ("(%s) log_name='%s', log_pos=%s",
                          until_condition == UNTIL_MASTER_POS ? "master" : "relay",
                          log_name, llstr(log_pos, buf)));
      DBUG_PRINT("info", ("(%s) until_log_name='%s', until_log_pos=%s",
                          until_condition == UNTIL_MASTER_POS ? "master" : "relay",
                          until_log_name, llstr(until_log_pos, buf)));
    }
#endif

    if (until_log_names_cmp_result == UNTIL_LOG_NAMES_CMP_UNKNOWN)
    {
      /*
        We have no cached comparison results so we should compare log names
        and cache result.
        If we are after RESET SLAVE, and the SQL slave thread has not processed
        any event yet, it could be that group_master_log_name is "". In that case,
        just wait for more events (as there is no sensible comparison to do).
      */

      if (*log_name)
      {
        const char *basename= log_name + dirname_length(log_name);

        const char *q= (const char*)(fn_ext(basename)+1);
        if (strncmp(basename, until_log_name, (int)(q-basename)) == 0)
        {
          /* Now compare extensions. */
          char *q_end;
          ulong log_name_extension= strtoul(q, &q_end, 10);
          if (log_name_extension < until_log_name_extension)
            until_log_names_cmp_result= UNTIL_LOG_NAMES_CMP_LESS;
          else
            until_log_names_cmp_result=
              (log_name_extension > until_log_name_extension) ?
              UNTIL_LOG_NAMES_CMP_GREATER : UNTIL_LOG_NAMES_CMP_EQUAL ;
        }
        else
        {
          /* Base names do not match, so we abort */
          sql_print_error("%s", error_msg);
          DBUG_RETURN(true);
        }
      }
      else
        DBUG_RETURN(until_log_pos == 0);
    }

    if (((until_log_names_cmp_result == UNTIL_LOG_NAMES_CMP_EQUAL &&
          log_pos >= until_log_pos) ||
         until_log_names_cmp_result == UNTIL_LOG_NAMES_CMP_GREATER))
    {
      char buf[22];
      sql_print_information("Slave SQL thread stopped because it reached its"
                            " UNTIL position %s", llstr(until_pos(), buf));
      DBUG_RETURN(true);
    }
    DBUG_RETURN(false);
  }

  case UNTIL_SQL_BEFORE_GTIDS:
    /*
      We only need to check once if executed_gtids set
      contains any of the until_sql_gtids.
    */
    if (until_sql_gtids_first_event)
    {
      until_sql_gtids_first_event= false;
      global_sid_lock->wrlock();
      /* Check if until GTIDs were already applied. */
      const Gtid_set* executed_gtids= gtid_state->get_executed_gtids();
      if (until_sql_gtids.is_intersection_nonempty(executed_gtids))
      {
        char *buffer;
        until_sql_gtids.to_string(&buffer);
        global_sid_lock->unlock();
        sql_print_information("Slave SQL thread stopped because "
                              "UNTIL SQL_BEFORE_GTIDS %s is already "
                              "applied", buffer);
        my_free(buffer);
        DBUG_RETURN(true);
      }
      global_sid_lock->unlock();
    }
    if (ev != NULL && ev->get_type_code() == binary_log::GTID_LOG_EVENT)
    {
      Gtid_log_event *gev= (Gtid_log_event *)ev;
      global_sid_lock->rdlock();
      if (until_sql_gtids.contains_gtid(gev->get_sidno(false), gev->get_gno()))
      {
        char *buffer;
        until_sql_gtids.to_string(&buffer);
        global_sid_lock->unlock();
        sql_print_information("Slave SQL thread stopped because it reached "
                              "UNTIL SQL_BEFORE_GTIDS %s", buffer);
        my_free(buffer);
        DBUG_RETURN(true);
      }
      global_sid_lock->unlock();
    }
    DBUG_RETURN(false);
    break;

  case UNTIL_SQL_AFTER_GTIDS:
    {
      global_sid_lock->wrlock();
      const Gtid_set* executed_gtids= gtid_state->get_executed_gtids();
      if (until_sql_gtids.is_subset(executed_gtids))
      {
        char *buffer;
        until_sql_gtids.to_string(&buffer);
        global_sid_lock->unlock();
        sql_print_information("Slave SQL thread stopped because it reached "
                              "UNTIL SQL_AFTER_GTIDS %s", buffer);
        my_free(buffer);
        DBUG_RETURN(true);
      }
      global_sid_lock->unlock();
      DBUG_RETURN(false);
    }
    break;

  case UNTIL_SQL_AFTER_MTS_GAPS:
  case UNTIL_DONE:
    /*
      TODO: this condition is actually post-execution or post-scheduling
            so the proper place to check it before SQL thread goes
            into next_event() where it can wait while the condition
            has been satisfied already.
            It's deployed here temporarily to be fixed along the regular UNTIL
            support for MTS is provided.
    */
    if (mts_recovery_group_cnt == 0)
    {
      sql_print_information("Slave SQL thread stopped according to "
                            "UNTIL SQL_AFTER_MTS_GAPS as it has "
                            "processed all gap transactions left from "
                            "the previous slave session.");
      until_condition= UNTIL_DONE;
      DBUG_RETURN(true);
    }
    else
    {
      DBUG_RETURN(false);
    }
    break;

  case UNTIL_SQL_VIEW_ID:
    if (ev != NULL && ev->get_type_code() == binary_log::VIEW_CHANGE_EVENT)
    {
      View_change_log_event *view_event= (View_change_log_event *)ev;

      if (until_view_id.compare(view_event->get_view_id()) == 0)
      {
        set_group_replication_retrieved_certification_info(view_event);
        until_view_id_found= true;
        DBUG_RETURN(false);
      }
    }

    if (until_view_id_found && ev != NULL && ev->ends_group())
    {
      until_view_id_commit_found= true;
      DBUG_RETURN(false);
    }

    if (until_view_id_commit_found && ev == NULL)
    {
      DBUG_RETURN(true);
    }

    DBUG_RETURN(false);
    break;

  case UNTIL_NONE:
    DBUG_ASSERT(0);
    break;
  }

  DBUG_ASSERT(0);
  DBUG_RETURN(false);
}

>>>>>>> 1fdb41ea
void Relay_log_info::cached_charset_invalidate()
{
  DBUG_ENTER("Relay_log_info::cached_charset_invalidate");

  /* Full of zeroes means uninitialized. */
  memset(cached_charset, 0, sizeof(cached_charset));
  DBUG_VOID_RETURN;
}


bool Relay_log_info::cached_charset_compare(char *charset) const
{
  DBUG_ENTER("Relay_log_info::cached_charset_compare");

  if (memcmp(cached_charset, charset, sizeof(cached_charset)))
  {
    memcpy(const_cast<char*>(cached_charset), charset, sizeof(cached_charset));
    DBUG_RETURN(1);
  }
  DBUG_RETURN(0);
}


int Relay_log_info::stmt_done(my_off_t event_master_log_pos)
{
  int error= 0;

  clear_flag(IN_STMT);

  DBUG_ASSERT(!belongs_to_client());
  /* Worker does not execute binlog update position logics */
  DBUG_ASSERT(!is_mts_worker(info_thd));

  /*
    Replication keeps event and group positions to specify the
    set of events that were executed.
    Event positions are incremented after processing each event
    whereas group positions are incremented when an event or a
    set of events is processed such as in a transaction and are
    committed or rolled back.

    A transaction can be ended with a Query Event, i.e. either
    commit or rollback, or by a Xid Log Event. Query Event is
    used to terminate pseudo-transactions that are executed
    against non-transactional engines such as MyIsam. Xid Log
    Event denotes though that a set of changes executed
    against a transactional engine is about to commit.

    Events' positions are incremented at stmt_done(). However,
    transactions that are ended with Xid Log Event have their
    group position incremented in the do_apply_event() and in
    the do_apply_event_work().

    Notice that the type of the engine, i.e. where data and
    positions are stored, against what events are being applied
    are not considered in this logic.

    Regarding the code that follows, notice that the executed
    group coordinates don't change if the current event is internal
    to the group. The same applies to MTS Coordinator when it
    handles a Format Descriptor event that appears in the middle
    of a group that is about to be assigned.
  */
  if ((!is_parallel_exec() && is_in_group()) ||
      mts_group_status != MTS_NOT_IN_GROUP)
  {
    inc_event_relay_log_pos();
  }
  else
  {
    if (is_parallel_exec())
    {

      DBUG_ASSERT(!is_mts_worker(info_thd));

      /*
        Format Description events only can drive MTS execution to this
        point. It is a special event group that is handled with
        synchronization. For that reason, the checkpoint routine is
        called here.
      */
      error= mts_checkpoint_routine(this, 0, false,
                                    true/*need_data_lock=true*/);
    }
    if (!error)
      error= inc_group_relay_log_pos(event_master_log_pos,
                                     true/*need_data_lock=true*/);
  }

  return error;
}

#if !defined(MYSQL_CLIENT) && defined(HAVE_REPLICATION)
void Relay_log_info::cleanup_context(THD *thd, bool error)
{
  DBUG_ENTER("Relay_log_info::cleanup_context");

  DBUG_ASSERT(info_thd == thd);
  /*
    1) Instances of Table_map_log_event, if ::do_apply_event() was called on them,
    may have opened tables, which we cannot be sure have been closed (because
    maybe the Rows_log_event have not been found or will not be, because slave
    SQL thread is stopping, or relay log has a missing tail etc). So we close
    all thread's tables. And so the table mappings have to be cancelled.
    2) Rows_log_event::do_apply_event() may even have started statements or
    transactions on them, which we need to rollback in case of error.
    3) If finding a Format_description_log_event after a BEGIN, we also need
    to rollback before continuing with the next events.
    4) so we need this "context cleanup" function.
  */
  if (error)
  {
    trans_rollback_stmt(thd); // if a "statement transaction"
    trans_rollback(thd);      // if a "real transaction"
  }
  if (rows_query_ev)
  {
    delete rows_query_ev;
    rows_query_ev= NULL;
    info_thd->reset_query();
  }
  m_table_map.clear_tables();
  slave_close_thread_tables(thd);
  if (error)
    thd->mdl_context.release_transactional_locks();
  clear_flag(IN_STMT);
  /*
    Cleanup for the flags that have been set at do_apply_event.
  */
  thd->variables.option_bits&= ~OPTION_NO_FOREIGN_KEY_CHECKS;
  thd->variables.option_bits&= ~OPTION_RELAXED_UNIQUE_CHECKS;

  /*
    Reset state related to long_find_row notes in the error log:
    - timestamp
    - flag that decides whether the slave prints or not
  */
  reset_row_stmt_start_timestamp();
  unset_long_find_row_note_printed();

  DBUG_VOID_RETURN;
}

void Relay_log_info::clear_tables_to_lock()
{
  DBUG_ENTER("Relay_log_info::clear_tables_to_lock()");
#ifndef DBUG_OFF
  /**
    When replicating in RBR and MyISAM Merge tables are involved
    open_and_lock_tables (called in do_apply_event) appends the 
    base tables to the list of tables_to_lock. Then these are 
    removed from the list in close_thread_tables (which is called 
    before we reach this point).

    This assertion just confirms that we get no surprises at this
    point.
   */
  uint i=0;
  for (TABLE_LIST *ptr= tables_to_lock ; ptr ; ptr= ptr->next_global, i++) ;
  DBUG_ASSERT(i == tables_to_lock_count);
#endif  

  while (tables_to_lock)
  {
    uchar* to_free= reinterpret_cast<uchar*>(tables_to_lock);
    if (tables_to_lock->m_tabledef_valid)
    {
      tables_to_lock->m_tabledef.table_def::~table_def();
      tables_to_lock->m_tabledef_valid= FALSE;
    }

    /*
      If blob fields were used during conversion of field values 
      from the master table into the slave table, then we need to 
      free the memory used temporarily to store their values before
      copying into the slave's table.
    */
    if (tables_to_lock->m_conv_table)
      free_blobs(tables_to_lock->m_conv_table);

    tables_to_lock=
      static_cast<RPL_TABLE_LIST*>(tables_to_lock->next_global);
    tables_to_lock_count--;
    my_free(to_free);
  }
  DBUG_ASSERT(tables_to_lock == NULL && tables_to_lock_count == 0);
  DBUG_VOID_RETURN;
}

void Relay_log_info::slave_close_thread_tables(THD *thd)
{
  thd->get_stmt_da()->set_overwrite_status(true);
  DBUG_ENTER("Relay_log_info::slave_close_thread_tables(THD *thd)");
  thd->is_error() ? trans_rollback_stmt(thd) : trans_commit_stmt(thd);
  thd->get_stmt_da()->set_overwrite_status(false);

  close_thread_tables(thd);
  /*
    - If transaction rollback was requested due to deadlock
    perform it and release metadata locks.
    - If inside a multi-statement transaction,
    defer the release of metadata locks until the current
    transaction is either committed or rolled back. This prevents
    other statements from modifying the table for the entire
    duration of this transaction.  This provides commit ordering
    and guarantees serializability across multiple transactions.
    - If in autocommit mode, or outside a transactional context,
    automatically release metadata locks of the current statement.
  */
  if (thd->transaction_rollback_request)
  {
    trans_rollback_implicit(thd);
    thd->mdl_context.release_transactional_locks();
  }
  else if (! thd->in_multi_stmt_transaction_mode())
    thd->mdl_context.release_transactional_locks();
  else
    thd->mdl_context.release_statement_locks();

  clear_tables_to_lock();
  DBUG_VOID_RETURN;
}


/**
  Execute a SHOW RELAYLOG EVENTS statement.

  When multiple replication channels exist on this slave
  and no channel name is specified through FOR CHANNEL clause
  this function errors out and exits.

  @param thd Pointer to THD object for the client thread executing the
  statement.

  @retval FALSE success
  @retval TRUE failure
*/
bool mysql_show_relaylog_events(THD* thd)
{

  Master_info *mi =0;
  List<Item> field_list;
  bool res;
  DBUG_ENTER("mysql_show_relaylog_events");

  DBUG_ASSERT(thd->lex->sql_command == SQLCOM_SHOW_RELAYLOG_EVENTS);

  channel_map.wrlock();

  if (!thd->lex->mi.for_channel && channel_map.get_num_instances() > 1)
  {
    my_error(ER_SLAVE_MULTIPLE_CHANNELS_CMD, MYF(0));
    res= true;
    goto err;
  }

  Log_event::init_show_field_list(&field_list);
  if (thd->send_result_metadata(&field_list,
                                Protocol::SEND_NUM_ROWS | Protocol::SEND_EOF))
  {
    res= true;
    goto err;
  }

  mi= channel_map.get_mi(thd->lex->mi.channel);

  if (!mi && strcmp(thd->lex->mi.channel, channel_map.get_default_channel()))
  {
    my_error(ER_SLAVE_CHANNEL_DOES_NOT_EXIST, MYF(0), thd->lex->mi.channel);
    res= true;
    goto err;
  }

  if (mi == NULL)
  {
    my_error(ER_SLAVE_CONFIGURATION, MYF(0));
    res= true;
    goto err;
  }

  res= show_binlog_events(thd, &mi->rli->relay_log);

err:
  channel_map.unlock();

  DBUG_RETURN(res);
}
#endif


int Relay_log_info::rli_init_info()
{
  int error= 0;
  enum_return_check check_return= ERROR_CHECKING_REPOSITORY;
  const char *msg= NULL;
  /* Store the GTID of a transaction spanned in multiple relay log files */
  Gtid gtid_partial_trx= {0, 0};

  DBUG_ENTER("Relay_log_info::rli_init_info");

  mysql_mutex_assert_owner(&data_lock);

  /*
    If Relay_log_info is issued again after a failed init_info(), for
    instance because of missing relay log files, it will generate new
    files and ignore the previous failure, to avoid that we set
    error_on_rli_init_info as true.
    This a consequence of the behaviour change, in the past server was
    stopped when there were replication initialization errors, now it is
    not and so init_info() must be aware of previous failures.
  */
  if (error_on_rli_init_info)
    goto err;

  if (inited)
  {
    /*
      We have to reset read position of relay-log-bin as we may have
      already been reading from 'hotlog' when the slave was stopped
      last time. If this case pos_in_file would be set and we would
      get a crash when trying to read the signature for the binary
      relay log.

      We only rewind the read position if we are starting the SQL
      thread. The handle_slave_sql thread assumes that the read
      position is at the beginning of the file, and will read the
      "signature" and then fast-forward to the last position read.
    */
    bool hot_log= FALSE;
    /* 
      my_b_seek does an implicit flush_io_cache, so we need to:

      1. check if this log is active (hot)
      2. if it is we keep log_lock until the seek ends, otherwise 
         release it right away.

      If we did not take log_lock, SQL thread might race with IO
      thread for the IO_CACHE mutex.

    */
    mysql_mutex_t *log_lock= relay_log.get_log_lock();
    mysql_mutex_lock(log_lock);
    hot_log= relay_log.is_active(linfo.log_file_name);

    if (!hot_log)
      mysql_mutex_unlock(log_lock);

    my_b_seek(cur_log, (my_off_t) 0);

    if (hot_log)
      mysql_mutex_unlock(log_lock);
    DBUG_RETURN(recovery_parallel_workers ? mts_recovery_groups(this) : 0);
  }

  cur_log_fd = -1;
  slave_skip_counter= 0;
  abort_pos_wait= 0;
  log_space_limit= relay_log_space_limit;
  log_space_total= 0;
  tables_to_lock= 0;
  tables_to_lock_count= 0;

  char pattern[FN_REFLEN];
  (void) my_realpath(pattern, slave_load_tmpdir, 0);
  /*
   @TODO:
    In MSR, sometimes slave fail with the following error:
    Unable to use slave's temporary directory /tmp - 
    Can't create/write to file '/tmp/SQL_LOAD-92d1eee0-9de4-11e3-8874-68730ad50fcb'    (Errcode: 17 - File exists), Error_code: 1

   */
  if (fn_format(pattern, PREFIX_SQL_LOAD, pattern, "",
                MY_SAFE_PATH | MY_RETURN_REAL_PATH) == NullS)
  {
    sql_print_error("Unable to use slave's temporary directory '%s'.",
                    slave_load_tmpdir);
    DBUG_RETURN(1);
  }
  unpack_filename(slave_patternload_file, pattern);
  slave_patternload_file_size= strlen(slave_patternload_file);

  /*
    The relay log will now be opened, as a SEQ_READ_APPEND IO_CACHE.
    Note that the I/O thread flushes it to disk after writing every
    event, in flush_info within the master info.
  */
  /*
    For the maximum log size, we choose max_relay_log_size if it is
    non-zero, max_binlog_size otherwise. If later the user does SET
    GLOBAL on one of these variables, fix_max_binlog_size and
    fix_max_relay_log_size will reconsider the choice (for example
    if the user changes max_relay_log_size to zero, we have to
    switch to using max_binlog_size for the relay log) and update
    relay_log.max_size (and mysql_bin_log.max_size).
  */
  {
    /* Reports an error and returns, if the --relay-log's path
       is a directory.*/
    if (opt_relay_logname &&
        opt_relay_logname[strlen(opt_relay_logname) - 1] == FN_LIBCHAR)
    {
      sql_print_error("Path '%s' is a directory name, please specify \
a file name for --relay-log option.", opt_relay_logname);
      DBUG_RETURN(1);
    }

    /* Reports an error and returns, if the --relay-log-index's path
       is a directory.*/
    if (opt_relaylog_index_name &&
        opt_relaylog_index_name[strlen(opt_relaylog_index_name) - 1]
        == FN_LIBCHAR)
    {
      sql_print_error("Path '%s' is a directory name, please specify \
a file name for --relay-log-index option.", opt_relaylog_index_name);
      DBUG_RETURN(1);
    }

    char buf[FN_REFLEN];
    /* The base name of the relay log file considering multisource rep */
    const char *ln;
    /*
      relay log name without channel prefix taking into account
      --relay-log option.
    */
    const char *ln_without_channel_name;
    static bool name_warning_sent= 0;

    /*
      Buffer to add channel name suffix when relay-log option is provided.
    */
    char relay_bin_channel[FN_REFLEN];
    /*
      Buffer to add channel name suffix when relay-log-index option is provided
    */
    char relay_bin_index_channel[FN_REFLEN];

    /* name of the index file if opt_relaylog_index_name is set*/
    const char* log_index_name;


    ln_without_channel_name= relay_log.generate_name(opt_relay_logname,
                                "-relay-bin", buf);

    ln= add_channel_to_relay_log_name(relay_bin_channel, FN_REFLEN,
                                      ln_without_channel_name);

    /* We send the warning only at startup, not after every RESET SLAVE */
    if (!opt_relay_logname && !opt_relaylog_index_name && !name_warning_sent)
    {
      /*
        User didn't give us info to name the relay log index file.
        Picking `hostname`-relay-bin.index like we do, causes replication to
        fail if this slave's hostname is changed later. So, we would like to
        instead require a name. But as we don't want to break many existing
        setups, we only give warning, not error.
      */
      sql_print_warning("Neither --relay-log nor --relay-log-index were used;"
                        " so replication "
                        "may break when this MySQL server acts as a "
                        "slave and has his hostname changed!! Please "
                        "use '--relay-log=%s' to avoid this problem.",
                        ln_without_channel_name);
      name_warning_sent= 1;
    }

    relay_log.is_relay_log= TRUE;

    /*
       If relay log index option is set, convert into channel specific
       index file. If the opt_relaylog_index has an extension, we strip
       it too. This is inconsistent to relay log names.
    */
    if (opt_relaylog_index_name)
    {
      char index_file_withoutext[FN_REFLEN];
      relay_log.generate_name(opt_relaylog_index_name,"",
                              index_file_withoutext);

      log_index_name= add_channel_to_relay_log_name(relay_bin_index_channel,
                                                   FN_REFLEN,
                                                   index_file_withoutext);
    }
    else
      log_index_name= 0;



    if (relay_log.open_index_file(log_index_name, ln, TRUE))
    {
      sql_print_error("Failed in open_index_file() called from Relay_log_info::rli_init_info().");
      DBUG_RETURN(1);
    }
#ifndef DBUG_OFF
    global_sid_lock->wrlock();
    gtid_set.dbug_print("set of GTIDs in relay log before initialization");
    global_sid_lock->unlock();
#endif
    /*
      In the init_gtid_set below we pass the mi->transaction_parser.
      This will be useful to ensure that we only add a GTID to
      the Retrieved_Gtid_Set for fully retrieved transactions. Also, it will
      be useful to ensure the Retrieved_Gtid_Set behavior when auto
      positioning is disabled (we could have transactions spanning multiple
      relay log files in this case).
      We will skip this initialization if relay_log_recovery is set in order
      to save time, as neither the GTIDs nor the transaction_parser state
      would be useful when the relay log will be cleaned up later when calling
      init_recovery.
    */
    if (!is_relay_log_recovery &&
        !gtid_retrieved_initialized &&
        relay_log.init_gtid_sets(&gtid_set, NULL,
                                 opt_slave_sql_verify_checksum,
                                 true/*true=need lock*/,
                                 &mi->transaction_parser, &gtid_partial_trx))
    {
      sql_print_error("Failed in init_gtid_sets() called from Relay_log_info::rli_init_info().");
      DBUG_RETURN(1);
    }
    gtid_retrieved_initialized= true;
#ifndef DBUG_OFF
    global_sid_lock->wrlock();
    gtid_set.dbug_print("set of GTIDs in relay log after initialization");
    global_sid_lock->unlock();
#endif
    if (!gtid_partial_trx.is_empty())
    {
      /*
        The init_gtid_set has found an incomplete transaction in the relay log.
        We add this transaction's GTID to the last_gtid_queued so the IO thread
        knows which GTID to add to the Retrieved_Gtid_Set when reaching the end
        of the incomplete transaction.
      */
      mi->set_last_gtid_queued(gtid_partial_trx);
    }
    else
    {
      mi->clear_last_gtid_queued();
    }
    /*
      Configures what object is used by the current log to store processed
      gtid(s). This is necessary in the MYSQL_BIN_LOG::MYSQL_BIN_LOG to
      corretly compute the set of previous gtids.
    */
    relay_log.set_previous_gtid_set_relaylog(&gtid_set);
    /*
      note, that if open() fails, we'll still have index file open
      but a destructor will take care of that
    */

    mysql_mutex_t *log_lock= relay_log.get_log_lock();
    mysql_mutex_lock(log_lock);

    if (relay_log.open_binlog(ln, 0,
                              (max_relay_log_size ? max_relay_log_size :
                               max_binlog_size), true,
                              true/*need_lock_index=true*/,
                              true/*need_sid_lock=true*/,
                              mi->get_mi_description_event()))
    {
      mysql_mutex_unlock(log_lock);
      sql_print_error("Failed in open_log() called from Relay_log_info::rli_init_info().");
      DBUG_RETURN(1);
    }

    mysql_mutex_unlock(log_lock);

  }

   /*
    This checks if the repository was created before and thus there
    will be values to be read. Please, do not move this call after
    the handler->init_info(). 
  */
  if ((check_return= check_info()) == ERROR_CHECKING_REPOSITORY)
  {
    msg= "Error checking relay log repository";
    error= 1;
    goto err;
  }

  if (handler->init_info())
  {
    msg= "Error reading relay log configuration";
    error= 1;
    goto err;
  }

  if (check_return == REPOSITORY_DOES_NOT_EXIST)
  {
    /* Init relay log with first entry in the relay index file */
    if (init_relay_log_pos(NullS, BIN_LOG_HEADER_SIZE,
                           false/*need_data_lock=false (lock should be held
                                  prior to invoking this function)*/,
                           &msg, 0))
    {
      error= 1;
      goto err;
    }
    group_master_log_name[0]= 0;
    group_master_log_pos= 0;
  }
  else
  {
    if (read_info(handler))
    {
      msg= "Error reading relay log configuration";
      error= 1;
      goto err;
    }

    if (is_relay_log_recovery && init_recovery(mi, &msg))
    {
      error= 1;
      goto err;
    }

    if (init_relay_log_pos(group_relay_log_name,
                           group_relay_log_pos,
                           false/*need_data_lock=false (lock should be held
                                  prior to invoking this function)*/,
                           &msg, 0))
    {
      char llbuf[22];
      sql_print_error("Failed to open the relay log '%s' (relay_log_pos %s).",
                      group_relay_log_name,
                      llstr(group_relay_log_pos, llbuf));
      error= 1;
      goto err;
    }

#ifndef DBUG_OFF
    {
      char llbuf1[22], llbuf2[22];
      DBUG_PRINT("info", ("my_b_tell(cur_log)=%s event_relay_log_pos=%s",
                          llstr(my_b_tell(cur_log),llbuf1),
                          llstr(event_relay_log_pos,llbuf2)));
      DBUG_ASSERT(event_relay_log_pos >= BIN_LOG_HEADER_SIZE);
      DBUG_ASSERT((my_b_tell(cur_log) == event_relay_log_pos));
    }
#endif
  }

  inited= 1;
  error_on_rli_init_info= false;
  if (flush_info(TRUE))
  {
    msg= "Error reading relay log configuration";
    error= 1;
    goto err;
  }

  if (count_relay_log_space())
  {
    msg= "Error counting relay log space";
    error= 1;
    goto err;
  }

  /*
    In case of MTS the recovery is deferred until the end of global_init_info.
  */
  if (!mi->rli->mts_recovery_group_cnt)
    is_relay_log_recovery= FALSE;
  DBUG_RETURN(error);

err:
  handler->end_info();
  inited= 0;
  error_on_rli_init_info= true;
  if (msg)
    sql_print_error("%s.", msg);
  relay_log.close(LOG_CLOSE_INDEX | LOG_CLOSE_STOP_EVENT);
  DBUG_RETURN(error);
}

void Relay_log_info::end_info()
{
  DBUG_ENTER("Relay_log_info::end_info");

  error_on_rli_init_info= false;
  if (!inited)
    DBUG_VOID_RETURN;

  handler->end_info();

  if (cur_log_fd >= 0)
  {
    end_io_cache(&cache_buf);
    (void)my_close(cur_log_fd, MYF(MY_WME));
    cur_log_fd= -1;
  }
  inited = 0;
  relay_log.close(LOG_CLOSE_INDEX | LOG_CLOSE_STOP_EVENT);
  relay_log.harvest_bytes_written(&log_space_total);
  /*
    Delete the slave's temporary tables from memory.
    In the future there will be other actions than this, to ensure persistance
    of slave's temp tables after shutdown.
  */
  close_temporary_tables();

  DBUG_VOID_RETURN;
}

int Relay_log_info::flush_current_log()
{
  DBUG_ENTER("Relay_log_info::flush_current_log");
  /*
    When we come to this place in code, relay log may or not be initialized;
    the caller is responsible for setting 'flush_relay_log_cache' accordingly.
  */
  IO_CACHE *log_file= relay_log.get_log_file();
  if (flush_io_cache(log_file))
    DBUG_RETURN(2);

  DBUG_RETURN(0);
}

void Relay_log_info::set_master_info(Master_info* info)
{
  mi= info;
}

/**
  Stores the file and position where the execute-slave thread are in the
  relay log:

    - As this is only called by the slave thread or on STOP SLAVE, with the
      log_lock grabbed and the slave thread stopped, we don't need to have
      a lock here.
    - If there is an active transaction, then we don't update the position
      in the relay log.  This is to ensure that we re-execute statements
      if we die in the middle of an transaction that was rolled back.
    - As a transaction never spans binary logs, we don't have to handle the
      case where we do a relay-log-rotation in the middle of the transaction.
      If this would not be the case, we would have to ensure that we
      don't delete the relay log file where the transaction started when
      we switch to a new relay log file.

  @retval  0   ok,
  @retval  1   write error, otherwise.
*/

/**
  Store the file and position where the slave's SQL thread are in the
  relay log.

  Notes:

  - This function should be called either from the slave SQL thread,
    or when the slave thread is not running.  (It reads the
    group_{relay|master}_log_{pos|name} and delay fields in the rli
    object.  These may only be modified by the slave SQL thread or by
    a client thread when the slave SQL thread is not running.)

  - If there is an active transaction, then we do not update the
    position in the relay log.  This is to ensure that we re-execute
    statements if we die in the middle of an transaction that was
    rolled back.

  - As a transaction never spans binary logs, we don't have to handle
    the case where we do a relay-log-rotation in the middle of the
    transaction.  If transactions could span several binlogs, we would
    have to ensure that we do not delete the relay log file where the
    transaction started before switching to a new relay log file.

  - Error can happen if writing to file fails or if flushing the file
    fails.

  @todo Change the log file information to a binary format to avoid
  calling longlong2str.

  @return 0 on success, 1 on error.
*/
int Relay_log_info::flush_info(const bool force)
{
  DBUG_ENTER("Relay_log_info::flush_info");

  if (!inited)
    DBUG_RETURN(0);

  /* 
    We update the sync_period at this point because only here we
    now that we are handling a relay log info. This needs to be
    update every time we call flush because the option maybe 
    dinamically set.
  */
  mysql_mutex_lock(&mts_temp_table_LOCK);
  handler->set_sync_period(sync_relayloginfo_period);

  if (write_info(handler))
    goto err;

  if (handler->flush_info(force || force_flush_postponed_due_to_split_trans))
    goto err;

  force_flush_postponed_due_to_split_trans= false;
  mysql_mutex_unlock(&mts_temp_table_LOCK);
  DBUG_RETURN(0);

err:
  sql_print_error("Error writing relay log configuration.");
  mysql_mutex_unlock(&mts_temp_table_LOCK);
  DBUG_RETURN(1);
}

size_t Relay_log_info::get_number_info_rli_fields() 
{ 
  return sizeof(info_rli_fields)/sizeof(info_rli_fields[0]);
}

void Relay_log_info::start_sql_delay(time_t delay_end)
{
  mysql_mutex_assert_owner(&data_lock);
  sql_delay_end= delay_end;
  THD_STAGE_INFO(info_thd, stage_sql_thd_waiting_until_delay);
}


bool Relay_log_info::read_info(Rpl_info_handler *from)
{
  int lines= 0;
  char *first_non_digit= NULL;
  ulong temp_group_relay_log_pos= 0;
  ulong temp_group_master_log_pos= 0;
  int temp_sql_delay= 0;
  int temp_internal_id= internal_id;

  DBUG_ENTER("Relay_log_info::read_info");

  /*
    Should not read RLI from file in client threads. Client threads
    only use RLI to execute BINLOG statements.

    @todo Uncomment the following assertion. Currently,
    Relay_log_info::init() is called from init_master_info() before
    the THD object Relay_log_info::sql_thd is created. That means we
    cannot call belongs_to_client() since belongs_to_client()
    dereferences Relay_log_info::sql_thd. So we need to refactor
    slightly: the THD object should be created by Relay_log_info
    constructor (or passed to it), so that we are guaranteed that it
    exists at this point. /Sven
  */
  //DBUG_ASSERT(!belongs_to_client());

  /*
    Starting from 5.1.x, relay-log.info has a new format. Now, its
    first line contains the number of lines in the file. By reading
    this number we can determine which version our master.info comes
    from. We can't simply count the lines in the file, since
    versions before 5.1.x could generate files with more lines than
    needed. If first line doesn't contain a number, or if it
    contains a number less than LINES_IN_RELAY_LOG_INFO_WITH_DELAY,
    then the file is treated like a file from pre-5.1.x version.
    There is no ambiguity when reading an old master.info: before
    5.1.x, the first line contained the binlog's name, which is
    either empty or has an extension (contains a '.'), so can't be
    confused with an integer.

    So we're just reading first line and trying to figure which
    version is this.
  */

  /*
    The first row is temporarily stored in mi->master_log_name, if
    it is line count and not binlog name (new format) it will be
    overwritten by the second row later.
  */
  if (from->prepare_info_for_read() ||
      from->get_info(group_relay_log_name, sizeof(group_relay_log_name),
                     (char *) ""))
    DBUG_RETURN(TRUE);

  lines= strtoul(group_relay_log_name, &first_non_digit, 10);

  if (group_relay_log_name[0]!='\0' &&
      *first_non_digit=='\0' && lines >= LINES_IN_RELAY_LOG_INFO_WITH_DELAY)
  {
    /* Seems to be new format => read group relay log name */
    if (from->get_info(group_relay_log_name, sizeof(group_relay_log_name),
                       (char *) ""))
      DBUG_RETURN(TRUE);
  }
  else
     DBUG_PRINT("info", ("relay_log_info file is in old format."));

  if (from->get_info(&temp_group_relay_log_pos,
                     (ulong) BIN_LOG_HEADER_SIZE) ||
      from->get_info(group_master_log_name,
                     sizeof(group_relay_log_name),
                     (char *) "") ||
      from->get_info(&temp_group_master_log_pos,
                     0UL))
    DBUG_RETURN(TRUE);

  if (lines >= LINES_IN_RELAY_LOG_INFO_WITH_DELAY)
  {
    if (from->get_info(&temp_sql_delay, 0))
      DBUG_RETURN(TRUE);
  }

  if (lines >= LINES_IN_RELAY_LOG_INFO_WITH_WORKERS)
  {
    if (from->get_info(&recovery_parallel_workers, 0UL))
      DBUG_RETURN(TRUE);
  }

  if (lines >= LINES_IN_RELAY_LOG_INFO_WITH_ID)
  {
    if (from->get_info(&temp_internal_id, 1))
      DBUG_RETURN(TRUE);
  }

  if (lines >= LINES_IN_RELAY_LOG_INFO_WITH_CHANNEL)
  {
    /* the default value is empty string"" */
    if (from->get_info(channel, sizeof(channel), (char*)""))
      DBUG_RETURN(TRUE);
  }

  group_relay_log_pos=  temp_group_relay_log_pos;
  group_master_log_pos= temp_group_master_log_pos;
  sql_delay= (int32) temp_sql_delay;
  internal_id= (uint) temp_internal_id;

  DBUG_ASSERT(lines < LINES_IN_RELAY_LOG_INFO_WITH_ID ||
             (lines >= LINES_IN_RELAY_LOG_INFO_WITH_ID && internal_id == 1));
  DBUG_RETURN(FALSE);
}

bool Relay_log_info::set_info_search_keys(Rpl_info_handler *to)
{
  DBUG_ENTER("Relay_log_info::set_info_search_keys");

  if (to->set_info(LINES_IN_RELAY_LOG_INFO_WITH_CHANNEL, channel))
    DBUG_RETURN(TRUE);

  DBUG_RETURN(FALSE);
}


bool Relay_log_info::write_info(Rpl_info_handler *to)
{
  DBUG_ENTER("Relay_log_info::write_info");

  /*
    @todo Uncomment the following assertion. See todo in
    Relay_log_info::read_info() for details. /Sven
  */
  //DBUG_ASSERT(!belongs_to_client());

  if (to->prepare_info_for_write() ||
      to->set_info((int) LINES_IN_RELAY_LOG_INFO_WITH_ID) ||
      to->set_info(group_relay_log_name) ||
      to->set_info((ulong) group_relay_log_pos) ||
      to->set_info(group_master_log_name) ||
      to->set_info((ulong) group_master_log_pos) ||
      to->set_info((int) sql_delay) ||
      to->set_info(recovery_parallel_workers) ||
      to->set_info((int) internal_id) ||
      to->set_info(channel))
    DBUG_RETURN(TRUE);

  DBUG_RETURN(FALSE);
}

/**
   The method is run by SQL thread/MTS Coordinator.
   It replaces the current FD event with a new one.
   A version adaptation routine is invoked for the new FD
   to align the slave applier execution context with the master version.

   Since FD are shared by Coordinator and Workers in the MTS mode,
   deletion of the old FD is done through decrementing its usage counter.
   The destructor runs when the later drops to zero,
   also see @c Slave_worker::set_rli_description_event().
   The usage counter of the new FD is incremented.

   Although notice that MTS worker runs it, inefficiently (see assert),
   once at its destruction time.

   @param  fe Pointer to be installed into execution context 
           FormatDescriptor event
*/

void Relay_log_info::set_rli_description_event(Format_description_log_event *fe)
{
  DBUG_ENTER("Relay_log_info::set_rli_description_event");
  DBUG_ASSERT(!info_thd || !is_mts_worker(info_thd) || !fe);

  if (fe)
  {
    ulong fe_version= adapt_to_master_version(fe);

    if (info_thd)
    {
      // See rpl_rli_pdb.h:Slave_worker::set_rli_description_event.
      if (!is_in_group() &&
          (info_thd->variables.gtid_next.type == AUTOMATIC_GROUP ||
           info_thd->variables.gtid_next.type == UNDEFINED_GROUP))
      {
        DBUG_PRINT("info", ("Setting gtid_next.type to NOT_YET_DETERMINED_GROUP"));
        info_thd->variables.gtid_next.set_not_yet_determined();
      }

      if (is_parallel_exec() && fe_version > 0)
      {
        /*
          Prepare for workers' adaption to a new FD version. Workers
          will see notification through scheduling of a first event of
          a new post-new-FD.
        */
        for (Slave_worker **it= workers.begin(); it != workers.end(); ++it)
          (*it)->fd_change_notified= false;
      }
    }
  }
  if (rli_description_event &&
      rli_description_event->usage_counter.atomic_add(-1) == 1)
    delete rli_description_event;
#ifndef DBUG_OFF
  else
    /* It must be MTS mode when the usage counter greater than 1. */
    DBUG_ASSERT(!rli_description_event || is_parallel_exec());
#endif
  rli_description_event= fe;
  if (rli_description_event)
    rli_description_event->usage_counter.atomic_add(1);

  DBUG_VOID_RETURN;
}

struct st_feature_version
{
  /*
    The enum must be in the version non-descending top-down order,
    the last item formally corresponds to highest possible server
    version (never reached, thereby no adapting actions here);
    enumeration starts from zero.
  */
  enum
  {
    WL6292_TIMESTAMP_EXPLICIT_DEFAULT= 0,
    _END_OF_LIST // always last
  } item;
  /*
    Version where the feature is introduced.
  */
  uchar version_split[3];
  /*
    Action to perform when according to FormatDescriptor event Master 
    is found to be feature-aware while previously it has *not* been.
  */
  void (*upgrade) (THD*);
  /*
    Action to perform when according to FormatDescriptor event Master 
    is found to be feature-*un*aware while previously it has been.
  */
  void (*downgrade) (THD*);
};

static void wl6292_upgrade_func(THD *thd)
{
  thd->variables.explicit_defaults_for_timestamp= false;
  if (global_system_variables.explicit_defaults_for_timestamp)
    thd->variables.explicit_defaults_for_timestamp= true;

  return;
}

static void wl6292_downgrade_func(THD *thd)
{
  if (global_system_variables.explicit_defaults_for_timestamp)
    thd->variables.explicit_defaults_for_timestamp= false;

  return;
}

/**
   Sensitive to Master-vs-Slave version difference features
   should be listed in the version non-descending order.
*/
static st_feature_version s_features[]=
{
  // order is the same as in the enum
  { st_feature_version::WL6292_TIMESTAMP_EXPLICIT_DEFAULT,
    {5, 6, 6}, wl6292_upgrade_func, wl6292_downgrade_func },
  { st_feature_version::_END_OF_LIST,
    {255, 255, 255}, NULL, NULL }
};

/**
   The method computes the incoming "master"'s FD server version and that
   of the currently installed (if ever) rli_description_event, to
   invoke more specific method to compare the two and adapt slave applier execution
   context to the new incoming master's version.

   This method is specifically for STS applier/MTS Coordinator as well as
   for a user thread applying binlog events.

   @param  fdle  a pointer to new Format Description event that is being
                 set up a new execution context.
   @return 0                when the versions are equal,
           master_version   otherwise
*/
ulong Relay_log_info::adapt_to_master_version(Format_description_log_event *fdle)
{
  ulong master_version, current_version, slave_version;

  slave_version= version_product(slave_version_split);
  /* When rli_description_event is uninitialized yet take the slave's version */
  master_version= !fdle ? slave_version : fdle->get_product_version();
  current_version= !rli_description_event ? slave_version :
    rli_description_event->get_product_version();
  return adapt_to_master_version_updown(master_version, current_version);
}

/**
  The method compares two supplied versions and carries out down- or
  up- grade customization of execution context of the slave applier
  (thd).

  The method is invoked in the STS case through
  Relay_log_info::adapt_to_master_version() right before a new master
  FD is installed into the applier execution context; in the MTS
  case it's done by the Worker when it's assigned with a first event
  after the latest new FD has been installed.

  Comparison of the current (old, existing) and the master (new,
  incoming) versions yields adaptive actions.
  To explain that, let's denote V_0 as the current, and the master's
  one as V_1.
  In the downgrade case (V_1 < V_0) a server feature that is undefined
  in V_1 but is defined starting from some V_f of [V_1 + 1, V_0] range
  (+1 to mean V_1 excluded) are invalidated ("removed" from execution context)
  by running so called here downgrade action.
  Conversely in the upgrade case a feature defined in [V_0 + 1, V_1] range
  is validated ("added" to execution context) by running its upgrade action.
  A typical use case showing how adaptive actions are necessary for the slave
  applier is when the master version is lesser than the slave's one.
  In such case events generated on the "older" master may need to be applied
  in their native server context. And such context can be provided by downgrade
  actions.
  Conversely, when the old master events are run out and a newer master's events
  show up for applying, the execution context will be upgraded through
  the namesake actions.

  Notice that a relay log may have two FD events, one the slave local
  and the other from the Master. As there's no concern for the FD
  originator this leads to two adapt_to_master_version() calls.
  It's not harmful as can be seen from the following example.
  Say the currently installed FD's version is
  V_m, then at relay-log rotation the following transition takes
  place:

     V_m  -adapt-> V_s -adapt-> V_m.

  here and further `m' subscript stands for the master, `s' for the slave.
  It's clear that in this case an ineffective V_m -> V_m transition occurs.

  At composing downgrade/upgrade actions keep in mind that the slave applier
  version transition goes the following route:
  The initial version is that of the slave server (V_ss).
  It changes to a magic 4.0 at the slave relay log initialization.
  In the following course versions are extracted from each FD read out,
  regardless of what server generated it. Here is a typical version
  transition sequence underscored with annotation:

   V_ss -> 4.0 -> V(FD_s^1) -> V(FD_m^2)   --->   V(FD_s^3) -> V(FD_m^4)  ...

    ----------     -----------------     --------  ------------------     ---
     bootstrap       1st relay log       rotation      2nd log            etc

  The upper (^) subscipt enumerates Format Description events, V(FD^i) stands
  for a function extrating the version data from the i:th FD.

  There won't be any action to execute when info_thd is undefined,
  e.g at bootstrap.

  @param  master_version   an upcoming new version
  @param  current_version  the current version
  @return 0                when the new version is equal to the current one,
          master_version   otherwise
*/
ulong Relay_log_info::adapt_to_master_version_updown(ulong master_version,
                                                     ulong current_version)
{
  THD *thd= info_thd;
  /*
    When the SQL thread or MTS Coordinator executes this method
    there's a constraint on current_version argument.
  */
  DBUG_ASSERT(!thd ||
              thd->rli_fake != NULL ||
              thd->system_thread == SYSTEM_THREAD_SLAVE_WORKER ||
              (thd->system_thread == SYSTEM_THREAD_SLAVE_SQL &&
               (!rli_description_event ||
                current_version ==
                rli_description_event->get_product_version())));

  if (master_version == current_version)
    return 0;
  else if (!thd)
    return master_version;

  bool downgrade= master_version < current_version;
   /*
    find item starting from and ending at for which adaptive actions run
    for downgrade or upgrade branches.
    (todo: convert into bsearch when number of features will grow significantly)
  */
  long i, i_first= st_feature_version::_END_OF_LIST, i_last= i_first;

  for (i= 0; i < st_feature_version::_END_OF_LIST; i++)
  {
    ulong ver_f= version_product(s_features[i].version_split);

    if ((downgrade ? master_version : current_version) < ver_f && 
        i_first == st_feature_version::_END_OF_LIST)
      i_first= i;
    if ((downgrade ? current_version : master_version) < ver_f)
    {
      i_last= i;
      DBUG_ASSERT(i_last >= i_first);
      break;
    }
  }

  /* 
     actions, executed in version non-descending st_feature_version order
  */
  for (i= i_first; i < i_last; i++)
  {
    /* Run time check of the st_feature_version items ordering */
    DBUG_ASSERT(!i ||
                version_product(s_features[i - 1].version_split) <=
                version_product(s_features[i].version_split));

    DBUG_ASSERT((downgrade ? master_version : current_version) <
                version_product(s_features[i].version_split) &&
                (downgrade ? current_version : master_version  >=
                 version_product(s_features[i].version_split)));

    if (downgrade && s_features[i].downgrade)
    {
      s_features[i].downgrade(thd);
    }
    else if (s_features[i].upgrade)
    {
      s_features[i].upgrade(thd);
    }
  }

  return master_version;
}

void Relay_log_info::relay_log_number_to_name(uint number,
                                              char name[FN_REFLEN+1])
{
  char *str= NULL;
  char relay_bin_channel[FN_REFLEN+1];
  const char *relay_log_basename_channel=
    add_channel_to_relay_log_name(relay_bin_channel, FN_REFLEN+1,
                                  relay_log_basename);

  /* str points to closing null of relay log basename channel */
  str= strmake(name, relay_log_basename_channel, FN_REFLEN+1);
  *str++= '.';
  sprintf(str, "%06u", number);
}

uint Relay_log_info::relay_log_name_to_number(const char *name)
{
  return static_cast<uint>(atoi(fn_ext(name)+1));
}

bool is_mts_db_partitioned(Relay_log_info * rli)
{
  return (rli->current_mts_submode->get_type() ==
    MTS_PARALLEL_TYPE_DB_NAME);
}

const char* Relay_log_info::get_for_channel_str(bool upper_case) const
{
  if (rli_fake)
    return "";
  else
    return mi->get_for_channel_str(upper_case);
}

enum_return_status Relay_log_info::add_gtid_set(const Gtid_set *gtid_set)
{
  DBUG_ENTER("Relay_log_info::add_gtid_set(gtid_set)");

  enum_return_status return_status= this->gtid_set.add_gtid_set(gtid_set);

  DBUG_RETURN(return_status);
}

const char *Relay_log_info::get_until_log_name()
{
  if (until_condition == UNTIL_MASTER_POS ||
      until_condition == UNTIL_RELAY_POS)
  {
    DBUG_ASSERT(until_option != NULL);
    return ((Until_position *) until_option)->get_until_log_name();
  }
  return "";
}

my_off_t Relay_log_info::get_until_log_pos()
{
  if (until_condition == UNTIL_MASTER_POS ||
      until_condition == UNTIL_RELAY_POS)
  {
    DBUG_ASSERT(until_option != NULL);
    return ((Until_position *) until_option)->get_until_log_pos();
  }
  return 0;
}

int Relay_log_info::init_until_option(THD *thd,
                                      const LEX_MASTER_INFO* master_param)
{
  DBUG_ENTER("init_until_option");
  int ret= 0;
  Until_option *option= NULL;

  until_condition= UNTIL_NONE;
  if (until_option)
  {
    delete until_option;
    until_option= NULL;
  }

  try
  {
    if (master_param->pos)
    {
      Until_master_position *until_mp= NULL;

      if (master_param->relay_log_pos)
        DBUG_RETURN(ER_BAD_SLAVE_UNTIL_COND);

      option= until_mp= new Until_master_position(this);
      until_condition= UNTIL_MASTER_POS;
      ret= until_mp->init(master_param->log_file_name, master_param->pos);
    }
    else if (master_param->relay_log_pos)
    {
      Until_relay_position *until_rp= NULL;

      if (master_param->pos)
        DBUG_RETURN(ER_BAD_SLAVE_UNTIL_COND);

      option= until_rp= new Until_relay_position(this);
      until_condition= UNTIL_RELAY_POS;
      ret= until_rp->init(master_param->relay_log_name,
                          master_param->relay_log_pos);
    }
    else if (master_param->gtid)
    {
      Until_gtids *until_g= NULL;

      if (LEX_MASTER_INFO::UNTIL_SQL_BEFORE_GTIDS ==
          master_param->gtid_until_condition)
      {
        option= until_g= new Until_before_gtids(this);
        until_condition= UNTIL_SQL_BEFORE_GTIDS;
      }
      else
      {
        DBUG_ASSERT(LEX_MASTER_INFO::UNTIL_SQL_AFTER_GTIDS ==
                    master_param->gtid_until_condition);

        option= until_g= new Until_after_gtids(this);
        until_condition= UNTIL_SQL_AFTER_GTIDS;
        if (opt_slave_parallel_workers != 0)
        {
          opt_slave_parallel_workers= 0;
          push_warning_printf(thd, Sql_condition::SL_NOTE,
                              ER_MTS_FEATURE_IS_NOT_SUPPORTED,
                              ER_THD(thd, ER_MTS_FEATURE_IS_NOT_SUPPORTED),
                              "UNTIL condtion",
                              "Slave is started in the sequential execution mode.");
        }
      }
      ret= until_g->init(master_param->gtid);
    }
    else if (master_param->until_after_gaps)
    {
      Until_mts_gap *until_mg= NULL;

      option= until_mg= new Until_mts_gap(this);
      until_condition= UNTIL_SQL_AFTER_MTS_GAPS;
      until_mg->init();
    }
    else if (master_param->view_id)
    {
      Until_view_id *until_vi= NULL;

      option= until_vi= new Until_view_id(this);
      until_condition= UNTIL_SQL_VIEW_ID;
      ret= until_vi->init(master_param->view_id);
    }
  }
  catch(...)
  {
    DBUG_RETURN(ER_OUTOFMEMORY);
  }

  if (until_condition == UNTIL_MASTER_POS || until_condition == UNTIL_RELAY_POS)
  {
    /* Issuing warning then started without --skip-slave-start */
    if (!opt_skip_slave_start)
      push_warning(thd, Sql_condition::SL_NOTE,
                   ER_MISSING_SKIP_SLAVE,
                   ER_THD(thd, ER_MISSING_SKIP_SLAVE));
  }

  mysql_mutex_lock(&data_lock);
  until_option= option;
  mysql_mutex_unlock(&data_lock);
  DBUG_RETURN(ret);
}<|MERGE_RESOLUTION|>--- conflicted
+++ resolved
@@ -1323,268 +1323,6 @@
   return (const char*)buff;
 }
 
-<<<<<<< HEAD
-=======
-
-/**
-     Checks if condition stated in UNTIL clause of START SLAVE is reached.
-
-     Specifically, it checks if UNTIL condition is reached. Uses caching result
-     of last comparison of current log file name and target log file name. So
-     cached value should be invalidated if current log file name changes (see
-     @c Relay_log_info::notify_... functions).
-
-     This caching is needed to avoid of expensive string comparisons and
-     @c strtol() conversions needed for log names comparison. We don't need to
-     compare them each time this function is called, we only need to do this
-     when current log name changes. If we have @c UNTIL_MASTER_POS condition we
-     need to do this only after @c Rotate_log_event::do_apply_event() (which is
-     rare, so caching gives real benifit), and if we have @c UNTIL_RELAY_POS
-     condition then we should invalidate cached comarison value after
-     @c inc_group_relay_log_pos() which called for each group of events (so we
-     have some benefit if we have something like queries that use
-     autoincrement or if we have transactions).
-
-     Should be called ONLY if @c until_condition @c != @c UNTIL_NONE !
-
-     @param master_beg_pos    position of the beginning of to be executed event
-                              (not @c log_pos member of the event that points to
-                              the beginning of the following event)
-
-     @retval true   condition met or error happened (condition seems to have
-                    bad log file name),
-     @retval false  condition not met.
-*/
-
-bool Relay_log_info::is_until_satisfied(THD *thd, Log_event *ev)
-{
-  char error_msg[]= "Slave SQL thread is stopped because UNTIL "
-                    "condition is bad.";
-  DBUG_ENTER("Relay_log_info::is_until_satisfied");
-
-  switch (until_condition)
-  {
-  case UNTIL_MASTER_POS:
-  case UNTIL_RELAY_POS:
-  {
-    const char *log_name= NULL;
-    ulonglong log_pos= 0;
-
-    if (until_condition == UNTIL_MASTER_POS)
-    {
-      if (ev && ev->server_id == (uint32) ::server_id && !replicate_same_server_id)
-        DBUG_RETURN(false);
-      /*
-        Rotate events originating from the slave have server_id==0,
-        and their log_pos is relative to the slave, so in case their
-        log_pos is greater than the log_pos we are waiting for, they
-        can cause the slave to stop prematurely. So we ignore such
-        events.
-      */
-      if (ev && ev->server_id == 0)
-        DBUG_RETURN(false);
-      log_name= group_master_log_name;
-      if (!ev || is_in_group() || !ev->common_header->log_pos)
-        log_pos= group_master_log_pos;
-      else
-        log_pos= ev->common_header->log_pos - ev->common_header->data_written;
-    }
-    else
-    { /* until_condition == UNTIL_RELAY_POS */
-      log_name= group_relay_log_name;
-      log_pos= group_relay_log_pos;
-    }
-
-#ifndef DBUG_OFF
-    {
-      char buf[32];
-      DBUG_PRINT("info", ("group_master_log_name='%s', group_master_log_pos=%s",
-                          group_master_log_name, llstr(group_master_log_pos, buf)));
-      DBUG_PRINT("info", ("group_relay_log_name='%s', group_relay_log_pos=%s",
-                          group_relay_log_name, llstr(group_relay_log_pos, buf)));
-      DBUG_PRINT("info", ("(%s) log_name='%s', log_pos=%s",
-                          until_condition == UNTIL_MASTER_POS ? "master" : "relay",
-                          log_name, llstr(log_pos, buf)));
-      DBUG_PRINT("info", ("(%s) until_log_name='%s', until_log_pos=%s",
-                          until_condition == UNTIL_MASTER_POS ? "master" : "relay",
-                          until_log_name, llstr(until_log_pos, buf)));
-    }
-#endif
-
-    if (until_log_names_cmp_result == UNTIL_LOG_NAMES_CMP_UNKNOWN)
-    {
-      /*
-        We have no cached comparison results so we should compare log names
-        and cache result.
-        If we are after RESET SLAVE, and the SQL slave thread has not processed
-        any event yet, it could be that group_master_log_name is "". In that case,
-        just wait for more events (as there is no sensible comparison to do).
-      */
-
-      if (*log_name)
-      {
-        const char *basename= log_name + dirname_length(log_name);
-
-        const char *q= (const char*)(fn_ext(basename)+1);
-        if (strncmp(basename, until_log_name, (int)(q-basename)) == 0)
-        {
-          /* Now compare extensions. */
-          char *q_end;
-          ulong log_name_extension= strtoul(q, &q_end, 10);
-          if (log_name_extension < until_log_name_extension)
-            until_log_names_cmp_result= UNTIL_LOG_NAMES_CMP_LESS;
-          else
-            until_log_names_cmp_result=
-              (log_name_extension > until_log_name_extension) ?
-              UNTIL_LOG_NAMES_CMP_GREATER : UNTIL_LOG_NAMES_CMP_EQUAL ;
-        }
-        else
-        {
-          /* Base names do not match, so we abort */
-          sql_print_error("%s", error_msg);
-          DBUG_RETURN(true);
-        }
-      }
-      else
-        DBUG_RETURN(until_log_pos == 0);
-    }
-
-    if (((until_log_names_cmp_result == UNTIL_LOG_NAMES_CMP_EQUAL &&
-          log_pos >= until_log_pos) ||
-         until_log_names_cmp_result == UNTIL_LOG_NAMES_CMP_GREATER))
-    {
-      char buf[22];
-      sql_print_information("Slave SQL thread stopped because it reached its"
-                            " UNTIL position %s", llstr(until_pos(), buf));
-      DBUG_RETURN(true);
-    }
-    DBUG_RETURN(false);
-  }
-
-  case UNTIL_SQL_BEFORE_GTIDS:
-    /*
-      We only need to check once if executed_gtids set
-      contains any of the until_sql_gtids.
-    */
-    if (until_sql_gtids_first_event)
-    {
-      until_sql_gtids_first_event= false;
-      global_sid_lock->wrlock();
-      /* Check if until GTIDs were already applied. */
-      const Gtid_set* executed_gtids= gtid_state->get_executed_gtids();
-      if (until_sql_gtids.is_intersection_nonempty(executed_gtids))
-      {
-        char *buffer;
-        until_sql_gtids.to_string(&buffer);
-        global_sid_lock->unlock();
-        sql_print_information("Slave SQL thread stopped because "
-                              "UNTIL SQL_BEFORE_GTIDS %s is already "
-                              "applied", buffer);
-        my_free(buffer);
-        DBUG_RETURN(true);
-      }
-      global_sid_lock->unlock();
-    }
-    if (ev != NULL && ev->get_type_code() == binary_log::GTID_LOG_EVENT)
-    {
-      Gtid_log_event *gev= (Gtid_log_event *)ev;
-      global_sid_lock->rdlock();
-      if (until_sql_gtids.contains_gtid(gev->get_sidno(false), gev->get_gno()))
-      {
-        char *buffer;
-        until_sql_gtids.to_string(&buffer);
-        global_sid_lock->unlock();
-        sql_print_information("Slave SQL thread stopped because it reached "
-                              "UNTIL SQL_BEFORE_GTIDS %s", buffer);
-        my_free(buffer);
-        DBUG_RETURN(true);
-      }
-      global_sid_lock->unlock();
-    }
-    DBUG_RETURN(false);
-    break;
-
-  case UNTIL_SQL_AFTER_GTIDS:
-    {
-      global_sid_lock->wrlock();
-      const Gtid_set* executed_gtids= gtid_state->get_executed_gtids();
-      if (until_sql_gtids.is_subset(executed_gtids))
-      {
-        char *buffer;
-        until_sql_gtids.to_string(&buffer);
-        global_sid_lock->unlock();
-        sql_print_information("Slave SQL thread stopped because it reached "
-                              "UNTIL SQL_AFTER_GTIDS %s", buffer);
-        my_free(buffer);
-        DBUG_RETURN(true);
-      }
-      global_sid_lock->unlock();
-      DBUG_RETURN(false);
-    }
-    break;
-
-  case UNTIL_SQL_AFTER_MTS_GAPS:
-  case UNTIL_DONE:
-    /*
-      TODO: this condition is actually post-execution or post-scheduling
-            so the proper place to check it before SQL thread goes
-            into next_event() where it can wait while the condition
-            has been satisfied already.
-            It's deployed here temporarily to be fixed along the regular UNTIL
-            support for MTS is provided.
-    */
-    if (mts_recovery_group_cnt == 0)
-    {
-      sql_print_information("Slave SQL thread stopped according to "
-                            "UNTIL SQL_AFTER_MTS_GAPS as it has "
-                            "processed all gap transactions left from "
-                            "the previous slave session.");
-      until_condition= UNTIL_DONE;
-      DBUG_RETURN(true);
-    }
-    else
-    {
-      DBUG_RETURN(false);
-    }
-    break;
-
-  case UNTIL_SQL_VIEW_ID:
-    if (ev != NULL && ev->get_type_code() == binary_log::VIEW_CHANGE_EVENT)
-    {
-      View_change_log_event *view_event= (View_change_log_event *)ev;
-
-      if (until_view_id.compare(view_event->get_view_id()) == 0)
-      {
-        set_group_replication_retrieved_certification_info(view_event);
-        until_view_id_found= true;
-        DBUG_RETURN(false);
-      }
-    }
-
-    if (until_view_id_found && ev != NULL && ev->ends_group())
-    {
-      until_view_id_commit_found= true;
-      DBUG_RETURN(false);
-    }
-
-    if (until_view_id_commit_found && ev == NULL)
-    {
-      DBUG_RETURN(true);
-    }
-
-    DBUG_RETURN(false);
-    break;
-
-  case UNTIL_NONE:
-    DBUG_ASSERT(0);
-    break;
-  }
-
-  DBUG_ASSERT(0);
-  DBUG_RETURN(false);
-}
-
->>>>>>> 1fdb41ea
 void Relay_log_info::cached_charset_invalidate()
 {
   DBUG_ENTER("Relay_log_info::cached_charset_invalidate");
@@ -2915,11 +2653,7 @@
   Until_option *option= NULL;
 
   until_condition= UNTIL_NONE;
-  if (until_option)
-  {
-    delete until_option;
-    until_option= NULL;
-  }
+  clear_until_option();
 
   try
   {
