/*
<<<<<<< HEAD
   Copyright (c) 2000, 2021, Oracle and/or its affiliates.
=======
   Copyright (c) 2000, 2021, Oracle and/or its affiliates. All rights reserved.
>>>>>>> a61421fa

   This program is free software; you can redistribute it and/or modify
   it under the terms of the GNU General Public License, version 2.0,
   as published by the Free Software Foundation.

   This program is also distributed with certain software (including
   but not limited to OpenSSL) that is licensed under separate terms,
   as designated in a particular file or component or in included license
   documentation.  The authors of MySQL hereby grant you an additional
   permission to link the program and your derivative works with the
   separately licensed software that they have included with MySQL.

   This program is distributed in the hope that it will be useful,
   but WITHOUT ANY WARRANTY; without even the implied warranty of
   MERCHANTABILITY or FITNESS FOR A PARTICULAR PURPOSE.  See the
   GNU General Public License, version 2.0, for more details.

   You should have received a copy of the GNU General Public License
   along with this program; if not, write to the Free Software
   Foundation, Inc., 51 Franklin St, Fifth Floor, Boston, MA 02110-1301  USA
*/


/*****************************************************************************
**
** This file implements classes defined in sql_class.h
** Especially the classes to handle a result from a select
**
*****************************************************************************/

#include "sql_class.h"

#include "mysys_err.h"                       // EE_DELETE
#include "connection_handler_manager.h"      // Connection_handler_manager
#include "debug_sync.h"                      // DEBUG_SYNC
#include "lock.h"                            // mysql_lock_abort_for_thread
#include "locking_service.h"                 // release_all_locking_service_locks
#include "mysqld_thd_manager.h"              // Global_THD_manager
#include "parse_tree_nodes.h"                // PT_select_var
#include "rpl_filter.h"                      // binlog_filter
#include "rpl_rli.h"                         // Relay_log_info
#include "sp_cache.h"                        // sp_cache_clear
#include "sp_rcontext.h"                     // sp_rcontext
#include "sql_audit.h"                       // mysql_audit_release
#include "sql_base.h"                        // close_temporary_tables
#include "sql_callback.h"                    // MYSQL_CALLBACK
#include "sql_handler.h"                     // mysql_ha_cleanup
#include "sql_parse.h"                       // is_update_query
#include "sql_plugin.h"                      // plugin_unlock
#include "sql_prepare.h"                     // Prepared_statement
#include "sql_time.h"                        // my_timeval_trunc
#include "sql_timer.h"                       // thd_timer_destroy
#include "sql_thd_internal_api.h"
#include "transaction.h"                     // trans_rollback
#ifdef HAVE_REPLICATION
#include "rpl_rli_pdb.h"                     // Slave_worker
#include "rpl_slave_commit_order_manager.h"
#include "rpl_master.h"                      // unregister_slave
#endif

#include "pfs_file_provider.h"
#include "mysql/psi/mysql_file.h"

#include "pfs_idle_provider.h"
#include "mysql/psi/mysql_idle.h"

#include "mysql/psi/mysql_ps.h"

using std::min;
using std::max;

/*
  The following is used to initialise Table_ident with a internal
  table name
*/
char internal_table_name[2]= "";
char empty_c_string[1]= {0};    /* used for not defined db */

LEX_STRING EMPTY_STR= { (char *) "", 0 };
LEX_STRING NULL_STR=  { NULL, 0 };
LEX_CSTRING EMPTY_CSTR= { "", 0 };
LEX_CSTRING NULL_CSTR=  { NULL, 0 };

const char * const THD::DEFAULT_WHERE= "field list";


void THD::Transaction_state::backup(THD *thd)
{
  this->m_sql_command= thd->lex->sql_command;
  this->m_trx= thd->get_transaction();

  for (int i= 0; i < MAX_HA; ++i)
    this->m_ha_data[i]= thd->ha_data[i];

  this->m_tx_isolation= thd->tx_isolation;
  this->m_tx_read_only= thd->tx_read_only;
  this->m_thd_option_bits= thd->variables.option_bits;
  this->m_sql_mode= thd->variables.sql_mode;
  this->m_transaction_psi= thd->m_transaction_psi;
  this->m_server_status= thd->server_status;
}


void THD::Transaction_state::restore(THD *thd)
{
  thd->set_transaction(this->m_trx);

  for (int i= 0; i < MAX_HA; ++i)
    thd->ha_data[i]= this->m_ha_data[i];

  thd->tx_isolation= this->m_tx_isolation;
  thd->variables.sql_mode= this->m_sql_mode;
  thd->tx_read_only= this->m_tx_read_only;
  thd->variables.option_bits= this->m_thd_option_bits;

  thd->m_transaction_psi= this->m_transaction_psi;
  thd->server_status= this->m_server_status;
  thd->lex->sql_command= this->m_sql_command;
}

THD::Attachable_trx::Attachable_trx(THD *thd)
 :m_thd(thd)
{
  // The THD::transaction_rollback_request is expected to be unset in the
  // attachable transaction. It's weird to start attachable transaction when the
  // SE asked to rollback the regular transaction.
  assert(!m_thd->transaction_rollback_request);

  // Save the transaction state.

  m_trx_state.backup(m_thd);

  // Save and reset query-tables-list and reset the sql-command.
  //
  // NOTE: ha_innobase::store_lock() takes the current sql-command into account.
  // It must be SQLCOM_SELECT.
  //
  // Do NOT reset LEX if we're running tests. LEX is used by SELECT statements.

  if (DBUG_EVALUATE_IF("use_attachable_trx", false, true))
  {
    m_thd->lex->reset_n_backup_query_tables_list(&m_trx_state.m_query_tables_list);
    m_thd->lex->sql_command= SQLCOM_SELECT;
  }

  // Save and reset open-tables.

  m_thd->reset_n_backup_open_tables_state(&m_trx_state.m_open_tables_state);

  // Reset transaction state.

  m_thd->m_transaction.release(); // it's been backed up.
  m_thd->m_transaction.reset(new Transaction_ctx());

  // Prepare for a new attachable transaction for read-only DD-transaction.

  for (int i= 0; i < MAX_HA; ++i)
    m_thd->ha_data[i]= Ha_data();

  // The attachable transaction must used READ COMMITTED isolation level.

  m_thd->tx_isolation= ISO_READ_COMMITTED;

  // The attachable transaction must be read-only.

  m_thd->tx_read_only= true;

  // The attachable transaction must be AUTOCOMMIT.

  m_thd->variables.option_bits|= OPTION_AUTOCOMMIT;
  m_thd->variables.option_bits&= ~OPTION_NOT_AUTOCOMMIT;
  m_thd->variables.option_bits&= ~OPTION_BEGIN;

  // Possible parent's involvement to multi-statement transaction is masked

  m_thd->server_status&= ~SERVER_STATUS_IN_TRANS;
  m_thd->server_status&= ~SERVER_STATUS_IN_TRANS_READONLY;

  // Reset SQL_MODE during system operations.

  m_thd->variables.sql_mode= 0;

  // Reset transaction instrumentation.

  m_thd->m_transaction_psi= NULL;
}


THD::Attachable_trx::~Attachable_trx()
{
  // Ensure that the SE didn't request rollback in the attachable transaction.
  // Having THD::transaction_rollback_request set most likely means that we've
  // experienced some sort of deadlock/timeout while processing the attachable
  // transaction. That is not possible by the definition of an attachable
  // transaction.
  assert(!m_thd->transaction_rollback_request);

  // Commit the attachable transaction before discarding transaction state.
  // This is mostly needed to properly reset transaction state in SE.
  // Note: We can't rely on InnoDB hack which auto-magically commits InnoDB
  // transaction when the last table for a statement in auto-commit mode is
  // unlocked. Apparently it doesn't work correctly in some corner cases
  // (for example, when statement is killed just after tables are locked but
  // before any other operations on the table happes). We try not to rely on
  // it in other places on SQL-layer as well.
  trans_commit_attachable(m_thd);

  // Close all the tables that are open till now.

  close_thread_tables(m_thd);

  // Cleanup connection specific state which was created for attachable
  // transaction (for InnoDB removes cached transaction object).
  //
  // Note that we need to call handlerton::close_connection for all SEs
  // and not only SEs which participated in attachable transaction since
  // connection specific state can be created when TABLE object is simply
  // expelled from the Table Cache (e.g. this happens for MyISAM).
  ha_close_connection(m_thd);

  // Restore the transaction state.

  m_trx_state.restore(m_thd);

  m_thd->restore_backup_open_tables_state(&m_trx_state.m_open_tables_state);

  if (DBUG_EVALUATE_IF("use_attachable_trx", false, true))
  {
    m_thd->lex->restore_backup_query_tables_list(
      &m_trx_state.m_query_tables_list);
  }
}


/****************************************************************************
** User variables
****************************************************************************/

extern "C" uchar *get_var_key(user_var_entry *entry, size_t *length,
                              my_bool not_used MY_ATTRIBUTE((unused)))
{
  *length= entry->entry_name.length();
  return (uchar*) entry->entry_name.ptr();
}

extern "C" void free_user_var(user_var_entry *entry)
{
  entry->destroy();
}

bool Key_part_spec::operator==(const Key_part_spec& other) const
{
  return length == other.length &&
         !my_strcasecmp(system_charset_info, field_name.str,
                        other.field_name.str);
}

/**
  Construct an (almost) deep copy of this key. Only those
  elements that are known to never change are not copied.
  If out of memory, a partial copy is returned and an error is set
  in THD.
*/

Key::Key(const Key &rhs, MEM_ROOT *mem_root)
  :type(rhs.type),
  key_create_info(rhs.key_create_info),
  columns(rhs.columns, mem_root),
  name(rhs.name),
  generated(rhs.generated)
{
  list_copy_and_replace_each_value(columns, mem_root);
}

/**
  Construct an (almost) deep copy of this foreign key. Only those
  elements that are known to never change are not copied.
  If out of memory, a partial copy is returned and an error is set
  in THD.
*/

Foreign_key::Foreign_key(const Foreign_key &rhs, MEM_ROOT *mem_root)
  :Key(rhs, mem_root),
  ref_db(rhs.ref_db),
  ref_table(rhs.ref_table),
  ref_columns(rhs.ref_columns, mem_root),
  delete_opt(rhs.delete_opt),
  update_opt(rhs.update_opt),
  match_opt(rhs.match_opt)
{
  list_copy_and_replace_each_value(ref_columns, mem_root);
}

/*
  Test if a foreign key (= generated key) is a prefix of the given key
  (ignoring key name, key type and order of columns)

  NOTES:
    This is only used to test if an index for a FOREIGN KEY exists

  IMPLEMENTATION
    We only compare field names

  RETURN
    0	Generated key is a prefix of other key
    1	Not equal
*/

bool foreign_key_prefix(Key *a, Key *b)
{
  /* Ensure that 'a' is the generated key */
  if (a->generated)
  {
    if (b->generated && a->columns.elements > b->columns.elements)
      swap_variables(Key*, a, b);               // Put shorter key in 'a'
  }
  else
  {
    if (!b->generated)
      return TRUE;                              // No foreign key
    swap_variables(Key*, a, b);                 // Put generated key in 'a'
  }

  /* Test if 'a' is a prefix of 'b' */
  if (a->columns.elements > b->columns.elements)
    return TRUE;                                // Can't be prefix

  List_iterator<Key_part_spec> col_it1(a->columns);
  List_iterator<Key_part_spec> col_it2(b->columns);
  const Key_part_spec *col1, *col2;

#ifdef ENABLE_WHEN_INNODB_CAN_HANDLE_SWAPED_FOREIGN_KEY_COLUMNS
  while ((col1= col_it1++))
  {
    bool found= 0;
    col_it2.rewind();
    while ((col2= col_it2++))
    {
      if (*col1 == *col2)
      {
        found= TRUE;
	break;
      }
    }
    if (!found)
      return TRUE;                              // Error
  }
  return FALSE;                                 // Is prefix
#else
  while ((col1= col_it1++))
  {
    col2= col_it2++;
    if (!(*col1 == *col2))
      return TRUE;
  }
  return FALSE;                                 // Is prefix
#endif
}

/**
  @brief  validate
    Check if the foreign key options are compatible with columns
    on which the FK is created.

  @param table_fields         List of columns 

  @return
    false   Key valid
  @return
    true   Key invalid
 */
bool Foreign_key::validate(List<Create_field> &table_fields)
{
  Create_field  *sql_field;
  Key_part_spec *column;
  List_iterator<Key_part_spec> cols(columns);
  List_iterator<Create_field> it(table_fields);
  DBUG_ENTER("Foreign_key::validate");
  while ((column= cols++))
  {
    it.rewind();
    while ((sql_field= it++) &&
           my_strcasecmp(system_charset_info,
                         column->field_name.str,
                         sql_field->field_name)) {}
    if (!sql_field)
    {
      my_error(ER_KEY_COLUMN_DOES_NOT_EXITS, MYF(0), column->field_name.str);
      DBUG_RETURN(TRUE);
    }
    if (type == KEYTYPE_FOREIGN && sql_field->gcol_info)
    {
      if (delete_opt == FK_OPTION_SET_NULL)
      {
        my_error(ER_WRONG_FK_OPTION_FOR_GENERATED_COLUMN, MYF(0), 
                 "ON DELETE SET NULL");
        DBUG_RETURN(TRUE);
      }
      if (update_opt == FK_OPTION_SET_NULL)
      {
        my_error(ER_WRONG_FK_OPTION_FOR_GENERATED_COLUMN, MYF(0), 
                 "ON UPDATE SET NULL");
        DBUG_RETURN(TRUE);
      }
      if (update_opt == FK_OPTION_CASCADE)
      {
        my_error(ER_WRONG_FK_OPTION_FOR_GENERATED_COLUMN, MYF(0), 
                 "ON UPDATE CASCADE");
        DBUG_RETURN(TRUE);
      }
    }
  }
  DBUG_RETURN(FALSE);
}

/****************************************************************************
** Thread specific functions
****************************************************************************/

/**
  Get reference to scheduler data object

  @param thd            THD object

  @retval               Scheduler data object on THD
*/
void *thd_get_scheduler_data(THD *thd)
{
  return thd->scheduler.data;
}

/**
  Set reference to Scheduler data object for THD object

  @param thd            THD object
  @param psi            Scheduler data object to set on THD
*/
void thd_set_scheduler_data(THD *thd, void *data)
{
  thd->scheduler.data= data;
}

PSI_thread* THD::get_psi()
{
  void *addr= & m_psi;
  void * volatile * typed_addr= static_cast<void * volatile *>(addr);
  void *ptr;
  ptr= my_atomic_loadptr(typed_addr);
  return static_cast<PSI_thread*>(ptr);
}

void THD::set_psi(PSI_thread *psi)
{
  void *addr= & m_psi;
  void * volatile * typed_addr= static_cast<void * volatile *>(addr);
  my_atomic_storeptr(typed_addr, psi);
}

/**
  Get reference to Performance Schema object for THD object

  @param thd            THD object

  @return               Performance schema object for thread on THD
*/
PSI_thread *thd_get_psi(THD *thd)
{
  return thd->get_psi();
}


/**
  Get net_wait_timeout for THD object

  @param thd            THD object

  @retval               net_wait_timeout value for thread on THD
*/
ulong thd_get_net_wait_timeout(THD* thd)
{
  return thd->variables.net_wait_timeout;
}

/**
  Set reference to Performance Schema object for THD object

  @param thd            THD object
  @param psi            Performance schema object for thread
*/
void thd_set_psi(THD *thd, PSI_thread *psi)
{
  thd->set_psi(psi);
}

/**
  Set the state on connection to killed

  @param thd               THD object
*/
void thd_set_killed(THD *thd)
{
  thd->killed= THD::KILL_CONNECTION;
}

/**
  Clear errors from the previous THD

  @param thd              THD object
*/
void thd_clear_errors(THD *thd)
{
  set_my_errno(0);
}

/**
  Close the socket used by this connection

  @param thd                THD object
*/
void thd_close_connection(THD *thd)
{
  thd->get_protocol_classic()->shutdown();
}

/**
  Get current THD object from thread local data

  @retval     The THD object for the thread, NULL if not connection thread
*/
THD *thd_get_current_thd()
{
  return current_thd;
}

/**
  Reset thread globals associated.

  @param thd     THD object
*/
void reset_thread_globals(THD* thd)
{
  thd->restore_globals();
  thd->set_is_killable(false);
}

extern "C"
void thd_binlog_pos(const THD *thd,
                    const char **file_var,
                    unsigned long long *pos_var)
{
  thd->get_trans_pos(file_var, pos_var);
}

/**
  Lock data that needs protection in THD object

  @param thd                   THD object
*/
void thd_lock_data(THD *thd)
{
  mysql_mutex_lock(&thd->LOCK_thd_data);
}

/**
  Unlock data that needs protection in THD object

  @param thd                   THD object
*/
void thd_unlock_data(THD *thd)
{
  mysql_mutex_unlock(&thd->LOCK_thd_data);
}

/**
  Support method to check if connection has already started transaction

  @param client_cntx    Low level client context

  @retval               TRUE if connection already started transaction
*/
bool thd_is_transaction_active(THD *thd)
{
  return thd->get_transaction()->is_active(Transaction_ctx::SESSION);
}

/**
  Check if there is buffered data on the socket representing the connection

  @param thd                  THD object
*/
int thd_connection_has_data(THD *thd)
{
  Vio *vio= thd->get_protocol_classic()->get_vio();
  return vio->has_data(vio);
}

/**
  Set reading/writing on socket, used by SHOW PROCESSLIST

  @param thd                       THD object
  @param val                       Value to set it to (0 or 1)
*/
void thd_set_net_read_write(THD *thd, uint val)
{
  thd->get_protocol_classic()->get_net()->reading_or_writing= val;
}

/**
  Get reading/writing on socket from THD object
  @param thd                       THD object

  @retval               net.reading_or_writing value for thread on THD.
*/
uint thd_get_net_read_write(THD *thd)
{
  return thd->get_protocol_classic()->get_rw_status();
}

/**
  Mark the THD as not killable as it is not currently used by a thread.

  @param thd             THD object
*/
void thd_set_not_killable(THD *thd)
{
  thd->set_is_killable(false);
}

/**
  Get socket file descriptor for this connection

  @param thd            THD object

  @retval               Socket of the connection
*/
my_socket thd_get_fd(THD *thd)
{
  return thd->get_protocol_classic()->get_socket();
}

/**
  Set thread specific environment required for thd cleanup in thread pool.

  @param thd            THD object

  @retval               1 if thread-specific enviroment could be set else 0
*/
int thd_store_globals(THD* thd)
{
  return thd->store_globals();
}

/**
  Get thread attributes for connection threads

  @retval      Reference to thread attribute for connection threads
*/
my_thread_attr_t *get_connection_attrib(void)
{
  return &connection_attrib;
}

/**
  Get max number of connections

  @retval         Max number of connections for MySQL Server
*/
ulong get_max_connections(void)
{
  return max_connections;
}

/*
  The following functions form part of the C plugin API
*/

extern "C" int mysql_tmpfile(const char *prefix)
{
  return mysql_tmpfile_path(mysql_tmpdir, prefix);
}


extern "C"
int thd_in_lock_tables(const THD *thd)
{
  return MY_TEST(thd->in_lock_tables);
}


extern "C"
int thd_tablespace_op(const THD *thd)
{
  return MY_TEST(thd->tablespace_op);
}


extern "C"
const char *set_thd_proc_info(MYSQL_THD thd_arg, const char *info,
                              const char *calling_function,
                              const char *calling_file,
                              const unsigned int calling_line)
{
  PSI_stage_info old_stage;
  PSI_stage_info new_stage;

  old_stage.m_key= 0;
  old_stage.m_name= info;

  set_thd_stage_info(thd_arg, & old_stage, & new_stage,
                     calling_function, calling_file, calling_line);

  return new_stage.m_name;
}

extern "C"
void set_thd_stage_info(void *opaque_thd,
                        const PSI_stage_info *new_stage,
                        PSI_stage_info *old_stage,
                        const char *calling_func,
                        const char *calling_file,
                        const unsigned int calling_line)
{
  THD *thd= (THD*) opaque_thd;
  if (thd == NULL)
    thd= current_thd;

  thd->enter_stage(new_stage, old_stage, calling_func, calling_file, calling_line);
}


void THD::enter_stage(const PSI_stage_info *new_stage,
                      PSI_stage_info *old_stage,
                      const char *calling_func,
                      const char *calling_file,
                      const unsigned int calling_line)
{
  DBUG_PRINT("THD::enter_stage",
             ("'%s' %s:%d", new_stage ? new_stage->m_name : "",
              calling_file, calling_line));

  if (old_stage != NULL)
  {
    old_stage->m_key= m_current_stage_key;
    old_stage->m_name= proc_info;
  }

  if (new_stage != NULL)
  {
    const char *msg= new_stage->m_name;

#if defined(ENABLED_PROFILING)
    profiling.status_change(msg, calling_func, calling_file, calling_line);
#endif

    m_current_stage_key= new_stage->m_key;
    proc_info= msg;

    m_stage_progress_psi= MYSQL_SET_STAGE(m_current_stage_key, calling_file, calling_line);
  }
  else
  {
    m_stage_progress_psi= NULL;
  }

  return;
}

extern "C"
void thd_enter_cond(void *opaque_thd, mysql_cond_t *cond, mysql_mutex_t *mutex,
                    const PSI_stage_info *stage, PSI_stage_info *old_stage,
                    const char *src_function, const char *src_file,
                    int src_line)
{
  THD *thd= static_cast<THD*>(opaque_thd);
  if (!thd)
    thd= current_thd;

  return thd->enter_cond(cond, mutex, stage, old_stage,
                         src_function, src_file, src_line);
}

extern "C"
void thd_exit_cond(void *opaque_thd, const PSI_stage_info *stage,
                   const char *src_function, const char *src_file,
                   int src_line)
{
  THD *thd= static_cast<THD*>(opaque_thd);
  if (!thd)
    thd= current_thd;

  thd->exit_cond(stage, src_function, src_file, src_line);
}

extern "C"
void **thd_ha_data(const THD *thd, const struct handlerton *hton)
{
  return (void **) &thd->ha_data[hton->slot].ha_ptr;
}

extern "C"
void thd_storage_lock_wait(THD *thd, long long value)
{
  thd->utime_after_lock+= value;
}

/**
  Provide a handler data getter to simplify coding
*/
extern "C"
void *thd_get_ha_data(const THD *thd, const struct handlerton *hton)
{
  return *thd_ha_data(thd, hton);
}


/**
  Provide a handler data setter to simplify coding
  @see thd_set_ha_data() definition in plugin.h
*/
extern "C"
void thd_set_ha_data(THD *thd, const struct handlerton *hton,
                     const void *ha_data)
{
  plugin_ref *lock= &thd->ha_data[hton->slot].lock;
  if (ha_data && !*lock)
    *lock= ha_lock_engine(NULL, (handlerton*) hton);
  else if (!ha_data && *lock)
  {
    plugin_unlock(NULL, *lock);
    *lock= NULL;
  }
  *thd_ha_data(thd, hton)= (void*) ha_data;
}


extern "C"
long long thd_test_options(const THD *thd, long long test_options)
{
  return thd->variables.option_bits & test_options;
}

extern "C"
int thd_sql_command(const THD *thd)
{
  return (int) thd->lex->sql_command;
}

extern "C"
int thd_tx_isolation(const THD *thd)
{
  return (int) thd->tx_isolation;
}

extern "C"
int thd_tx_is_read_only(const THD *thd)
{
  return (int) thd->tx_read_only;
}

extern "C"
int thd_tx_priority(const THD* thd)
{
  return (thd->thd_tx_priority != 0
          ? thd->thd_tx_priority
          : thd->tx_priority);
}

extern "C"
THD* thd_tx_arbitrate(THD *requestor, THD* holder)
{
 /* Should be different sessions. */
  assert(holder != requestor);

 return(thd_tx_priority(requestor) == thd_tx_priority(holder)
	? requestor
	: ((thd_tx_priority(requestor)
	    > thd_tx_priority(holder)) ? holder : requestor));
}

int thd_tx_is_dd_trx(const THD *thd)
{
  return (int) thd->is_attachable_ro_transaction_active();
}

extern "C"
void thd_inc_row_count(THD *thd)
{
  thd->get_stmt_da()->inc_current_row_for_condition();
}


/**
  Dumps a text description of a thread, its security context
  (user, host) and the current query.

  @param thd thread context
  @param buffer pointer to preferred result buffer
  @param length length of buffer
  @param max_query_len how many chars of query to copy (0 for all)

  @return Pointer to string
*/

extern "C"
char *thd_security_context(THD *thd, char *buffer, size_t length,
                           size_t max_query_len)
{
  String str(buffer, length, &my_charset_latin1);
  Security_context *sctx= &thd->m_main_security_ctx;
  char header[256];
  size_t len;
  /*
    The pointers thd->query and thd->proc_info might change since they are
    being modified concurrently. This is acceptable for proc_info since its
    values doesn't have to very accurate and the memory it points to is static,
    but we need to attempt a snapshot on the pointer values to avoid using NULL
    values. The pointer to thd->query however, doesn't point to static memory
    and has to be protected by LOCK_thd_query or risk pointing to
    uninitialized memory.
  */
  const char *proc_info= thd->proc_info;

  len= my_snprintf(header, sizeof(header),
                   "MySQL thread id %u, OS thread handle %lu, query id %lu",
                   thd->thread_id(), (ulong)thd->real_id, (ulong)thd->query_id);
  str.length(0);
  str.append(header, len);

  if (sctx->host().length)
  {
    str.append(' ');
    str.append(sctx->host().str);
  }

  if (sctx->ip().length)
  {
    str.append(' ');
    str.append(sctx->ip().str);
  }

  if (sctx->user().str)
  {
    str.append(' ');
    str.append(sctx->user().str);
  }

  if (proc_info)
  {
    str.append(' ');
    str.append(proc_info);
  }

  mysql_mutex_lock(&thd->LOCK_thd_query);

  if (thd->query().str)
  {
    if (max_query_len < 1)
      len= thd->query().length;
    else
      len= min(thd->query().length, max_query_len);
    str.append('\n');
    str.append(thd->query().str, len);
  }

  mysql_mutex_unlock(&thd->LOCK_thd_query);

  if (str.c_ptr_safe() == buffer)
    return buffer;

  /*
    We have to copy the new string to the destination buffer because the string
    was reallocated to a larger buffer to be able to fit.
  */
  assert(buffer != NULL);
  length= min(str.length(), length-1);
  memcpy(buffer, str.c_ptr_quick(), length);
  /* Make sure that the new string is null terminated */
  buffer[length]= '\0';
  return buffer;
}


/**
  Returns the partition_info working copy.
  Used to see if a table should be created with partitioning.

  @param thd thread context

  @return Pointer to the working copy of partition_info or NULL.
*/

extern "C"
partition_info *thd_get_work_part_info(THD *thd)
{
  return thd->work_part_info;
}


/**
  Implementation of Drop_table_error_handler::handle_condition().
  The reason in having this implementation is to silence technical low-level
  warnings during DROP TABLE operation. Currently we don't want to expose
  the following warnings during DROP TABLE:
    - Some of table files are missed or invalid (the table is going to be
      deleted anyway, so why bother that something was missed);
    - A trigger associated with the table does not have DEFINER (One of the
      MySQL specifics now is that triggers are loaded for the table being
      dropped. So, we may have a warning that trigger does not have DEFINER
      attribute during DROP TABLE operation).

  @return true if the condition is handled.
*/
bool Drop_table_error_handler::handle_condition(THD *thd,
                                                uint sql_errno,
                                                const char* sqlstate,
                                                Sql_condition::enum_severity_level *level,
                                                const char* msg)
{
  return ((sql_errno == EE_DELETE && my_errno() == ENOENT) ||
          sql_errno == ER_TRG_NO_DEFINER);
}


void Open_tables_state::set_open_tables_state(Open_tables_state *state)
{
  this->open_tables= state->open_tables;

  this->temporary_tables= state->temporary_tables;
  this->derived_tables= state->derived_tables;

  this->lock= state->lock;
  this->extra_lock= state->extra_lock;

  this->locked_tables_mode= state->locked_tables_mode;

  this->state_flags= state->state_flags;

  this->m_reprepare_observers= state->m_reprepare_observers;
}


void Open_tables_state::reset_open_tables_state()
{
  open_tables= NULL;
  temporary_tables= NULL;
  derived_tables= NULL;
  lock= NULL;
  extra_lock= NULL;
  locked_tables_mode= LTM_NONE;
  state_flags= 0U;
  reset_reprepare_observers();
}


THD::THD(bool enable_plugins)
  :Query_arena(&main_mem_root, STMT_CONVENTIONAL_EXECUTION),
   mark_used_columns(MARK_COLUMNS_READ),
   want_privilege(0),
   lex(&main_lex),
   gtid_executed_warning_issued(false),
   m_query_string(NULL_CSTR),
   m_db(NULL_CSTR),
   rli_fake(0), rli_slave(NULL),
#ifdef EMBEDDED_LIBRARY
   mysql(NULL),
#endif
   initial_status_var(NULL),
   status_var_aggregated(false),
   query_plan(this),
   m_current_stage_key(0),
   current_mutex(NULL),
   current_cond(NULL),
   in_sub_stmt(0),
   fill_status_recursion_level(0),
   fill_variables_recursion_level(0),
   binlog_row_event_extra_data(NULL),
   skip_readonly_check(false),
   binlog_unsafe_warning_flags(0),
   binlog_table_maps(0),
   binlog_accessed_db_names(NULL),
   m_trans_log_file(NULL),
   m_trans_fixed_log_file(NULL),
   m_trans_end_pos(0),
   m_transaction(new Transaction_ctx()),
   m_attachable_trx(NULL),
   table_map_for_update(0),
   m_examined_row_count(0),
   m_stage_progress_psi(NULL),
   m_digest(NULL),
   m_statement_psi(NULL),
   m_transaction_psi(NULL),
   m_idle_psi(NULL),
   m_server_idle(false),
   user_var_events(key_memory_user_var_entry),
   next_to_commit(NULL),
   binlog_need_explicit_defaults_ts(false),
   is_fatal_error(0),
   transaction_rollback_request(0),
   is_fatal_sub_stmt_error(false),
   rand_used(0),
   time_zone_used(0),
   in_lock_tables(0),
   bootstrap(0),
   derived_tables_processing(FALSE),
   sp_runtime_ctx(NULL),
   m_parser_state(NULL),
   work_part_info(NULL),
#ifndef EMBEDDED_LIBRARY
   // No need to instrument, highly unlikely to have that many plugins.
   audit_class_plugins(PSI_NOT_INSTRUMENTED),
   audit_class_mask(PSI_NOT_INSTRUMENTED),
#endif
#if defined(ENABLED_DEBUG_SYNC)
   debug_sync_control(0),
#endif /* defined(ENABLED_DEBUG_SYNC) */
   m_enable_plugins(enable_plugins),
#ifdef HAVE_GTID_NEXT_LIST
   owned_gtid_set(global_sid_map),
#endif
   skip_gtid_rollback(false),
   is_commit_in_middle_of_statement(false),
   has_gtid_consistency_violation(false),
   main_da(false),
   m_parser_da(false),
   m_query_rewrite_plugin_da(false),
   m_query_rewrite_plugin_da_ptr(&m_query_rewrite_plugin_da),
   m_stmt_da(&main_da),
   duplicate_slave_id(false),
   is_a_srv_session_thd(false)
{
  main_lex.reset();
  set_psi(NULL);
  mdl_context.init(this);
  init_sql_alloc(key_memory_thd_main_mem_root,
                 &main_mem_root,
                 global_system_variables.query_alloc_block_size,
                 global_system_variables.query_prealloc_size);
  stmt_arena= this;
  thread_stack= 0;
  m_catalog.str= "std";
  m_catalog.length= 3;
  m_security_ctx= &m_main_security_ctx;
  no_errors= 0;
  password= 0;
  query_start_usec_used= 0;
  count_cuted_fields= CHECK_FIELD_IGNORE;
  killed= NOT_KILLED;
  col_access=0;
  is_slave_error= thread_specific_used= FALSE;
  my_hash_clear(&handler_tables_hash);
  my_hash_clear(&ull_hash);
  tmp_table=0;
  cuted_fields= 0L;
  m_sent_row_count= 0L;
  current_found_rows= 0;
  previous_found_rows= 0;
  is_operating_gtid_table_implicitly= false;
  is_operating_substatement_implicitly= false;
  m_row_count_func= -1;
  statement_id_counter= 0UL;
  // Must be reset to handle error with THD's created for init of mysqld
  lex->thd= NULL;
  lex->set_current_select(0);
  utime_after_lock= 0L;
  current_linfo =  0;
  slave_thread = 0;
  memset(&variables, 0, sizeof(variables));
  m_thread_id= Global_THD_manager::reserved_thread_id;
  file_id = 0;
  query_id= 0;
  query_name_consts= 0;
  db_charset= global_system_variables.collation_database;
  memset(ha_data, 0, sizeof(ha_data));
  is_killable= false;
  binlog_evt_union.do_union= FALSE;
  enable_slow_log= 0;
  commit_error= CE_NONE;
  durability_property= HA_REGULAR_DURABILITY;
#ifndef NDEBUG
  dbug_sentry=THD_SENTRY_MAGIC;
#endif
#ifndef EMBEDDED_LIBRARY
  mysql_audit_init_thd(this);
  net.vio=0;
#endif
  system_thread= NON_SYSTEM_THREAD;
  cleanup_done= 0;
  m_release_resources_done= false;
  peer_port= 0;					// For SHOW PROCESSLIST
  get_transaction()->m_flags.enabled= true;
  active_vio = 0;
<<<<<<< HEAD
  m_SSL = NULL;
=======
#endif
  my_atomic_store32(&m_safe_to_display, 0);
>>>>>>> a61421fa
  mysql_mutex_init(key_LOCK_thd_data, &LOCK_thd_data, MY_MUTEX_INIT_FAST);
  mysql_mutex_init(key_LOCK_thd_query, &LOCK_thd_query, MY_MUTEX_INIT_FAST);
  mysql_mutex_init(key_LOCK_thd_sysvar, &LOCK_thd_sysvar, MY_MUTEX_INIT_FAST);
  mysql_mutex_init(key_LOCK_query_plan, &LOCK_query_plan, MY_MUTEX_INIT_FAST);
  mysql_mutex_init(key_LOCK_current_cond, &LOCK_current_cond,
                   MY_MUTEX_INIT_FAST);
  mysql_cond_init(key_COND_thr_lock, &COND_thr_lock);

  /* Variables with default values */
  proc_info="login";
  where= THD::DEFAULT_WHERE;
  server_id = ::server_id;
  unmasked_server_id = server_id;
  slave_net = 0;
  set_command(COM_CONNECT);
  *scramble= '\0';

  /* Call to init() below requires fully initialized Open_tables_state. */
  reset_open_tables_state();

  init();
#if defined(ENABLED_PROFILING)
  profiling.set_thd(this);
#endif
  m_user_connect= NULL;
  my_hash_init(&user_vars, system_charset_info, USER_VARS_HASH_SIZE, 0, 0,
               (my_hash_get_key) get_var_key,
               (my_hash_free_key) free_user_var, 0,
               key_memory_user_var_entry);

  sp_proc_cache= NULL;
  sp_func_cache= NULL;

  /* Protocol */
  m_protocol= &protocol_text;			// Default protocol
  protocol_text.init(this);
  protocol_binary.init(this);
  protocol_text.set_client_capabilities(0); // minimalistic client

  tablespace_op= false;
  substitute_null_with_insert_id = FALSE;

  /*
    Make sure thr_lock_info_init() is called for threads which do not get
    assigned a proper thread_id value but keep using reserved_thread_id.
  */
  thr_lock_info_init(&lock_info, m_thread_id, &COND_thr_lock);

  m_internal_handler= NULL;
  m_binlog_invoker= FALSE;
  memset(&m_invoker_user, 0, sizeof(m_invoker_user));
  memset(&m_invoker_host, 0, sizeof(m_invoker_host));

  binlog_next_event_pos.file_name= NULL;
  binlog_next_event_pos.pos= 0;

  timer= NULL;
  timer_cache= NULL;

  m_token_array= NULL;
  if (max_digest_length > 0)
  {
    m_token_array= (unsigned char*) my_malloc(PSI_INSTRUMENT_ME,
                                              max_digest_length,
                                              MYF(MY_WME));
  }
}


void THD::set_transaction(Transaction_ctx *transaction_ctx)
{
  assert(is_attachable_ro_transaction_active());

  delete m_transaction.release();
  m_transaction.reset(transaction_ctx);
}


void THD::push_internal_handler(Internal_error_handler *handler)
{
  if (m_internal_handler)
  {
    handler->m_prev_internal_handler= m_internal_handler;
    m_internal_handler= handler;
  }
  else
    m_internal_handler= handler;
}


bool THD::handle_condition(uint sql_errno,
                           const char* sqlstate,
                           Sql_condition::enum_severity_level *level,
                           const char* msg)
{
  if (!m_internal_handler)
    return false;

  for (Internal_error_handler *error_handler= m_internal_handler;
       error_handler;
       error_handler= error_handler->m_prev_internal_handler)
  {
    if (error_handler->handle_condition(this, sql_errno, sqlstate, level, msg))
      return true;
  }
  return false;
}


Internal_error_handler *THD::pop_internal_handler()
{
  assert(m_internal_handler != NULL);
  Internal_error_handler *popped_handler= m_internal_handler;
  m_internal_handler= m_internal_handler->m_prev_internal_handler;
  return popped_handler;
}


void THD::raise_error(uint sql_errno)
{
  const char* msg= ER(sql_errno);
  (void) raise_condition(sql_errno,
                         NULL,
                         Sql_condition::SL_ERROR,
                         msg);
}

void THD::raise_error_printf(uint sql_errno, ...)
{
  va_list args;
  char ebuff[MYSQL_ERRMSG_SIZE];
  DBUG_ENTER("THD::raise_error_printf");
  DBUG_PRINT("my", ("nr: %d  errno: %d", sql_errno, errno));
  const char* format= ER(sql_errno);
  va_start(args, sql_errno);
  my_vsnprintf(ebuff, sizeof(ebuff), format, args);
  va_end(args);
  (void) raise_condition(sql_errno,
                         NULL,
                         Sql_condition::SL_ERROR,
                         ebuff);
  DBUG_VOID_RETURN;
}

void THD::raise_warning(uint sql_errno)
{
  const char* msg= ER(sql_errno);
  (void) raise_condition(sql_errno,
                         NULL,
                         Sql_condition::SL_WARNING,
                         msg);
}

void THD::raise_warning_printf(uint sql_errno, ...)
{
  va_list args;
  char    ebuff[MYSQL_ERRMSG_SIZE];
  DBUG_ENTER("THD::raise_warning_printf");
  DBUG_PRINT("enter", ("warning: %u", sql_errno));
  const char* format= ER(sql_errno);
  va_start(args, sql_errno);
  my_vsnprintf(ebuff, sizeof(ebuff), format, args);
  va_end(args);
  (void) raise_condition(sql_errno,
                         NULL,
                         Sql_condition::SL_WARNING,
                         ebuff);
  DBUG_VOID_RETURN;
}

void THD::raise_note(uint sql_errno)
{
  DBUG_ENTER("THD::raise_note");
  DBUG_PRINT("enter", ("code: %d", sql_errno));
  if (!(variables.option_bits & OPTION_SQL_NOTES))
    DBUG_VOID_RETURN;
  const char* msg= ER(sql_errno);
  (void) raise_condition(sql_errno,
                         NULL,
                         Sql_condition::SL_NOTE,
                         msg);
  DBUG_VOID_RETURN;
}

void THD::raise_note_printf(uint sql_errno, ...)
{
  va_list args;
  char    ebuff[MYSQL_ERRMSG_SIZE];
  DBUG_ENTER("THD::raise_note_printf");
  DBUG_PRINT("enter",("code: %u", sql_errno));
  if (!(variables.option_bits & OPTION_SQL_NOTES))
    DBUG_VOID_RETURN;
  const char* format= ER(sql_errno);
  va_start(args, sql_errno);
  my_vsnprintf(ebuff, sizeof(ebuff), format, args);
  va_end(args);
  (void) raise_condition(sql_errno,
                         NULL,
                         Sql_condition::SL_NOTE,
                         ebuff);
  DBUG_VOID_RETURN;
}


struct timeval THD::query_start_timeval_trunc(uint decimals)
{
  struct timeval tv;
  tv.tv_sec= start_time.tv_sec;
  if (decimals)
  {
    tv.tv_usec= start_time.tv_usec;
    my_timeval_trunc(&tv, decimals);
    query_start_usec_used= 1;
  }
  else
  {
    tv.tv_usec= 0;
  }
  return tv;
}


Sql_condition* THD::raise_condition(uint sql_errno,
                                    const char* sqlstate,
                                    Sql_condition::enum_severity_level level,
                                    const char* msg,
                                    bool use_condition_handler)
{
  DBUG_ENTER("THD::raise_condition");

  if (!(variables.option_bits & OPTION_SQL_NOTES) &&
      (level == Sql_condition::SL_NOTE))
    DBUG_RETURN(NULL);

  assert(sql_errno != 0);
  if (sql_errno == 0) /* Safety in release build */
    sql_errno= ER_UNKNOWN_ERROR;
  if (msg == NULL)
    msg= ER(sql_errno);
  if (sqlstate == NULL)
   sqlstate= mysql_errno_to_sqlstate(sql_errno);

  if (use_condition_handler &&
      handle_condition(sql_errno, sqlstate, &level, msg))
    DBUG_RETURN(NULL);

  if (level == Sql_condition::SL_NOTE || level == Sql_condition::SL_WARNING)
    got_warning= true;

  query_cache.abort(&query_cache_tls);

  Diagnostics_area *da= get_stmt_da();
  if (level == Sql_condition::SL_ERROR)
  {
    is_slave_error= true; // needed to catch query errors during replication

    if (!da->is_error())
    {
      set_row_count_func(-1);
      da->set_error_status(sql_errno, msg, sqlstate);
    }
  }

  /*
    Avoid pushing a condition for fatal out of memory errors as this will
    require memory allocation and therefore might fail. Non fatal out of
    memory errors can occur if raised by SIGNAL/RESIGNAL statement.
  */
  Sql_condition *cond= NULL;
  if (!(is_fatal_error && (sql_errno == EE_OUTOFMEMORY ||
                           sql_errno == ER_OUTOFMEMORY)))
  {
    cond= da->push_warning(this, sql_errno, sqlstate, level, msg);
  }
  DBUG_RETURN(cond);
}

extern "C"
void *thd_alloc(MYSQL_THD thd, size_t size)
{
  return thd->alloc(size);
}

extern "C"
void *thd_calloc(MYSQL_THD thd, size_t size)
{
  return thd->mem_calloc(size);
}

extern "C"
char *thd_strdup(MYSQL_THD thd, const char *str)
{
  return thd->mem_strdup(str);
}

extern "C"
char *thd_strmake(MYSQL_THD thd, const char *str, size_t size)
{
  return thd->strmake(str, size);
}

extern "C"
LEX_STRING *thd_make_lex_string(THD *thd, LEX_STRING *lex_str,
                                const char *str, size_t size,
                                int allocate_lex_string)
{
  return thd->make_lex_string(lex_str, str, size,
                              (bool) allocate_lex_string);
}

extern "C"
void *thd_memdup(MYSQL_THD thd, const void* str, size_t size)
{
  return thd->memdup(str, size);
}

extern "C"
void thd_get_xid(const MYSQL_THD thd, MYSQL_XID *xid)
{
  *xid = *(MYSQL_XID *) thd->get_transaction()->xid_state()->get_xid();
}

#if defined(_WIN32)
extern "C"   THD *_current_thd_noinline(void)
{
  return my_thread_get_THR_THD();
}
#endif
/*
  Init common variables that has to be reset on start and on cleanup_connection
*/

void THD::init(void)
{
  mysql_mutex_lock(&LOCK_global_system_variables);
  plugin_thdvar_init(this, m_enable_plugins);
  /*
    variables= global_system_variables above has reset
    variables.pseudo_thread_id to 0. We need to correct it here to
    avoid temporary tables replication failure.
  */
  variables.pseudo_thread_id= m_thread_id;
  mysql_mutex_unlock(&LOCK_global_system_variables);

  /*
    NOTE: reset_connection command will reset the THD to its default state.
    All system variables whose scope is SESSION ONLY should be set to their
    default values here.
  */
  reset_first_successful_insert_id();
  user_time.tv_sec= user_time.tv_usec= 0;
  start_time.tv_sec= start_time.tv_usec= 0;
  set_time();
  auto_inc_intervals_forced.empty();
  {
    ulong tmp;
    tmp= sql_rnd_with_mutex();
    randominit(&rand, tmp + (ulong) &rand, tmp + (ulong) ::global_query_id);
  }

  server_status= SERVER_STATUS_AUTOCOMMIT;
  if (variables.sql_mode & MODE_NO_BACKSLASH_ESCAPES)
    server_status|= SERVER_STATUS_NO_BACKSLASH_ESCAPES;

  get_transaction()->reset_unsafe_rollback_flags(Transaction_ctx::SESSION);
  get_transaction()->reset_unsafe_rollback_flags(Transaction_ctx::STMT);
  open_options=ha_open_options;
  update_lock_default= (variables.low_priority_updates ?
			TL_WRITE_LOW_PRIORITY :
			TL_WRITE);
  insert_lock_default= (variables.low_priority_updates ?
                        TL_WRITE_LOW_PRIORITY :
                        TL_WRITE_CONCURRENT_INSERT);
  tx_isolation= (enum_tx_isolation) variables.tx_isolation;
  tx_read_only= variables.tx_read_only;
  tx_priority= 0;
  thd_tx_priority= 0;
  update_charset();
  reset_current_stmt_binlog_format_row();
  reset_binlog_local_stmt_filter();
  memset(&status_var, 0, sizeof(status_var));
  binlog_row_event_extra_data= 0;

  if (variables.sql_log_bin)
    variables.option_bits|= OPTION_BIN_LOG;
  else
    variables.option_bits&= ~OPTION_BIN_LOG;

#if defined(ENABLED_DEBUG_SYNC)
  /* Initialize the Debug Sync Facility. See debug_sync.cc. */
  debug_sync_init_thread(this);
#endif /* defined(ENABLED_DEBUG_SYNC) */

  /* Initialize session_tracker and create all tracker objects */
  session_tracker.init(this->charset());
  session_tracker.enable(this);

  owned_gtid.clear();
  owned_sid.clear();
  owned_gtid.dbug_print(NULL, "set owned_gtid (clear) in THD::init");

  rpl_thd_ctx.dependency_tracker_ctx().set_last_session_sequence_number(0);
}


/*
  Init THD for query processing.
  This has to be called once before we call mysql_parse.
  See also comments in sql_class.h.
*/

void THD::init_for_queries(Relay_log_info *rli)
{
  set_time(); 
  ha_enable_transaction(this,TRUE);

  reset_root_defaults(mem_root, variables.query_alloc_block_size,
                      variables.query_prealloc_size);
  get_transaction()->init_mem_root_defaults(variables.trans_alloc_block_size,
                                            variables.trans_prealloc_size);
  get_transaction()->xid_state()->reset();
#if defined(MYSQL_SERVER) && defined(HAVE_REPLICATION)
  if (rli)
  {
    if ((rli->deferred_events_collecting= rpl_filter->is_on()))
    {
      rli->deferred_events= new Deferred_log_events(rli);
    }
    rli_slave= rli;

    assert(rli_slave->info_thd == this && slave_thread);
  }
#endif
}


void THD::set_new_thread_id()
{
  m_thread_id= Global_THD_manager::get_instance()->get_new_thread_id();
  variables.pseudo_thread_id= m_thread_id;
  thr_lock_info_init(&lock_info, m_thread_id, &COND_thr_lock);
}


/*
  Do what's needed when one invokes change user

  SYNOPSIS
    cleanup_connection()

  IMPLEMENTATION
    Reset all resources that are connection specific
*/


void THD::cleanup_connection(void)
{
  mysql_mutex_lock(&LOCK_status);
  add_to_status(&global_status_var, &status_var, true);
  mysql_mutex_unlock(&LOCK_status);

  cleanup();
#if defined(ENABLED_DEBUG_SYNC)
  /* End the Debug Sync Facility. See debug_sync.cc. */
  debug_sync_end_thread(this);
#endif /* defined(ENABLED_DEBUG_SYNC) */
  killed= NOT_KILLED;
  cleanup_done= 0;
  init();
  stmt_map.reset();
  my_hash_init(&user_vars, system_charset_info, USER_VARS_HASH_SIZE, 0, 0,
               (my_hash_get_key) get_var_key,
               (my_hash_free_key) free_user_var, 0,
               key_memory_user_var_entry);
  sp_cache_clear(&sp_proc_cache);
  sp_cache_clear(&sp_func_cache);

  clear_error();
  // clear the warnings
  get_stmt_da()->reset_condition_info(this);
  // clear profiling information
#if defined(ENABLED_PROFILING)
  profiling.cleanup();
#endif

#ifndef NDEBUG
    /* DEBUG code only (begin) */
    bool check_cleanup= FALSE;
    DBUG_EXECUTE_IF("debug_test_cleanup_connection", check_cleanup= TRUE;);
    if(check_cleanup)
    {
      /* isolation level should be default */
      assert(variables.tx_isolation == ISO_REPEATABLE_READ);
      /* check autocommit is ON by default */
      assert(server_status == SERVER_STATUS_AUTOCOMMIT);
      /* check prepared stmts are cleaned up */
      assert(prepared_stmt_count == 0);
      /* check diagnostic area is cleaned up */
      assert(get_stmt_da()->status() == Diagnostics_area::DA_EMPTY);
      /* check if temp tables are deleted */
      assert(temporary_tables == NULL);
      /* check if tables are unlocked */
      assert(locked_tables_list.locked_tables() == NULL);
    }
    /* DEBUG code only (end) */
#endif

}


/*
  Do what's needed when one invokes change user.
  Also used during THD::release_resources, i.e. prior to THD destruction.
*/
void THD::cleanup(void)
{
  Transaction_ctx *trn_ctx= get_transaction();
  XID_STATE *xs= trn_ctx->xid_state();

  DBUG_ENTER("THD::cleanup");
  assert(cleanup_done == 0);
  DEBUG_SYNC(this, "thd_cleanup_start");

  killed= KILL_CONNECTION;
  if (trn_ctx->xid_state()->has_state(XID_STATE::XA_PREPARED))
  {
    transaction_cache_detach(trn_ctx);
  }
  else
  {
    xs->set_state(XID_STATE::XA_NOTR);
    trans_rollback(this);
    transaction_cache_delete(trn_ctx);
  }

  locked_tables_list.unlock_locked_tables(this);
  mysql_ha_cleanup(this);

  assert(open_tables == NULL);
  /*
    If the thread was in the middle of an ongoing transaction (rolled
    back a few lines above) or under LOCK TABLES (unlocked the tables
    and left the mode a few lines above), there will be outstanding
    metadata locks. Release them.
  */
  mdl_context.release_transactional_locks();

  /* Release the global read lock, if acquired. */
  if (global_read_lock.is_acquired())
    global_read_lock.unlock_global_read_lock(this);

  mysql_ull_cleanup(this);
  /*
    All locking service locks must be released on disconnect.
  */
  release_all_locking_service_locks(this);

  /* All metadata locks must have been released by now. */
  assert(!mdl_context.has_locks());

  /* Protects user_vars. */
  mysql_mutex_lock(&LOCK_thd_data);
  my_hash_free(&user_vars);
  mysql_mutex_unlock(&LOCK_thd_data);

  /*
    When we call drop table for temporary tables, the
    user_var_events container is not cleared this might
    cause error if the container was filled before the
    drop table command is called.
    So call this before calling close_temporary_tables.
  */
  user_var_events.clear();
  close_temporary_tables(this);
  sp_cache_clear(&sp_proc_cache);
  sp_cache_clear(&sp_func_cache);

  /*
    Actions above might generate events for the binary log, so we
    commit the current transaction coordinator after executing cleanup
    actions.
   */
  if (tc_log && !trn_ctx->xid_state()->has_state(XID_STATE::XA_PREPARED))
    tc_log->commit(this, true);

  /*
    Destroy trackers only after finishing manipulations with transaction
    state to avoid issues with Transaction_state_tracker.
  */
  session_tracker.deinit();

  cleanup_done=1;
  DBUG_VOID_RETURN;
}


/**
  Release most resources, prior to THD destruction.
 */
void THD::release_resources()
{
  assert(m_release_resources_done == false);

  Global_THD_manager::get_instance()->release_thread_id(m_thread_id);

  /* Ensure that no one is using THD */
  mysql_mutex_lock(&LOCK_thd_data);
  mysql_mutex_lock(&LOCK_query_plan);

  /* Close connection */
#ifndef EMBEDDED_LIBRARY
  if (is_classic_protocol() && get_protocol_classic()->get_vio())
  {
    vio_delete(get_protocol_classic()->get_vio());
    get_protocol_classic()->end_net();
  }
#endif

  /* modification plan for UPDATE/DELETE should be freed. */
  assert(query_plan.get_modification_plan() == NULL);
  mysql_mutex_unlock(&LOCK_query_plan);
  mysql_mutex_unlock(&LOCK_thd_data);
  mysql_mutex_lock(&LOCK_thd_query);
  mysql_mutex_unlock(&LOCK_thd_query);

  stmt_map.reset();                     /* close all prepared statements */
  if (!cleanup_done)
    cleanup();

  mdl_context.destroy();
  ha_close_connection(this);

  /*
    Debug sync system must be closed after ha_close_connection, because
    DEBUG_SYNC is used in InnoDB connection handlerton close.
  */
#if defined(ENABLED_DEBUG_SYNC)
  /* End the Debug Sync Facility. See debug_sync.cc. */
  debug_sync_end_thread(this);
#endif /* defined(ENABLED_DEBUG_SYNC) */

  plugin_thdvar_cleanup(this, m_enable_plugins);

  assert(timer == NULL);

  if (timer_cache)
    thd_timer_destroy(timer_cache);

#ifndef EMBEDDED_LIBRARY
  if (rli_fake)
  {
    rli_fake->end_info();
    delete rli_fake;
    rli_fake= NULL;
  }
  mysql_audit_free_thd(this);
#endif

  if (current_thd == this)
    restore_globals();

  mysql_mutex_lock(&LOCK_status);
  add_to_status(&global_status_var, &status_var, false);
  /*
    Status queries after this point should not aggregate THD::status_var
    since the values has been added to global_status_var.
    The status values are not reset so that they can still be read
    by performance schema.
  */
  status_var_aggregated= true;
  mysql_mutex_unlock(&LOCK_status);

  m_release_resources_done= true;
}


THD::~THD()
{
  THD_CHECK_SENTRY(this);
  DBUG_ENTER("~THD()");
  DBUG_PRINT("info", ("THD dtor, this %p", this));

  if (!m_release_resources_done)
    release_resources();

  clear_next_event_pos();

  /* Ensure that no one is using THD */
  mysql_mutex_lock(&LOCK_thd_data);
  mysql_mutex_unlock(&LOCK_thd_data);
  mysql_mutex_lock(&LOCK_thd_query);
  mysql_mutex_unlock(&LOCK_thd_query);

  assert(!m_attachable_trx);

  my_free(const_cast<char*>(m_db.str));
  m_db= NULL_CSTR;
  get_transaction()->free_memory(MYF(0));
  mysql_mutex_destroy(&LOCK_query_plan);
  mysql_mutex_destroy(&LOCK_thd_data);
  mysql_mutex_destroy(&LOCK_thd_query);
  mysql_mutex_destroy(&LOCK_thd_sysvar);
  mysql_mutex_destroy(&LOCK_current_cond);
  mysql_cond_destroy(&COND_thr_lock);
#ifndef NDEBUG
  dbug_sentry= THD_SENTRY_GONE;
#endif

#ifndef EMBEDDED_LIBRARY
  if (variables.gtid_next_list.gtid_set != NULL)
  {
#ifdef HAVE_GTID_NEXT_LIST
    delete variables.gtid_next_list.gtid_set;
    variables.gtid_next_list.gtid_set= NULL;
    variables.gtid_next_list.is_non_null= false;
#else
    assert(0);
#endif
  }
  if (rli_slave)
    rli_slave->cleanup_after_session();
  /*
    As slaves can be added in one mysql command like COM_REGISTER_SLAVE
    but then need to be removed on error scenarios, we call this method
    here.
  */
  unregister_slave(this, true, true);
#endif

  free_root(&main_mem_root, MYF(0));

  if (m_token_array != NULL)
  {
    my_free(m_token_array);
  }
  DBUG_VOID_RETURN;
}


/*
  Add all status variables to another status variable array

  SYNOPSIS
   add_to_status()
   to_var       add to this array
   from_var     from this array
   reset_from_var if true, then memset from_var variable with 0

  NOTES
    This function assumes that all variables are longlong/ulonglong.
    If this assumption will change, then we have to explictely add
    the other variables after the while loop
*/

void add_to_status(STATUS_VAR *to_var, STATUS_VAR *from_var, bool reset_from_var)
{
  int        c;
  ulonglong *end= (ulonglong*) ((uchar*) to_var +
                                offsetof(STATUS_VAR, LAST_STATUS_VAR) +
                                sizeof(ulonglong));
  ulonglong *to= (ulonglong*) to_var, *from= (ulonglong*) from_var;

  while (to != end)
    *(to++)+= *(from++);

  to_var->com_other+= from_var->com_other;

  for (c= 0; c< SQLCOM_END; c++)
    to_var->com_stat[(uint) c] += from_var->com_stat[(uint) c];

  if (reset_from_var)
  {
    memset (from_var, 0, sizeof(*from_var));
  }
}

/*
  Add the difference between two status variable arrays to another one.

  SYNOPSIS
    add_diff_to_status
    to_var       add to this array
    from_var     from this array
    dec_var      minus this array
  
  NOTE
    This function assumes that all variables are longlong/ulonglong.
*/

void add_diff_to_status(STATUS_VAR *to_var, STATUS_VAR *from_var,
                        STATUS_VAR *dec_var)
{
  int        c;
  ulonglong *end= (ulonglong*) ((uchar*) to_var + offsetof(STATUS_VAR, LAST_STATUS_VAR) +
                                                  sizeof(ulonglong));
  ulonglong *to= (ulonglong*) to_var,
            *from= (ulonglong*) from_var,
            *dec= (ulonglong*) dec_var;

  while (to != end)
    *(to++)+= *(from++) - *(dec++);

  to_var->com_other+= from_var->com_other - dec_var->com_other;

  for (c= 0; c< SQLCOM_END; c++)
    to_var->com_stat[(uint) c] += from_var->com_stat[(uint) c] -dec_var->com_stat[(uint) c];
}


/**
  Awake a thread.

  @param[in]  state_to_set    value for THD::killed

  This is normally called from another thread's THD object.

  @note Do always call this while holding LOCK_thd_data.
*/

void THD::awake(THD::killed_state state_to_set)
{
  DBUG_ENTER("THD::awake");
  DBUG_PRINT("enter", ("this: %p current_thd: %p", this, current_thd));
  THD_CHECK_SENTRY(this);
  mysql_mutex_assert_owner(&LOCK_thd_data);

  /*
    Set killed flag if the connection is being killed (state_to_set
    is KILL_CONNECTION) or the connection is processing a query
    (state_to_set is KILL_QUERY and m_server_idle flag is not set).
    If the connection is idle and state_to_set is KILL QUERY, the
    the killed flag is not set so that it doesn't affect the next
    command incorrectly.
  */
  if (this->m_server_idle && state_to_set == KILL_QUERY)
  { /* nothing */ }
  else
  {
    killed= state_to_set;
  }

  if (state_to_set != THD::KILL_QUERY && state_to_set != THD::KILL_TIMEOUT)
  {
    if (this != current_thd)
    {
      /*
        Before sending a signal, let's close the socket of the thread
        that is being killed ("this", which is not the current thread).
        This is to make sure it does not block if the signal is lost.
        This needs to be done only on platforms where signals are not
        a reliable interruption mechanism.

        Note that the downside of this mechanism is that we could close
        the connection while "this" target thread is in the middle of
        sending a result to the application, thus violating the client-
        server protocol.

        On the other hand, without closing the socket we have a race
        condition. If "this" target thread passes the check of
        thd->killed, and then the current thread runs through
        THD::awake(), sets the 'killed' flag and completes the
        signaling, and then the target thread runs into read(), it will
        block on the socket. As a result of the discussions around
        Bug#37780, it has been decided that we accept the race
        condition. A second KILL awakes the target from read().

        If we are killing ourselves, we know that we are not blocked.
        We also know that we will check thd->killed before we go for
        reading the next statement.
      */

      shutdown_active_vio();
    }

    /* Send an event to the scheduler that a thread should be killed. */
    if (!slave_thread)
      MYSQL_CALLBACK(Connection_handler_manager::event_functions,
                     post_kill_notification, (this));
  }

  /* Interrupt target waiting inside a storage engine. */
  if (state_to_set != THD::NOT_KILLED)
    ha_kill_connection(this);

  if (state_to_set == THD::KILL_TIMEOUT)
  {
    assert(!status_var_aggregated);
    status_var.max_execution_time_exceeded++;
  }


  /* Broadcast a condition to kick the target if it is waiting on it. */
  if (is_killable)
  {
    mysql_mutex_lock(&LOCK_current_cond);
    /*
      This broadcast could be up in the air if the victim thread
      exits the cond in the time between read and broadcast, but that is
      ok since all we want to do is to make the victim thread get out
      of waiting on current_cond.
      If we see a non-zero current_cond: it cannot be an old value (because
      then exit_cond() should have run and it can't because we have mutex); so
      it is the true value but maybe current_mutex is not yet non-zero (we're
      in the middle of enter_cond() and there is a "memory order
      inversion"). So we test the mutex too to not lock 0.

      Note that there is a small chance we fail to kill. If victim has locked
      current_mutex, but hasn't yet entered enter_cond() (which means that
      current_cond and current_mutex are 0), then the victim will not get
      a signal and it may wait "forever" on the cond (until
      we issue a second KILL or the status it's waiting for happens).
      It's true that we have set its thd->killed but it may not
      see it immediately and so may have time to reach the cond_wait().

      However, where possible, we test for killed once again after
      enter_cond(). This should make the signaling as safe as possible.
      However, there is still a small chance of failure on platforms with
      instruction or memory write reordering.
    */
    if (current_cond && current_mutex)
    {
      DBUG_EXECUTE_IF("before_dump_thread_acquires_current_mutex",
                      {
                      const char act[]=
                      "now signal dump_thread_signal wait_for go_dump_thread";
                      assert(!debug_sync_set_action(current_thd,
                                                    STRING_WITH_LEN(act)));
                      };);
      mysql_mutex_lock(current_mutex);
      mysql_cond_broadcast(current_cond);
      mysql_mutex_unlock(current_mutex);
    }
    mysql_mutex_unlock(&LOCK_current_cond);
  }
  DBUG_VOID_RETURN;
}


/**
  Close the Vio associated this session.

  @remark LOCK_thd_data is taken due to the fact that
          the Vio might be disassociated concurrently.
*/

void THD::disconnect(bool server_shutdown)
{
  Vio *vio= NULL;

  mysql_mutex_lock(&LOCK_thd_data);

  killed= THD::KILL_CONNECTION;

  /*
    Since a active vio might might have not been set yet, in
    any case save a reference to avoid closing a inexistent
    one or closing the vio twice if there is a active one.
  */
  vio= active_vio;
  shutdown_active_vio();

  /* Disconnect even if a active vio is not associated. */
  if (is_classic_protocol() &&
      get_protocol_classic()->get_vio() != vio &&
      get_protocol_classic()->connection_alive())
  {
    m_protocol->shutdown(server_shutdown);
  }

  mysql_mutex_unlock(&LOCK_thd_data);
}


void THD::notify_shared_lock(MDL_context_owner *ctx_in_use,
                             bool needs_thr_lock_abort)
{
  THD *in_use= ctx_in_use->get_thd();

  if (needs_thr_lock_abort)
  {
    mysql_mutex_lock(&in_use->LOCK_thd_data);
    for (TABLE *thd_table= in_use->open_tables;
         thd_table ;
         thd_table= thd_table->next)
    {
      /*
        Check for TABLE::needs_reopen() is needed since in some places we call
        handler::close() for table instance (and set TABLE::db_stat to 0)
        and do not remove such instances from the THD::open_tables
        for some time, during which other thread can see those instances
        (e.g. see partitioning code).
      */
      if (!thd_table->needs_reopen())
        mysql_lock_abort_for_thread(this, thd_table);
    }
    mysql_mutex_unlock(&in_use->LOCK_thd_data);
  }
}


/*
  Remember the location of thread info, the structure needed for
  sql_alloc() and the structure for the net buffer
*/

bool THD::store_globals()
{
  /*
    Assert that thread_stack is initialized: it's necessary to be able
    to track stack overrun.
  */
  assert(thread_stack);

  if (my_thread_set_THR_THD(this) ||
      my_thread_set_THR_MALLOC(&mem_root))
    return true;
  /*
    is_killable is concurrently readable by a killer thread.
    It is protected by LOCK_thd_data, it is not needed to lock while the
    value is changing from false not true. If the kill thread reads
    true we need to ensure that the thread doesn't proceed to assign
    another thread to the same TLS reference.
  */
  is_killable= true;
#ifndef NDEBUG
  /*
    Let mysqld define the thread id (not mysys)
    This allows us to move THD to different threads if needed.
  */
  set_my_thread_var_id(m_thread_id);
#endif
  real_id= my_thread_self();                      // For debugging

  return false;
}

/*
  Remove the thread specific info (THD and mem_root pointer) stored during
  store_global call for this thread.
*/
void THD::restore_globals()
{
  /*
    Assert that thread_stack is initialized: it's necessary to be able
    to track stack overrun.
  */
  assert(thread_stack);

  /* Undocking the thread specific data. */
  my_thread_set_THR_THD(NULL);
  my_thread_set_THR_MALLOC(NULL);
}


/*
  Cleanup after query.

  SYNOPSIS
    THD::cleanup_after_query()

  DESCRIPTION
    This function is used to reset thread data to its default state.

  NOTE
    This function is not suitable for setting thread data to some
    non-default values, as there is only one replication thread, so
    different master threads may overwrite data of each other on
    slave.
*/

void THD::cleanup_after_query()
{
  /*
    Reset rand_used so that detection of calls to rand() will save random 
    seeds if needed by the slave.

    Do not reset rand_used if inside a stored function or trigger because 
    only the call to these operations is logged. Thus only the calling 
    statement needs to detect rand() calls made by its substatements. These
    substatements must not set rand_used to 0 because it would remove the
    detection of rand() by the calling statement. 
  */
  if (!in_sub_stmt) /* stored functions and triggers are a special case */
  {
    /* Forget those values, for next binlogger: */
    stmt_depends_on_first_successful_insert_id_in_prev_stmt= 0;
    auto_inc_intervals_in_cur_stmt_for_binlog.empty();
    rand_used= 0;
    binlog_accessed_db_names= NULL;

#ifndef EMBEDDED_LIBRARY
    /*
      Clean possible unused INSERT_ID events by current statement.
      is_update_query() is needed to ignore SET statements:
        Statements that don't update anything directly and don't
        used stored functions. This is mostly necessary to ignore
        statements in binlog between SET INSERT_ID and DML statement
        which is intended to consume its event (there can be other
        SET statements between them).
    */
    if ((rli_slave || rli_fake) && is_update_query(lex->sql_command))
      auto_inc_intervals_forced.empty();
#endif
  }

  /*
    In case of stored procedures, stored functions, triggers and events
    m_trans_fixed_log_file will not be set to NULL. The memory will be reused.
  */
  if (!sp_runtime_ctx)
    m_trans_fixed_log_file= NULL;

  /*
    Forget the binlog stmt filter for the next query.
    There are some code paths that:
    - do not call THD::decide_logging_format()
    - do call THD::binlog_query(),
    making this reset necessary.
  */
  reset_binlog_local_stmt_filter();
  if (first_successful_insert_id_in_cur_stmt > 0)
  {
    /* set what LAST_INSERT_ID() will return */
    first_successful_insert_id_in_prev_stmt= 
      first_successful_insert_id_in_cur_stmt;
    first_successful_insert_id_in_cur_stmt= 0;
    substitute_null_with_insert_id= TRUE;
  }
  arg_of_last_insert_id_function= 0;
  /* Free Items that were created during this execution */
  free_items();
  /* Reset where. */
  where= THD::DEFAULT_WHERE;
  /* reset table map for multi-table update */
  table_map_for_update= 0;
  m_binlog_invoker= FALSE;
  /* reset replication info structure */
  if (lex)
  {
    lex->mi.repl_ignore_server_ids.clear();
  }
#ifndef EMBEDDED_LIBRARY
  if (rli_slave)
    rli_slave->cleanup_after_query();
#endif
}

LEX_CSTRING *
make_lex_string_root(MEM_ROOT *mem_root,
                     LEX_CSTRING *lex_str, const char* str, size_t length,
                     bool allocate_lex_string)
{
  if (allocate_lex_string)
    if (!(lex_str= (LEX_CSTRING *)alloc_root(mem_root, sizeof(LEX_CSTRING))))
      return 0;
  if (!(lex_str->str= strmake_root(mem_root, str, length)))
    return 0;
  lex_str->length= length;
  return lex_str;
}


LEX_STRING *
make_lex_string_root(MEM_ROOT *mem_root,
                     LEX_STRING *lex_str, const char* str, size_t length,
                     bool allocate_lex_string)
{
  if (allocate_lex_string)
    if (!(lex_str= (LEX_STRING *)alloc_root(mem_root, sizeof(LEX_STRING))))
      return 0;
  if (!(lex_str->str= strmake_root(mem_root, str, length)))
    return 0;
  lex_str->length= length;
  return lex_str;
}



LEX_CSTRING *THD::make_lex_string(LEX_CSTRING *lex_str,
                                 const char* str, size_t length,
                                 bool allocate_lex_string)
{
  return make_lex_string_root (mem_root, lex_str, str,
                               length, allocate_lex_string);
}



/**
  Create a LEX_STRING in this connection.

  @param lex_str  pointer to LEX_STRING object to be initialized
  @param str      initializer to be copied into lex_str
  @param length   length of str, in bytes
  @param allocate_lex_string  if TRUE, allocate new LEX_STRING object,
                              instead of using lex_str value
  @return  NULL on failure, or pointer to the LEX_STRING object
*/
LEX_STRING *THD::make_lex_string(LEX_STRING *lex_str,
                                 const char* str, size_t length,
                                 bool allocate_lex_string)
{
  return make_lex_string_root (mem_root, lex_str, str,
                               length, allocate_lex_string);
}


/*
  Convert a string to another character set

  @param to             Store new allocated string here
  @param to_cs          New character set for allocated string
  @param from           String to convert
  @param from_length    Length of string to convert
  @param from_cs        Original character set

  @note to will be 0-terminated to make it easy to pass to system funcs

  @retval false ok
  @retval true  End of memory.
                In this case to->str will point to 0 and to->length will be 0.
*/

bool THD::convert_string(LEX_STRING *to, const CHARSET_INFO *to_cs,
			 const char *from, size_t from_length,
			 const CHARSET_INFO *from_cs)
{
  DBUG_ENTER("convert_string");
  size_t new_length= to_cs->mbmaxlen * from_length;
  uint errors= 0;
  if (!(to->str= (char*) alloc(new_length+1)))
  {
    to->length= 0;				// Safety fix
    DBUG_RETURN(1);				// EOM
  }
  to->length= copy_and_convert(to->str, new_length, to_cs,
			       from, from_length, from_cs, &errors);
  to->str[to->length]=0;			// Safety
  if (errors != 0)
  {
    char printable_buff[32];
    convert_to_printable(printable_buff, sizeof(printable_buff),
                         from, from_length, from_cs, 6);
    push_warning_printf(this, Sql_condition::SL_WARNING,
                        ER_INVALID_CHARACTER_STRING,
                        ER_THD(this, ER_INVALID_CHARACTER_STRING),
                        from_cs->csname, printable_buff);
  }

  DBUG_RETURN(0);
}


/*
  Convert string from source character set to target character set inplace.

  SYNOPSIS
    THD::convert_string

  DESCRIPTION
    Convert string using convert_buffer - buffer for character set 
    conversion shared between all protocols.

  RETURN
    0   ok
   !0   out of memory
*/

bool THD::convert_string(String *s, const CHARSET_INFO *from_cs,
                         const CHARSET_INFO *to_cs)
{
  uint dummy_errors;
  if (convert_buffer.copy(s->ptr(), s->length(), from_cs, to_cs, &dummy_errors))
    return TRUE;
  /* If convert_buffer >> s copying is more efficient long term */
  if (convert_buffer.alloced_length() >= convert_buffer.length() * 2 ||
      !s->is_alloced())
  {
    return s->copy(convert_buffer);
  }
  s->swap(convert_buffer);
  return FALSE;
}


/*
  Update some cache variables when character set changes
*/

void THD::update_charset()
{
  size_t not_used;
  charset_is_system_charset=
    !String::needs_conversion(0,
                              variables.character_set_client,
                              system_charset_info,
                              &not_used);
  charset_is_collation_connection= 
    !String::needs_conversion(0,
                              variables.character_set_client,
                              variables.collation_connection,
                              &not_used);
  charset_is_character_set_filesystem= 
    !String::needs_conversion(0,
                              variables.character_set_client,
                              variables.character_set_filesystem,
                              &not_used);
}


/* add table to list of changed in transaction tables */

void THD::add_changed_table(TABLE *table)
{
  DBUG_ENTER("THD::add_changed_table(table)");

  assert(in_multi_stmt_transaction_mode() && table->file->has_transactions());
  add_changed_table(table->s->table_cache_key.str,
                    (long) table->s->table_cache_key.length);
  DBUG_VOID_RETURN;
}


void THD::add_changed_table(const char *key, long key_length)
{
  DBUG_ENTER("THD::add_changed_table(key)");
  if (get_transaction()->add_changed_table(key, key_length))
    killed= KILL_CONNECTION;
  DBUG_VOID_RETURN;
}


int THD::send_explain_fields(Query_result *result)
{
  List<Item> field_list;
  Item *item;
  CHARSET_INFO *cs= system_charset_info;
  field_list.push_back(new Item_return_int("id",3, MYSQL_TYPE_LONGLONG));
  field_list.push_back(new Item_empty_string("select_type", 19, cs));
  field_list.push_back(item= new Item_empty_string("table", NAME_CHAR_LEN, cs));
  item->maybe_null= 1;
  /* Maximum length of string that make_used_partitions_str() can produce */
  item= new Item_empty_string("partitions", MAX_PARTITIONS * (1 + FN_LEN),
                              cs);
  field_list.push_back(item);
  item->maybe_null= 1;
  field_list.push_back(item= new Item_empty_string("type", 10, cs));
  item->maybe_null= 1;
  field_list.push_back(item=new Item_empty_string("possible_keys",
						  NAME_CHAR_LEN*MAX_KEY, cs));
  item->maybe_null=1;
  field_list.push_back(item=new Item_empty_string("key", NAME_CHAR_LEN, cs));
  item->maybe_null=1;
  field_list.push_back(item=new Item_empty_string("key_len",
						  NAME_CHAR_LEN*MAX_KEY));
  item->maybe_null=1;
  field_list.push_back(item=new Item_empty_string("ref",
                                                  NAME_CHAR_LEN*MAX_REF_PARTS,
                                                  cs));
  item->maybe_null=1;
  field_list.push_back(item= new Item_return_int("rows", 10,
                                                 MYSQL_TYPE_LONGLONG));
  item->maybe_null= 1;
  field_list.push_back(item= new Item_float(NAME_STRING("filtered"),
                                            0.1234, 2, 4));
  item->maybe_null=1;
  field_list.push_back(new Item_empty_string("Extra", 255, cs));
  item->maybe_null= 1;
  return (result->send_result_set_metadata(field_list, Protocol::SEND_NUM_ROWS |
                                           Protocol::SEND_EOF));
}

enum_vio_type THD::get_vio_type()
{
#ifndef EMBEDDED_LIBRARY
  DBUG_ENTER("THD::get_vio_type");
  DBUG_RETURN(get_protocol()->connection_type());
#else
  return NO_VIO_TYPE;
#endif
}

void THD::shutdown_active_vio()
{
  DBUG_ENTER("shutdown_active_vio");
  mysql_mutex_assert_owner(&LOCK_thd_data);
#ifndef EMBEDDED_LIBRARY
  if (active_vio)
  {
    vio_shutdown(active_vio);
    active_vio = 0;
    m_SSL = NULL;
  }
#endif
  DBUG_VOID_RETURN;
}


/*
  Register an item tree tree transformation, performed by the query
  optimizer.
*/

void THD::nocheck_register_item_tree_change(Item **place,
                                            Item *new_value)
{
  Item_change_record *change;
  /*
    Now we use one node per change, which adds some memory overhead,
    but still is rather fast as we use alloc_root for allocations.
    A list of item tree changes of an average query should be short.
  */
  void *change_mem= alloc_root(mem_root, sizeof(*change));
  if (change_mem == 0)
  {
    /*
      OOM, thd->fatal_error() is called by the error handler of the
      memroot. Just return.
    */
    return;
  }
  change= new (change_mem) Item_change_record(place, new_value);
  change_list.push_front(change);
}


void THD::replace_rollback_place(Item **new_place)
{
  I_List_iterator<Item_change_record> it(change_list);
  Item_change_record *change;
  while ((change= it++))
  {
    if (change->new_value == *new_place)
    {
      DBUG_PRINT("info", ("replace_rollback_place new_value %p place %p",
                          *new_place, new_place));
      change->place= new_place;
      break;
    }
  }
}


void THD::rollback_item_tree_changes()
{
  I_List_iterator<Item_change_record> it(change_list);
  Item_change_record *change;
  DBUG_ENTER("rollback_item_tree_changes");

  while ((change= it++))
  {
    DBUG_PRINT("info",
               ("rollback_item_tree_changes "
                "place %p curr_value %p old_value %p",
                change->place, *change->place, change->old_value));
    *change->place= change->old_value;
  }
  /* We can forget about changes memory: it's allocated in runtime memroot */
  change_list.empty();
  DBUG_VOID_RETURN;
}


/*****************************************************************************
** Functions to provide a interface to select results
*****************************************************************************/

static const String default_line_term("\n",default_charset_info);
static const String default_escaped("\\",default_charset_info);
static const String default_field_term("\t",default_charset_info);
static const String default_xml_row_term("<row>", default_charset_info);
static const String my_empty_string("",default_charset_info);


sql_exchange::sql_exchange(const char *name, bool flag,
                           enum enum_filetype filetype_arg)
  :file_name(name), dumpfile(flag), skip_lines(0)
{
  field.opt_enclosed= 0;
  filetype= filetype_arg;
  field.field_term= &default_field_term;
  field.enclosed= line.line_start= &my_empty_string;
  line.line_term= filetype == FILETYPE_CSV ?
              &default_line_term : &default_xml_row_term;
  field.escaped= &default_escaped;
  cs= NULL;
}

bool sql_exchange::escaped_given(void)
{
  return field.escaped != &default_escaped;
}


bool Query_result_send::send_result_set_metadata(List<Item> &list, uint flags)
{
  bool res;
  if (!(res= thd->send_result_metadata(&list, flags)))
    is_result_set_started= 1;
  return res;
}

void Query_result_send::abort_result_set()
{
  DBUG_ENTER("Query_result_send::abort_result_set");

  if (is_result_set_started && thd->sp_runtime_ctx)
  {
    /*
      We're executing a stored procedure, have an open result
      set and an SQL exception condition. In this situation we
      must abort the current statement, silence the error and
      start executing the continue/exit handler if one is found.
      Before aborting the statement, let's end the open result set, as
      otherwise the client will hang due to the violation of the
      client/server protocol.
    */
    thd->sp_runtime_ctx->end_partial_result_set= TRUE;
  }
  DBUG_VOID_RETURN;
}


/* Send data to client. Returns 0 if ok */

bool Query_result_send::send_data(List<Item> &items)
{
  Protocol *protocol= thd->get_protocol();
  DBUG_ENTER("Query_result_send::send_data");

  if (unit->offset_limit_cnt)
  {						// using limit offset,count
    unit->offset_limit_cnt--;
    DBUG_RETURN(FALSE);
  }

  /*
    We may be passing the control from mysqld to the client: release the
    InnoDB adaptive hash S-latch to avoid thread deadlocks if it was reserved
    by thd
  */
  ha_release_temporary_latches(thd);

  protocol->start_row();
  if (thd->send_result_set_row(&items))
  {
    protocol->abort_row();
    DBUG_RETURN(TRUE);
  }

  thd->inc_sent_row_count(1);
  DBUG_RETURN(protocol->end_row());
}

bool Query_result_send::send_eof()
{
  /* 
    We may be passing the control from mysqld to the client: release the
    InnoDB adaptive hash S-latch to avoid thread deadlocks if it was reserved
    by thd 
  */
  ha_release_temporary_latches(thd);

  /* 
    Don't send EOF if we're in error condition (which implies we've already
    sent or are sending an error)
  */
  if (thd->is_error())
    return TRUE;
  ::my_eof(thd);
  is_result_set_started= 0;
  return FALSE;
}


/************************************************************************
  Handling writing to file
************************************************************************/

void Query_result_to_file::send_error(uint errcode,const char *err)
{
  my_message(errcode, err, MYF(0));
  if (file > 0)
  {
    (void) end_io_cache(&cache);
    mysql_file_close(file, MYF(0));
    /* Delete file on error */
    mysql_file_delete(key_select_to_file, path, MYF(0));
    file= -1;
  }
}


bool Query_result_to_file::send_eof()
{
  int error= MY_TEST(end_io_cache(&cache));
  if (mysql_file_close(file, MYF(MY_WME)) || thd->is_error())
    error= true;

  if (!error)
  {
    ::my_ok(thd,row_count);
  }
  file= -1;
  return error;
}


void Query_result_to_file::cleanup()
{
  /* In case of error send_eof() may be not called: close the file here. */
  if (file >= 0)
  {
    (void) end_io_cache(&cache);
    mysql_file_close(file, MYF(0));
    file= -1;
  }
  path[0]= '\0';
  row_count= 0;
}


Query_result_to_file::~Query_result_to_file()
{
  if (file >= 0)
  {					// This only happens in case of error
    (void) end_io_cache(&cache);
    mysql_file_close(file, MYF(0));
    file= -1;
  }
}

/***************************************************************************
** Export of select to textfile
***************************************************************************/

/*
  Create file with IO cache

  SYNOPSIS
    create_file()
    thd			Thread handle
    path		File name
    exchange		Excange class
    cache		IO cache

  RETURN
    >= 0 	File handle
   -1		Error
*/


static File create_file(THD *thd, char *path, sql_exchange *exchange,
			IO_CACHE *cache)
{
  File file;
  uint option= MY_UNPACK_FILENAME | MY_RELATIVE_PATH;

  if (!dirname_length(exchange->file_name))
  {
    strxnmov(path, FN_REFLEN-1, mysql_real_data_home,
             thd->db().str ? thd->db().str : "",
             NullS);
    (void) fn_format(path, exchange->file_name, path, "", option);
  }
  else
    (void) fn_format(path, exchange->file_name, mysql_real_data_home, "", option);

  if (!is_secure_file_path(path))
  {
    /* Write only allowed to dir or subdir specified by secure_file_priv */
    my_error(ER_OPTION_PREVENTS_STATEMENT, MYF(0), "--secure-file-priv");
    return -1;
  }

  if (!access(path, F_OK))
  {
    my_error(ER_FILE_EXISTS_ERROR, MYF(0), exchange->file_name);
    return -1;
  }
  /* Create the file world readable */
  if ((file= mysql_file_create(key_select_to_file,
                               path, 0666, O_WRONLY|O_EXCL, MYF(MY_WME))) < 0)
    return file;
#ifdef HAVE_FCHMOD
  (void) fchmod(file, 0666);			// Because of umask()
#else
  (void) chmod(path, 0666);
#endif
  if (init_io_cache(cache, file, 0L, WRITE_CACHE, 0L, 1, MYF(MY_WME)))
  {
    mysql_file_close(file, MYF(0));
    /* Delete file on error, it was just created */
    mysql_file_delete(key_select_to_file, path, MYF(0));
    return -1;
  }
  return file;
}


int Query_result_export::prepare(List<Item> &list, SELECT_LEX_UNIT *u)
{
  bool blob_flag=0;
  bool string_results= FALSE, non_string_results= FALSE;
  unit= u;
  if (strlen(exchange->file_name) + NAME_LEN >= FN_REFLEN)
    strmake(path,exchange->file_name,FN_REFLEN-1);

  write_cs= exchange->cs ? exchange->cs : &my_charset_bin;

  if ((file= create_file(thd, path, exchange, &cache)) < 0)
    return 1;
  /* Check if there is any blobs in data */
  {
    List_iterator_fast<Item> li(list);
    Item *item;
    while ((item=li++))
    {
      if (item->max_length >= MAX_BLOB_WIDTH)
      {
	blob_flag=1;
	break;
      }
      if (item->result_type() == STRING_RESULT)
        string_results= TRUE;
      else
        non_string_results= TRUE;
    }
  }
  if (exchange->field.escaped->numchars() > 1 ||
      exchange->field.enclosed->numchars() > 1)
  {
    my_error(ER_WRONG_FIELD_TERMINATORS, MYF(0));
    return TRUE;
  }
  if (exchange->field.escaped->length() > 1 ||
      exchange->field.enclosed->length() > 1 ||
      !my_isascii(exchange->field.escaped->ptr()[0]) ||
      !my_isascii(exchange->field.enclosed->ptr()[0]) ||
      !exchange->field.field_term->is_ascii() ||
      !exchange->line.line_term->is_ascii() ||
      !exchange->line.line_start->is_ascii())
  {
    /*
      Current LOAD DATA INFILE recognizes field/line separators "as is" without
      converting from client charset to data file charset. So, it is supposed,
      that input file of LOAD DATA INFILE consists of data in one charset and
      separators in other charset. For the compatibility with that [buggy]
      behaviour SELECT INTO OUTFILE implementation has been saved "as is" too,
      but the new warning message has been added:

        Non-ASCII separator arguments are not fully supported
    */
    push_warning(thd, Sql_condition::SL_WARNING,
                 WARN_NON_ASCII_SEPARATOR_NOT_IMPLEMENTED,
                 ER(WARN_NON_ASCII_SEPARATOR_NOT_IMPLEMENTED));
  }
  field_term_length=exchange->field.field_term->length();
  field_term_char= field_term_length ?
                   (int) (uchar) (*exchange->field.field_term)[0] : INT_MAX;
  if (!exchange->line.line_term->length())
    exchange->line.line_term=exchange->field.field_term;// Use this if it exists
  field_sep_char= (exchange->field.enclosed->length() ?
                  (int) (uchar) (*exchange->field.enclosed)[0] :
                  field_term_char);
  if (exchange->field.escaped->length() && (exchange->escaped_given() ||
      !(thd->variables.sql_mode & MODE_NO_BACKSLASH_ESCAPES)))
    escape_char= (int) (uchar) (*exchange->field.escaped)[0];
  else
    escape_char= -1;
  is_ambiguous_field_sep= MY_TEST(strchr(ESCAPE_CHARS, field_sep_char));
  is_unsafe_field_sep= MY_TEST(strchr(NUMERIC_CHARS, field_sep_char));
  line_sep_char= (exchange->line.line_term->length() ?
                 (int) (uchar) (*exchange->line.line_term)[0] : INT_MAX);
  if (!field_term_length)
    exchange->field.opt_enclosed=0;
  if (!exchange->field.enclosed->length())
    exchange->field.opt_enclosed=1;                     // A little quicker loop
  fixed_row_size= (!field_term_length && !exchange->field.enclosed->length() &&
		   !blob_flag);
  if ((is_ambiguous_field_sep && exchange->field.enclosed->is_empty() &&
       (string_results || is_unsafe_field_sep)) ||
      (exchange->field.opt_enclosed && non_string_results &&
       field_term_length && strchr(NUMERIC_CHARS, field_term_char)))
  {
    push_warning(thd, Sql_condition::SL_WARNING,
                 ER_AMBIGUOUS_FIELD_TERM, ER(ER_AMBIGUOUS_FIELD_TERM));
    is_ambiguous_field_term= TRUE;
  }
  else
    is_ambiguous_field_term= FALSE;

  return 0;
}


#define NEED_ESCAPING(x) ((int) (uchar) (x) == escape_char    || \
                          (enclosed ? (int) (uchar) (x) == field_sep_char      \
                                    : (int) (uchar) (x) == field_term_char) || \
                          (int) (uchar) (x) == line_sep_char  || \
                          !(x))

bool Query_result_export::send_data(List<Item> &items)
{

  DBUG_ENTER("Query_result_export::send_data");
  char buff[MAX_FIELD_WIDTH],null_buff[2],space[MAX_FIELD_WIDTH];
  char cvt_buff[MAX_FIELD_WIDTH];
  String cvt_str(cvt_buff, sizeof(cvt_buff), write_cs);
  bool space_inited=0;
  String tmp(buff,sizeof(buff),&my_charset_bin),*res;
  tmp.length(0);

  if (unit->offset_limit_cnt)
  {						// using limit offset,count
    unit->offset_limit_cnt--;
    DBUG_RETURN(0);
  }
  row_count++;
  Item *item;
  size_t used_length=0;
  uint items_left=items.elements;
  List_iterator_fast<Item> li(items);

  if (my_b_write(&cache,(uchar*) exchange->line.line_start->ptr(),
		 exchange->line.line_start->length()))
    goto err;
  while ((item=li++))
  {
    Item_result result_type=item->result_type();
    bool enclosed = (exchange->field.enclosed->length() &&
                     (!exchange->field.opt_enclosed ||
                      result_type == STRING_RESULT));
    res=item->str_result(&tmp);
    if (res && !my_charset_same(write_cs, res->charset()) &&
        !my_charset_same(write_cs, &my_charset_bin))
    {
      const char *well_formed_error_pos;
      const char *cannot_convert_error_pos;
      const char *from_end_pos;
      const char *error_pos;
      size_t bytes;
      uint64 estimated_bytes=
        ((uint64) res->length() / res->charset()->mbminlen + 1) *
        write_cs->mbmaxlen + 1;
      set_if_smaller(estimated_bytes, UINT_MAX32);
      if (cvt_str.mem_realloc((uint32) estimated_bytes))
      {
        my_error(ER_OUTOFMEMORY, MYF(ME_FATALERROR), (uint32) estimated_bytes);
        goto err;
      }

      bytes= well_formed_copy_nchars(write_cs, (char *) cvt_str.ptr(),
                                     cvt_str.alloced_length(),
                                     res->charset(), res->ptr(), res->length(),
                                     UINT_MAX32, // copy all input chars,
                                                 // i.e. ignore nchars parameter
                                     &well_formed_error_pos,
                                     &cannot_convert_error_pos,
                                     &from_end_pos);
      error_pos= well_formed_error_pos ? well_formed_error_pos
                                       : cannot_convert_error_pos;
      if (error_pos)
      {
        char printable_buff[32];
        convert_to_printable(printable_buff, sizeof(printable_buff),
                             error_pos, res->ptr() + res->length() - error_pos,
                             res->charset(), 6);
        push_warning_printf(thd, Sql_condition::SL_WARNING,
                            ER_TRUNCATED_WRONG_VALUE_FOR_FIELD,
                            ER(ER_TRUNCATED_WRONG_VALUE_FOR_FIELD),
                            "string", printable_buff,
                            item->item_name.ptr(), static_cast<long>(row_count));
      }
      else if (from_end_pos < res->ptr() + res->length())
      { 
        /*
          result is longer than UINT_MAX32 and doesn't fit into String
        */
        push_warning_printf(thd, Sql_condition::SL_WARNING,
                            WARN_DATA_TRUNCATED, ER(WARN_DATA_TRUNCATED),
                            item->full_name(), static_cast<long>(row_count));
      }
      cvt_str.length(bytes);
      res= &cvt_str;
    }
    if (res && enclosed)
    {
      if (my_b_write(&cache,(uchar*) exchange->field.enclosed->ptr(),
		     exchange->field.enclosed->length()))
	goto err;
    }
    if (!res)
    {						// NULL
      if (!fixed_row_size)
      {
	if (escape_char != -1)			// Use \N syntax
	{
	  null_buff[0]=escape_char;
	  null_buff[1]='N';
	  if (my_b_write(&cache,(uchar*) null_buff,2))
	    goto err;
	}
	else if (my_b_write(&cache,(uchar*) "NULL",4))
	  goto err;
      }
      else
      {
	used_length=0;				// Fill with space
      }
    }
    else
    {
      if (fixed_row_size)
	used_length=min<size_t>(res->length(),item->max_length);
      else
	used_length=res->length();
      if ((result_type == STRING_RESULT || is_unsafe_field_sep) &&
           escape_char != -1)
      {
        char *pos, *start, *end;
        bool escape_4_bytes= false;
        int in_escapable_4_bytes= 0;
        const CHARSET_INFO *res_charset= res->charset();
        const CHARSET_INFO *character_set_client=
          thd->variables.character_set_client;
        bool check_following_byte= (res_charset == &my_charset_bin) &&
                                    character_set_client->
                                    escape_with_backslash_is_dangerous;
        /*
          The judgement of mbmaxlenlen == 2 is for gb18030 only.
          Since there are several charsets with mbmaxlen == 4,
          so we have to use mbmaxlenlen == 2 here, which is only true
          for gb18030 currently.
        */
        assert(character_set_client->mbmaxlen == 2 ||
               my_mbmaxlenlen(character_set_client) == 2 ||
               !character_set_client->escape_with_backslash_is_dangerous);
	for (start=pos=(char*) res->ptr(),end=pos+used_length ;
	     pos != end ;
	     pos++)
	{
          bool need_escape= false;
	  if (use_mb(res_charset))
	  {
	    int l;
	    if ((l=my_ismbchar(res_charset, pos, end)))
	    {
	      pos += l-1;
	      continue;
	    }
	  }

          /*
            Special case when dumping BINARY/VARBINARY/BLOB values
            for the clients with character sets big5, cp932, gbk, sjis
            and gb18030, which can have the escape character
            (0x5C "\" by default) as the second byte of a multi-byte sequence.

            The escape character had better be single-byte character,
            non-ASCII characters are not prohibited, but not fully supported.

            If
            - pos[0] is a valid multi-byte head (e.g 0xEE) and
            - pos[1] is 0x00, which will be escaped as "\0",

            then we'll get "0xEE + 0x5C + 0x30" in the output file.

            If this file is later loaded using this sequence of commands:

            mysql> create table t1 (a varchar(128)) character set big5;
            mysql> LOAD DATA INFILE 'dump.txt' INTO TABLE t1;

            then 0x5C will be misinterpreted as the second byte
            of a multi-byte character "0xEE + 0x5C", instead of
            escape character for 0x00.

            To avoid this confusion, we'll escape the multi-byte
            head character too, so the sequence "0xEE + 0x00" will be
            dumped as "0x5C + 0xEE + 0x5C + 0x30".

            Note, in the condition below we only check if
            mbcharlen is equal to 2, because there are no
            character sets with mbmaxlen longer than 2
            and with escape_with_backslash_is_dangerous set.
            assert before the loop makes that sure.

            But gb18030 is an exception. First of all, 2-byte codes
            would be affected by the issue above without doubt.
            Then, 4-byte gb18030 codes would be affected as well.

            Supposing the input is GB+81358130, and the
            field_term_char is set to '5', escape char is 0x5C by default.
            When we come to the first byte 0x81, if we don't escape it but
            escape the second byte 0x35 as it's the field_term_char,
            we would get 0x81 0x5C 0x35 0x81 0x30 for the gb18030 character.
            That would be the same issue as mentioned above.

            Also, if we just escape the leading 2 bytes, we would get
            0x5C 0x81 0x5C 0x35 0x81 0x30 in this case.
            The reader of this sequence would assume that 0x81 0x30
            is the starting of a new gb18030 character, which would
            result in further confusion.

            Once we find any byte of the 4-byte gb18030 character should
            be escaped, we have to escape all the 4 bytes.
            So for GB+81358130, we will get:
            0x5C 0x81 0x5C 0x35 0x5C 0x81 0x30

            The byte 0x30 shouldn't be escaped(no matter it's the second
            or fourth byte in the sequence), since '\0' would be treated
            as 0x00, which is not what we expect. And 0x30 would be treated as
            an ASCII char when we read it, which is correct.
          */

          assert(in_escapable_4_bytes >= 0);
          if (in_escapable_4_bytes > 0)
          {
            assert(check_following_byte);
            /* We should escape or not escape all the 4 bytes. */
            need_escape= escape_4_bytes;
          }
          else if (NEED_ESCAPING(*pos))
          {
            need_escape= true;
            if (my_mbmaxlenlen(character_set_client) == 2 &&
                my_mbcharlen_ptr(character_set_client, pos, end) == 4)
            {
              in_escapable_4_bytes= 4;
              escape_4_bytes= true;
            }
          }
          else if (check_following_byte)
          {
             int len= my_mbcharlen_ptr(character_set_client, pos, end);
             if (len == 2 && pos + 1 < end && NEED_ESCAPING(pos[1]))
               need_escape= true;
             else if (len == 4 && my_mbmaxlenlen(character_set_client) == 2 &&
                      pos + 3 < end)
             {
               in_escapable_4_bytes= 4;
               escape_4_bytes= (NEED_ESCAPING(pos[1]) ||
                                NEED_ESCAPING(pos[2]) ||
                                NEED_ESCAPING(pos[3]));
               need_escape= escape_4_bytes;
             }
          }
          /* Mark how many coming bytes should be escaped, only for gb18030 */
          if (in_escapable_4_bytes > 0)
          {
            in_escapable_4_bytes--;
            /*
             Note that '0' (0x30) in the middle of a 4-byte sequence
             can't be escaped. Please read more details from above comments.
             2-byte codes won't be affected by this issue.
            */
            if (pos[0] == 0x30)
              need_escape= false;
          }

          if (need_escape &&
              /*
               Don't escape field_term_char by doubling - doubling is only
               valid for ENCLOSED BY characters:
              */
              (enclosed || !is_ambiguous_field_term ||
               (int) (uchar) *pos != field_term_char))
          {
	    char tmp_buff[2];
            tmp_buff[0]= ((int) (uchar) *pos == field_sep_char &&
                          is_ambiguous_field_sep) ?
                          field_sep_char : escape_char;
	    tmp_buff[1]= *pos ? *pos : '0';
	    if (my_b_write(&cache,(uchar*) start,(uint) (pos-start)) ||
		my_b_write(&cache,(uchar*) tmp_buff,2))
	      goto err;
	    start=pos+1;
	  }
	}

        /* Assert that no escape mode is active here */
        assert(in_escapable_4_bytes == 0);

	if (my_b_write(&cache,(uchar*) start,(uint) (pos-start)))
	  goto err;
      }
      else if (my_b_write(&cache,(uchar*) res->ptr(),used_length))
	goto err;
    }
    if (fixed_row_size)
    {						// Fill with space
      if (item->max_length > used_length)
      {
	/* QQ:  Fix by adding a my_b_fill() function */
	if (!space_inited)
	{
	  space_inited=1;
	  memset(space, ' ', sizeof(space));
	}
	size_t length=item->max_length-used_length;
	for (; length > sizeof(space) ; length-=sizeof(space))
	{
	  if (my_b_write(&cache,(uchar*) space,sizeof(space)))
	    goto err;
	}
	if (my_b_write(&cache,(uchar*) space,length))
	  goto err;
      }
    }
    if (res && enclosed)
    {
      if (my_b_write(&cache, (uchar*) exchange->field.enclosed->ptr(),
                     exchange->field.enclosed->length()))
        goto err;
    }
    if (--items_left)
    {
      if (my_b_write(&cache, (uchar*) exchange->field.field_term->ptr(),
                     field_term_length))
        goto err;
    }
  }
  if (my_b_write(&cache,(uchar*) exchange->line.line_term->ptr(),
		 exchange->line.line_term->length()))
    goto err;
  DBUG_RETURN(0);
err:
  DBUG_RETURN(1);
}


/***************************************************************************
** Dump of query to a binary file
***************************************************************************/


int Query_result_dump::prepare(List<Item> &list MY_ATTRIBUTE((unused)),
                               SELECT_LEX_UNIT *u)
{
  unit= u;
  return (int) ((file= create_file(thd, path, exchange, &cache)) < 0);
}


bool Query_result_dump::send_data(List<Item> &items)
{
  List_iterator_fast<Item> li(items);
  char buff[MAX_FIELD_WIDTH];
  String tmp(buff,sizeof(buff),&my_charset_bin),*res;
  tmp.length(0);
  Item *item;
  DBUG_ENTER("Query_result_dump::send_data");

  if (unit->offset_limit_cnt)
  {						// using limit offset,count
    unit->offset_limit_cnt--;
    DBUG_RETURN(0);
  }
  if (row_count++ > 1) 
  {
    my_message(ER_TOO_MANY_ROWS, ER(ER_TOO_MANY_ROWS), MYF(0));
    goto err;
  }
  while ((item=li++))
  {
    res=item->str_result(&tmp);
    if (!res)					// If NULL
    {
      if (my_b_write(&cache,(uchar*) "",1))
	goto err;
    }
    else if (my_b_write(&cache,(uchar*) res->ptr(),res->length()))
    {
      char errbuf[MYSYS_STRERROR_SIZE];
      my_error(ER_ERROR_ON_WRITE, MYF(0), path, my_errno(),
               my_strerror(errbuf, sizeof(errbuf), my_errno()));
      goto err;
    }
  }
  DBUG_RETURN(0);
err:
  DBUG_RETURN(1);
}


/***************************************************************************
  Dump of select to variables
***************************************************************************/

int Query_dumpvar::prepare(List<Item> &list, SELECT_LEX_UNIT *u)
{
  unit= u;

  if (var_list.elements != list.elements)
  {
    my_message(ER_WRONG_NUMBER_OF_COLUMNS_IN_SELECT,
               ER(ER_WRONG_NUMBER_OF_COLUMNS_IN_SELECT), MYF(0));
    return 1;
  }

  return 0;
}


bool Query_dumpvar::check_simple_select() const
{
  my_error(ER_SP_BAD_CURSOR_SELECT, MYF(0));
  return TRUE;
}


void Query_arena::free_items()
{
  Item *next;
  DBUG_ENTER("Query_arena::free_items");
  /* This works because items are allocated with sql_alloc() */
  for (; free_list; free_list= next)
  {
    next= free_list->next;
    free_list->delete_self();
  }
  /* Postcondition: free_list is 0 */
  DBUG_VOID_RETURN;
}


void Query_arena::set_query_arena(Query_arena *set)
{
  mem_root=  set->mem_root;
  free_list= set->free_list;
  state= set->state;
}


void Query_arena::cleanup_stmt()
{
  assert(! "Query_arena::cleanup_stmt() not implemented");
}


void THD::end_statement()
{
  /* Cleanup SQL processing state to reuse this statement in next query. */
  lex_end(lex);
  delete lex->result;
  lex->result= 0;
  /* Note that free_list is freed in cleanup_after_query() */

  /*
    Don't free mem_root, as mem_root is freed in the end of dispatch_command
    (once for any command).
  */
}


void THD::set_n_backup_active_arena(Query_arena *set, Query_arena *backup)
{
  DBUG_ENTER("THD::set_n_backup_active_arena");
  assert(backup->is_backup_arena == FALSE);

  backup->set_query_arena(this);
  set_query_arena(set);
#ifndef NDEBUG
  backup->is_backup_arena= TRUE;
#endif
  DBUG_VOID_RETURN;
}


void THD::restore_active_arena(Query_arena *set, Query_arena *backup)
{
  DBUG_ENTER("THD::restore_active_arena");
  assert(backup->is_backup_arena);
  set->set_query_arena(this);
  set_query_arena(backup);
#ifndef NDEBUG
  backup->is_backup_arena= FALSE;
#endif
  DBUG_VOID_RETURN;
}

C_MODE_START

static uchar *
get_statement_id_as_hash_key(const uchar *record, size_t *key_length,
                             my_bool not_used MY_ATTRIBUTE((unused)))
{
  const Prepared_statement *statement= (const Prepared_statement *) record;
  *key_length= sizeof(statement->id);
  return (uchar *) &(statement)->id;
}

static void delete_statement_as_hash_key(void *key)
{
  delete (Prepared_statement *) key;
}

static uchar *get_stmt_name_hash_key(Prepared_statement *entry, size_t *length,
                                     my_bool not_used MY_ATTRIBUTE((unused)))
{
  *length= entry->name().length;
  return reinterpret_cast<uchar *>(const_cast<char *>(entry->name().str));
}

C_MODE_END

Prepared_statement_map::Prepared_statement_map()
 :m_last_found_statement(NULL)
{
  enum
  {
    START_STMT_HASH_SIZE = 16,
    START_NAME_HASH_SIZE = 16
  };
  my_hash_init(&st_hash, &my_charset_bin, START_STMT_HASH_SIZE, 0, 0,
               get_statement_id_as_hash_key,
               delete_statement_as_hash_key, MYF(0),
               key_memory_prepared_statement_map);
  my_hash_init(&names_hash, system_charset_info, START_NAME_HASH_SIZE, 0, 0,
               (my_hash_get_key) get_stmt_name_hash_key,
               NULL, MYF(0),
               key_memory_prepared_statement_map);
}


int Prepared_statement_map::insert(THD *thd, Prepared_statement *statement)
{
  if (my_hash_insert(&st_hash, (uchar*) statement))
  {
    /*
      Delete is needed only in case of an insert failure. In all other
      cases hash_delete will also delete the statement.
    */
    delete statement;
    my_error(ER_OUT_OF_RESOURCES, MYF(0));
    goto err_st_hash;
  }
  if (statement->name().str && my_hash_insert(&names_hash, (uchar*) statement))
  {
    my_error(ER_OUT_OF_RESOURCES, MYF(0));
    goto err_names_hash;
  }
  mysql_mutex_lock(&LOCK_prepared_stmt_count);
  /*
    We don't check that prepared_stmt_count is <= max_prepared_stmt_count
    because we would like to allow to lower the total limit
    of prepared statements below the current count. In that case
    no new statements can be added until prepared_stmt_count drops below
    the limit.
  */
  if (prepared_stmt_count >= max_prepared_stmt_count)
  {
    mysql_mutex_unlock(&LOCK_prepared_stmt_count);
    my_error(ER_MAX_PREPARED_STMT_COUNT_REACHED, MYF(0),
             max_prepared_stmt_count);
    goto err_max;
  }
  prepared_stmt_count++;
  mysql_mutex_unlock(&LOCK_prepared_stmt_count);

  m_last_found_statement= statement;
  return 0;

err_max:
  if (statement->name().str)
    my_hash_delete(&names_hash, (uchar*) statement);
err_names_hash:
  my_hash_delete(&st_hash, (uchar*) statement);
err_st_hash:
  return 1;
}


Prepared_statement
*Prepared_statement_map::find_by_name(const LEX_CSTRING &name)
{
  return reinterpret_cast<Prepared_statement*>
    (my_hash_search(&names_hash, (uchar*)name.str, name.length));
}


Prepared_statement *Prepared_statement_map::find(ulong id)
{
  if (m_last_found_statement == NULL || id != m_last_found_statement->id)
  {
    Prepared_statement *stmt=
      reinterpret_cast<Prepared_statement*>
      (my_hash_search(&st_hash, (uchar *) &id, sizeof(id)));
    if (stmt && stmt->name().str)
      return NULL;
    m_last_found_statement= stmt;
  }
  return m_last_found_statement;
}


void Prepared_statement_map::erase(Prepared_statement *statement)
{
  if (statement == m_last_found_statement)
    m_last_found_statement= NULL;
  if (statement->name().str)
    my_hash_delete(&names_hash, (uchar *) statement);

  my_hash_delete(&st_hash, (uchar *) statement);
  mysql_mutex_lock(&LOCK_prepared_stmt_count);
  assert(prepared_stmt_count > 0);
  prepared_stmt_count--;
  mysql_mutex_unlock(&LOCK_prepared_stmt_count);
}

void Prepared_statement_map::claim_memory_ownership()
{
  my_hash_claim(&names_hash);
  my_hash_claim(&st_hash);
}

void Prepared_statement_map::reset()
{
  /* Must be first, hash_free will reset st_hash.records */
  if (st_hash.records > 0)
  {
#ifdef HAVE_PSI_PS_INTERFACE
    for (uint i=0 ; i < st_hash.records ; i++)
    {
      Prepared_statement *stmt=
        reinterpret_cast<Prepared_statement *>(my_hash_element(&st_hash, i));
      MYSQL_DESTROY_PS(stmt->get_PS_prepared_stmt());
    }
#endif
    mysql_mutex_lock(&LOCK_prepared_stmt_count);
    assert(prepared_stmt_count >= st_hash.records);
    prepared_stmt_count-= st_hash.records;
    mysql_mutex_unlock(&LOCK_prepared_stmt_count);
  }
  my_hash_reset(&names_hash);
  my_hash_reset(&st_hash);
  m_last_found_statement= NULL;
}


Prepared_statement_map::~Prepared_statement_map()
{
  /*
    We do not want to grab the global LOCK_prepared_stmt_count mutex here.
    reset() should already have been called to maintain prepared_stmt_count.
   */
  assert(st_hash.records == 0);

  my_hash_free(&names_hash);
  my_hash_free(&st_hash);
}


bool Query_dumpvar::send_data(List<Item> &items)
{
  List_iterator_fast<PT_select_var> var_li(var_list);
  List_iterator<Item> it(items);
  Item *item;
  PT_select_var *mv;
  DBUG_ENTER("Query_dumpvar::send_data");

  if (unit->offset_limit_cnt)
  {						// using limit offset,count
    unit->offset_limit_cnt--;
    DBUG_RETURN(false);
  }
  if (row_count++) 
  {
    my_message(ER_TOO_MANY_ROWS, ER(ER_TOO_MANY_ROWS), MYF(0));
    DBUG_RETURN(true);
  }
  while ((mv= var_li++) && (item= it++))
  {
    if (mv->is_local())
    {
      if (thd->sp_runtime_ctx->set_variable(thd, mv->get_offset(), &item))
	    DBUG_RETURN(true);
    }
    else
    {
      /*
        Create Item_func_set_user_vars with delayed non-constness. We
        do this so that Item_get_user_var::const_item() will return
        the same result during
        Item_func_set_user_var::save_item_result() as they did during
        optimization and execution.
       */
      Item_func_set_user_var *suv=
        new Item_func_set_user_var(mv->name, item, true);
      if (suv->fix_fields(thd, 0))
        DBUG_RETURN(true);
      suv->save_item_result(item);
      if (suv->update())
        DBUG_RETURN(true);
    }
  }
  DBUG_RETURN(thd->is_error());
}

bool Query_dumpvar::send_eof()
{
  if (! row_count)
    push_warning(thd, Sql_condition::SL_WARNING,
                 ER_SP_FETCH_NO_DATA, ER(ER_SP_FETCH_NO_DATA));
  /*
    Don't send EOF if we're in error condition (which implies we've already
    sent or are sending an error)
  */
  if (thd->is_error())
    return true;

  ::my_ok(thd,row_count);
  return 0;
}


void thd_increment_bytes_sent(size_t length)
{
  THD *thd= current_thd;
  if (likely(thd != NULL))
  { /* current_thd==NULL when close_connection() calls net_send_error() */
    thd->status_var.bytes_sent+= length;
  }
}


void thd_increment_bytes_received(size_t length)
{
  THD *thd= current_thd;
  if (likely(thd != NULL))
    thd->status_var.bytes_received+= length;
}


void THD::set_status_var_init()
{
  memset(&status_var, 0, sizeof(status_var));
}


/****************************************************************************
  Handling of open and locked tables states.

  This is used when we want to open/lock (and then close) some tables when
  we already have a set of tables open and locked. We use these methods for
  access to mysql.proc table to find definitions of stored routines.
****************************************************************************/

void THD::reset_n_backup_open_tables_state(Open_tables_backup *backup)
{
  DBUG_ENTER("reset_n_backup_open_tables_state");
  backup->set_open_tables_state(this);
  backup->mdl_system_tables_svp= mdl_context.mdl_savepoint();
  reset_open_tables_state();
  state_flags|= Open_tables_state::BACKUPS_AVAIL;
  DBUG_VOID_RETURN;
}


void THD::restore_backup_open_tables_state(Open_tables_backup *backup)
{
  DBUG_ENTER("restore_backup_open_tables_state");
  mdl_context.rollback_to_savepoint(backup->mdl_system_tables_svp);
  /*
    Before we will throw away current open tables state we want
    to be sure that it was properly cleaned up.
  */
  assert(open_tables == 0 && temporary_tables == 0 &&
         derived_tables == 0 &&
         lock == 0 &&
         locked_tables_mode == LTM_NONE &&
         get_reprepare_observer() == NULL);

  set_open_tables_state(backup);
  DBUG_VOID_RETURN;
}


void THD::begin_attachable_ro_transaction()
{
  assert(!m_attachable_trx);

  m_attachable_trx= new Attachable_trx(this);
}


void THD::end_attachable_transaction()
{
  assert(m_attachable_trx);

  delete m_attachable_trx;
  m_attachable_trx= NULL;
}


/**
  Check the killed state of a user thread
  @param thd  user thread
  @retval 0 the user thread is active
  @retval 1 the user thread has been killed
*/
extern "C" int thd_killed(const MYSQL_THD thd)
{
  if (thd == NULL)
    return current_thd != NULL ? current_thd->killed : 0;
  return thd->killed;
}

/**
  Set the killed status of the current statement.

  @param thd  user thread connection handle
*/
extern "C" void thd_set_kill_status(const MYSQL_THD thd)
{
  thd->send_kill_message();
}

/**
  Return the thread id of a user thread
  @param thd user thread
  @return thread id
*/
extern "C" unsigned long thd_get_thread_id(const MYSQL_THD thd)
{
  return((unsigned long)thd->thread_id());
}

/**
  Check if batching is allowed for the thread
  @param thd  user thread
  @retval 1 batching allowed
  @retval 0 batching not allowed
*/
extern "C" int thd_allow_batch(MYSQL_THD thd)
{
  if ((thd->variables.option_bits & OPTION_ALLOW_BATCH) ||
      (thd->slave_thread && opt_slave_allow_batching))
    return 1;
  return 0;
}

enum_tx_isolation thd_get_trx_isolation(const MYSQL_THD thd)
{
	return thd->tx_isolation;
}

#ifdef INNODB_COMPATIBILITY_HOOKS
extern "C" const struct charset_info_st *thd_charset(MYSQL_THD thd)
{
  return(thd->charset());
}

/**
  Get the current query string for the thread.

  @param thd   The MySQL internal thread pointer

  @return query string and length. May be non-null-terminated.

  @note This function is not thread safe and should only be called
        from the thread owning thd. @see thd_query_safe().
*/
extern "C" LEX_CSTRING thd_query_unsafe(MYSQL_THD thd)
{
  assert(current_thd == thd);
  return thd->query();
}

/**
  Get the current query string for the thread.

  @param thd     The MySQL internal thread pointer
  @param buf     Buffer where the query string will be copied
  @param buflen  Length of the buffer

  @return Length of the query

  @note This function is thread safe as the query string is
        accessed under mutex protection and the string is copied
        into the provided buffer. @see thd_query_unsafe().
*/
extern "C" size_t thd_query_safe(MYSQL_THD thd, char *buf, size_t buflen)
{
  mysql_mutex_lock(&thd->LOCK_thd_query);
  LEX_CSTRING query_string= thd->query();
  size_t len= MY_MIN(buflen - 1, query_string.length);
  strncpy(buf, query_string.str, len);
  buf[len]= '\0';
  mysql_mutex_unlock(&thd->LOCK_thd_query);
  return len;
}

extern "C" int thd_slave_thread(const MYSQL_THD thd)
{
  return(thd->slave_thread);
}

extern "C" int thd_non_transactional_update(const MYSQL_THD thd)
{
  return thd->get_transaction()->has_modified_non_trans_table(
    Transaction_ctx::SESSION);
}

extern "C" int thd_binlog_format(const MYSQL_THD thd)
{
  if (mysql_bin_log.is_open() && (thd->variables.option_bits & OPTION_BIN_LOG))
    return (int) thd->variables.binlog_format;
  else
    return BINLOG_FORMAT_UNSPEC;
}

extern "C" void thd_mark_transaction_to_rollback(MYSQL_THD thd, int all)
{
  DBUG_ENTER("thd_mark_transaction_to_rollback");
  assert(thd);
  /*
    The parameter "all" has type int since the function is defined
    in plugin.h. The corresponding parameter in the call below has
    type bool. The comment in plugin.h states that "all != 0"
    means to rollback the main transaction. Thus, check this
    specifically.
  */
  thd->mark_transaction_to_rollback((all != 0));
  DBUG_VOID_RETURN;
}

extern "C" bool thd_binlog_filter_ok(const MYSQL_THD thd)
{
  return binlog_filter->db_ok(thd->db().str);
}

extern "C" bool thd_sqlcom_can_generate_row_events(const MYSQL_THD thd)
{
  return sqlcom_can_generate_row_events(thd->lex->sql_command);
}

extern "C" enum durability_properties thd_get_durability_property(const MYSQL_THD thd)
{
  enum durability_properties ret= HA_REGULAR_DURABILITY;
  
  if (thd != NULL)
    ret= thd->durability_property;

  return ret;
}

/** Get the auto_increment_offset auto_increment_increment.
Needed by InnoDB.
@param thd	Thread object
@param off	auto_increment_offset
@param inc	auto_increment_increment */
extern "C" void thd_get_autoinc(const MYSQL_THD thd, ulong* off, ulong* inc)
{
  *off = thd->variables.auto_increment_offset;
  *inc = thd->variables.auto_increment_increment;
}


/**
  Is strict sql_mode set.
  Needed by InnoDB.
  @param thd	Thread object
  @return True if sql_mode has strict mode (all or trans).
    @retval true  sql_mode has strict mode (all or trans).
    @retval false sql_mode has not strict mode (all or trans).
*/
extern "C" bool thd_is_strict_mode(const MYSQL_THD thd)
{
  return thd->is_strict_mode();
}


#ifndef EMBEDDED_LIBRARY
extern "C" void thd_pool_wait_begin(MYSQL_THD thd, int wait_type);
extern "C" void thd_pool_wait_end(MYSQL_THD thd);

/*
  Interface for MySQL Server, plugins and storage engines to report
  when they are going to sleep/stall.
  
  SYNOPSIS
  thd_wait_begin()
  thd                     Thread object
  wait_type               Type of wait
                          1 -- short wait (e.g. for mutex)
                          2 -- medium wait (e.g. for disk io)
                          3 -- large wait (e.g. for locked row/table)
  NOTES
    This is used by the threadpool to have better knowledge of which
    threads that currently are actively running on CPUs. When a thread
    reports that it's going to sleep/stall, the threadpool scheduler is
    free to start another thread in the pool most likely. The expected wait
    time is simply an indication of how long the wait is expected to
    become, the real wait time could be very different.

  thd_wait_end MUST be called immediately after waking up again.
*/
extern "C" void thd_wait_begin(MYSQL_THD thd, int wait_type)
{
  MYSQL_CALLBACK(Connection_handler_manager::event_functions,
                 thd_wait_begin, (thd, wait_type));
}

/**
  Interface for MySQL Server, plugins and storage engines to report
  when they waking up from a sleep/stall.

  @param  thd   Thread handle
*/
extern "C" void thd_wait_end(MYSQL_THD thd)
{
  MYSQL_CALLBACK(Connection_handler_manager::event_functions,
                 thd_wait_end, (thd));
}
#else
extern "C" void thd_wait_begin(MYSQL_THD thd, int wait_type)
{
  /* do NOTHING for the embedded library */
  return;
}

extern "C" void thd_wait_end(MYSQL_THD thd)
{
  /* do NOTHING for the embedded library */
  return;
}
#endif
#endif // INNODB_COMPATIBILITY_HOOKS */

#ifndef EMBEDDED_LIBRARY
/**
   Interface for Engine to report row lock conflict.
   The caller should guarantee thd_wait_for does not be freed, when it is
   called.
*/
extern "C"
void thd_report_row_lock_wait(THD* self, THD *wait_for)
{
  DBUG_ENTER("thd_report_row_lock_wait");

  if (self != NULL && wait_for != NULL &&
      is_mts_worker(self) && is_mts_worker(wait_for))
    commit_order_manager_check_deadlock(self, wait_for);

  DBUG_VOID_RETURN;
}
#else
extern "C"
void thd_report_row_lock_wait(THD *thd_wait_for)
{
  return;
}
#endif

/****************************************************************************
  Handling of statement states in functions and triggers.

  This is used to ensure that the function/trigger gets a clean state
  to work with and does not cause any side effects of the calling statement.

  It also allows most stored functions and triggers to replicate even
  if they are used items that would normally be stored in the binary
  replication (like last_insert_id() etc...)

  The following things is done
  - Disable binary logging for the duration of the statement
  - Disable multi-result-sets for the duration of the statement
  - Value of last_insert_id() is saved and restored
  - Value set by 'SET INSERT_ID=#' is reset and restored
  - Value for found_rows() is reset and restored
  - examined_row_count is added to the total
  - cuted_fields is added to the total
  - new savepoint level is created and destroyed

  NOTES:
    Seed for random() is saved for the first! usage of RAND()
    We reset examined_row_count and cuted_fields and add these to the
    result to ensure that if we have a bug that would reset these within
    a function, we are not loosing any rows from the main statement.

    We do not reset value of last_insert_id().
****************************************************************************/

void THD::reset_sub_statement_state(Sub_statement_state *backup,
                                    uint new_state)
{
#ifndef EMBEDDED_LIBRARY
  /* BUG#33029, if we are replicating from a buggy master, reset
     auto_inc_intervals_forced to prevent substatement
     (triggers/functions) from using erroneous INSERT_ID value
   */
  if (rpl_master_erroneous_autoinc(this))
  {
    assert(backup->auto_inc_intervals_forced.nb_elements() == 0);
    auto_inc_intervals_forced.swap(&backup->auto_inc_intervals_forced);
  }
#endif
  
  backup->option_bits=     variables.option_bits;
  backup->count_cuted_fields= count_cuted_fields;
  backup->in_sub_stmt=     in_sub_stmt;
  backup->enable_slow_log= enable_slow_log;
  backup->current_found_rows= current_found_rows;
  backup->previous_found_rows= previous_found_rows;
  backup->examined_row_count= m_examined_row_count;
  backup->sent_row_count= m_sent_row_count;
  backup->cuted_fields=     cuted_fields;
  backup->client_capabilities= m_protocol->get_client_capabilities();
  backup->savepoints= get_transaction()->m_savepoints;
  backup->first_successful_insert_id_in_prev_stmt= 
    first_successful_insert_id_in_prev_stmt;
  backup->first_successful_insert_id_in_cur_stmt= 
    first_successful_insert_id_in_cur_stmt;

  if ((!lex->requires_prelocking() || is_update_query(lex->sql_command)) &&
      !is_current_stmt_binlog_format_row())
  {
    variables.option_bits&= ~OPTION_BIN_LOG;
  }

  if ((backup->option_bits & OPTION_BIN_LOG) &&
       is_update_query(lex->sql_command) &&
       !is_current_stmt_binlog_format_row())
    mysql_bin_log.start_union_events(this, this->query_id);

  /* Disable result sets */
  if (is_classic_protocol())
    get_protocol_classic()->remove_client_capability(CLIENT_MULTI_RESULTS);
  in_sub_stmt|= new_state;
  m_examined_row_count= 0;
  m_sent_row_count= 0;
  cuted_fields= 0;
  get_transaction()->m_savepoints= 0;
  first_successful_insert_id_in_cur_stmt= 0;

  /* Reset savepoint on transaction write set */
  if (is_current_stmt_binlog_row_enabled_with_write_set_extraction())
  {
      get_transaction()->get_transaction_write_set_ctx()
          ->reset_savepoint_list();
  }
}


void THD::restore_sub_statement_state(Sub_statement_state *backup)
{
  DBUG_ENTER("THD::restore_sub_statement_state");
#ifndef EMBEDDED_LIBRARY
  /* BUG#33029, if we are replicating from a buggy master, restore
     auto_inc_intervals_forced so that the top statement can use the
     INSERT_ID value set before this statement.
   */
  if (rpl_master_erroneous_autoinc(this))
  {
    backup->auto_inc_intervals_forced.swap(&auto_inc_intervals_forced);
    assert(backup->auto_inc_intervals_forced.nb_elements() == 0);
  }
#endif

  /*
    To save resources we want to release savepoints which were created
    during execution of function or trigger before leaving their savepoint
    level. It is enough to release first savepoint set on this level since
    all later savepoints will be released automatically.
  */
  if (get_transaction()->m_savepoints)
  {
    SAVEPOINT *sv;
    for (sv= get_transaction()->m_savepoints; sv->prev; sv= sv->prev)
    {}
    /* ha_release_savepoint() never returns error. */
    (void)ha_release_savepoint(this, sv);
  }
  count_cuted_fields= backup->count_cuted_fields;
  get_transaction()->m_savepoints= backup->savepoints;
  variables.option_bits= backup->option_bits;
  in_sub_stmt=      backup->in_sub_stmt;
  enable_slow_log=  backup->enable_slow_log;
  first_successful_insert_id_in_prev_stmt= 
    backup->first_successful_insert_id_in_prev_stmt;
  first_successful_insert_id_in_cur_stmt= 
    backup->first_successful_insert_id_in_cur_stmt;
  current_found_rows= backup->current_found_rows;
  previous_found_rows= backup->previous_found_rows;
  set_sent_row_count(backup->sent_row_count);
  if (is_classic_protocol())
    get_protocol_classic()->set_client_capabilities(backup->client_capabilities);

  /*
    If we've left sub-statement mode, reset the fatal error flag.
    Otherwise keep the current value, to propagate it up the sub-statement
    stack.

    NOTE: is_fatal_sub_stmt_error can be set only if we've been in the
    sub-statement mode.
  */

  if (!in_sub_stmt)
    is_fatal_sub_stmt_error= false;

  if ((variables.option_bits & OPTION_BIN_LOG) && is_update_query(lex->sql_command) &&
       !is_current_stmt_binlog_format_row())
    mysql_bin_log.stop_union_events(this);

  /*
    The following is added to the old values as we are interested in the
    total complexity of the query
  */
  inc_examined_row_count(backup->examined_row_count);
  cuted_fields+=       backup->cuted_fields;

  /* Restore savepoint on transaction write set */
  if (is_current_stmt_binlog_row_enabled_with_write_set_extraction())
  {
      get_transaction()->get_transaction_write_set_ctx()
          ->restore_savepoint_list();
  }

  DBUG_VOID_RETURN;
}

void THD::set_sent_row_count(ha_rows count)
{
  m_sent_row_count= count;
  MYSQL_SET_STATEMENT_ROWS_SENT(m_statement_psi, m_sent_row_count);
}

void THD::set_examined_row_count(ha_rows count)
{
  m_examined_row_count= count;
  MYSQL_SET_STATEMENT_ROWS_EXAMINED(m_statement_psi, m_examined_row_count);
}

void THD::inc_sent_row_count(ha_rows count)
{
  m_sent_row_count+= count;
  MYSQL_SET_STATEMENT_ROWS_SENT(m_statement_psi, m_sent_row_count);
}

void THD::inc_examined_row_count(ha_rows count)
{
  m_examined_row_count+= count;
  MYSQL_SET_STATEMENT_ROWS_EXAMINED(m_statement_psi, m_examined_row_count);
}

void THD::inc_status_created_tmp_disk_tables()
{
  assert(!status_var_aggregated);
  status_var.created_tmp_disk_tables++;
#ifdef HAVE_PSI_STATEMENT_INTERFACE
  PSI_STATEMENT_CALL(inc_statement_created_tmp_disk_tables)(m_statement_psi, 1);
#endif
}

void THD::inc_status_created_tmp_tables()
{
  assert(!status_var_aggregated);
  status_var.created_tmp_tables++;
#ifdef HAVE_PSI_STATEMENT_INTERFACE
  PSI_STATEMENT_CALL(inc_statement_created_tmp_tables)(m_statement_psi, 1);
#endif
}

void THD::inc_status_select_full_join()
{
  assert(!status_var_aggregated);
  status_var.select_full_join_count++;
#ifdef HAVE_PSI_STATEMENT_INTERFACE
  PSI_STATEMENT_CALL(inc_statement_select_full_join)(m_statement_psi, 1);
#endif
}

void THD::inc_status_select_full_range_join()
{
  assert(!status_var_aggregated);
  status_var.select_full_range_join_count++;
#ifdef HAVE_PSI_STATEMENT_INTERFACE
  PSI_STATEMENT_CALL(inc_statement_select_full_range_join)(m_statement_psi, 1);
#endif
}

void THD::inc_status_select_range()
{
  assert(!status_var_aggregated);
  status_var.select_range_count++;
#ifdef HAVE_PSI_STATEMENT_INTERFACE
  PSI_STATEMENT_CALL(inc_statement_select_range)(m_statement_psi, 1);
#endif
}

void THD::inc_status_select_range_check()
{
  assert(!status_var_aggregated);
  status_var.select_range_check_count++;
#ifdef HAVE_PSI_STATEMENT_INTERFACE
  PSI_STATEMENT_CALL(inc_statement_select_range_check)(m_statement_psi, 1);
#endif
}

void THD::inc_status_select_scan()
{
  assert(!status_var_aggregated);
  status_var.select_scan_count++;
#ifdef HAVE_PSI_STATEMENT_INTERFACE
  PSI_STATEMENT_CALL(inc_statement_select_scan)(m_statement_psi, 1);
#endif
}

void THD::inc_status_sort_merge_passes()
{
  assert(!status_var_aggregated);
  status_var.filesort_merge_passes++;
#ifdef HAVE_PSI_STATEMENT_INTERFACE
  PSI_STATEMENT_CALL(inc_statement_sort_merge_passes)(m_statement_psi, 1);
#endif
}

void THD::inc_status_sort_range()
{
  assert(!status_var_aggregated);
  status_var.filesort_range_count++;
#ifdef HAVE_PSI_STATEMENT_INTERFACE
  PSI_STATEMENT_CALL(inc_statement_sort_range)(m_statement_psi, 1);
#endif
}

void THD::inc_status_sort_rows(ha_rows count)
{
  status_var.filesort_rows+= count;
#ifdef HAVE_PSI_STATEMENT_INTERFACE
  PSI_STATEMENT_CALL(inc_statement_sort_rows)(m_statement_psi,
                                              static_cast<ulong>(count));
#endif
}

void THD::inc_status_sort_scan()
{
  assert(!status_var_aggregated);
  status_var.filesort_scan_count++;
#ifdef HAVE_PSI_STATEMENT_INTERFACE
  PSI_STATEMENT_CALL(inc_statement_sort_scan)(m_statement_psi, 1);
#endif
}

void THD::set_status_no_index_used()
{
  server_status|= SERVER_QUERY_NO_INDEX_USED;
#ifdef HAVE_PSI_STATEMENT_INTERFACE
  PSI_STATEMENT_CALL(set_statement_no_index_used)(m_statement_psi);
#endif
}

void THD::set_status_no_good_index_used()
{
  server_status|= SERVER_QUERY_NO_GOOD_INDEX_USED;
#ifdef HAVE_PSI_STATEMENT_INTERFACE
  PSI_STATEMENT_CALL(set_statement_no_good_index_used)(m_statement_psi);
#endif
}

void THD::set_command(enum enum_server_command command)
{
  m_command= command;
#ifdef HAVE_PSI_THREAD_INTERFACE
  PSI_STATEMENT_CALL(set_thread_command)(m_command);
#endif
}


void THD::set_query(const LEX_CSTRING& query_arg)
{
  assert(this == current_thd);
  mysql_mutex_lock(&LOCK_thd_query);
  m_query_string= query_arg;
  mysql_mutex_unlock(&LOCK_thd_query);
}


/**
  Set the rewritten query (with passwords obfuscated etc.) on the THD.
  Wraps this in the LOCK_thd_query mutex to protect against race conditions
  with SHOW PROCESSLIST inspecting that string.

  This uses swap() and therefore "steals" the argument from the caller;
  the caller MUST take care not to try to use its own string after calling
  this function! This is an optimization for mysql_rewrite_query() so we
  don't copy its temporary string (which may get very long, up to
  @@max_allowed_packet).

  Using this outside of mysql_rewrite_query() is almost certainly wrong;
  please check with the runtime team!

  @param query_arg  The rewritten query to use for slow/bin/general logging.
                    The value will be released in the caller and MUST NOT
                    be used there after calling this function.
*/
void THD::swap_rewritten_query(String& query_arg)
{
  assert(this == current_thd);

  mysql_mutex_lock(&LOCK_thd_query);
  m_rewritten_query.mem_free();
  m_rewritten_query.swap(query_arg);
  // The rewritten query should always be a valid C string, just in case.
  (void) m_rewritten_query.c_ptr_safe();
  mysql_mutex_unlock(&LOCK_thd_query);
}


/**
  Leave explicit LOCK TABLES or prelocked mode and restore value of
  transaction sentinel in MDL subsystem.
*/

void THD::leave_locked_tables_mode()
{
  if (locked_tables_mode == LTM_LOCK_TABLES)
  {
    /*
      When leaving LOCK TABLES mode we have to change the duration of most
      of the metadata locks being held, except for HANDLER and GRL locks,
      to transactional for them to be properly released at UNLOCK TABLES.
    */
    mdl_context.set_transaction_duration_for_all_locks();
    /*
      Make sure we don't release the global read lock and commit blocker
      when leaving LTM.
    */
    global_read_lock.set_explicit_lock_duration(this);
    /*
      Also ensure that we don't release metadata locks for open HANDLERs
      and user-level locks.
    */
    if (handler_tables_hash.records)
      mysql_ha_set_explicit_lock_duration(this);
    if (ull_hash.records)
      mysql_ull_set_explicit_lock_duration(this);
  }
  locked_tables_mode= LTM_NONE;
}

void THD::get_definer(LEX_USER *definer)
{
  binlog_invoker();
#if !defined(MYSQL_CLIENT) && defined(HAVE_REPLICATION)
  if (slave_thread && has_invoker())
  {
    definer->user= m_invoker_user;
    definer->host= m_invoker_host;
    definer->plugin.str= (char *) "";
    definer->plugin.length= 0;
    definer->auth.str=  NULL;
    definer->auth.length= 0;
  }
  else
#endif
    get_default_definer(this, definer);
}


/**
  Mark transaction to rollback and mark error as fatal to a sub-statement.

  @param  all   TRUE <=> rollback main transaction.
*/

void THD::mark_transaction_to_rollback(bool all)
{
  /*
    There is no point in setting is_fatal_sub_stmt_error unless
    we are actually in_sub_stmt.
  */
  if (in_sub_stmt)
    is_fatal_sub_stmt_error= true;

  transaction_rollback_request= all;

}


void THD::set_next_event_pos(const char* _filename, ulonglong _pos)
{
  char*& filename= binlog_next_event_pos.file_name;
  if (filename == NULL)
  {
    /* First time, allocate maximal buffer */
    filename= (char*) my_malloc(key_memory_LOG_POS_COORD,
                                FN_REFLEN+1, MYF(MY_WME));
    if (filename == NULL) return;
  }

  assert(strlen(_filename) <= FN_REFLEN);
  strcpy(filename, _filename);
  filename[ FN_REFLEN ]= 0;

  binlog_next_event_pos.pos= _pos;
};

void THD::clear_next_event_pos()
{
  if (binlog_next_event_pos.file_name != NULL)
  {
    my_free(binlog_next_event_pos.file_name);
  }
  binlog_next_event_pos.file_name= NULL;
  binlog_next_event_pos.pos= 0;
};

#ifdef HAVE_REPLICATION
void THD::set_currently_executing_gtid_for_slave_thread()
{
  /*
    This function may be called in four cases:

    - From SQL thread while executing Gtid_log_event::do_apply_event

    - From an mts worker thread that executes a Gtid_log_event::do_apply_event.

    - From an mts worker thread that is processing an old binlog that
      is missing Gtid events completely, from gtid_pre_statement_checks().

    - From a normal client thread that is executing output from
      mysqlbinlog when mysqlbinlog is processing an old binlog file
      that is missing Gtid events completely, from
      gtid_pre_statement_checks() for a statement that appears after a
      BINLOG statement containing a Format_description_log_event
      originating from the master.

    Because of the last case, we need to add the following conditions to set
    currently_executing_gtid.
  */
  if (system_thread == SYSTEM_THREAD_SLAVE_SQL ||
      system_thread == SYSTEM_THREAD_SLAVE_WORKER)
    rli_slave->currently_executing_gtid= variables.gtid_next;
}
#endif

void THD::set_user_connect(USER_CONN *uc)
{
  DBUG_ENTER("THD::set_user_connect");

  m_user_connect= uc;

  DBUG_VOID_RETURN;
}

void THD::increment_user_connections_counter()
{
  DBUG_ENTER("THD::increment_user_connections_counter");

  m_user_connect->connections++;

  DBUG_VOID_RETURN;
}

void THD::decrement_user_connections_counter()
{
  DBUG_ENTER("THD::decrement_user_connections_counter");

  assert(m_user_connect->connections > 0);
  m_user_connect->connections--;

  DBUG_VOID_RETURN;
}

void THD::increment_con_per_hour_counter()
{
  DBUG_ENTER("THD::increment_con_per_hour_counter");

  m_user_connect->conn_per_hour++;

  DBUG_VOID_RETURN;
}

void THD::increment_updates_counter()
{
  DBUG_ENTER("THD::increment_updates_counter");

  m_user_connect->updates++;

  DBUG_VOID_RETURN;
}

void THD::increment_questions_counter()
{
  DBUG_ENTER("THD::increment_questions_counter");

  m_user_connect->questions++;

  DBUG_VOID_RETURN;
}

/*
  Reset per-hour user resource limits when it has been more than
  an hour since they were last checked

  SYNOPSIS:
    time_out_user_resource_limits()

  NOTE:
    This assumes that the LOCK_user_conn mutex has been acquired, so it is
    safe to test and modify members of the USER_CONN structure.
*/
void THD::time_out_user_resource_limits()
{
  mysql_mutex_assert_owner(&LOCK_user_conn);
  ulonglong check_time= start_utime;
  DBUG_ENTER("time_out_user_resource_limits");

  /* If more than a hour since last check, reset resource checking */
  if (check_time - m_user_connect->reset_utime >= 3600000000LL)
  {
    m_user_connect->questions=1;
    m_user_connect->updates=0;
    m_user_connect->conn_per_hour=0;
    m_user_connect->reset_utime= check_time;
  }

  DBUG_VOID_RETURN;
}


#ifndef NDEBUG
void THD::Query_plan::assert_plan_is_locked_if_other() const
{
  if (current_thd != thd)
    mysql_mutex_assert_owner(&thd->LOCK_query_plan);
}
#endif

void THD::Query_plan::set_query_plan(enum_sql_command sql_cmd,
                                     LEX *lex_arg, bool ps)
{
  assert(current_thd == thd);

  // No need to grab mutex for repeated (SQLCOM_END, NULL, false).
  if (sql_command == sql_cmd &&
      lex == lex_arg &&
      is_ps == ps)
  {
    return;
  }

  thd->lock_query_plan();
  sql_command= sql_cmd;
  lex= lex_arg;
  is_ps= ps;
  thd->unlock_query_plan();
}


void THD::Query_plan::set_modification_plan(Modification_plan *plan_arg)
{
  assert(current_thd == thd);
  mysql_mutex_assert_owner(&thd->LOCK_query_plan);
  modification_plan= plan_arg;
}

/**
  Push an error message into MySQL diagnostic area with line
  and position information.

  This function provides semantic action implementers with a way
  to push the famous "You have a syntax error near..." error
  message into the diagnostic area, which is normally produced only if
  a parse error is discovered internally by the Bison generated
  parser.

  @note Parse-time only function!

  @param thd            YYTHD
  @param location       YYSTYPE object: error position
  @param s              error message: NULL default means ER(ER_SYNTAX_ERROR)
*/

void THD::parse_error_at(const YYLTYPE &location, const char *s)
{
  uint lineno= location.raw.start ?
    m_parser_state->m_lip.get_lineno(location.raw.start) : 1;
  const char *pos= location.raw.start ? location.raw.start : "";
  ErrConvString err(pos, variables.character_set_client);
  my_printf_error(ER_PARSE_ERROR,  ER(ER_PARSE_ERROR), MYF(0),
                  s ? s : ER(ER_SYNTAX_ERROR), err.ptr(), lineno);
}

bool THD::send_result_metadata(List<Item> *list, uint flags)
{
  DBUG_ENTER("send_result_metadata");
  List_iterator_fast<Item> it(*list);
  Item *item;
  uchar buff[MAX_FIELD_WIDTH];
  String tmp((char *) buff, sizeof(buff), &my_charset_bin);

  if (m_protocol->start_result_metadata(list->elements, flags,
          variables.character_set_results))
    goto err;

#ifdef EMBEDDED_LIBRARY                  // bootstrap file handling
    if(!mysql)
      DBUG_RETURN(false);
#endif

  while ((item= it++))
  {
    Send_field field;
    item->make_field(&field);
#ifndef EMBEDDED_LIBRARY
    m_protocol->start_row();
    if (m_protocol->send_field_metadata(&field,
            item->charset_for_protocol()))
      goto err;
    if (flags & Protocol::SEND_DEFAULTS)
      item->send(m_protocol, &tmp);
    if (m_protocol->end_row())
      DBUG_RETURN(true);
#else
      if(m_protocol->send_field_metadata(&field, item->charset_for_protocol()))
        goto err;
      if (flags & Protocol::SEND_DEFAULTS)
        get_protocol_classic()->send_string_metadata(item->val_str(&tmp));
#endif
  }

  DBUG_RETURN(m_protocol->end_result_metadata());

  err:
  my_error(ER_OUT_OF_RESOURCES, MYF(0));        /* purecov: inspected */
  DBUG_RETURN(1);                               /* purecov: inspected */
}

bool THD::send_result_set_row(List<Item> *row_items)
{
  char buffer[MAX_FIELD_WIDTH];
  String str_buffer(buffer, sizeof (buffer), &my_charset_bin);
  List_iterator_fast<Item> it(*row_items);

  DBUG_ENTER("send_result_set_row");

  for (Item *item= it++; item; item= it++)
  {
    if (item->send(m_protocol, &str_buffer) || is_error())
      DBUG_RETURN(true);
    /*
      Reset str_buffer to its original state, as it may have been altered in
      Item::send().
    */
    str_buffer.set(buffer, sizeof(buffer), &my_charset_bin);
  }
  DBUG_RETURN(false);
}

void THD::send_statement_status()
{
  DBUG_ENTER("send_statement_status");
  assert(!get_stmt_da()->is_sent());
  bool error= false;
  Diagnostics_area *da= get_stmt_da();

  /* Can not be true, but do not take chances in production. */
  if (da->is_sent())
    DBUG_VOID_RETURN;

  switch (da->status())
  {
    case Diagnostics_area::DA_ERROR:
      /* The query failed, send error to log and abort bootstrap. */
      error= m_protocol->send_error(
              da->mysql_errno(), da->message_text(), da->returned_sqlstate());
          break;
    case Diagnostics_area::DA_EOF:
      error= m_protocol->send_eof(
              server_status, da->last_statement_cond_count());
          break;
    case Diagnostics_area::DA_OK:
      error= m_protocol->send_ok(
              server_status, da->last_statement_cond_count(),
              da->affected_rows(), da->last_insert_id(), da->message_text());
          break;
    case Diagnostics_area::DA_DISABLED:
      break;
    case Diagnostics_area::DA_EMPTY:
    default:
      assert(0);
          error= m_protocol->send_ok(server_status, 0, 0, 0, NULL);
          break;
  }
  if (!error)
    da->set_is_sent(true);
  DBUG_VOID_RETURN;
}

void THD::claim_memory_ownership()
{
  /*
    Ownership of the THD object is transfered to this thread.
    This happens typically:
    - in the event scheduler,
      when the scheduler thread creates a work item and
      starts a worker thread to run it
    - in the main thread, when the code that accepts a new
      network connection creates a work item and starts a
      connection thread to run it.
    Accounting for memory statistics needs to be told
    that memory allocated by thread X now belongs to thread Y,
    so that statistics by thread/account/user/host are accurate.
    Inspect every piece of memory allocated in THD,
    and call PSI_MEMORY_CALL(memory_claim)().
  */
#ifdef HAVE_PSI_MEMORY_INTERFACE
  claim_root(&main_mem_root);
  my_claim(m_token_array);
  Protocol_classic *p= get_protocol_classic();
  if (p != NULL)
    p->claim_memory_ownership();
  session_tracker.claim_memory_ownership();
  session_sysvar_res_mgr.claim_memory_ownership();
  my_hash_claim(&user_vars);
#if defined(ENABLED_DEBUG_SYNC)
  debug_sync_claim_memory_ownership(this);
#endif /* defined(ENABLED_DEBUG_SYNC) */
  get_transaction()->claim_memory_ownership();
  stmt_map.claim_memory_ownership();
#endif /* HAVE_PSI_MEMORY_INTERFACE */
}


void THD::rpl_detach_engine_ha_data()
{
#ifdef HAVE_REPLICATION
  Relay_log_info *rli=
    is_binlog_applier() ? rli_fake : (slave_thread ? rli_slave : NULL);

  assert(!rli_fake  || !rli_fake-> is_engine_ha_data_detached);
  assert(!rli_slave || !rli_slave->is_engine_ha_data_detached);

  if (rli)
    rli->detach_engine_ha_data(this);
#endif
};

void THD::rpl_reattach_engine_ha_data()
{
#ifdef HAVE_REPLICATION
  Relay_log_info *rli =
      is_binlog_applier() ? rli_fake : (slave_thread ? rli_slave : NULL);

  assert(!rli_fake || !rli_fake->is_engine_ha_data_detached);
  assert(!rli_slave || !rli_slave->is_engine_ha_data_detached);

  if (rli) rli->reattach_engine_ha_data(this);
#endif
}

bool THD::rpl_unflag_detached_engine_ha_data()
{
#ifdef HAVE_REPLICATION
  Relay_log_info *rli=
    is_binlog_applier() ? rli_fake : (slave_thread ? rli_slave : NULL);
  return rli ? rli->unflag_detached_engine_ha_data() : false;
#else
  return false;
#endif
}

/**
  Determine if binlogging is disabled for this session
  @retval 0 if the current statement binlogging is disabled
  (could be because of binlog closed/binlog option
  is set to false).
  @retval 1 if the current statement will be binlogged
*/
bool THD::is_current_stmt_binlog_disabled() const
{
  return (!(variables.option_bits & OPTION_BIN_LOG) ||
          !mysql_bin_log.is_open());
}

bool THD::is_current_stmt_binlog_row_enabled_with_write_set_extraction() const
{
  return ((variables.transaction_write_set_extraction != HASH_ALGORITHM_OFF) &&
          is_current_stmt_binlog_format_row() &&
          !is_current_stmt_binlog_disabled());
}<|MERGE_RESOLUTION|>--- conflicted
+++ resolved
@@ -1,9 +1,5 @@
 /*
-<<<<<<< HEAD
    Copyright (c) 2000, 2021, Oracle and/or its affiliates.
-=======
-   Copyright (c) 2000, 2021, Oracle and/or its affiliates. All rights reserved.
->>>>>>> a61421fa
 
    This program is free software; you can redistribute it and/or modify
    it under the terms of the GNU General Public License, version 2.0,
@@ -1195,12 +1191,8 @@
   peer_port= 0;					// For SHOW PROCESSLIST
   get_transaction()->m_flags.enabled= true;
   active_vio = 0;
-<<<<<<< HEAD
   m_SSL = NULL;
-=======
-#endif
   my_atomic_store32(&m_safe_to_display, 0);
->>>>>>> a61421fa
   mysql_mutex_init(key_LOCK_thd_data, &LOCK_thd_data, MY_MUTEX_INIT_FAST);
   mysql_mutex_init(key_LOCK_thd_query, &LOCK_thd_query, MY_MUTEX_INIT_FAST);
   mysql_mutex_init(key_LOCK_thd_sysvar, &LOCK_thd_sysvar, MY_MUTEX_INIT_FAST);
