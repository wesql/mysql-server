--- conflicted
+++ resolved
@@ -1789,28 +1789,9 @@
   return ret;
 }
 
-<<<<<<< HEAD
 void Slave_worker::reset_commit_order_deadlock() {
   m_commit_order_deadlock.store(false);
 }
-=======
-void Slave_worker::prepare_for_retry(Log_event &event) {
-  if (event.get_type_code() ==
-      binary_log::ROWS_QUERY_LOG_EVENT)  // If a `Rows_query_log_event`, let the
-                                         // event be disposed in the main worker
-                                         // loop.
-  {
-    event.worker= this;
-    this->rows_query_ev= NULL;
-  }
-}
-
-/**
-  It is called after an error happens. It checks if that is an temporary
-  error and if the situation is allow to retry the transaction. Then it will
-  retry the transaction if it is allowed. Retry policy and logic is similar to
-  single-threaded slave.
->>>>>>> cdad2cf6
 
 bool Slave_worker::found_commit_order_deadlock() {
   return m_commit_order_deadlock.load();
@@ -1820,6 +1801,16 @@
   DBUG_TRACE;
   assert(get_commit_order_manager() != nullptr);
   m_commit_order_deadlock.store(true);
+}
+
+void Slave_worker::prepare_for_retry(Log_event &event) {
+  if (event.get_type_code() ==
+      binary_log::ROWS_QUERY_LOG_EVENT) {  // If a `Rows_query_log_event`, let
+                                           // the event be disposed in the main
+                                           // worker loop.
+    event.worker = this;
+    this->rows_query_ev = nullptr;
+  }
 }
 
 std::tuple<bool, bool, uint> Slave_worker::check_and_report_end_of_retries(
@@ -1886,21 +1877,13 @@
   THD *thd = info_thd;
   bool silent = false;
 
-<<<<<<< HEAD
   DBUG_TRACE;
-=======
-    if ((!has_temporary_error(thd, error, &silent) ||
-         thd->get_transaction()->cannot_safely_rollback(
-             Transaction_ctx::SESSION)) &&
-        DBUG_EVALUATE_IF("error_on_rows_query_event_apply", false, true))
-      DBUG_RETURN(true);
->>>>>>> cdad2cf6
 
   /* Flag to check for cleanup */
   bool cleaned_up{false};
 
   /* Resets the worker context for next transaction retry, if any */
-  auto clean_retry_context = [&]() -> void {
+  auto clean_retry_context = [&cleaned_up, &thd, this]() -> void {
     if (!cleaned_up) {
       cleanup_context(thd, true);
       reset_commit_order_deadlock();
@@ -1919,24 +1902,20 @@
     bool ret;
     cleaned_up = false;
 
-<<<<<<< HEAD
     std::tie(ret, silent, error) = check_and_report_end_of_retries(thd);
+    DBUG_EXECUTE_IF("error_on_rows_query_event_apply", { ret = false; };);
     if (ret) return true;
 
-    if (!silent) {
-=======
     DBUG_EXECUTE_IF("error_on_rows_query_event_apply", {
-      if (c_rli->retried_trans == 2)
-      {
+      if (c_rli->retried_trans == 2) {
         DBUG_SET("-d,error_on_rows_query_event_apply");
-        std::string act("now SIGNAL end_retries_on_rows_query_event_apply");
+        std::string act{"now SIGNAL end_retries_on_rows_query_event_apply"};
         assert(!debug_sync_set_action(thd, act.data(), act.length()));
       }
-      silent= true;
+      silent = true;
     };);
 
-    if (!silent)
->>>>>>> cdad2cf6
+    if (!silent) {
       trans_retries++;
       if (current_thd->rli_slave->is_processing_trx()) {
         // if the error code is zero, we get the top of the error stack
@@ -2022,6 +2001,7 @@
       /* It is a event belongs to the transaction */
       if (!ev->is_mts_sequential_exec()) {
         int ret = 0;
+        RLI_current_event_raii current_event_guard{this, ev};
 
         ev->future_event_relay_log_pos = relaylog_file_reader.position();
         ev->mts_group_idx = gaq_index;
@@ -2566,28 +2546,15 @@
 
     error = worker->slave_worker_exec_event(ev);
 
-<<<<<<< HEAD
     set_timespec_nsec(&worker->ts_exec[1], 0);  // pre-exec
     worker->stats_exec_time +=
         diff_timespec(&worker->ts_exec[1], &worker->ts_exec[0]);
     if (error || worker->found_commit_order_deadlock()) {
+      worker->prepare_for_retry(*ev);
       error = worker->retry_transaction(start_relay_number, start_relay_pos,
                                         job_item->relay_number,
                                         job_item->relay_pos);
       if (error) goto err;
-=======
-    set_timespec_nsec(&worker->ts_exec[1], 0); // pre-exec
-    worker->stats_exec_time += diff_timespec(&worker->ts_exec[1],
-                                             &worker->ts_exec[0]);
-    if (error || worker->found_order_commit_deadlock())
-    {
-      worker->prepare_for_retry(*ev);
-      error= worker->retry_transaction(start_relay_number, start_relay_pos,
-                                       job_item->relay_number,
-                                       job_item->relay_pos);
-      if (error)
-        goto err;
->>>>>>> cdad2cf6
     }
     /*
       p-event or any other event of B-free (malformed) group can
