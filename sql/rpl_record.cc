--- conflicted
+++ resolved
@@ -1,8 +1,4 @@
-<<<<<<< HEAD
-/* Copyright (c) 2007, 2017, Oracle and/or its affiliates. All rights reserved.
-=======
 /* Copyright (c) 2007, 2018, Oracle and/or its affiliates. All rights reserved.
->>>>>>> 094c2c2e
 
    This program is free software; you can redistribute it and/or modify
    it under the terms of the GNU General Public License, version 2.0,
@@ -177,18 +173,18 @@
 {
   DBUG_ENTER("unpack_field");
   /*
-    For a virtual generated column of blob type, we have to keep both
-    the old and new value for the blob since this might be needed by
+    For a virtual generated column based on the blob type, we have to keep both
+    the old and new value for the blob-based field since this might be needed by
     the storage engine during updates.
 
     The reason why this needs special handling is that the virtual
     generated blobs are neither stored in the record buffers nor
-    stored by the storage engine. This special handling for blobs is
+    stored by the storage engine. This special handling for blob-based fields is
     normally taken care of in update_generated_write_fields() but this
     function is not called when applying updated records in
     replication.
   */
-  if (field->type() == MYSQL_TYPE_BLOB && field->is_virtual_gcol())
+  if ((field->flags & BLOB_FLAG) != 0 && field->is_virtual_gcol())
     (down_cast<Field_blob*>(field))->keep_old_value();
 
   if (is_partial_column)
@@ -807,30 +803,12 @@
           my_error(ER_SLAVE_CORRUPT_EVENT, MYF(0));
           DBUG_RETURN(true);
         }
-<<<<<<< HEAD
         if (only_seek)
           pack_ptr+= len;
         else
           if (unpack_field(&pack_ptr, f, metadata,
                            row_image_type, is_partial_json))
             DBUG_RETURN(true);
-=======
-        /*
-          For a virtual generated column based on the blob type, we have to keep
-          both the old and new value for the field since this might be
-          needed by the storage engine during updates.
-
-          The reason why this needs special handling is that the virtual
-          generated blob-based fields are neither stored in the record buffers
-          nor stored by the storage engine. This special handling for blob-based
-          fields is normally taken care of in update_generated_write_fields()
-          but this function is not called when applying updated records
-          in replication.
-        */
-        if ((f->flags & BLOB_FLAG) != 0 && f->is_virtual_gcol())
-          (down_cast<Field_blob*>(f))->keep_old_value();
-        pack_ptr= f->unpack(f->ptr, pack_ptr, metadata, TRUE);
->>>>>>> 094c2c2e
 	DBUG_PRINT("debug", ("Unpacked; metadata: 0x%x;"
                              " pack_ptr: %p; pack_ptr': %p; bytes: %d",
                              metadata, old_pack_ptr, pack_ptr,
