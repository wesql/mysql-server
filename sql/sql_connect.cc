/*
   Copyright (c) 2007, 2011, Oracle and/or its affiliates. All rights reserved.

   This program is free software; you can redistribute it and/or modify
   it under the terms of the GNU General Public License as published by
   the Free Software Foundation; version 2 of the License.

   This program is distributed in the hope that it will be useful,
   but WITHOUT ANY WARRANTY; without even the implied warranty of
   MERCHANTABILITY or FITNESS FOR A PARTICULAR PURPOSE.  See the
   GNU General Public License for more details.

   You should have received a copy of the GNU General Public License
   along with this program; if not, write to the Free Software
   Foundation, Inc., 51 Franklin St, Fifth Floor, Boston, MA 02110-1301  USA
*/

/*
  Functions to authenticate and handle requests for a connection
*/

#include "my_global.h"
#include "sql_priv.h"
#include "sql_audit.h"
#include "sql_connect.h"
#include "my_global.h"
#include "probes_mysql.h"
#include "unireg.h"                    // REQUIRED: for other includes
#include "sql_parse.h"                          // sql_command_flags,
                                                // execute_init_command,
                                                // do_command
#include "sql_db.h"                             // mysql_change_db
#include "hostname.h" // inc_host_errors, ip_to_hostname,
                      // reset_host_errors
#include "sql_acl.h"  // acl_getroot, NO_ACCESS, SUPER_ACL
#include "sql_callback.h"

#include <algorithm>

using std::min;
using std::max;

#if defined(HAVE_OPENSSL) && !defined(EMBEDDED_LIBRARY)
/*
  Without SSL the handshake consists of one packet. This packet
  has both client capabilites and scrambled password.
  With SSL the handshake might consist of two packets. If the first
  packet (client capabilities) has CLIENT_SSL flag set, we have to
  switch to SSL and read the second packet. The scrambled password
  is in the second packet and client_capabilites field will be ignored.
  Maybe it is better to accept flags other than CLIENT_SSL from the
  second packet?
*/
#define SSL_HANDSHAKE_SIZE      2
#define NORMAL_HANDSHAKE_SIZE   6
#define MIN_HANDSHAKE_SIZE      2
#else
#define MIN_HANDSHAKE_SIZE      6
#endif /* HAVE_OPENSSL && !EMBEDDED_LIBRARY */

/*
  Get structure for logging connection data for the current user
*/

#ifndef NO_EMBEDDED_ACCESS_CHECKS
static HASH hash_user_connections;

int get_or_create_user_conn(THD *thd, const char *user,
                            const char *host,
                            const USER_RESOURCES *mqh)
{
  int return_val= 0;
  size_t temp_len, user_len;
  char temp_user[USER_HOST_BUFF_SIZE];
  struct  user_conn *uc;

  DBUG_ASSERT(user != 0);
  DBUG_ASSERT(host != 0);

  user_len= strlen(user);
  temp_len= (strmov(strmov(temp_user, user)+1, host) - temp_user)+1;
  mysql_mutex_lock(&LOCK_user_conn);
  if (!(uc = (struct  user_conn *) my_hash_search(&hash_user_connections,
                 (uchar*) temp_user, temp_len)))
  {
    /* First connection for user; Create a user connection object */
    if (!(uc= ((struct user_conn*)
         my_malloc(sizeof(struct user_conn) + temp_len+1,
       MYF(MY_WME)))))
    {
      /* MY_WME ensures an error is set in THD. */
      return_val= 1;
      goto end;
    }
    uc->user=(char*) (uc+1);
    memcpy(uc->user,temp_user,temp_len+1);
    uc->host= uc->user + user_len +  1;
    uc->len= temp_len;
    uc->connections= uc->questions= uc->updates= uc->conn_per_hour= 0;
    uc->user_resources= *mqh;
    uc->reset_utime= thd->thr_create_utime;
    if (my_hash_insert(&hash_user_connections, (uchar*) uc))
    {
      /* The only possible error is out of memory, MY_WME sets an error. */
      my_free(uc);
      return_val= 1;
      goto end;
    }
  }
  thd->set_user_connect(uc);
  thd->increment_user_connections_counter();
end:
  mysql_mutex_unlock(&LOCK_user_conn);
  return return_val;

}


/*
  check if user has already too many connections

  SYNOPSIS
  check_for_max_user_connections()
  thd     Thread handle
  uc      User connect object

  NOTES
    If check fails, we decrease user connection count, which means one
    shouldn't call decrease_user_connections() after this function.

  RETURN
    0 ok
    1 error
*/

int check_for_max_user_connections(THD *thd, const USER_CONN *uc)
{
  int error=0;
  Host_errors errors;
  DBUG_ENTER("check_for_max_user_connections");

  mysql_mutex_lock(&LOCK_user_conn);
  if (global_system_variables.max_user_connections &&
      !uc->user_resources.user_conn &&
      global_system_variables.max_user_connections < (uint) uc->connections)
  {
    my_error(ER_TOO_MANY_USER_CONNECTIONS, MYF(0), uc->user);
    error=1;
    errors.m_max_user_connection= 1;
    goto end;
  }
  thd->time_out_user_resource_limits();
  if (uc->user_resources.user_conn &&
      uc->user_resources.user_conn < uc->connections)
  {
    my_error(ER_USER_LIMIT_REACHED, MYF(0), uc->user,
             "max_user_connections",
             (long) uc->user_resources.user_conn);
    error= 1;
    errors.m_max_user_connection= 1;
    goto end;
  }
  if (uc->user_resources.conn_per_hour &&
      uc->user_resources.conn_per_hour <= uc->conn_per_hour)
  {
    my_error(ER_USER_LIMIT_REACHED, MYF(0), uc->user,
             "max_connections_per_hour",
             (long) uc->user_resources.conn_per_hour);
    error=1;
    errors.m_max_user_connection_per_hour= 1;
    goto end;
  }
  thd->increment_con_per_hour_counter();

end:
  if (error)
  {
    thd->decrement_user_connections_counter();
    /*
      The thread may returned back to the pool and assigned to a user
      that doesn't have a limit. Ensure the user is not using resources
      of someone else.
    */
    thd->set_user_connect(NULL);
  }
  mysql_mutex_unlock(&LOCK_user_conn);
  if (error)
  {
    inc_host_errors(thd->main_security_ctx.ip, &errors);
  }
  DBUG_RETURN(error);
}


/*
  Decrease user connection count

  SYNOPSIS
    decrease_user_connections()
    uc      User connection object

  NOTES
    If there is a n user connection object for a connection
    (which only happens if 'max_user_connections' is defined or
    if someone has created a resource grant for a user), then
    the connection count is always incremented on connect.

    The user connect object is not freed if some users has
    'max connections per hour' defined as we need to be able to hold
    count over the lifetime of the connection.
*/

void decrease_user_connections(USER_CONN *uc)
{
  DBUG_ENTER("decrease_user_connections");
  mysql_mutex_lock(&LOCK_user_conn);
  DBUG_ASSERT(uc->connections);
  if (!--uc->connections && !mqh_used)
  {
    /* Last connection for user; Delete it */
    (void) my_hash_delete(&hash_user_connections,(uchar*) uc);
  }
  mysql_mutex_unlock(&LOCK_user_conn);
  DBUG_VOID_RETURN;
}

/*
<<<<<<< HEAD
  Reset per-hour user resource limits when it has been more than
  an hour since they were last checked

  SYNOPSIS:
    time_out_user_resource_limits()
    thd     Thread handler
    uc      User connection details

  NOTE:
    This assumes that the LOCK_user_conn mutex has been acquired, so it is
    safe to test and modify members of the USER_CONN structure.
*/

void time_out_user_resource_limits(THD *thd, USER_CONN *uc)
=======
   Decrements user connections count from the USER_CONN held by THD
   And removes USER_CONN from the hash if no body else is using it.

   SYNOPSIS
     release_user_connection()
     THD  Thread context object.
 */
void release_user_connection(THD *thd)
>>>>>>> 17117e17
{
  const USER_CONN *uc= thd->get_user_connect();
  DBUG_ENTER("release_user_connection");

  if (uc)
  {
    mysql_mutex_lock(&LOCK_user_conn);
    DBUG_ASSERT(uc->connections > 0);
    thd->decrement_user_connections_counter();
    if (!uc->connections && !mqh_used)
    {
      /* Last connection for user; Delete it */
      (void) my_hash_delete(&hash_user_connections,(uchar*) uc);
    }
    mysql_mutex_unlock(&LOCK_user_conn);
    thd->set_user_connect(NULL);
  }

  DBUG_VOID_RETURN;
}


/*
  Check if maximum queries per hour limit has been reached
  returns 0 if OK.
*/

bool check_mqh(THD *thd, uint check_command)
{
  bool error= 0;
  const USER_CONN *uc=thd->get_user_connect();
  DBUG_ENTER("check_mqh");
  DBUG_ASSERT(uc != 0);

  mysql_mutex_lock(&LOCK_user_conn);

  thd->time_out_user_resource_limits();

  /* Check that we have not done too many questions / hour */
  if (uc->user_resources.questions)
  {
    thd->increment_questions_counter();
    if ((uc->questions - 1) >= uc->user_resources.questions)
    {
      my_error(ER_USER_LIMIT_REACHED, MYF(0), uc->user, "max_questions",
               (long) uc->user_resources.questions);
      error=1;
      goto end;
    }
  }
  if (check_command < (uint) SQLCOM_END)
  {
    /* Check that we have not done too many updates / hour */
    if (uc->user_resources.updates &&
<<<<<<< HEAD
        (sql_command_flags[check_command] & CF_CHANGES_DATA) &&
  uc->updates++ >= uc->user_resources.updates)
=======
        (sql_command_flags[check_command] & CF_CHANGES_DATA))
>>>>>>> 17117e17
    {
      thd->increment_updates_counter();
      if ((uc->updates - 1) >= uc->user_resources.updates)
      {
        my_error(ER_USER_LIMIT_REACHED, MYF(0), uc->user, "max_updates",
                 (long) uc->user_resources.updates);
        error=1;
        goto end;
      }
    }
  }
end:
  mysql_mutex_unlock(&LOCK_user_conn);
  DBUG_RETURN(error);
}
#else

int check_for_max_user_connections(THD *thd, const USER_CONN *uc)
{
  return 0;
}

void decrease_user_connections(USER_CONN *uc)
{
  return;
}

void release_user_connection(THD *thd)
{
  const USER_CONN *uc= thd->get_user_connect();
  DBUG_ENTER("release_user_connection");

  if (uc)
  {
    thd->set_user_connect(NULL);
  }

  DBUG_VOID_RETURN;
}

#endif /* NO_EMBEDDED_ACCESS_CHECKS */

/*
  Check for maximum allowable user connections, if the mysqld server is
  started with corresponding variable that is greater then 0.
*/

extern "C" uchar *get_key_conn(user_conn *buff, size_t *length,
            my_bool not_used __attribute__((unused)))
{
  *length= buff->len;
  return (uchar*) buff->user;
}


extern "C" void free_user(struct user_conn *uc)
{
  my_free(uc);
}


void init_max_user_conn(void)
{
#ifndef NO_EMBEDDED_ACCESS_CHECKS
  (void)
    my_hash_init(&hash_user_connections,system_charset_info,max_connections,
                 0,0, (my_hash_get_key) get_key_conn,
                 (my_hash_free_key) free_user, 0);
#endif
}


void free_max_user_conn(void)
{
#ifndef NO_EMBEDDED_ACCESS_CHECKS
  my_hash_free(&hash_user_connections);
#endif /* NO_EMBEDDED_ACCESS_CHECKS */
}


void reset_mqh(LEX_USER *lu, bool get_them= 0)
{
#ifndef NO_EMBEDDED_ACCESS_CHECKS
  mysql_mutex_lock(&LOCK_user_conn);
  if (lu)  // for GRANT
  {
    USER_CONN *uc;
    uint temp_len=lu->user.length+lu->host.length+2;
    char temp_user[USER_HOST_BUFF_SIZE];

    memcpy(temp_user,lu->user.str,lu->user.length);
    memcpy(temp_user+lu->user.length+1,lu->host.str,lu->host.length);
    temp_user[lu->user.length]='\0'; temp_user[temp_len-1]=0;
    if ((uc = (struct  user_conn *) my_hash_search(&hash_user_connections,
                                                   (uchar*) temp_user,
                                                   temp_len)))
    {
      uc->questions=0;
      get_mqh(temp_user,&temp_user[lu->user.length+1],uc);
      uc->updates=0;
      uc->conn_per_hour=0;
    }
  }
  else
  {
    /* for FLUSH PRIVILEGES and FLUSH USER_RESOURCES */
    for (uint idx=0;idx < hash_user_connections.records; idx++)
    {
      USER_CONN *uc=(struct user_conn *)
        my_hash_element(&hash_user_connections, idx);
      if (get_them)
  get_mqh(uc->user,uc->host,uc);
      uc->questions=0;
      uc->updates=0;
      uc->conn_per_hour=0;
    }
  }
  mysql_mutex_unlock(&LOCK_user_conn);
#endif /* NO_EMBEDDED_ACCESS_CHECKS */
}


/**
  Set thread character set variables from the given ID

  @param  thd         thread handle
  @param  cs_number   character set and collation ID

  @retval  0  OK; character_set_client, collation_connection and
              character_set_results are set to the new value,
              or to the default global values.

  @retval  1  error, e.g. the given ID is not supported by parser.
              Corresponding SQL error is sent.
*/

bool thd_init_client_charset(THD *thd, uint cs_number)
{
  CHARSET_INFO *cs;
  /*
   Use server character set and collation if
   - opt_character_set_client_handshake is not set
   - client has not specified a character set
   - client character set is the same as the servers
   - client character set doesn't exists in server
  */
  if (!opt_character_set_client_handshake ||
      !(cs= get_charset(cs_number, MYF(0))) ||
      !my_strcasecmp(&my_charset_latin1,
                     global_system_variables.character_set_client->name,
                     cs->name))
  {
    thd->variables.character_set_client=
      global_system_variables.character_set_client;
    thd->variables.collation_connection=
      global_system_variables.collation_connection;
    thd->variables.character_set_results=
      global_system_variables.character_set_results;
  }
  else
  {
    if (!is_supported_parser_charset(cs))
    {
      /* Disallow non-supported parser character sets: UCS2, UTF16, UTF32 */
      my_error(ER_WRONG_VALUE_FOR_VAR, MYF(0), "character_set_client",
               cs->csname);
      return true;
    }
    thd->variables.character_set_results=
      thd->variables.collation_connection=
      thd->variables.character_set_client= cs;
  }
  return false;
}


/*
  Initialize connection threads
*/

bool init_new_connection_handler_thread()
{
  pthread_detach_this_thread();
  if (my_thread_init())
  {
    statistic_increment(connection_errors_internal, &LOCK_status);
    return 1;
  }
  return 0;
}

#ifndef EMBEDDED_LIBRARY
/*
  Perform handshake, authorize client and update thd ACL variables.

  SYNOPSIS
    check_connection()
    thd  thread handle

  RETURN
     0  success, thd is updated.
     1  error
*/

static int check_connection(THD *thd)
{
  uint connect_errors= 0;
  int auth_rc;
  NET *net= &thd->net;

  DBUG_PRINT("info",
             ("New connection received on %s", vio_description(net->vio)));
#ifdef SIGNAL_WITH_VIO_CLOSE
  thd->set_active_vio(net->vio);
#endif

  if (!thd->main_security_ctx.host)         // If TCP/IP connection
  {
    my_bool peer_rc;
    char ip[NI_MAXHOST];

    peer_rc= vio_peer_addr(net->vio, ip, &thd->peer_port, NI_MAXHOST);

    /*
    ===========================================================================
    DEBUG code only (begin)
    Simulate various output from vio_peer_addr().
    ===========================================================================
    */

    DBUG_EXECUTE_IF("vio_peer_addr_error",
                    {
                      peer_rc= 1;
                    }
                    );
    DBUG_EXECUTE_IF("vio_peer_addr_fake_ipv4",
                    {
                      struct sockaddr *sa= (sockaddr *) &net->vio->remote;
                      sa->sa_family= AF_INET;
                      struct in_addr *ip4= &((struct sockaddr_in *) sa)->sin_addr;
                      /* See RFC 5737, 192.0.2.0/24 is reserved. */
                      const char* fake= "192.0.2.4";
                      ip4->s_addr= inet_addr(fake);
                      strcpy(ip, fake);
                      peer_rc= 0;
                    }
                    );

#ifdef HAVE_IPV6
    DBUG_EXECUTE_IF("vio_peer_addr_fake_ipv6",
                    {
                      struct sockaddr_in6 *sa= (sockaddr_in6 *) &net->vio->remote;
                      sa->sin6_family= AF_INET6;
                      struct in6_addr *ip6= & sa->sin6_addr;
                      /* See RFC 3849, ipv6 2001:DB8::/32 is reserved. */
                      const char* fake= "2001:db8::6:6";
                      /* inet_pton(AF_INET6, fake, ip6); not available on Windows XP. */
                      ip6->s6_addr[ 0] = 0x20;
                      ip6->s6_addr[ 1] = 0x01;
                      ip6->s6_addr[ 2] = 0x0d;
                      ip6->s6_addr[ 3] = 0xb8;
                      ip6->s6_addr[ 4] = 0x00;
                      ip6->s6_addr[ 5] = 0x00;
                      ip6->s6_addr[ 6] = 0x00;
                      ip6->s6_addr[ 7] = 0x00;
                      ip6->s6_addr[ 8] = 0x00;
                      ip6->s6_addr[ 9] = 0x00;
                      ip6->s6_addr[10] = 0x00;
                      ip6->s6_addr[11] = 0x00;
                      ip6->s6_addr[12] = 0x00;
                      ip6->s6_addr[13] = 0x06;
                      ip6->s6_addr[14] = 0x00;
                      ip6->s6_addr[15] = 0x06;
                      strcpy(ip, fake);
                      peer_rc= 0;
                    }
                    );
#endif /* HAVE_IPV6 */

    /*
    ===========================================================================
    DEBUG code only (end)
    ===========================================================================
    */

    if (peer_rc)
    {
      /*
        Since we can not even get the peer IP address,
        there is nothing to show in the host_cache,
        so increment the global status variable for peer address errors.
      */
      statistic_increment(connection_errors_peer_addr, &LOCK_status);
      my_error(ER_BAD_HOST_ERROR, MYF(0));
      return 1;
    }
    if (!(thd->main_security_ctx.ip= my_strdup(ip,MYF(MY_WME))))
    {
      /*
        No error accounting per IP in host_cache,
        this is treated as a global server OOM error.
        TODO: remove the need for my_strdup.
      */
      statistic_increment(connection_errors_internal, &LOCK_status);
      return 1; /* The error is set by my_strdup(). */
    }
    thd->main_security_ctx.host_or_ip= thd->main_security_ctx.ip;
    if (!(specialflag & SPECIAL_NO_RESOLVE))
    {
      int rc;

      rc= ip_to_hostname(&net->vio->remote,
                         thd->main_security_ctx.ip,
                         &thd->main_security_ctx.host,
                         &connect_errors);

      /* Cut very long hostnames to avoid possible overflows */
      if (thd->main_security_ctx.host)
      {
        if (thd->main_security_ctx.host != my_localhost)
          thd->main_security_ctx.host[min<size_t>(strlen(thd->main_security_ctx.host),
                                                  HOSTNAME_LENGTH)]= 0;
        thd->main_security_ctx.host_or_ip= thd->main_security_ctx.host;
      }

      if (rc == RC_BLOCKED_HOST)
      {
        /* HOST_CACHE stats updated by ip_to_hostname(). */
        my_error(ER_HOST_IS_BLOCKED, MYF(0), thd->main_security_ctx.host_or_ip);
        return 1;
      }
    }
    DBUG_PRINT("info",("Host: %s  ip: %s",
           (thd->main_security_ctx.host ?
                        thd->main_security_ctx.host : "unknown host"),
           (thd->main_security_ctx.ip ?
                        thd->main_security_ctx.ip : "unknown ip")));
    if (acl_check_host(thd->main_security_ctx.host, thd->main_security_ctx.ip))
    {
      /* HOST_CACHE stats updated by acl_check_host(). */
      my_error(ER_HOST_NOT_PRIVILEGED, MYF(0),
               thd->main_security_ctx.host_or_ip);
      return 1;
    }
  }
  else /* Hostname given means that the connection was on a socket */
  {
    DBUG_PRINT("info",("Host: %s", thd->main_security_ctx.host));
    thd->main_security_ctx.host_or_ip= thd->main_security_ctx.host;
    thd->main_security_ctx.ip= 0;
    /* Reset sin_addr */
    memset(&net->vio->remote, 0, sizeof(net->vio->remote));
  }
  vio_keepalive(net->vio, TRUE);

  if (thd->packet.alloc(thd->variables.net_buffer_length))
  {
    /*
      Important note:
      net_buffer_length is a SESSION variable,
      so it may be tempting to account OOM conditions per IP in the HOST_CACHE,
      in case some clients are more demanding than others ...
      However, this session variable is *not* initialized with a per client
      value during the initial connection, it is initialized from the
      GLOBAL net_buffer_length variable from the server.
      Hence, there is no reason to account on OOM conditions per client IP,
      we count failures in the global server status instead.
    */
    statistic_increment(connection_errors_internal, &LOCK_status);
    return 1; /* The error is set by alloc(). */
  }

  auth_rc= acl_authenticate(thd, 0);
  if (auth_rc == 0 && connect_errors != 0)
  {
    /*
      A client connection from this IP was successful,
      after some previous failures.
      Reset the connection error counter.
    */
    reset_host_connect_errors(thd->main_security_ctx.ip);
  }

  return auth_rc;
}


/*
  Setup thread to be used with the current thread

  SYNOPSIS
    bool setup_connection_thread_globals()
    thd    Thread/connection handler

  RETURN
    0   ok
    1   Error (out of memory)
        In this case we will close the connection and increment status
*/

bool setup_connection_thread_globals(THD *thd)
{
  if (thd->store_globals())
  {
    close_connection(thd, ER_OUT_OF_RESOURCES);
    statistic_increment(aborted_connects,&LOCK_status);
    MYSQL_CALLBACK(thread_scheduler, end_thread, (thd, 0));
    return 1;                                   // Error
  }
  return 0;
}


/*
  Autenticate user, with error reporting

  SYNOPSIS
   login_connection()
   thd        Thread handler

  NOTES
    Connection is not closed in case of errors

  RETURN
    0    ok
    1    error
*/


bool login_connection(THD *thd)
{
  NET *net= &thd->net;
  int error;
  DBUG_ENTER("login_connection");
  DBUG_PRINT("info", ("login_connection called by thread %lu",
                      thd->thread_id));

  /* Use "connect_timeout" value during connection phase */
  my_net_set_read_timeout(net, connect_timeout);
  my_net_set_write_timeout(net, connect_timeout);

  error= check_connection(thd);
  thd->protocol->end_statement();

  if (error)
  {           // Wrong permissions
#ifdef _WIN32
    if (vio_type(net->vio) == VIO_TYPE_NAMEDPIPE)
      my_sleep(1000);       /* must wait after eof() */
#endif
    statistic_increment(aborted_connects,&LOCK_status);
    DBUG_RETURN(1);
  }
  /* Connect completed, set read/write timeouts back to default */
  my_net_set_read_timeout(net, thd->variables.net_read_timeout);
  my_net_set_write_timeout(net, thd->variables.net_write_timeout);
  DBUG_RETURN(0);
}


/*
  Close an established connection

  NOTES
    This mainly updates status variables
*/

void end_connection(THD *thd)
{
  NET *net= &thd->net;
  plugin_thdvar_cleanup(thd);

  /*
    The thread may returned back to the pool and assigned to a user
    that doesn't have a limit. Ensure the user is not using resources
    of someone else.
  */
  release_user_connection(thd);

  if (thd->killed || (net->error && net->vio != 0))
  {
    statistic_increment(aborted_threads,&LOCK_status);
  }

  if (net->error && net->vio != 0)
  {
    if (!thd->killed && log_warnings > 1)
    {
      Security_context *sctx= thd->security_ctx;

      sql_print_warning(ER(ER_NEW_ABORTING_CONNECTION),
                        thd->thread_id,(thd->db ? thd->db : "unconnected"),
                        sctx->user ? sctx->user : "unauthenticated",
                        sctx->host_or_ip,
                        (thd->get_stmt_da()->is_error() ?
                         thd->get_stmt_da()->message() :
                         ER(ER_UNKNOWN_ERROR)));
    }
  }
}


/*
  Initialize THD to handle queries
*/

void prepare_new_connection_state(THD* thd)
{
  Security_context *sctx= thd->security_ctx;

  if (thd->client_capabilities & CLIENT_COMPRESS)
    thd->net.compress=1;        // Use compression

  /*
    Much of this is duplicated in create_embedded_thd() for the
    embedded server library.
    TODO: refactor this to avoid code duplication there
  */
  thd->proc_info= 0;
  thd->set_command(COM_SLEEP);
  thd->set_time();
  thd->init_for_queries();

  if (opt_init_connect.length && !(sctx->master_access & SUPER_ACL))
  {
    execute_init_command(thd, &opt_init_connect, &LOCK_sys_init_connect);
    if (thd->is_error())
    {
      Host_errors errors;
      ulong packet_length;
      NET *net= &thd->net;

      sql_print_warning(ER(ER_NEW_ABORTING_CONNECTION),
                        thd->thread_id,
                        thd->db ? thd->db : "unconnected",
                        sctx->user ? sctx->user : "unauthenticated",
                        sctx->host_or_ip, "init_connect command failed");
      sql_print_warning("%s", thd->get_stmt_da()->message());

      thd->lex->current_select= 0;
      my_net_set_read_timeout(net, thd->variables.net_wait_timeout);
      thd->clear_error();
      net_new_transaction(net);
      packet_length= my_net_read(net);
      /*
        If my_net_read() failed, my_error() has been already called,
        and the main Diagnostics Area contains an error condition.
      */
      if (packet_length != packet_error)
        my_error(ER_NEW_ABORTING_CONNECTION, MYF(0),
                 thd->thread_id,
                 thd->db ? thd->db : "unconnected",
                 sctx->user ? sctx->user : "unauthenticated",
                 sctx->host_or_ip, "init_connect command failed");

      thd->server_status&= ~SERVER_STATUS_CLEAR_SET;
      thd->protocol->end_statement();
      thd->killed = THD::KILL_CONNECTION;
      errors.m_init_connect= 1;
      inc_host_errors(thd->main_security_ctx.ip, &errors);
      return;
    }

    thd->proc_info=0;
    thd->set_time();
    thd->init_for_queries();
  }
}


/*
  Thread handler for a connection

  SYNOPSIS
    handle_one_connection()
    arg   Connection object (THD)

  IMPLEMENTATION
    This function (normally) does the following:
    - Initialize thread
    - Initialize THD to be used with this thread
    - Authenticate user
    - Execute all queries sent on the connection
    - Take connection down
    - End thread  / Handle next connection using thread from thread cache
*/

pthread_handler_t handle_one_connection(void *arg)
{
  THD *thd= (THD*) arg;

  mysql_thread_set_psi_id(thd->thread_id);

  do_handle_one_connection(thd);
  return 0;
}

bool thd_prepare_connection(THD *thd)
{
  bool rc;
  lex_start(thd);
  rc= login_connection(thd);
  MYSQL_AUDIT_NOTIFY_CONNECTION_CONNECT(thd);
  if (rc)
    return rc;

  MYSQL_CONNECTION_START(thd->thread_id, &thd->security_ctx->priv_user[0],
                         (char *) thd->security_ctx->host_or_ip);

  prepare_new_connection_state(thd);
  return FALSE;
}

bool thd_is_connection_alive(THD *thd)
{
  NET *net= &thd->net;
  if (!net->error &&
      net->vio != 0 &&
      !(thd->killed == THD::KILL_CONNECTION))
    return TRUE;
  return FALSE;
}

void do_handle_one_connection(THD *thd_arg)
{
  THD *thd= thd_arg;

  thd->thr_create_utime= my_micro_time();

  if (MYSQL_CALLBACK_ELSE(thread_scheduler, init_new_connection_thread, (), 0))
  {
    close_connection(thd, ER_OUT_OF_RESOURCES);
    statistic_increment(aborted_connects,&LOCK_status);
    MYSQL_CALLBACK(thread_scheduler, end_thread, (thd, 0));
    return;
  }

  /*
    If a thread was created to handle this connection:
    increment slow_launch_threads counter if it took more than
    slow_launch_time seconds to create the thread.
  */
  if (thd->prior_thr_create_utime)
  {
    ulong launch_time= (ulong) (thd->thr_create_utime -
                                thd->prior_thr_create_utime);
    if (launch_time >= slow_launch_time*1000000L)
      statistic_increment(slow_launch_threads, &LOCK_status);
    thd->prior_thr_create_utime= 0;
  }

  /*
    handle_one_connection() is normally the only way a thread would
    start and would always be on the very high end of the stack ,
    therefore, the thread stack always starts at the address of the
    first local variable of handle_one_connection, which is thd. We
    need to know the start of the stack so that we could check for
    stack overruns.
  */
  thd->thread_stack= (char*) &thd;
  if (setup_connection_thread_globals(thd))
    return;

  for (;;)
  {
	bool rc;

    NET *net= &thd->net;
    mysql_socket_set_thread_owner(net->vio->mysql_socket);

    rc= thd_prepare_connection(thd);
    if (rc)
      goto end_thread;

    while (thd_is_connection_alive(thd))
    {
      mysql_audit_release(thd);
      if (do_command(thd))
  break;
    }
    end_connection(thd);

end_thread:
    close_connection(thd);
    if (MYSQL_CALLBACK_ELSE(thread_scheduler, end_thread, (thd, 1), 0))
      return;                                 // Probably no-threads

    /*
      If end_thread() returns, we are either running with
      thread-handler=no-threads or this thread has been schedule to
      handle the next connection.
    */
    thd= current_thd;
    thd->thread_stack= (char*) &thd;
  }
}
#endif /* EMBEDDED_LIBRARY */<|MERGE_RESOLUTION|>--- conflicted
+++ resolved
@@ -225,22 +225,6 @@
 }
 
 /*
-<<<<<<< HEAD
-  Reset per-hour user resource limits when it has been more than
-  an hour since they were last checked
-
-  SYNOPSIS:
-    time_out_user_resource_limits()
-    thd     Thread handler
-    uc      User connection details
-
-  NOTE:
-    This assumes that the LOCK_user_conn mutex has been acquired, so it is
-    safe to test and modify members of the USER_CONN structure.
-*/
-
-void time_out_user_resource_limits(THD *thd, USER_CONN *uc)
-=======
    Decrements user connections count from the USER_CONN held by THD
    And removes USER_CONN from the hash if no body else is using it.
 
@@ -249,7 +233,6 @@
      THD  Thread context object.
  */
 void release_user_connection(THD *thd)
->>>>>>> 17117e17
 {
   const USER_CONN *uc= thd->get_user_connect();
   DBUG_ENTER("release_user_connection");
@@ -272,6 +255,7 @@
 }
 
 
+
 /*
   Check if maximum queries per hour limit has been reached
   returns 0 if OK.
@@ -304,12 +288,7 @@
   {
     /* Check that we have not done too many updates / hour */
     if (uc->user_resources.updates &&
-<<<<<<< HEAD
-        (sql_command_flags[check_command] & CF_CHANGES_DATA) &&
-  uc->updates++ >= uc->user_resources.updates)
-=======
         (sql_command_flags[check_command] & CF_CHANGES_DATA))
->>>>>>> 17117e17
     {
       thd->increment_updates_counter();
       if ((uc->updates - 1) >= uc->user_resources.updates)
