--- conflicted
+++ resolved
@@ -60,13 +60,8 @@
                sql_error.cc sql_handler.cc sql_help.cc sql_insert.cc sql_lex.cc 
                sql_list.cc sql_load.cc sql_manager.cc sql_map.cc sql_parse.cc 
                sql_partition.cc sql_plugin.cc sql_prepare.cc sql_rename.cc 
-<<<<<<< HEAD
                sql_join_cache.cc debug_sync.cc debug_sync.h
                sql_repl.cc sql_select.cc sql_show.cc sql_state.c sql_string.cc 
-=======
-               debug_sync.cc debug_sync.h
-               sql_select.cc sql_show.cc sql_state.c sql_string.cc 
->>>>>>> b282edf1
                sql_table.cc sql_test.cc sql_trigger.cc sql_udf.cc sql_union.cc
                sql_update.cc sql_view.cc strfunc.cc table.cc thr_malloc.cc 
                sql_time.cc tztime.cc uniques.cc unireg.cc item_xmlfunc.cc 
