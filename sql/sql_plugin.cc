/* Copyright (C) 2005 MySQL AB, 2009 Sun Microsystems, Inc.

   This program is free software; you can redistribute it and/or modify
   it under the terms of the GNU General Public License as published by
   the Free Software Foundation; version 2 of the License.

   This program is distributed in the hope that it will be useful,
   but WITHOUT ANY WARRANTY; without even the implied warranty of
   MERCHANTABILITY or FITNESS FOR A PARTICULAR PURPOSE.  See the
   GNU General Public License for more details.

   You should have received a copy of the GNU General Public License
   along with this program; if not, write to the Free Software
   Foundation, Inc., 59 Temple Place, Suite 330, Boston, MA  02111-1307  USA */

#include "sql_priv.h"                         // SHOW_MY_BOOL
#include "unireg.h"
#include "my_global.h"                       // REQUIRED by m_string.h
#include "sql_class.h"                          // set_var.h: THD
#include "sys_vars_shared.h"
#include "sql_locale.h"
#include "sql_plugin.h"
#include "sql_parse.h"          // check_table_access
#include "sql_base.h"                           // close_mysql_tables
#include "key.h"                                // key_copy
#include "sql_show.h"           // remove_status_vars, add_status_vars
#include "strfunc.h"            // find_set
#include "sql_acl.h"                       // *_ACL
#include "records.h"          // init_read_record, end_read_record
#include <my_pthread.h>
#include <my_getopt.h>
<<<<<<< HEAD
#include <mysql/plugin_audit.h>
#include <mysql/plugin_auth.h>
=======
#include "sql_audit.h"
>>>>>>> 9141bb58
#include "lock.h"                               // MYSQL_LOCK_IGNORE_TIMEOUT
#define REPORT_TO_LOG  1
#define REPORT_TO_USER 2

extern struct st_mysql_plugin *mysql_optional_plugins[];
extern struct st_mysql_plugin *mysql_mandatory_plugins[];

/**
  @note The order of the enumeration is critical.
  @see construct_options
*/
static const char *global_plugin_typelib_names[]=
  { "OFF", "ON", "FORCE", NULL };
enum enum_plugin_load_policy {PLUGIN_OFF, PLUGIN_ON, PLUGIN_FORCE};
static TYPELIB global_plugin_typelib=
  { array_elements(global_plugin_typelib_names)-1,
    "", global_plugin_typelib_names, NULL };


char *opt_plugin_load= NULL;
char *opt_plugin_dir_ptr;
char opt_plugin_dir[FN_REFLEN];
/*
  When you ad a new plugin type, add both a string and make sure that the
  init and deinit array are correctly updated.
*/
const LEX_STRING plugin_type_names[MYSQL_MAX_PLUGIN_TYPE_NUM]=
{
  { C_STRING_WITH_LEN("UDF") },
  { C_STRING_WITH_LEN("STORAGE ENGINE") },
  { C_STRING_WITH_LEN("FTPARSER") },
  { C_STRING_WITH_LEN("DAEMON") },
  { C_STRING_WITH_LEN("INFORMATION SCHEMA") },
  { C_STRING_WITH_LEN("AUDIT") },
  { C_STRING_WITH_LEN("REPLICATION") },
  { C_STRING_WITH_LEN("AUTHENTICATION") }
};

extern int initialize_schema_table(st_plugin_int *plugin);
extern int finalize_schema_table(st_plugin_int *plugin);

extern int initialize_audit_plugin(st_plugin_int *plugin);
extern int finalize_audit_plugin(st_plugin_int *plugin);

/*
  The number of elements in both plugin_type_initialize and
  plugin_type_deinitialize should equal to the number of plugins
  defined.
*/
plugin_type_init plugin_type_initialize[MYSQL_MAX_PLUGIN_TYPE_NUM]=
{
  0,ha_initialize_handlerton,0,0,initialize_schema_table,
  initialize_audit_plugin,0,0
};

plugin_type_init plugin_type_deinitialize[MYSQL_MAX_PLUGIN_TYPE_NUM]=
{
  0,ha_finalize_handlerton,0,0,finalize_schema_table,
  finalize_audit_plugin,0,0
};

#ifdef HAVE_DLOPEN
static const char *plugin_interface_version_sym=
                   "_mysql_plugin_interface_version_";
static const char *sizeof_st_plugin_sym=
                   "_mysql_sizeof_struct_st_plugin_";
static const char *plugin_declarations_sym= "_mysql_plugin_declarations_";
static int min_plugin_interface_version= MYSQL_PLUGIN_INTERFACE_VERSION & ~0xFF;
#endif

/* Note that 'int version' must be the first field of every plugin
   sub-structure (plugin->info).
*/
static int min_plugin_info_interface_version[MYSQL_MAX_PLUGIN_TYPE_NUM]=
{
  0x0000,
  MYSQL_HANDLERTON_INTERFACE_VERSION,
  MYSQL_FTPARSER_INTERFACE_VERSION,
  MYSQL_DAEMON_INTERFACE_VERSION,
  MYSQL_INFORMATION_SCHEMA_INTERFACE_VERSION,
  MYSQL_AUDIT_INTERFACE_VERSION,
  MYSQL_REPLICATION_INTERFACE_VERSION,
  MYSQL_AUTHENTICATION_INTERFACE_VERSION
};
static int cur_plugin_info_interface_version[MYSQL_MAX_PLUGIN_TYPE_NUM]=
{
  0x0000, /* UDF: not implemented */
  MYSQL_HANDLERTON_INTERFACE_VERSION,
  MYSQL_FTPARSER_INTERFACE_VERSION,
  MYSQL_DAEMON_INTERFACE_VERSION,
  MYSQL_INFORMATION_SCHEMA_INTERFACE_VERSION,
  MYSQL_AUDIT_INTERFACE_VERSION,
  MYSQL_REPLICATION_INTERFACE_VERSION,
  MYSQL_AUTHENTICATION_INTERFACE_VERSION
};

/* support for Services */

#include "sql_plugin_services.h"

/*
  A mutex LOCK_plugin must be acquired before accessing the
  following variables/structures.
  We are always manipulating ref count, so a rwlock here is unneccessary.
*/
mysql_mutex_t LOCK_plugin;
static DYNAMIC_ARRAY plugin_dl_array;
static DYNAMIC_ARRAY plugin_array;
static HASH plugin_hash[MYSQL_MAX_PLUGIN_TYPE_NUM];
static bool reap_needed= false;
static int plugin_array_version=0;

static bool initialized= 0;

/*
  write-lock on LOCK_system_variables_hash is required before modifying
  the following variables/structures
*/
static MEM_ROOT plugin_mem_root;
static uint global_variables_dynamic_size= 0;
static HASH bookmark_hash;


/*
  hidden part of opaque value passed to variable check functions.
  Used to provide a object-like structure to non C++ consumers.
*/
struct st_item_value_holder : public st_mysql_value
{
  Item *item;
};


/*
  stored in bookmark_hash, this structure is never removed from the
  hash and is used to mark a single offset for a thd local variable
  even if plugins have been uninstalled and reinstalled, repeatedly.
  This structure is allocated from plugin_mem_root.

  The key format is as follows:
    1 byte         - variable type code
    name_len bytes - variable name
    '\0'           - end of key
*/
struct st_bookmark
{
  uint name_len;
  int offset;
  uint version;
  char key[1];
};


/*
  skeleton of a plugin variable - portion of structure common to all.
*/
struct st_mysql_sys_var
{
  MYSQL_PLUGIN_VAR_HEADER;
};

static SHOW_TYPE pluginvar_show_type(st_mysql_sys_var *plugin_var);


/*
  sys_var class for access to all plugin variables visible to the user
*/
class sys_var_pluginvar: public sys_var
{
public:
  struct st_plugin_int *plugin;
  struct st_mysql_sys_var *plugin_var;
  /**
    variable name from whatever is hard-coded in the plugin source
    and doesn't have pluginname- prefix is replaced by an allocated name
    with a plugin prefix. When plugin is uninstalled we need to restore the
    pointer to point to the hard-coded value, because plugin may be
    installed/uninstalled many times without reloading the shared object.
  */
  const char *orig_pluginvar_name;

  static void *operator new(size_t size, MEM_ROOT *mem_root)
  { return (void*) alloc_root(mem_root, size); }
  static void operator delete(void *ptr_arg,size_t size)
  { TRASH(ptr_arg, size); }

  sys_var_pluginvar(sys_var_chain *chain, const char *name_arg,
                    struct st_mysql_sys_var *plugin_var_arg)
    :sys_var(chain, name_arg, plugin_var_arg->comment,
             (plugin_var_arg->flags & PLUGIN_VAR_THDLOCAL ? SESSION : GLOBAL) |
             (plugin_var_arg->flags & PLUGIN_VAR_READONLY ? READONLY : 0),
             0, -1, NO_ARG, pluginvar_show_type(plugin_var_arg), 0, 0,
             VARIABLE_NOT_IN_BINLOG, 0, 0, 0, 0, PARSE_NORMAL),
    plugin_var(plugin_var_arg), orig_pluginvar_name(plugin_var_arg->name)
  { plugin_var->name= name_arg; }
  sys_var_pluginvar *cast_pluginvar() { return this; }
  bool check_update_type(Item_result type);
  SHOW_TYPE show_type();
  uchar* real_value_ptr(THD *thd, enum_var_type type);
  TYPELIB* plugin_var_typelib(void);
  uchar* do_value_ptr(THD *thd, enum_var_type type, LEX_STRING *base);
  uchar* session_value_ptr(THD *thd, LEX_STRING *base)
  { return do_value_ptr(thd, OPT_SESSION, base); }
  uchar* global_value_ptr(THD *thd, LEX_STRING *base)
  { return do_value_ptr(thd, OPT_GLOBAL, base); }
  bool do_check(THD *thd, set_var *var);
  virtual void session_save_default(THD *thd, set_var *var) {}
  virtual void global_save_default(THD *thd, set_var *var) {}
  bool session_update(THD *thd, set_var *var);
  bool global_update(THD *thd, set_var *var);
};


/* prototypes */
static void plugin_load(MEM_ROOT *tmp_root, int *argc, char **argv);
static bool plugin_load_list(MEM_ROOT *tmp_root, int *argc, char **argv,
                             const char *list);
static int test_plugin_options(MEM_ROOT *, struct st_plugin_int *,
                               int *, char **);
static bool register_builtin(struct st_mysql_plugin *, struct st_plugin_int *,
                             struct st_plugin_int **);
static void unlock_variables(THD *thd, struct system_variables *vars);
static void cleanup_variables(THD *thd, struct system_variables *vars);
static void plugin_vars_free_values(sys_var *vars);
static void restore_pluginvar_names(sys_var *first);
static void plugin_opt_set_limits(struct my_option *,
                                  const struct st_mysql_sys_var *);
#define my_intern_plugin_lock(A,B) intern_plugin_lock(A,B)
#define my_intern_plugin_lock_ci(A,B) intern_plugin_lock(A,B)
static plugin_ref intern_plugin_lock(LEX *lex, plugin_ref plugin);
static void intern_plugin_unlock(LEX *lex, plugin_ref plugin);
static void reap_plugins(void);

static void report_error(int where_to, uint error, ...)
{
  va_list args;
  if (where_to & REPORT_TO_USER)
  {
    va_start(args, error);
    my_printv_error(error, ER(error), MYF(0), args);
    va_end(args);
  }
  if (where_to & REPORT_TO_LOG)
  {
    va_start(args, error);
    error_log_print(ERROR_LEVEL, ER_DEFAULT(error), args);
    va_end(args);
  }
}

/****************************************************************************
  Value type thunks, allows the C world to play in the C++ world
****************************************************************************/

static int item_value_type(struct st_mysql_value *value)
{
  switch (((st_item_value_holder*)value)->item->result_type()) {
  case INT_RESULT:
    return MYSQL_VALUE_TYPE_INT;
  case REAL_RESULT:
    return MYSQL_VALUE_TYPE_REAL;
  default:
    return MYSQL_VALUE_TYPE_STRING;
  }
}

static const char *item_val_str(struct st_mysql_value *value,
                                char *buffer, int *length)
{
  String str(buffer, *length, system_charset_info), *res;
  if (!(res= ((st_item_value_holder*)value)->item->val_str(&str)))
    return NULL;
  *length= res->length();
  if (res->c_ptr_quick() == buffer)
    return buffer;

  /*
    Lets be nice and create a temporary string since the
    buffer was too small
  */
  return current_thd->strmake(res->c_ptr_quick(), res->length());
}


static int item_val_int(struct st_mysql_value *value, long long *buf)
{
  Item *item= ((st_item_value_holder*)value)->item;
  *buf= item->val_int();
  if (item->is_null())
    return 1;
  return 0;
}

static int item_is_unsigned(struct st_mysql_value *value)
{
  Item *item= ((st_item_value_holder*)value)->item;
  return item->unsigned_flag;
}

static int item_val_real(struct st_mysql_value *value, double *buf)
{
  Item *item= ((st_item_value_holder*)value)->item;
  *buf= item->val_real();
  if (item->is_null())
    return 1;
  return 0;
}


/****************************************************************************
  Plugin support code
****************************************************************************/

#ifdef HAVE_DLOPEN

static struct st_plugin_dl *plugin_dl_find(const LEX_STRING *dl)
{
  uint i;
  struct st_plugin_dl *tmp;
  DBUG_ENTER("plugin_dl_find");
  for (i= 0; i < plugin_dl_array.elements; i++)
  {
    tmp= *dynamic_element(&plugin_dl_array, i, struct st_plugin_dl **);
    if (tmp->ref_count &&
        ! my_strnncoll(files_charset_info,
                       (const uchar *)dl->str, dl->length,
                       (const uchar *)tmp->dl.str, tmp->dl.length))
      DBUG_RETURN(tmp);
  }
  DBUG_RETURN(0);
}


static st_plugin_dl *plugin_dl_insert_or_reuse(struct st_plugin_dl *plugin_dl)
{
  uint i;
  struct st_plugin_dl *tmp;
  DBUG_ENTER("plugin_dl_insert_or_reuse");
  for (i= 0; i < plugin_dl_array.elements; i++)
  {
    tmp= *dynamic_element(&plugin_dl_array, i, struct st_plugin_dl **);
    if (! tmp->ref_count)
    {
      memcpy(tmp, plugin_dl, sizeof(struct st_plugin_dl));
      DBUG_RETURN(tmp);
    }
  }
  if (insert_dynamic(&plugin_dl_array, (uchar*)&plugin_dl))
    DBUG_RETURN(0);
  tmp= *dynamic_element(&plugin_dl_array, plugin_dl_array.elements - 1,
                        struct st_plugin_dl **)=
      (struct st_plugin_dl *) memdup_root(&plugin_mem_root, (uchar*)plugin_dl,
                                           sizeof(struct st_plugin_dl));
  DBUG_RETURN(tmp);
}
#endif /* HAVE_DLOPEN */


static inline void free_plugin_mem(struct st_plugin_dl *p)
{
#ifdef HAVE_DLOPEN
  if (p->handle)
    dlclose(p->handle);
#endif
  my_free(p->dl.str);
  if (p->version != MYSQL_PLUGIN_INTERFACE_VERSION)
    my_free(p->plugins);
}


static st_plugin_dl *plugin_dl_add(const LEX_STRING *dl, int report)
{
#ifdef HAVE_DLOPEN
  char dlpath[FN_REFLEN];
  uint plugin_dir_len, dummy_errors, dlpathlen, i;
  struct st_plugin_dl *tmp, plugin_dl;
  void *sym;
  DBUG_ENTER("plugin_dl_add");
  plugin_dir_len= strlen(opt_plugin_dir);
  /*
    Ensure that the dll doesn't have a path.
    This is done to ensure that only approved libraries from the
    plugin directory are used (to make this even remotely secure).
  */
  if (my_strchr(files_charset_info, dl->str, dl->str + dl->length, FN_LIBCHAR) ||
      check_string_char_length((LEX_STRING *) dl, "", NAME_CHAR_LEN,
                               system_charset_info, 1) ||
      plugin_dir_len + dl->length + 1 >= FN_REFLEN)
  {
    report_error(report, ER_UDF_NO_PATHS);
    DBUG_RETURN(0);
  }
  /* If this dll is already loaded just increase ref_count. */
  if ((tmp= plugin_dl_find(dl)))
  {
    tmp->ref_count++;
    DBUG_RETURN(tmp);
  }
  bzero(&plugin_dl, sizeof(plugin_dl));
  /* Compile dll path */
  dlpathlen=
    strxnmov(dlpath, sizeof(dlpath) - 1, opt_plugin_dir, "/", dl->str, NullS) -
    dlpath;
  plugin_dl.ref_count= 1;
  /* Open new dll handle */
  if (!(plugin_dl.handle= dlopen(dlpath, RTLD_NOW)))
  {
    const char *errmsg=dlerror();
    if (!strncmp(dlpath, errmsg, dlpathlen))
    { // if errmsg starts from dlpath, trim this prefix.
      errmsg+=dlpathlen;
      if (*errmsg == ':') errmsg++;
      if (*errmsg == ' ') errmsg++;
    }
    report_error(report, ER_CANT_OPEN_LIBRARY, dlpath, errno, errmsg);
    DBUG_RETURN(0);
  }
  /* Determine interface version */
  if (!(sym= dlsym(plugin_dl.handle, plugin_interface_version_sym)))
  {
    free_plugin_mem(&plugin_dl);
    report_error(report, ER_CANT_FIND_DL_ENTRY, plugin_interface_version_sym);
    DBUG_RETURN(0);
  }
  plugin_dl.version= *(int *)sym;
  /* Versioning */
  if (plugin_dl.version < min_plugin_interface_version ||
      (plugin_dl.version >> 8) > (MYSQL_PLUGIN_INTERFACE_VERSION >> 8))
  {
    free_plugin_mem(&plugin_dl);
    report_error(report, ER_CANT_OPEN_LIBRARY, dlpath, 0,
                 "plugin interface version mismatch");
    DBUG_RETURN(0);
  }

  /* link the services in */
  for (i= 0; i < array_elements(list_of_services); i++)
  {
    if ((sym= dlsym(plugin_dl.handle, list_of_services[i].name)))
    {
      uint ver= (uint)(intptr)*(void**)sym;
      if (ver > list_of_services[i].version ||
        (ver >> 8) < (list_of_services[i].version >> 8))
      {
        char buf[MYSQL_ERRMSG_SIZE];
        my_snprintf(buf, sizeof(buf),
                    "service '%s' interface version mismatch",
                    list_of_services[i].name);
        report_error(report, ER_CANT_OPEN_LIBRARY, dlpath, 0, buf);
        DBUG_RETURN(0);
      }
      *(void**)sym= list_of_services[i].service;
    }
  }

  /* Find plugin declarations */
  if (!(sym= dlsym(plugin_dl.handle, plugin_declarations_sym)))
  {
    free_plugin_mem(&plugin_dl);
    report_error(report, ER_CANT_FIND_DL_ENTRY, plugin_declarations_sym);
    DBUG_RETURN(0);
  }

  if (plugin_dl.version != MYSQL_PLUGIN_INTERFACE_VERSION)
  {
    uint sizeof_st_plugin;
    struct st_mysql_plugin *old, *cur;
    char *ptr= (char *)sym;

    if ((sym= dlsym(plugin_dl.handle, sizeof_st_plugin_sym)))
      sizeof_st_plugin= *(int *)sym;
    else
    {
#ifdef ERROR_ON_NO_SIZEOF_PLUGIN_SYMBOL
      report_error(report, ER_CANT_FIND_DL_ENTRY, sizeof_st_plugin_sym);
      DBUG_RETURN(0);
#else
      /*
        When the following assert starts failing, we'll have to switch
        to the upper branch of the #ifdef
      */
      DBUG_ASSERT(min_plugin_interface_version == 0);
      sizeof_st_plugin= (int)offsetof(struct st_mysql_plugin, version);
#endif
    }

    for (i= 0;
         ((struct st_mysql_plugin *)(ptr+i*sizeof_st_plugin))->info;
         i++)
      /* no op */;

    cur= (struct st_mysql_plugin*)
          my_malloc(i*sizeof(struct st_mysql_plugin), MYF(MY_ZEROFILL|MY_WME));
    if (!cur)
    {
      free_plugin_mem(&plugin_dl);
      report_error(report, ER_OUTOFMEMORY, plugin_dl.dl.length);
      DBUG_RETURN(0);
    }
    /*
      All st_plugin fields not initialized in the plugin explicitly, are
      set to 0. It matches C standard behaviour for struct initializers that
      have less values than the struct definition.
    */
    for (i=0;
         (old=(struct st_mysql_plugin *)(ptr+i*sizeof_st_plugin))->info;
         i++)
      memcpy(cur+i, old, min(sizeof(cur[i]), sizeof_st_plugin));

    sym= cur;
  }
  plugin_dl.plugins= (struct st_mysql_plugin *)sym;

  /* Duplicate and convert dll name */
  plugin_dl.dl.length= dl->length * files_charset_info->mbmaxlen + 1;
  if (! (plugin_dl.dl.str= (char*) my_malloc(plugin_dl.dl.length, MYF(0))))
  {
    free_plugin_mem(&plugin_dl);
    report_error(report, ER_OUTOFMEMORY, plugin_dl.dl.length);
    DBUG_RETURN(0);
  }
  plugin_dl.dl.length= copy_and_convert(plugin_dl.dl.str, plugin_dl.dl.length,
    files_charset_info, dl->str, dl->length, system_charset_info,
    &dummy_errors);
  plugin_dl.dl.str[plugin_dl.dl.length]= 0;
  /* Add this dll to array */
  if (! (tmp= plugin_dl_insert_or_reuse(&plugin_dl)))
  {
    free_plugin_mem(&plugin_dl);
    report_error(report, ER_OUTOFMEMORY, sizeof(struct st_plugin_dl));
    DBUG_RETURN(0);
  }
  DBUG_RETURN(tmp);
#else
  DBUG_ENTER("plugin_dl_add");
  report_error(report, ER_FEATURE_DISABLED, "plugin", "HAVE_DLOPEN");
  DBUG_RETURN(0);
#endif
}


static void plugin_dl_del(const LEX_STRING *dl)
{
#ifdef HAVE_DLOPEN
  uint i;
  DBUG_ENTER("plugin_dl_del");

  mysql_mutex_assert_owner(&LOCK_plugin);

  for (i= 0; i < plugin_dl_array.elements; i++)
  {
    struct st_plugin_dl *tmp= *dynamic_element(&plugin_dl_array, i,
                                               struct st_plugin_dl **);
    if (tmp->ref_count &&
        ! my_strnncoll(files_charset_info,
                       (const uchar *)dl->str, dl->length,
                       (const uchar *)tmp->dl.str, tmp->dl.length))
    {
      /* Do not remove this element, unless no other plugin uses this dll. */
      if (! --tmp->ref_count)
      {
        free_plugin_mem(tmp);
        bzero(tmp, sizeof(struct st_plugin_dl));
      }
      break;
    }
  }
  DBUG_VOID_RETURN;
#endif
}


static struct st_plugin_int *plugin_find_internal(const LEX_STRING *name, int type)
{
  uint i;
  DBUG_ENTER("plugin_find_internal");
  if (! initialized)
    DBUG_RETURN(0);

  mysql_mutex_assert_owner(&LOCK_plugin);

  if (type == MYSQL_ANY_PLUGIN)
  {
    for (i= 0; i < MYSQL_MAX_PLUGIN_TYPE_NUM; i++)
    {
      struct st_plugin_int *plugin= (st_plugin_int *)
        my_hash_search(&plugin_hash[i], (const uchar *)name->str, name->length);
      if (plugin)
        DBUG_RETURN(plugin);
    }
  }
  else
    DBUG_RETURN((st_plugin_int *)
        my_hash_search(&plugin_hash[type], (const uchar *)name->str,
                       name->length));
  DBUG_RETURN(0);
}


static SHOW_COMP_OPTION plugin_status(const LEX_STRING *name, int type)
{
  SHOW_COMP_OPTION rc= SHOW_OPTION_NO;
  struct st_plugin_int *plugin;
  DBUG_ENTER("plugin_is_ready");
  mysql_mutex_lock(&LOCK_plugin);
  if ((plugin= plugin_find_internal(name, type)))
  {
    rc= SHOW_OPTION_DISABLED;
    if (plugin->state == PLUGIN_IS_READY)
      rc= SHOW_OPTION_YES;
  }
  mysql_mutex_unlock(&LOCK_plugin);
  DBUG_RETURN(rc);
}


bool plugin_is_ready(const LEX_STRING *name, int type)
{
  bool rc= FALSE;
  if (plugin_status(name, type) == SHOW_OPTION_YES)
    rc= TRUE;
  return rc;
}


SHOW_COMP_OPTION plugin_status(const char *name, int len, size_t type)
{
  LEX_STRING plugin_name= { (char *) name, len };
  return plugin_status(&plugin_name, type);
}


static plugin_ref intern_plugin_lock(LEX *lex, plugin_ref rc)
{
  st_plugin_int *pi= plugin_ref_to_int(rc);
  DBUG_ENTER("intern_plugin_lock");

  mysql_mutex_assert_owner(&LOCK_plugin);

  if (pi->state & (PLUGIN_IS_READY | PLUGIN_IS_UNINITIALIZED))
  {
    plugin_ref plugin;
#ifdef DBUG_OFF
    /* built-in plugins don't need ref counting */
    if (!pi->plugin_dl)
      DBUG_RETURN(pi);

    plugin= pi;
#else
    /*
      For debugging, we do an additional malloc which allows the
      memory manager and/or valgrind to track locked references and
      double unlocks to aid resolving reference counting problems.
    */
    if (!(plugin= (plugin_ref) my_malloc(sizeof(pi), MYF(MY_WME))))
      DBUG_RETURN(NULL);

    *plugin= pi;
#endif
    pi->ref_count++;
    DBUG_PRINT("info",("thd: 0x%lx, plugin: \"%s\", ref_count: %d",
                       (long) current_thd, pi->name.str, pi->ref_count));

    if (lex)
      insert_dynamic(&lex->plugins, (uchar*)&plugin);
    DBUG_RETURN(plugin);
  }
  DBUG_RETURN(NULL);
}


plugin_ref plugin_lock(THD *thd, plugin_ref *ptr)
{
  LEX *lex= thd ? thd->lex : 0;
  plugin_ref rc;
  DBUG_ENTER("plugin_lock");
  mysql_mutex_lock(&LOCK_plugin);
  rc= my_intern_plugin_lock_ci(lex, *ptr);
  mysql_mutex_unlock(&LOCK_plugin);
  DBUG_RETURN(rc);
}


plugin_ref plugin_lock_by_name(THD *thd, const LEX_STRING *name, int type)
{
  LEX *lex= thd ? thd->lex : 0;
  plugin_ref rc= NULL;
  st_plugin_int *plugin;
  DBUG_ENTER("plugin_lock_by_name");
  mysql_mutex_lock(&LOCK_plugin);
  if ((plugin= plugin_find_internal(name, type)))
    rc= my_intern_plugin_lock_ci(lex, plugin_int_to_ref(plugin));
  mysql_mutex_unlock(&LOCK_plugin);
  DBUG_RETURN(rc);
}


static st_plugin_int *plugin_insert_or_reuse(struct st_plugin_int *plugin)
{
  uint i;
  struct st_plugin_int *tmp;
  DBUG_ENTER("plugin_insert_or_reuse");
  for (i= 0; i < plugin_array.elements; i++)
  {
    tmp= *dynamic_element(&plugin_array, i, struct st_plugin_int **);
    if (tmp->state == PLUGIN_IS_FREED)
    {
      memcpy(tmp, plugin, sizeof(struct st_plugin_int));
      DBUG_RETURN(tmp);
    }
  }
  if (insert_dynamic(&plugin_array, (uchar*)&plugin))
    DBUG_RETURN(0);
  tmp= *dynamic_element(&plugin_array, plugin_array.elements - 1,
                        struct st_plugin_int **)=
       (struct st_plugin_int *) memdup_root(&plugin_mem_root, (uchar*)plugin,
                                            sizeof(struct st_plugin_int));
  DBUG_RETURN(tmp);
}


/*
  NOTE
    Requires that a write-lock is held on LOCK_system_variables_hash
*/
static bool plugin_add(MEM_ROOT *tmp_root,
                       const LEX_STRING *name, const LEX_STRING *dl,
                       int *argc, char **argv, int report)
{
  struct st_plugin_int tmp;
  struct st_mysql_plugin *plugin;
  DBUG_ENTER("plugin_add");
  if (plugin_find_internal(name, MYSQL_ANY_PLUGIN))
  {
    report_error(report, ER_UDF_EXISTS, name->str);
    DBUG_RETURN(TRUE);
  }
  /* Clear the whole struct to catch future extensions. */
  bzero((char*) &tmp, sizeof(tmp));
  if (! (tmp.plugin_dl= plugin_dl_add(dl, report)))
    DBUG_RETURN(TRUE);
  /* Find plugin by name */
  for (plugin= tmp.plugin_dl->plugins; plugin->info; plugin++)
  {
    uint name_len= strlen(plugin->name);
    if (plugin->type >= 0 && plugin->type < MYSQL_MAX_PLUGIN_TYPE_NUM &&
        ! my_strnncoll(system_charset_info,
                       (const uchar *)name->str, name->length,
                       (const uchar *)plugin->name,
                       name_len))
    {
      struct st_plugin_int *tmp_plugin_ptr;
      if (*(int*)plugin->info <
          min_plugin_info_interface_version[plugin->type] ||
          ((*(int*)plugin->info) >> 8) >
          (cur_plugin_info_interface_version[plugin->type] >> 8))
      {
        char buf[256];
        strxnmov(buf, sizeof(buf) - 1, "API version for ",
                 plugin_type_names[plugin->type].str,
                 " plugin is too different", NullS);
        report_error(report, ER_CANT_OPEN_LIBRARY, dl->str, 0, buf);
        goto err;
      }
      tmp.plugin= plugin;
      tmp.name.str= (char *)plugin->name;
      tmp.name.length= name_len;
      tmp.ref_count= 0;
      tmp.state= PLUGIN_IS_UNINITIALIZED;
      if (test_plugin_options(tmp_root, &tmp, argc, argv))
        tmp.state= PLUGIN_IS_DISABLED;

      if ((tmp_plugin_ptr= plugin_insert_or_reuse(&tmp)))
      {
        plugin_array_version++;
        if (!my_hash_insert(&plugin_hash[plugin->type], (uchar*)tmp_plugin_ptr))
        {
          init_alloc_root(&tmp_plugin_ptr->mem_root, 4096, 4096);
          DBUG_RETURN(FALSE);
        }
        tmp_plugin_ptr->state= PLUGIN_IS_FREED;
      }
      mysql_del_sys_var_chain(tmp.system_vars);
      restore_pluginvar_names(tmp.system_vars);
      goto err;

      /* plugin was disabled */
      plugin_dl_del(dl);
      DBUG_RETURN(FALSE);
    }
  }
  report_error(report, ER_CANT_FIND_DL_ENTRY, name->str);
err:
  plugin_dl_del(dl);
  DBUG_RETURN(TRUE);
}


static void plugin_deinitialize(struct st_plugin_int *plugin, bool ref_check)
{
  /*
    we don't want to hold the LOCK_plugin mutex as it may cause
    deinitialization to deadlock if plugins have worker threads
    with plugin locks
  */
  mysql_mutex_assert_not_owner(&LOCK_plugin);

  if (plugin->plugin->status_vars)
  {
#ifdef FIX_LATER
    /**
      @todo
      unfortunately, status variables were introduced without a
      pluginname_ namespace, that is pluginname_ was not added automatically
      to status variable names. It should be fixed together with the next
      incompatible API change.
    */
    SHOW_VAR array[2]= {
      {plugin->plugin->name, (char*)plugin->plugin->status_vars, SHOW_ARRAY},
      {0, 0, SHOW_UNDEF}
    };
    remove_status_vars(array);
#else
    remove_status_vars(plugin->plugin->status_vars);
#endif /* FIX_LATER */
  }

  if (plugin_type_deinitialize[plugin->plugin->type])
  {
    if ((*plugin_type_deinitialize[plugin->plugin->type])(plugin))
    {
      sql_print_error("Plugin '%s' of type %s failed deinitialization",
                      plugin->name.str, plugin_type_names[plugin->plugin->type].str);
    }
  }
  else if (plugin->plugin->deinit)
  {
    DBUG_PRINT("info", ("Deinitializing plugin: '%s'", plugin->name.str));
    if (plugin->plugin->deinit(plugin))
    {
      DBUG_PRINT("warning", ("Plugin '%s' deinit function returned error.",
                             plugin->name.str));
    }
  }
  plugin->state= PLUGIN_IS_UNINITIALIZED;

  /*
    We do the check here because NDB has a worker THD which doesn't
    exit until NDB is shut down.
  */
  if (ref_check && plugin->ref_count)
    sql_print_error("Plugin '%s' has ref_count=%d after deinitialization.",
                    plugin->name.str, plugin->ref_count);
}

static void plugin_del(struct st_plugin_int *plugin)
{
  DBUG_ENTER("plugin_del(plugin)");
  mysql_mutex_assert_owner(&LOCK_plugin);
  /* Free allocated strings before deleting the plugin. */
  mysql_rwlock_wrlock(&LOCK_system_variables_hash);
  mysql_del_sys_var_chain(plugin->system_vars);
  mysql_rwlock_unlock(&LOCK_system_variables_hash);
  restore_pluginvar_names(plugin->system_vars);
  plugin_vars_free_values(plugin->system_vars);
  my_hash_delete(&plugin_hash[plugin->plugin->type], (uchar*)plugin);
  if (plugin->plugin_dl)
    plugin_dl_del(&plugin->plugin_dl->dl);
  plugin->state= PLUGIN_IS_FREED;
  plugin_array_version++;
  free_root(&plugin->mem_root, MYF(0));
  DBUG_VOID_RETURN;
}

static void reap_plugins(void)
{
  uint count, idx;
  struct st_plugin_int *plugin, **reap, **list;

  mysql_mutex_assert_owner(&LOCK_plugin);

  if (!reap_needed)
    return;

  reap_needed= false;
  count= plugin_array.elements;
  reap= (struct st_plugin_int **)my_alloca(sizeof(plugin)*(count+1));
  *(reap++)= NULL;

  for (idx= 0; idx < count; idx++)
  {
    plugin= *dynamic_element(&plugin_array, idx, struct st_plugin_int **);
    if (plugin->state == PLUGIN_IS_DELETED && !plugin->ref_count)
    {
      /* change the status flag to prevent reaping by another thread */
      plugin->state= PLUGIN_IS_DYING;
      *(reap++)= plugin;
    }
  }

  mysql_mutex_unlock(&LOCK_plugin);

  list= reap;
  while ((plugin= *(--list)))
    plugin_deinitialize(plugin, true);

  mysql_mutex_lock(&LOCK_plugin);

  while ((plugin= *(--reap)))
    plugin_del(plugin);

  my_afree(reap);
}

static void intern_plugin_unlock(LEX *lex, plugin_ref plugin)
{
  int i;
  st_plugin_int *pi;
  DBUG_ENTER("intern_plugin_unlock");

  mysql_mutex_assert_owner(&LOCK_plugin);

  if (!plugin)
    DBUG_VOID_RETURN;

  pi= plugin_ref_to_int(plugin);

#ifdef DBUG_OFF
  if (!pi->plugin_dl)
    DBUG_VOID_RETURN;
#else
  my_free(plugin);
#endif

  DBUG_PRINT("info",("unlocking plugin, name= %s, ref_count= %d",
                     pi->name.str, pi->ref_count));
  if (lex)
  {
    /*
      Remove one instance of this plugin from the use list.
      We are searching backwards so that plugins locked last
      could be unlocked faster - optimizing for LIFO semantics.
    */
    for (i= lex->plugins.elements - 1; i >= 0; i--)
      if (plugin == *dynamic_element(&lex->plugins, i, plugin_ref*))
      {
        delete_dynamic_element(&lex->plugins, i);
        break;
      }
    DBUG_ASSERT(i >= 0);
  }

  DBUG_ASSERT(pi->ref_count);
  pi->ref_count--;

  if (pi->state == PLUGIN_IS_DELETED && !pi->ref_count)
    reap_needed= true;

  DBUG_VOID_RETURN;
}


void plugin_unlock(THD *thd, plugin_ref plugin)
{
  LEX *lex= thd ? thd->lex : 0;
  DBUG_ENTER("plugin_unlock");
  if (!plugin)
    DBUG_VOID_RETURN;
#ifdef DBUG_OFF
  /* built-in plugins don't need ref counting */
  if (!plugin_dlib(plugin))
    DBUG_VOID_RETURN;
#endif
  mysql_mutex_lock(&LOCK_plugin);
  intern_plugin_unlock(lex, plugin);
  reap_plugins();
  mysql_mutex_unlock(&LOCK_plugin);
  DBUG_VOID_RETURN;
}


void plugin_unlock_list(THD *thd, plugin_ref *list, uint count)
{
  LEX *lex= thd ? thd->lex : 0;
  DBUG_ENTER("plugin_unlock_list");
  DBUG_ASSERT(list);
  mysql_mutex_lock(&LOCK_plugin);
  while (count--)
    intern_plugin_unlock(lex, *list++);
  reap_plugins();
  mysql_mutex_unlock(&LOCK_plugin);
  DBUG_VOID_RETURN;
}


static int plugin_initialize(struct st_plugin_int *plugin)
{
  int ret= 1;
  DBUG_ENTER("plugin_initialize");

  mysql_mutex_assert_owner(&LOCK_plugin);
  uint state= plugin->state;
  DBUG_ASSERT(state == PLUGIN_IS_UNINITIALIZED);

  mysql_mutex_unlock(&LOCK_plugin);
  if (plugin_type_initialize[plugin->plugin->type])
  {
    if ((*plugin_type_initialize[plugin->plugin->type])(plugin))
    {
      sql_print_error("Plugin '%s' registration as a %s failed.",
                      plugin->name.str, plugin_type_names[plugin->plugin->type].str);
      goto err;
    }
  }
  else if (plugin->plugin->init)
  {
    if (plugin->plugin->init(plugin))
    {
      sql_print_error("Plugin '%s' init function returned error.",
                      plugin->name.str);
      goto err;
    }
  }
  state= PLUGIN_IS_READY; // plugin->init() succeeded

  if (plugin->plugin->status_vars)
  {
#ifdef FIX_LATER
    /*
      We have a problem right now where we can not prepend without
      breaking backwards compatibility. We will fix this shortly so
      that engines have "use names" and we wil use those for
      CREATE TABLE, and use the plugin name then for adding automatic
      variable names.
    */
    SHOW_VAR array[2]= {
      {plugin->plugin->name, (char*)plugin->plugin->status_vars, SHOW_ARRAY},
      {0, 0, SHOW_UNDEF}
    };
    if (add_status_vars(array)) // add_status_vars makes a copy
      goto err;
#else
    if (add_status_vars(plugin->plugin->status_vars))
      goto err;
#endif /* FIX_LATER */
  }

  /*
    set the plugin attribute of plugin's sys vars so they are pointing
    to the active plugin
  */
  if (plugin->system_vars)
  {
    sys_var_pluginvar *var= plugin->system_vars->cast_pluginvar();
    for (;;)
    {
      var->plugin= plugin;
      if (!var->next)
        break;
      var= var->next->cast_pluginvar();
    }
  }

  ret= 0;

err:
  mysql_mutex_lock(&LOCK_plugin);
  plugin->state= state;

  /* maintain the obsolete @@have_innodb variable */
  if (!my_strcasecmp(&my_charset_latin1, plugin->name.str, "InnoDB"))
    have_innodb= state & PLUGIN_IS_READY ? SHOW_OPTION_YES
                                         : SHOW_OPTION_DISABLED;

  DBUG_RETURN(ret);
}


extern "C" uchar *get_plugin_hash_key(const uchar *, size_t *, my_bool);
extern "C" uchar *get_bookmark_hash_key(const uchar *, size_t *, my_bool);


uchar *get_plugin_hash_key(const uchar *buff, size_t *length,
                           my_bool not_used __attribute__((unused)))
{
  struct st_plugin_int *plugin= (st_plugin_int *)buff;
  *length= (uint)plugin->name.length;
  return((uchar *)plugin->name.str);
}


uchar *get_bookmark_hash_key(const uchar *buff, size_t *length,
                             my_bool not_used __attribute__((unused)))
{
  struct st_bookmark *var= (st_bookmark *)buff;
  *length= var->name_len + 1;
  return (uchar*) var->key;
}

static inline void convert_dash_to_underscore(char *str, int len)
{
  for (char *p= str; p <= str+len; p++)
    if (*p == '-')
      *p= '_';
}

static inline void convert_underscore_to_dash(char *str, int len)
{
  for (char *p= str; p <= str+len; p++)
    if (*p == '_')
      *p= '-';
}

#ifdef HAVE_PSI_INTERFACE
static PSI_mutex_key key_LOCK_plugin;

static PSI_mutex_info all_plugin_mutexes[]=
{
  { &key_LOCK_plugin, "LOCK_plugin", PSI_FLAG_GLOBAL}
};

static void init_plugin_psi_keys(void)
{
  const char* category= "sql";
  int count;

  if (PSI_server == NULL)
    return;

  count= array_elements(all_plugin_mutexes);
  PSI_server->register_mutex(category, all_plugin_mutexes, count);
}
#endif /* HAVE_PSI_INTERFACE */

/*
  The logic is that we first load and initialize all compiled in plugins.
  From there we load up the dynamic types (assuming we have not been told to
  skip this part).

  Finally we initialize everything, aka the dynamic that have yet to initialize.
*/
int plugin_init(int *argc, char **argv, int flags)
{
  uint i;
  bool is_myisam;
  struct st_mysql_plugin **builtins;
  struct st_mysql_plugin *plugin;
  struct st_plugin_int tmp, *plugin_ptr, **reap;
  MEM_ROOT tmp_root;
  bool reaped_mandatory_plugin= false;
  bool mandatory= true;
  DBUG_ENTER("plugin_init");

  if (initialized)
    DBUG_RETURN(0);

#ifdef HAVE_PSI_INTERFACE
  init_plugin_psi_keys();
#endif

  init_alloc_root(&plugin_mem_root, 4096, 4096);
  init_alloc_root(&tmp_root, 4096, 4096);

  if (my_hash_init(&bookmark_hash, &my_charset_bin, 16, 0, 0,
                   get_bookmark_hash_key, NULL, HASH_UNIQUE))
      goto err;


  mysql_mutex_init(key_LOCK_plugin, &LOCK_plugin, MY_MUTEX_INIT_FAST);

  if (my_init_dynamic_array(&plugin_dl_array,
                            sizeof(struct st_plugin_dl *),16,16) ||
      my_init_dynamic_array(&plugin_array,
                            sizeof(struct st_plugin_int *),16,16))
    goto err;

  for (i= 0; i < MYSQL_MAX_PLUGIN_TYPE_NUM; i++)
  {
    if (my_hash_init(&plugin_hash[i], system_charset_info, 16, 0, 0,
                     get_plugin_hash_key, NULL, HASH_UNIQUE))
      goto err;
  }

  mysql_mutex_lock(&LOCK_plugin);

  initialized= 1;

  /*
    First we register builtin plugins
  */
  for (builtins= mysql_mandatory_plugins; *builtins || mandatory; builtins++)
  {
    if (!*builtins)
    {
      builtins= mysql_optional_plugins;
      mandatory= false;
      if (!*builtins)
        break;
    }
    for (plugin= *builtins; plugin->info; plugin++)
    {
      if (opt_ignore_builtin_innodb &&
          !my_strnncoll(&my_charset_latin1, (const uchar*) plugin->name,
                        6, (const uchar*) "InnoDB", 6))
        continue;
      bzero(&tmp, sizeof(tmp));
      tmp.plugin= plugin;
      tmp.name.str= (char *)plugin->name;
      tmp.name.length= strlen(plugin->name);
      tmp.state= 0;
      tmp.is_mandatory= mandatory;

      /*
        If the performance schema is compiled in,
        treat the storage engine plugin as 'mandatory',
        to suppress any plugin-level options such as '--performance-schema'.
        This is specific to the performance schema, and is done on purpose:
        the server-level option '--performance-schema' controls the overall
        performance schema initialization, which consists of much more that
        the underlying storage engine initialization.
        See mysqld.cc, set_vars.cc.
        Suppressing ways to interfere directly with the storage engine alone
        prevents awkward situations where:
        - the user wants the performance schema functionality, by using
          '--enable-performance-schema' (the server option),
        - yet disable explicitly a component needed for the functionality
          to work, by using '--skip-performance-schema' (the plugin)
      */
      if (!my_strcasecmp(&my_charset_latin1, plugin->name, "PERFORMANCE_SCHEMA"))
        tmp.is_mandatory= true;

      free_root(&tmp_root, MYF(MY_MARK_BLOCKS_FREE));
      if (test_plugin_options(&tmp_root, &tmp, argc, argv))
        tmp.state= PLUGIN_IS_DISABLED;
      else
        tmp.state= PLUGIN_IS_UNINITIALIZED;
      if (register_builtin(plugin, &tmp, &plugin_ptr))
        goto err_unlock;

      /* only initialize MyISAM and CSV at this stage */
      if (!(is_myisam=
            !my_strcasecmp(&my_charset_latin1, plugin->name, "MyISAM")) &&
          my_strcasecmp(&my_charset_latin1, plugin->name, "CSV"))
        continue;

      if (plugin_ptr->state != PLUGIN_IS_UNINITIALIZED ||
          plugin_initialize(plugin_ptr))
        goto err_unlock;

      /*
        initialize the global default storage engine so that it may
        not be null in any child thread.
      */
      if (is_myisam)
      {
        DBUG_ASSERT(!global_system_variables.table_plugin);
        global_system_variables.table_plugin=
          my_intern_plugin_lock(NULL, plugin_int_to_ref(plugin_ptr));
        DBUG_ASSERT(plugin_ptr->ref_count == 1);
      }
    }
  }

  /* should now be set to MyISAM storage engine */
  DBUG_ASSERT(global_system_variables.table_plugin);

  mysql_mutex_unlock(&LOCK_plugin);

  /* Register all dynamic plugins */
  if (!(flags & PLUGIN_INIT_SKIP_DYNAMIC_LOADING))
  {
    if (opt_plugin_load)
      plugin_load_list(&tmp_root, argc, argv, opt_plugin_load);
    if (!(flags & PLUGIN_INIT_SKIP_PLUGIN_TABLE))
      plugin_load(&tmp_root, argc, argv);
  }

  if (flags & PLUGIN_INIT_SKIP_INITIALIZATION)
    goto end;

  /*
    Now we initialize all remaining plugins
  */

  mysql_mutex_lock(&LOCK_plugin);
  reap= (st_plugin_int **) my_alloca((plugin_array.elements+1) * sizeof(void*));
  *(reap++)= NULL;

  for (i= 0; i < plugin_array.elements; i++)
  {
    plugin_ptr= *dynamic_element(&plugin_array, i, struct st_plugin_int **);
    if (plugin_ptr->state == PLUGIN_IS_UNINITIALIZED)
    {
      if (plugin_initialize(plugin_ptr))
      {
        plugin_ptr->state= PLUGIN_IS_DYING;
        *(reap++)= plugin_ptr;
      }
    }
  }

  /*
    Check if any plugins have to be reaped
  */
  while ((plugin_ptr= *(--reap)))
  {
    mysql_mutex_unlock(&LOCK_plugin);
    if (plugin_ptr->is_mandatory)
      reaped_mandatory_plugin= TRUE;
    plugin_deinitialize(plugin_ptr, true);
    mysql_mutex_lock(&LOCK_plugin);
    plugin_del(plugin_ptr);
  }

  mysql_mutex_unlock(&LOCK_plugin);
  my_afree(reap);
  if (reaped_mandatory_plugin)
    goto err;

end:
  free_root(&tmp_root, MYF(0));

  DBUG_RETURN(0);

err_unlock:
  mysql_mutex_unlock(&LOCK_plugin);
err:
  free_root(&tmp_root, MYF(0));
  DBUG_RETURN(1);
}


static bool register_builtin(struct st_mysql_plugin *plugin,
                             struct st_plugin_int *tmp,
                             struct st_plugin_int **ptr)
{
  DBUG_ENTER("register_builtin");
  tmp->ref_count= 0;
  tmp->plugin_dl= 0;

  if (insert_dynamic(&plugin_array, (uchar*)&tmp))
    DBUG_RETURN(1);

  *ptr= *dynamic_element(&plugin_array, plugin_array.elements - 1,
                         struct st_plugin_int **)=
        (struct st_plugin_int *) memdup_root(&plugin_mem_root, (uchar*)tmp,
                                             sizeof(struct st_plugin_int));

  if (my_hash_insert(&plugin_hash[plugin->type],(uchar*) *ptr))
    DBUG_RETURN(1);

  DBUG_RETURN(0);
}


/*
  called only by plugin_init()
*/
static void plugin_load(MEM_ROOT *tmp_root, int *argc, char **argv)
{
  THD thd;
  TABLE_LIST tables;
  TABLE *table;
  READ_RECORD read_record_info;
  int error;
  THD *new_thd= &thd;
  bool result;
#ifdef EMBEDDED_LIBRARY
  No_such_table_error_handler error_handler;
#endif /* EMBEDDED_LIBRARY */
  DBUG_ENTER("plugin_load");

  new_thd->thread_stack= (char*) &tables;
  new_thd->store_globals();
  new_thd->db= my_strdup("mysql", MYF(0));
  new_thd->db_length= 5;
  bzero((char*) &thd.net, sizeof(thd.net));
  tables.init_one_table("mysql", 5, "plugin", 6, "plugin", TL_READ);

#ifdef EMBEDDED_LIBRARY
  /*
    When building an embedded library, if the mysql.plugin table
    does not exist, we silently ignore the missing table
  */
  new_thd->push_internal_handler(&error_handler);
#endif /* EMBEDDED_LIBRARY */

  result= open_and_lock_tables(new_thd, &tables, FALSE, MYSQL_LOCK_IGNORE_TIMEOUT);

#ifdef EMBEDDED_LIBRARY
  new_thd->pop_internal_handler();
  if (error_handler.safely_trapped_errors())
    goto end;
#endif /* EMBEDDED_LIBRARY */

  if (result)
  {
    DBUG_PRINT("error",("Can't open plugin table"));
    sql_print_error("Can't open the mysql.plugin table. Please "
                    "run mysql_upgrade to create it.");
    goto end;
  }
  table= tables.table;
  init_read_record(&read_record_info, new_thd, table, NULL, 1, 0, FALSE);
  table->use_all_columns();
  /*
    there're no other threads running yet, so we don't need a mutex.
    but plugin_add() before is designed to work in multi-threaded
    environment, and it uses mysql_mutex_assert_owner(), so we lock
    the mutex here to satisfy the assert
  */
  mysql_mutex_lock(&LOCK_plugin);
  while (!(error= read_record_info.read_record(&read_record_info)))
  {
    DBUG_PRINT("info", ("init plugin record"));
    String str_name, str_dl;
    get_field(tmp_root, table->field[0], &str_name);
    get_field(tmp_root, table->field[1], &str_dl);

    LEX_STRING name= {(char *)str_name.ptr(), str_name.length()};
    LEX_STRING dl= {(char *)str_dl.ptr(), str_dl.length()};

    if (plugin_add(tmp_root, &name, &dl, argc, argv, REPORT_TO_LOG))
      sql_print_warning("Couldn't load plugin named '%s' with soname '%s'.",
                        str_name.c_ptr(), str_dl.c_ptr());
    free_root(tmp_root, MYF(MY_MARK_BLOCKS_FREE));
  }
  mysql_mutex_unlock(&LOCK_plugin);
  if (error > 0)
    sql_print_error(ER(ER_GET_ERRNO), my_errno);
  end_read_record(&read_record_info);
  table->m_needs_reopen= TRUE;                  // Force close to free memory
  close_mysql_tables(new_thd);
end:
  /* Remember that we don't have a THD */
  my_pthread_setspecific_ptr(THR_THD, 0);
  DBUG_VOID_RETURN;
}


/*
  called only by plugin_init()
*/
static bool plugin_load_list(MEM_ROOT *tmp_root, int *argc, char **argv,
                             const char *list)
{
  char buffer[FN_REFLEN];
  LEX_STRING name= {buffer, 0}, dl= {NULL, 0}, *str= &name;
  struct st_plugin_dl *plugin_dl;
  struct st_mysql_plugin *plugin;
  char *p= buffer;
  DBUG_ENTER("plugin_load_list");
  while (list)
  {
    if (p == buffer + sizeof(buffer) - 1)
    {
      sql_print_error("plugin-load parameter too long");
      DBUG_RETURN(TRUE);
    }

    switch ((*(p++)= *(list++))) {
    case '\0':
      list= NULL; /* terminate the loop */
      /* fall through */
#ifndef __WIN__
    case ':':     /* can't use this as delimiter as it may be drive letter */
#endif
    case ';':
      str->str[str->length]= '\0';
      if (str == &name)  // load all plugins in named module
      {
        if (!name.length)
        {
          p--;    /* reset pointer */
          continue;
        }

        dl= name;
        mysql_mutex_lock(&LOCK_plugin);
        if ((plugin_dl= plugin_dl_add(&dl, REPORT_TO_LOG)))
        {
          for (plugin= plugin_dl->plugins; plugin->info; plugin++)
          {
            name.str= (char *) plugin->name;
            name.length= strlen(name.str);

            free_root(tmp_root, MYF(MY_MARK_BLOCKS_FREE));
            if (plugin_add(tmp_root, &name, &dl, argc, argv, REPORT_TO_LOG))
              goto error;
          }
          plugin_dl_del(&dl); // reduce ref count
        }
      }
      else
      {
        free_root(tmp_root, MYF(MY_MARK_BLOCKS_FREE));
        mysql_mutex_lock(&LOCK_plugin);
        if (plugin_add(tmp_root, &name, &dl, argc, argv, REPORT_TO_LOG))
          goto error;
      }
      mysql_mutex_unlock(&LOCK_plugin);
      name.length= dl.length= 0;
      dl.str= NULL; name.str= p= buffer;
      str= &name;
      continue;
    case '=':
    case '#':
      if (str == &name)
      {
        name.str[name.length]= '\0';
        str= &dl;
        str->str= p;
        continue;
      }
    default:
      str->length++;
      continue;
    }
  }
  DBUG_RETURN(FALSE);
error:
  mysql_mutex_unlock(&LOCK_plugin);
  sql_print_error("Couldn't load plugin named '%s' with soname '%s'.",
                  name.str, dl.str);
  DBUG_RETURN(TRUE);
}


void plugin_shutdown(void)
{
  uint i, count= plugin_array.elements;
  struct st_plugin_int **plugins, *plugin;
  struct st_plugin_dl **dl;
  DBUG_ENTER("plugin_shutdown");

  if (initialized)
  {
    mysql_mutex_lock(&LOCK_plugin);

    reap_needed= true;

    /*
      We want to shut down plugins in a reasonable order, this will
      become important when we have plugins which depend upon each other.
      Circular references cannot be reaped so they are forced afterwards.
      TODO: Have an additional step here to notify all active plugins that
      shutdown is requested to allow plugins to deinitialize in parallel.
    */
    while (reap_needed && (count= plugin_array.elements))
    {
      reap_plugins();
      for (i= 0; i < count; i++)
      {
        plugin= *dynamic_element(&plugin_array, i, struct st_plugin_int **);
        if (plugin->state == PLUGIN_IS_READY)
        {
          plugin->state= PLUGIN_IS_DELETED;
          reap_needed= true;
        }
      }
      if (!reap_needed)
      {
        /*
          release any plugin references held.
        */
        unlock_variables(NULL, &global_system_variables);
        unlock_variables(NULL, &max_system_variables);
      }
    }

    plugins= (struct st_plugin_int **) my_alloca(sizeof(void*) * (count+1));

    /*
      If we have any plugins which did not die cleanly, we force shutdown
    */
    for (i= 0; i < count; i++)
    {
      plugins[i]= *dynamic_element(&plugin_array, i, struct st_plugin_int **);
      /* change the state to ensure no reaping races */
      if (plugins[i]->state == PLUGIN_IS_DELETED)
        plugins[i]->state= PLUGIN_IS_DYING;
    }
    mysql_mutex_unlock(&LOCK_plugin);

    /*
      We loop through all plugins and call deinit() if they have one.
    */
    for (i= 0; i < count; i++)
      if (!(plugins[i]->state & (PLUGIN_IS_UNINITIALIZED | PLUGIN_IS_FREED |
                                 PLUGIN_IS_DISABLED)))
      {
        sql_print_warning("Plugin '%s' will be forced to shutdown",
                          plugins[i]->name.str);
        /*
          We are forcing deinit on plugins so we don't want to do a ref_count
          check until we have processed all the plugins.
        */
        plugin_deinitialize(plugins[i], false);
      }

    /*
      It's perfectly safe not to lock LOCK_plugin, as there're no
      concurrent threads anymore. But some functions called from here
      use mysql_mutex_assert_owner(), so we lock the mutex to satisfy it
    */
    mysql_mutex_lock(&LOCK_plugin);

    /*
      We defer checking ref_counts until after all plugins are deinitialized
      as some may have worker threads holding on to plugin references.
    */
    for (i= 0; i < count; i++)
    {
      if (plugins[i]->ref_count)
        sql_print_error("Plugin '%s' has ref_count=%d after shutdown.",
                        plugins[i]->name.str, plugins[i]->ref_count);
      if (plugins[i]->state & PLUGIN_IS_UNINITIALIZED)
        plugin_del(plugins[i]);
    }

    /*
      Now we can deallocate all memory.
    */

    cleanup_variables(NULL, &global_system_variables);
    cleanup_variables(NULL, &max_system_variables);
    mysql_mutex_unlock(&LOCK_plugin);

    initialized= 0;
    mysql_mutex_destroy(&LOCK_plugin);

    my_afree(plugins);
  }

  /* Dispose of the memory */

  for (i= 0; i < MYSQL_MAX_PLUGIN_TYPE_NUM; i++)
    my_hash_free(&plugin_hash[i]);
  delete_dynamic(&plugin_array);

  count= plugin_dl_array.elements;
  dl= (struct st_plugin_dl **)my_alloca(sizeof(void*) * count);
  for (i= 0; i < count; i++)
    dl[i]= *dynamic_element(&plugin_dl_array, i, struct st_plugin_dl **);
  for (i= 0; i < plugin_dl_array.elements; i++)
    free_plugin_mem(dl[i]);
  my_afree(dl);
  delete_dynamic(&plugin_dl_array);

  my_hash_free(&bookmark_hash);
  free_root(&plugin_mem_root, MYF(0));

  global_variables_dynamic_size= 0;

  DBUG_VOID_RETURN;
}


bool mysql_install_plugin(THD *thd, const LEX_STRING *name, const LEX_STRING *dl)
{
  TABLE_LIST tables;
  TABLE *table;
  int error, argc=orig_argc;
  char **argv=orig_argv;
  struct st_plugin_int *tmp;
  DBUG_ENTER("mysql_install_plugin");

  if (opt_noacl)
  {
    my_error(ER_OPTION_PREVENTS_STATEMENT, MYF(0), "--skip-grant-tables");
    DBUG_RETURN(TRUE);
  }

  tables.init_one_table("mysql", 5, "plugin", 6, "plugin", TL_WRITE);
  if (check_table_access(thd, INSERT_ACL, &tables, FALSE, 1, FALSE))
    DBUG_RETURN(TRUE);

  /* need to open before acquiring LOCK_plugin or it will deadlock */
  if (! (table = open_ltable(thd, &tables, TL_WRITE,
                             MYSQL_LOCK_IGNORE_TIMEOUT)))
    DBUG_RETURN(TRUE);

  /*
    Pre-acquire audit plugins for events that may potentially occur
    during [UN]INSTALL PLUGIN.

    When audit event is triggered, audit subsystem acquires interested
    plugins by walking through plugin list. Evidently plugin list
    iterator protects plugin list by acquiring LOCK_plugin, see
    plugin_foreach_with_mask().

    On the other hand [UN]INSTALL PLUGIN is acquiring LOCK_plugin
    rather for a long time.

    When audit event is triggered during [UN]INSTALL PLUGIN, plugin
    list iterator acquires the same lock (within the same thread)
    second time.

    This hack should be removed when LOCK_plugin is fixed so it
    protects only what it supposed to protect.
  */
  mysql_audit_acquire_plugins(thd, MYSQL_AUDIT_GENERAL_CLASS);

  mysql_mutex_lock(&LOCK_plugin);
  mysql_rwlock_wrlock(&LOCK_system_variables_hash);

  my_load_defaults(MYSQL_CONFIG_NAME, load_default_groups, &argc, &argv, NULL);
  error= plugin_add(thd->mem_root, name, dl, &argc, argv, REPORT_TO_USER);
  if (argv)
    free_defaults(argv);
  mysql_rwlock_unlock(&LOCK_system_variables_hash);

  if (error || !(tmp= plugin_find_internal(name, MYSQL_ANY_PLUGIN)))
    goto err;

  if (tmp->state == PLUGIN_IS_DISABLED)
  {
    push_warning_printf(thd, MYSQL_ERROR::WARN_LEVEL_WARN,
                        ER_CANT_INITIALIZE_UDF, ER(ER_CANT_INITIALIZE_UDF),
                        name->str, "Plugin is disabled");
  }
  else
  {
    if (plugin_initialize(tmp))
    {
      my_error(ER_CANT_INITIALIZE_UDF, MYF(0), name->str,
               "Plugin initialization function failed.");
      goto deinit;
    }
  }

  /*
    We do not replicate the INSTALL PLUGIN statement. Disable binlogging
    of the insert into the plugin table, so that it is not replicated in
    row based mode.
  */
  tmp_disable_binlog(thd);
  table->use_all_columns();
  restore_record(table, s->default_values);
  table->field[0]->store(name->str, name->length, system_charset_info);
  table->field[1]->store(dl->str, dl->length, files_charset_info);
  error= table->file->ha_write_row(table->record[0]);
  reenable_binlog(thd);
  if (error)
  {
    table->file->print_error(error, MYF(0));
    goto deinit;
  }

  mysql_mutex_unlock(&LOCK_plugin);
  DBUG_RETURN(FALSE);
deinit:
  tmp->state= PLUGIN_IS_DELETED;
  reap_needed= true;
  reap_plugins();
err:
  mysql_mutex_unlock(&LOCK_plugin);
  DBUG_RETURN(TRUE);
}


bool mysql_uninstall_plugin(THD *thd, const LEX_STRING *name)
{
  TABLE *table;
  TABLE_LIST tables;
  struct st_plugin_int *plugin;
  DBUG_ENTER("mysql_uninstall_plugin");

  if (opt_noacl)
  {
    my_error(ER_OPTION_PREVENTS_STATEMENT, MYF(0), "--skip-grant-tables");
    DBUG_RETURN(TRUE);
  }

  tables.init_one_table("mysql", 5, "plugin", 6, "plugin", TL_WRITE);

  if (check_table_access(thd, DELETE_ACL, &tables, FALSE, 1, FALSE))
    DBUG_RETURN(TRUE);

  /* need to open before acquiring LOCK_plugin or it will deadlock */
  if (! (table= open_ltable(thd, &tables, TL_WRITE, MYSQL_LOCK_IGNORE_TIMEOUT)))
    DBUG_RETURN(TRUE);

  /*
    Pre-acquire audit plugins for events that may potentially occur
    during [UN]INSTALL PLUGIN.

    When audit event is triggered, audit subsystem acquires interested
    plugins by walking through plugin list. Evidently plugin list
    iterator protects plugin list by acquiring LOCK_plugin, see
    plugin_foreach_with_mask().

    On the other hand [UN]INSTALL PLUGIN is acquiring LOCK_plugin
    rather for a long time.

    When audit event is triggered during [UN]INSTALL PLUGIN, plugin
    list iterator acquires the same lock (within the same thread)
    second time.

    This hack should be removed when LOCK_plugin is fixed so it
    protects only what it supposed to protect.
  */
  mysql_audit_acquire_plugins(thd, MYSQL_AUDIT_GENERAL_CLASS);

  mysql_mutex_lock(&LOCK_plugin);
  if (!(plugin= plugin_find_internal(name, MYSQL_ANY_PLUGIN)))
  {
    my_error(ER_SP_DOES_NOT_EXIST, MYF(0), "PLUGIN", name->str);
    goto err;
  }
  if (!plugin->plugin_dl)
  {
    push_warning(thd, MYSQL_ERROR::WARN_LEVEL_WARN,
                 WARN_PLUGIN_DELETE_BUILTIN, ER(WARN_PLUGIN_DELETE_BUILTIN));
    my_error(ER_SP_DOES_NOT_EXIST, MYF(0), "PLUGIN", name->str);
    goto err;
  }

  plugin->state= PLUGIN_IS_DELETED;
  if (plugin->ref_count)
    push_warning(thd, MYSQL_ERROR::WARN_LEVEL_WARN,
                 WARN_PLUGIN_BUSY, ER(WARN_PLUGIN_BUSY));
  else
    reap_needed= true;
  reap_plugins();
  mysql_mutex_unlock(&LOCK_plugin);

  uchar user_key[MAX_KEY_LENGTH];
  table->use_all_columns();
  table->field[0]->store(name->str, name->length, system_charset_info);
  key_copy(user_key, table->record[0], table->key_info,
           table->key_info->key_length);
  if (! table->file->index_read_idx_map(table->record[0], 0, user_key,
                                        HA_WHOLE_KEY, HA_READ_KEY_EXACT))
  {
    int error;
    /*
      We do not replicate the UNINSTALL PLUGIN statement. Disable binlogging
      of the delete from the plugin table, so that it is not replicated in
      row based mode.
    */
    tmp_disable_binlog(thd);
    error= table->file->ha_delete_row(table->record[0]);
    reenable_binlog(thd);
    if (error)
    {
      table->file->print_error(error, MYF(0));
      DBUG_RETURN(TRUE);
    }
  }
  DBUG_RETURN(FALSE);
err:
  mysql_mutex_unlock(&LOCK_plugin);
  DBUG_RETURN(TRUE);
}


bool plugin_foreach_with_mask(THD *thd, plugin_foreach_func *func,
                       int type, uint state_mask, void *arg)
{
  uint idx, total;
  struct st_plugin_int *plugin, **plugins;
  int version=plugin_array_version;
  DBUG_ENTER("plugin_foreach_with_mask");

  if (!initialized)
    DBUG_RETURN(FALSE);

  state_mask= ~state_mask; // do it only once

  mysql_mutex_lock(&LOCK_plugin);
  total= type == MYSQL_ANY_PLUGIN ? plugin_array.elements
                                  : plugin_hash[type].records;
  /*
    Do the alloca out here in case we do have a working alloca:
        leaving the nested stack frame invalidates alloca allocation.
  */
  plugins=(struct st_plugin_int **)my_alloca(total*sizeof(plugin));
  if (type == MYSQL_ANY_PLUGIN)
  {
    for (idx= 0; idx < total; idx++)
    {
      plugin= *dynamic_element(&plugin_array, idx, struct st_plugin_int **);
      plugins[idx]= !(plugin->state & state_mask) ? plugin : NULL;
    }
  }
  else
  {
    HASH *hash= plugin_hash + type;
    for (idx= 0; idx < total; idx++)
    {
      plugin= (struct st_plugin_int *) my_hash_element(hash, idx);
      plugins[idx]= !(plugin->state & state_mask) ? plugin : NULL;
    }
  }
  mysql_mutex_unlock(&LOCK_plugin);

  for (idx= 0; idx < total; idx++)
  {
    if (unlikely(version != plugin_array_version))
    {
      mysql_mutex_lock(&LOCK_plugin);
      for (uint i=idx; i < total; i++)
        if (plugins[i] && plugins[i]->state & state_mask)
          plugins[i]=0;
      mysql_mutex_unlock(&LOCK_plugin);
    }
    plugin= plugins[idx];
    /* It will stop iterating on first engine error when "func" returns TRUE */
    if (plugin && func(thd, plugin_int_to_ref(plugin), arg))
        goto err;
  }

  my_afree(plugins);
  DBUG_RETURN(FALSE);
err:
  my_afree(plugins);
  DBUG_RETURN(TRUE);
}


/****************************************************************************
  Internal type declarations for variables support
****************************************************************************/

#undef MYSQL_SYSVAR_NAME
#define MYSQL_SYSVAR_NAME(name) name
#define PLUGIN_VAR_TYPEMASK 0x007f

#define EXTRA_OPTIONS 3 /* options for: 'foo', 'plugin-foo' and NULL */

typedef DECLARE_MYSQL_SYSVAR_BASIC(sysvar_bool_t, my_bool);
typedef DECLARE_MYSQL_THDVAR_BASIC(thdvar_bool_t, my_bool);
typedef DECLARE_MYSQL_SYSVAR_BASIC(sysvar_str_t, char *);
typedef DECLARE_MYSQL_THDVAR_BASIC(thdvar_str_t, char *);

typedef DECLARE_MYSQL_SYSVAR_TYPELIB(sysvar_enum_t, unsigned long);
typedef DECLARE_MYSQL_THDVAR_TYPELIB(thdvar_enum_t, unsigned long);
typedef DECLARE_MYSQL_SYSVAR_TYPELIB(sysvar_set_t, ulonglong);
typedef DECLARE_MYSQL_THDVAR_TYPELIB(thdvar_set_t, ulonglong);

typedef DECLARE_MYSQL_SYSVAR_SIMPLE(sysvar_int_t, int);
typedef DECLARE_MYSQL_SYSVAR_SIMPLE(sysvar_long_t, long);
typedef DECLARE_MYSQL_SYSVAR_SIMPLE(sysvar_longlong_t, longlong);
typedef DECLARE_MYSQL_SYSVAR_SIMPLE(sysvar_uint_t, uint);
typedef DECLARE_MYSQL_SYSVAR_SIMPLE(sysvar_ulong_t, ulong);
typedef DECLARE_MYSQL_SYSVAR_SIMPLE(sysvar_ulonglong_t, ulonglong);

typedef DECLARE_MYSQL_THDVAR_SIMPLE(thdvar_int_t, int);
typedef DECLARE_MYSQL_THDVAR_SIMPLE(thdvar_long_t, long);
typedef DECLARE_MYSQL_THDVAR_SIMPLE(thdvar_longlong_t, longlong);
typedef DECLARE_MYSQL_THDVAR_SIMPLE(thdvar_uint_t, uint);
typedef DECLARE_MYSQL_THDVAR_SIMPLE(thdvar_ulong_t, ulong);
typedef DECLARE_MYSQL_THDVAR_SIMPLE(thdvar_ulonglong_t, ulonglong);


/****************************************************************************
  default variable data check and update functions
****************************************************************************/

static int check_func_bool(THD *thd, struct st_mysql_sys_var *var,
                           void *save, st_mysql_value *value)
{
  char buff[STRING_BUFFER_USUAL_SIZE];
  const char *str;
  int result, length;
  long long tmp;

  if (value->value_type(value) == MYSQL_VALUE_TYPE_STRING)
  {
    length= sizeof(buff);
    if (!(str= value->val_str(value, buff, &length)) ||
        (result= find_type(&bool_typelib, str, length, 1)-1) < 0)
      goto err;
  }
  else
  {
    if (value->val_int(value, &tmp) < 0)
      goto err;
    if (tmp > 1)
      goto err;
    result= (int) tmp;
  }
  *(my_bool *) save= -result;
  return 0;
err:
  return 1;
}


static int check_func_int(THD *thd, struct st_mysql_sys_var *var,
                          void *save, st_mysql_value *value)
{
  my_bool fixed1, fixed2;
  long long orig, val;
  struct my_option options;
  value->val_int(value, &orig);
  val= orig;
  plugin_opt_set_limits(&options, var);

  if (var->flags & PLUGIN_VAR_UNSIGNED)
  {
    if ((fixed1= (!value->is_unsigned(value) && val < 0)))
      val=0;
    *(uint *)save= (uint) getopt_ull_limit_value((ulonglong) val, &options,
                                                   &fixed2);
  }
  else
  {
    if ((fixed1= (value->is_unsigned(value) && val < 0)))
      val=LONGLONG_MAX;
    *(int *)save= (int) getopt_ll_limit_value(val, &options, &fixed2);
  }

  return throw_bounds_warning(thd, var->name, fixed1 || fixed2,
                              value->is_unsigned(value), (longlong) orig);
}


static int check_func_long(THD *thd, struct st_mysql_sys_var *var,
                          void *save, st_mysql_value *value)
{
  my_bool fixed1, fixed2;
  long long orig, val;
  struct my_option options;
  value->val_int(value, &orig);
  val= orig;
  plugin_opt_set_limits(&options, var);

  if (var->flags & PLUGIN_VAR_UNSIGNED)
  {
    if ((fixed1= (!value->is_unsigned(value) && val < 0)))
      val=0;
    *(ulong *)save= (ulong) getopt_ull_limit_value((ulonglong) val, &options,
                                                   &fixed2);
  }
  else
  {
    if ((fixed1= (value->is_unsigned(value) && val < 0)))
      val=LONGLONG_MAX;
    *(long *)save= (long) getopt_ll_limit_value(val, &options, &fixed2);
  }

  return throw_bounds_warning(thd, var->name, fixed1 || fixed2,
                              value->is_unsigned(value), (longlong) orig);
}


static int check_func_longlong(THD *thd, struct st_mysql_sys_var *var,
                               void *save, st_mysql_value *value)
{
  my_bool fixed1, fixed2;
  long long orig, val;
  struct my_option options;
  value->val_int(value, &orig);
  val= orig;
  plugin_opt_set_limits(&options, var);

  if (var->flags & PLUGIN_VAR_UNSIGNED)
  {
    if ((fixed1= (!value->is_unsigned(value) && val < 0)))
      val=0;
    *(ulonglong *)save= getopt_ull_limit_value((ulonglong) val, &options,
                                               &fixed2);
  }
  else
  {
    if ((fixed1= (value->is_unsigned(value) && val < 0)))
      val=LONGLONG_MAX;
    *(longlong *)save= getopt_ll_limit_value(val, &options, &fixed2);
  }

  return throw_bounds_warning(thd, var->name, fixed1 || fixed2,
                              value->is_unsigned(value), (longlong) orig);
}

static int check_func_str(THD *thd, struct st_mysql_sys_var *var,
                          void *save, st_mysql_value *value)
{
  char buff[STRING_BUFFER_USUAL_SIZE];
  const char *str;
  int length;

  length= sizeof(buff);
  if ((str= value->val_str(value, buff, &length)))
    str= thd->strmake(str, length);
  *(const char**)save= str;
  return 0;
}


static int check_func_enum(THD *thd, struct st_mysql_sys_var *var,
                           void *save, st_mysql_value *value)
{
  char buff[STRING_BUFFER_USUAL_SIZE];
  const char *str;
  TYPELIB *typelib;
  long long tmp;
  long result;
  int length;

  if (var->flags & PLUGIN_VAR_THDLOCAL)
    typelib= ((thdvar_enum_t*) var)->typelib;
  else
    typelib= ((sysvar_enum_t*) var)->typelib;

  if (value->value_type(value) == MYSQL_VALUE_TYPE_STRING)
  {
    length= sizeof(buff);
    if (!(str= value->val_str(value, buff, &length)))
      goto err;
    if ((result= (long)find_type(typelib, str, length, 0) - 1) < 0)
      goto err;
  }
  else
  {
    if (value->val_int(value, &tmp))
      goto err;
    if (tmp < 0 || tmp >= typelib->count)
      goto err;
    result= (long) tmp;
  }
  *(long*)save= result;
  return 0;
err:
  return 1;
}


static int check_func_set(THD *thd, struct st_mysql_sys_var *var,
                          void *save, st_mysql_value *value)
{
  char buff[STRING_BUFFER_USUAL_SIZE], *error= 0;
  const char *str;
  TYPELIB *typelib;
  ulonglong result;
  uint error_len= 0;                            // init as only set on error
  bool not_used;
  int length;

  if (var->flags & PLUGIN_VAR_THDLOCAL)
    typelib= ((thdvar_set_t*) var)->typelib;
  else
    typelib= ((sysvar_set_t*)var)->typelib;

  if (value->value_type(value) == MYSQL_VALUE_TYPE_STRING)
  {
    length= sizeof(buff);
    if (!(str= value->val_str(value, buff, &length)))
      goto err;
    result= find_set(typelib, str, length, NULL,
                     &error, &error_len, &not_used);
    if (error_len)
      goto err;
  }
  else
  {
    if (value->val_int(value, (long long *)&result))
      goto err;
    if (unlikely((result >= (1ULL << typelib->count)) &&
                 (typelib->count < sizeof(long)*8)))
      goto err;
  }
  *(ulonglong*)save= result;
  return 0;
err:
  return 1;
}


static void update_func_bool(THD *thd, struct st_mysql_sys_var *var,
                             void *tgt, const void *save)
{
  *(my_bool *) tgt= *(my_bool *) save ? TRUE : FALSE;
}


static void update_func_int(THD *thd, struct st_mysql_sys_var *var,
                             void *tgt, const void *save)
{
  *(int *)tgt= *(int *) save;
}


static void update_func_long(THD *thd, struct st_mysql_sys_var *var,
                             void *tgt, const void *save)
{
  *(long *)tgt= *(long *) save;
}


static void update_func_longlong(THD *thd, struct st_mysql_sys_var *var,
                             void *tgt, const void *save)
{
  *(longlong *)tgt= *(ulonglong *) save;
}


static void update_func_str(THD *thd, struct st_mysql_sys_var *var,
                             void *tgt, const void *save)
{
  char *old= *(char **) tgt;
  *(char **)tgt= *(char **) save;
  if (var->flags & PLUGIN_VAR_MEMALLOC)
  {
    *(char **)tgt= my_strdup(*(char **) save, MYF(0));
    my_free(old);
  }
}


/****************************************************************************
  System Variables support
****************************************************************************/


sys_var *find_sys_var(THD *thd, const char *str, uint length)
{
  sys_var *var;
  sys_var_pluginvar *pi= NULL;
  plugin_ref plugin;
  DBUG_ENTER("find_sys_var");

  mysql_mutex_lock(&LOCK_plugin);
  mysql_rwlock_rdlock(&LOCK_system_variables_hash);
  if ((var= intern_find_sys_var(str, length)) &&
      (pi= var->cast_pluginvar()))
  {
    mysql_rwlock_unlock(&LOCK_system_variables_hash);
    LEX *lex= thd ? thd->lex : 0;
    if (!(plugin= my_intern_plugin_lock(lex, plugin_int_to_ref(pi->plugin))))
      var= NULL; /* failed to lock it, it must be uninstalling */
    else
    if (!(plugin_state(plugin) & PLUGIN_IS_READY))
    {
      /* initialization not completed */
      var= NULL;
      intern_plugin_unlock(lex, plugin);
    }
  }
  else
    mysql_rwlock_unlock(&LOCK_system_variables_hash);
  mysql_mutex_unlock(&LOCK_plugin);

  if (!var)
    my_error(ER_UNKNOWN_SYSTEM_VARIABLE, MYF(0), (char*) str);
  DBUG_RETURN(var);
}


/*
  called by register_var, construct_options and test_plugin_options.
  Returns the 'bookmark' for the named variable.
  LOCK_system_variables_hash should be at least read locked
*/
static st_bookmark *find_bookmark(const char *plugin, const char *name,
                                  int flags)
{
  st_bookmark *result= NULL;
  uint namelen, length, pluginlen= 0;
  char *varname, *p;

  if (!(flags & PLUGIN_VAR_THDLOCAL))
    return NULL;

  namelen= strlen(name);
  if (plugin)
    pluginlen= strlen(plugin) + 1;
  length= namelen + pluginlen + 2;
  varname= (char*) my_alloca(length);

  if (plugin)
  {
    strxmov(varname + 1, plugin, "_", name, NullS);
    for (p= varname + 1; *p; p++)
      if (*p == '-')
        *p= '_';
  }
  else
    memcpy(varname + 1, name, namelen + 1);

  varname[0]= flags & PLUGIN_VAR_TYPEMASK;

  result= (st_bookmark*) my_hash_search(&bookmark_hash,
                                        (const uchar*) varname, length - 1);

  my_afree(varname);
  return result;
}


/*
  returns a bookmark for thd-local variables, creating if neccessary.
  returns null for non thd-local variables.
  Requires that a write lock is obtained on LOCK_system_variables_hash
*/
static st_bookmark *register_var(const char *plugin, const char *name,
                                 int flags)
{
  uint length= strlen(plugin) + strlen(name) + 3, size= 0, offset, new_size;
  st_bookmark *result;
  char *varname, *p;

  if (!(flags & PLUGIN_VAR_THDLOCAL))
    return NULL;

  switch (flags & PLUGIN_VAR_TYPEMASK) {
  case PLUGIN_VAR_BOOL:
    size= sizeof(my_bool);
    break;
  case PLUGIN_VAR_INT:
    size= sizeof(int);
    break;
  case PLUGIN_VAR_LONG:
  case PLUGIN_VAR_ENUM:
    size= sizeof(long);
    break;
  case PLUGIN_VAR_LONGLONG:
  case PLUGIN_VAR_SET:
    size= sizeof(ulonglong);
    break;
  case PLUGIN_VAR_STR:
    size= sizeof(char*);
    break;
  default:
    DBUG_ASSERT(0);
    return NULL;
  };

  varname= ((char*) my_alloca(length));
  strxmov(varname + 1, plugin, "_", name, NullS);
  for (p= varname + 1; *p; p++)
    if (*p == '-')
      *p= '_';

  if (!(result= find_bookmark(NULL, varname + 1, flags)))
  {
    result= (st_bookmark*) alloc_root(&plugin_mem_root,
                                      sizeof(struct st_bookmark) + length-1);
    varname[0]= flags & PLUGIN_VAR_TYPEMASK;
    memcpy(result->key, varname, length);
    result->name_len= length - 2;
    result->offset= -1;

    DBUG_ASSERT(size && !(size & (size-1))); /* must be power of 2 */

    offset= global_system_variables.dynamic_variables_size;
    offset= (offset + size - 1) & ~(size - 1);
    result->offset= (int) offset;

    new_size= (offset + size + 63) & ~63;

    if (new_size > global_variables_dynamic_size)
    {
      global_system_variables.dynamic_variables_ptr= (char*)
        my_realloc(global_system_variables.dynamic_variables_ptr, new_size,
                   MYF(MY_WME | MY_FAE | MY_ALLOW_ZERO_PTR));
      max_system_variables.dynamic_variables_ptr= (char*)
        my_realloc(max_system_variables.dynamic_variables_ptr, new_size,
                   MYF(MY_WME | MY_FAE | MY_ALLOW_ZERO_PTR));
      /*
        Clear the new variable value space. This is required for string
        variables. If their value is non-NULL, it must point to a valid
        string.
      */
      bzero(global_system_variables.dynamic_variables_ptr +
            global_variables_dynamic_size,
            new_size - global_variables_dynamic_size);
      bzero(max_system_variables.dynamic_variables_ptr +
            global_variables_dynamic_size,
            new_size - global_variables_dynamic_size);
      global_variables_dynamic_size= new_size;
    }

    global_system_variables.dynamic_variables_head= offset;
    max_system_variables.dynamic_variables_head= offset;
    global_system_variables.dynamic_variables_size= offset + size;
    max_system_variables.dynamic_variables_size= offset + size;
    global_system_variables.dynamic_variables_version++;
    max_system_variables.dynamic_variables_version++;

    result->version= global_system_variables.dynamic_variables_version;

    /* this should succeed because we have already checked if a dup exists */
    if (my_hash_insert(&bookmark_hash, (uchar*) result))
    {
      fprintf(stderr, "failed to add placeholder to hash");
      DBUG_ASSERT(0);
    }
  }
  my_afree(varname);
  return result;
}

static void restore_pluginvar_names(sys_var *first)
{
  for (sys_var *var= first; var; var= var->next)
  {
    sys_var_pluginvar *pv= var->cast_pluginvar();
    pv->plugin_var->name= pv->orig_pluginvar_name;
  }
}


/*
  returns a pointer to the memory which holds the thd-local variable or
  a pointer to the global variable if thd==null.
  If required, will sync with global variables if the requested variable
  has not yet been allocated in the current thread.
*/
static uchar *intern_sys_var_ptr(THD* thd, int offset, bool global_lock)
{
  DBUG_ASSERT(offset >= 0);
  DBUG_ASSERT((uint)offset <= global_system_variables.dynamic_variables_head);

  if (!thd)
    return (uchar*) global_system_variables.dynamic_variables_ptr + offset;

  /*
    dynamic_variables_head points to the largest valid offset
  */
  if (!thd->variables.dynamic_variables_ptr ||
      (uint)offset > thd->variables.dynamic_variables_head)
  {
    uint idx;

    mysql_rwlock_rdlock(&LOCK_system_variables_hash);

    thd->variables.dynamic_variables_ptr= (char*)
      my_realloc(thd->variables.dynamic_variables_ptr,
                 global_variables_dynamic_size,
                 MYF(MY_WME | MY_FAE | MY_ALLOW_ZERO_PTR));

    if (global_lock)
      mysql_mutex_lock(&LOCK_global_system_variables);

    mysql_mutex_assert_owner(&LOCK_global_system_variables);

    memcpy(thd->variables.dynamic_variables_ptr +
             thd->variables.dynamic_variables_size,
           global_system_variables.dynamic_variables_ptr +
             thd->variables.dynamic_variables_size,
           global_system_variables.dynamic_variables_size -
             thd->variables.dynamic_variables_size);

    /*
      now we need to iterate through any newly copied 'defaults'
      and if it is a string type with MEMALLOC flag, we need to strdup
    */
    for (idx= 0; idx < bookmark_hash.records; idx++)
    {
      sys_var_pluginvar *pi;
      sys_var *var;
      st_bookmark *v= (st_bookmark*) my_hash_element(&bookmark_hash,idx);

      if (v->version <= thd->variables.dynamic_variables_version ||
          !(var= intern_find_sys_var(v->key + 1, v->name_len)) ||
          !(pi= var->cast_pluginvar()) ||
          v->key[0] != (pi->plugin_var->flags & PLUGIN_VAR_TYPEMASK))
        continue;

      /* Here we do anything special that may be required of the data types */

      if ((pi->plugin_var->flags & PLUGIN_VAR_TYPEMASK) == PLUGIN_VAR_STR &&
          pi->plugin_var->flags & PLUGIN_VAR_MEMALLOC)
      {
         char **pp= (char**) (thd->variables.dynamic_variables_ptr +
                             *(int*)(pi->plugin_var + 1));
         if ((*pp= *(char**) (global_system_variables.dynamic_variables_ptr +
                             *(int*)(pi->plugin_var + 1))))
           *pp= my_strdup(*pp, MYF(MY_WME|MY_FAE));
      }
    }

    if (global_lock)
      mysql_mutex_unlock(&LOCK_global_system_variables);

    thd->variables.dynamic_variables_version=
           global_system_variables.dynamic_variables_version;
    thd->variables.dynamic_variables_head=
           global_system_variables.dynamic_variables_head;
    thd->variables.dynamic_variables_size=
           global_system_variables.dynamic_variables_size;

    mysql_rwlock_unlock(&LOCK_system_variables_hash);
  }
  return (uchar*)thd->variables.dynamic_variables_ptr + offset;
}


/**
  For correctness and simplicity's sake, a pointer to a function
  must be compatible with pointed-to type, that is, the return and
  parameters types must be the same. Thus, a callback function is
  defined for each scalar type. The functions are assigned in
  construct_options to their respective types.
*/

static char *mysql_sys_var_char(THD* thd, int offset)
{
  return (char *) intern_sys_var_ptr(thd, offset, true);
}

static int *mysql_sys_var_int(THD* thd, int offset)
{
  return (int *) intern_sys_var_ptr(thd, offset, true);
}

static long *mysql_sys_var_long(THD* thd, int offset)
{
  return (long *) intern_sys_var_ptr(thd, offset, true);
}

static unsigned long *mysql_sys_var_ulong(THD* thd, int offset)
{
  return (unsigned long *) intern_sys_var_ptr(thd, offset, true);
}

static long long *mysql_sys_var_longlong(THD* thd, int offset)
{
  return (long long *) intern_sys_var_ptr(thd, offset, true);
}

static unsigned long long *mysql_sys_var_ulonglong(THD* thd, int offset)
{
  return (unsigned long long *) intern_sys_var_ptr(thd, offset, true);
}

static char **mysql_sys_var_str(THD* thd, int offset)
{
  return (char **) intern_sys_var_ptr(thd, offset, true);
}

void plugin_thdvar_init(THD *thd)
{
  plugin_ref old_table_plugin= thd->variables.table_plugin;
  DBUG_ENTER("plugin_thdvar_init");
  
  thd->variables.table_plugin= NULL;
  cleanup_variables(thd, &thd->variables);
  
  thd->variables= global_system_variables;
  thd->variables.table_plugin= NULL;

  /* we are going to allocate these lazily */
  thd->variables.dynamic_variables_version= 0;
  thd->variables.dynamic_variables_size= 0;
  thd->variables.dynamic_variables_ptr= 0;

  mysql_mutex_lock(&LOCK_plugin);
  thd->variables.table_plugin=
        my_intern_plugin_lock(NULL, global_system_variables.table_plugin);
  intern_plugin_unlock(NULL, old_table_plugin);
  mysql_mutex_unlock(&LOCK_plugin);
  DBUG_VOID_RETURN;
}


/*
  Unlocks all system variables which hold a reference
*/
static void unlock_variables(THD *thd, struct system_variables *vars)
{
  intern_plugin_unlock(NULL, vars->table_plugin);
  vars->table_plugin= NULL;
}


/*
  Frees memory used by system variables

  Unlike plugin_vars_free_values() it frees all variables of all plugins,
  it's used on shutdown.
*/
static void cleanup_variables(THD *thd, struct system_variables *vars)
{
  st_bookmark *v;
  sys_var_pluginvar *pivar;
  sys_var *var;
  int flags;
  uint idx;

  mysql_rwlock_rdlock(&LOCK_system_variables_hash);
  for (idx= 0; idx < bookmark_hash.records; idx++)
  {
    v= (st_bookmark*) my_hash_element(&bookmark_hash, idx);
    if (v->version > vars->dynamic_variables_version ||
        !(var= intern_find_sys_var(v->key + 1, v->name_len)) ||
        !(pivar= var->cast_pluginvar()) ||
        v->key[0] != (pivar->plugin_var->flags & PLUGIN_VAR_TYPEMASK))
      continue;

    flags= pivar->plugin_var->flags;

    if ((flags & PLUGIN_VAR_TYPEMASK) == PLUGIN_VAR_STR &&
        flags & PLUGIN_VAR_THDLOCAL && flags & PLUGIN_VAR_MEMALLOC)
    {
      char **ptr= (char**) pivar->real_value_ptr(thd, OPT_SESSION);
      my_free(*ptr);
      *ptr= NULL;
    }
  }
  mysql_rwlock_unlock(&LOCK_system_variables_hash);

  DBUG_ASSERT(vars->table_plugin == NULL);

  my_free(vars->dynamic_variables_ptr);
  vars->dynamic_variables_ptr= NULL;
  vars->dynamic_variables_size= 0;
  vars->dynamic_variables_version= 0;
}


void plugin_thdvar_cleanup(THD *thd)
{
  uint idx;
  plugin_ref *list;
  DBUG_ENTER("plugin_thdvar_cleanup");

  mysql_mutex_lock(&LOCK_plugin);

  unlock_variables(thd, &thd->variables);
  cleanup_variables(thd, &thd->variables);

  if ((idx= thd->lex->plugins.elements))
  {
    list= ((plugin_ref*) thd->lex->plugins.buffer) + idx - 1;
    DBUG_PRINT("info",("unlocking %d plugins", idx));
    while ((uchar*) list >= thd->lex->plugins.buffer)
      intern_plugin_unlock(NULL, *list--);
  }

  reap_plugins();
  mysql_mutex_unlock(&LOCK_plugin);

  reset_dynamic(&thd->lex->plugins);

  DBUG_VOID_RETURN;
}


/**
  @brief Free values of thread variables of a plugin.

  This must be called before a plugin is deleted. Otherwise its
  variables are no longer accessible and the value space is lost. Note
  that only string values with PLUGIN_VAR_MEMALLOC are allocated and
  must be freed.

  @param[in]        vars        Chain of system variables of a plugin
*/

static void plugin_vars_free_values(sys_var *vars)
{
  DBUG_ENTER("plugin_vars_free_values");

  for (sys_var *var= vars; var; var= var->next)
  {
    sys_var_pluginvar *piv= var->cast_pluginvar();
    if (piv &&
        ((piv->plugin_var->flags & PLUGIN_VAR_TYPEMASK) == PLUGIN_VAR_STR) &&
        (piv->plugin_var->flags & PLUGIN_VAR_MEMALLOC))
    {
      /* Free the string from global_system_variables. */
      char **valptr= (char**) piv->real_value_ptr(NULL, OPT_GLOBAL);
      DBUG_PRINT("plugin", ("freeing value for: '%s'  addr: 0x%lx",
                            var->name.str, (long) valptr));
      my_free(*valptr);
      *valptr= NULL;
    }
  }
  DBUG_VOID_RETURN;
}

static SHOW_TYPE pluginvar_show_type(st_mysql_sys_var *plugin_var)
{
  switch (plugin_var->flags & PLUGIN_VAR_TYPEMASK) {
  case PLUGIN_VAR_BOOL:
    return SHOW_MY_BOOL;
  case PLUGIN_VAR_INT:
    return SHOW_INT;
  case PLUGIN_VAR_LONG:
    return SHOW_LONG;
  case PLUGIN_VAR_LONGLONG:
    return SHOW_LONGLONG;
  case PLUGIN_VAR_STR:
    return SHOW_CHAR_PTR;
  case PLUGIN_VAR_ENUM:
  case PLUGIN_VAR_SET:
    return SHOW_CHAR;
  default:
    DBUG_ASSERT(0);
    return SHOW_UNDEF;
  }
}


bool sys_var_pluginvar::check_update_type(Item_result type)
{
  switch (plugin_var->flags & PLUGIN_VAR_TYPEMASK) {
  case PLUGIN_VAR_INT:
  case PLUGIN_VAR_LONG:
  case PLUGIN_VAR_LONGLONG:
    return type != INT_RESULT;
  case PLUGIN_VAR_STR:
    return type != STRING_RESULT;
  case PLUGIN_VAR_ENUM:
  case PLUGIN_VAR_BOOL:
  case PLUGIN_VAR_SET:
    return type != STRING_RESULT && type != INT_RESULT;
  default:
    return true;
  }
}


uchar* sys_var_pluginvar::real_value_ptr(THD *thd, enum_var_type type)
{
  DBUG_ASSERT(thd || (type == OPT_GLOBAL));
  if (plugin_var->flags & PLUGIN_VAR_THDLOCAL)
  {
    if (type == OPT_GLOBAL)
      thd= NULL;

    return intern_sys_var_ptr(thd, *(int*) (plugin_var+1), false);
  }
  return *(uchar**) (plugin_var+1);
}


TYPELIB* sys_var_pluginvar::plugin_var_typelib(void)
{
  switch (plugin_var->flags & (PLUGIN_VAR_TYPEMASK | PLUGIN_VAR_THDLOCAL)) {
  case PLUGIN_VAR_ENUM:
    return ((sysvar_enum_t *)plugin_var)->typelib;
  case PLUGIN_VAR_SET:
    return ((sysvar_set_t *)plugin_var)->typelib;
  case PLUGIN_VAR_ENUM | PLUGIN_VAR_THDLOCAL:
    return ((thdvar_enum_t *)plugin_var)->typelib;
  case PLUGIN_VAR_SET | PLUGIN_VAR_THDLOCAL:
    return ((thdvar_set_t *)plugin_var)->typelib;
  default:
    return NULL;
  }
  return NULL;	/* Keep compiler happy */
}


uchar* sys_var_pluginvar::do_value_ptr(THD *thd, enum_var_type type,
                                       LEX_STRING *base)
{
  uchar* result;

  result= real_value_ptr(thd, type);

  if ((plugin_var->flags & PLUGIN_VAR_TYPEMASK) == PLUGIN_VAR_ENUM)
    result= (uchar*) get_type(plugin_var_typelib(), *(ulong*)result);
  else if ((plugin_var->flags & PLUGIN_VAR_TYPEMASK) == PLUGIN_VAR_SET)
    result= (uchar*) set_to_string(thd, 0, *(ulonglong*) result,
                                   plugin_var_typelib()->type_names);
  return result;
}

bool sys_var_pluginvar::do_check(THD *thd, set_var *var)
{
  st_item_value_holder value;
  DBUG_ASSERT(!is_readonly());
  DBUG_ASSERT(plugin_var->check);

  value.value_type= item_value_type;
  value.val_str= item_val_str;
  value.val_int= item_val_int;
  value.val_real= item_val_real;
  value.is_unsigned= item_is_unsigned;
  value.item= var->value;

  return plugin_var->check(thd, plugin_var, &var->save_result, &value);
}

bool sys_var_pluginvar::session_update(THD *thd, set_var *var)
{
  DBUG_ASSERT(!is_readonly());
  DBUG_ASSERT(plugin_var->flags & PLUGIN_VAR_THDLOCAL);
  DBUG_ASSERT(thd == current_thd);

  mysql_mutex_lock(&LOCK_global_system_variables);
  void *tgt= real_value_ptr(thd, var->type);
  const void *src= var->value ? (void*)&var->save_result
                              : (void*)real_value_ptr(thd, OPT_GLOBAL);
  mysql_mutex_unlock(&LOCK_global_system_variables);
  plugin_var->update(thd, plugin_var, tgt, src);

  return false;
}

bool sys_var_pluginvar::global_update(THD *thd, set_var *var)
{
  DBUG_ASSERT(!is_readonly());
  mysql_mutex_assert_owner(&LOCK_global_system_variables);

  void *tgt= real_value_ptr(thd, var->type);
  const void *src= &var->save_result;

  if (!var->value)
  {
    switch (plugin_var->flags & (PLUGIN_VAR_TYPEMASK | PLUGIN_VAR_THDLOCAL)) {
    case PLUGIN_VAR_INT:
      src= &((sysvar_uint_t*) plugin_var)->def_val;
      break;
    case PLUGIN_VAR_LONG:
      src= &((sysvar_ulong_t*) plugin_var)->def_val;
      break;
    case PLUGIN_VAR_LONGLONG:
      src= &((sysvar_ulonglong_t*) plugin_var)->def_val;
      break;
    case PLUGIN_VAR_ENUM:
      src= &((sysvar_enum_t*) plugin_var)->def_val;
      break;
    case PLUGIN_VAR_SET:
      src= &((sysvar_set_t*) plugin_var)->def_val;
      break;
    case PLUGIN_VAR_BOOL:
      src= &((sysvar_bool_t*) plugin_var)->def_val;
      break;
    case PLUGIN_VAR_STR:
      src= &((sysvar_str_t*) plugin_var)->def_val;
      break;
    case PLUGIN_VAR_INT | PLUGIN_VAR_THDLOCAL:
      src= &((thdvar_uint_t*) plugin_var)->def_val;
      break;
    case PLUGIN_VAR_LONG | PLUGIN_VAR_THDLOCAL:
      src= &((thdvar_ulong_t*) plugin_var)->def_val;
      break;
    case PLUGIN_VAR_LONGLONG | PLUGIN_VAR_THDLOCAL:
      src= &((thdvar_ulonglong_t*) plugin_var)->def_val;
      break;
    case PLUGIN_VAR_ENUM | PLUGIN_VAR_THDLOCAL:
      src= &((thdvar_enum_t*) plugin_var)->def_val;
      break;
    case PLUGIN_VAR_SET | PLUGIN_VAR_THDLOCAL:
      src= &((thdvar_set_t*) plugin_var)->def_val;
      break;
    case PLUGIN_VAR_BOOL | PLUGIN_VAR_THDLOCAL:
      src= &((thdvar_bool_t*) plugin_var)->def_val;
      break;
    case PLUGIN_VAR_STR | PLUGIN_VAR_THDLOCAL:
      src= &((thdvar_str_t*) plugin_var)->def_val;
      break;
    default:
      DBUG_ASSERT(0);
    }
  }

  plugin_var->update(thd, plugin_var, tgt, src);

  return false;
}


#define OPTION_SET_LIMITS(type, options, opt) \
  options->var_type= type; \
  options->def_value= (opt)->def_val; \
  options->min_value= (opt)->min_val; \
  options->max_value= (opt)->max_val; \
  options->block_size= (long) (opt)->blk_sz


static void plugin_opt_set_limits(struct my_option *options,
                                  const struct st_mysql_sys_var *opt)
{
  options->sub_size= 0;

  switch (opt->flags & (PLUGIN_VAR_TYPEMASK |
                        PLUGIN_VAR_UNSIGNED | PLUGIN_VAR_THDLOCAL)) {
  /* global system variables */
  case PLUGIN_VAR_INT:
    OPTION_SET_LIMITS(GET_INT, options, (sysvar_int_t*) opt);
    break;
  case PLUGIN_VAR_INT | PLUGIN_VAR_UNSIGNED:
    OPTION_SET_LIMITS(GET_UINT, options, (sysvar_uint_t*) opt);
    break;
  case PLUGIN_VAR_LONG:
    OPTION_SET_LIMITS(GET_LONG, options, (sysvar_long_t*) opt);
    break;
  case PLUGIN_VAR_LONG | PLUGIN_VAR_UNSIGNED:
    OPTION_SET_LIMITS(GET_ULONG, options, (sysvar_ulong_t*) opt);
    break;
  case PLUGIN_VAR_LONGLONG:
    OPTION_SET_LIMITS(GET_LL, options, (sysvar_longlong_t*) opt);
    break;
  case PLUGIN_VAR_LONGLONG | PLUGIN_VAR_UNSIGNED:
    OPTION_SET_LIMITS(GET_ULL, options, (sysvar_ulonglong_t*) opt);
    break;
  case PLUGIN_VAR_ENUM:
    options->var_type= GET_ENUM;
    options->typelib= ((sysvar_enum_t*) opt)->typelib;
    options->def_value= ((sysvar_enum_t*) opt)->def_val;
    options->min_value= options->block_size= 0;
    options->max_value= options->typelib->count - 1;
    break;
  case PLUGIN_VAR_SET:
    options->var_type= GET_SET;
    options->typelib= ((sysvar_set_t*) opt)->typelib;
    options->def_value= ((sysvar_set_t*) opt)->def_val;
    options->min_value= options->block_size= 0;
    options->max_value= (1ULL << options->typelib->count) - 1;
    break;
  case PLUGIN_VAR_BOOL:
    options->var_type= GET_BOOL;
    options->def_value= ((sysvar_bool_t*) opt)->def_val;
    break;
  case PLUGIN_VAR_STR:
    options->var_type= ((opt->flags & PLUGIN_VAR_MEMALLOC) ?
                        GET_STR_ALLOC : GET_STR);
    options->def_value= (intptr) ((sysvar_str_t*) opt)->def_val;
    break;
  /* threadlocal variables */
  case PLUGIN_VAR_INT | PLUGIN_VAR_THDLOCAL:
    OPTION_SET_LIMITS(GET_INT, options, (thdvar_int_t*) opt);
    break;
  case PLUGIN_VAR_INT | PLUGIN_VAR_UNSIGNED | PLUGIN_VAR_THDLOCAL:
    OPTION_SET_LIMITS(GET_UINT, options, (thdvar_uint_t*) opt);
    break;
  case PLUGIN_VAR_LONG | PLUGIN_VAR_THDLOCAL:
    OPTION_SET_LIMITS(GET_LONG, options, (thdvar_long_t*) opt);
    break;
  case PLUGIN_VAR_LONG | PLUGIN_VAR_UNSIGNED | PLUGIN_VAR_THDLOCAL:
    OPTION_SET_LIMITS(GET_ULONG, options, (thdvar_ulong_t*) opt);
    break;
  case PLUGIN_VAR_LONGLONG | PLUGIN_VAR_THDLOCAL:
    OPTION_SET_LIMITS(GET_LL, options, (thdvar_longlong_t*) opt);
    break;
  case PLUGIN_VAR_LONGLONG | PLUGIN_VAR_UNSIGNED | PLUGIN_VAR_THDLOCAL:
    OPTION_SET_LIMITS(GET_ULL, options, (thdvar_ulonglong_t*) opt);
    break;
  case PLUGIN_VAR_ENUM | PLUGIN_VAR_THDLOCAL:
    options->var_type= GET_ENUM;
    options->typelib= ((thdvar_enum_t*) opt)->typelib;
    options->def_value= ((thdvar_enum_t*) opt)->def_val;
    options->min_value= options->block_size= 0;
    options->max_value= options->typelib->count - 1;
    break;
  case PLUGIN_VAR_SET | PLUGIN_VAR_THDLOCAL:
    options->var_type= GET_SET;
    options->typelib= ((thdvar_set_t*) opt)->typelib;
    options->def_value= ((thdvar_set_t*) opt)->def_val;
    options->min_value= options->block_size= 0;
    options->max_value= (1ULL << options->typelib->count) - 1;
    break;
  case PLUGIN_VAR_BOOL | PLUGIN_VAR_THDLOCAL:
    options->var_type= GET_BOOL;
    options->def_value= ((thdvar_bool_t*) opt)->def_val;
    break;
  case PLUGIN_VAR_STR | PLUGIN_VAR_THDLOCAL:
    options->var_type= ((opt->flags & PLUGIN_VAR_MEMALLOC) ?
                        GET_STR_ALLOC : GET_STR);
    options->def_value= (intptr) ((thdvar_str_t*) opt)->def_val;
    break;
  default:
    DBUG_ASSERT(0);
  }
  options->arg_type= REQUIRED_ARG;
  if (opt->flags & PLUGIN_VAR_NOCMDARG)
    options->arg_type= NO_ARG;
  if (opt->flags & PLUGIN_VAR_OPCMDARG)
    options->arg_type= OPT_ARG;
}

extern "C" my_bool get_one_plugin_option(int optid, const struct my_option *,
                                         char *);

my_bool get_one_plugin_option(int optid __attribute__((unused)),
                              const struct my_option *opt,
                              char *argument)
{
  return 0;
}


/**
  Creates a set of my_option objects associated with a specified plugin-
  handle.

  @param mem_root Memory allocator to be used.
  @param tmp A pointer to a plugin handle
  @param[out] options A pointer to a pre-allocated static array

  The set is stored in the pre-allocated static array supplied to the function.
  The size of the array is calculated as (number_of_plugin_varaibles*2+3). The
  reason is that each option can have a prefix '--plugin-' in addtion to the
  shorter form '--&lt;plugin-name&gt;'. There is also space allocated for
  terminating NULL pointers.

  @return
    @retval -1 An error occurred
    @retval 0 Success
*/

static int construct_options(MEM_ROOT *mem_root, struct st_plugin_int *tmp,
                             my_option *options)
{
  const char *plugin_name= tmp->plugin->name;
  const LEX_STRING plugin_dash = { C_STRING_WITH_LEN("plugin-") };
  uint plugin_name_len= strlen(plugin_name);
  uint optnamelen;
  const int max_comment_len= 180;
  char *comment= (char *) alloc_root(mem_root, max_comment_len + 1);
  char *optname;

  int index= 0, offset= 0;
  st_mysql_sys_var *opt, **plugin_option;
  st_bookmark *v;

  /** Used to circumvent the const attribute on my_option::name */
  char *plugin_name_ptr, *plugin_name_with_prefix_ptr;

  DBUG_ENTER("construct_options");

  plugin_name_ptr= (char*) alloc_root(mem_root, plugin_name_len + 1);
  strcpy(plugin_name_ptr, plugin_name);
  my_casedn_str(&my_charset_latin1, plugin_name_ptr);
  convert_underscore_to_dash(plugin_name_ptr, plugin_name_len);
  plugin_name_with_prefix_ptr= (char*) alloc_root(mem_root,
                                                  plugin_name_len +
                                                  plugin_dash.length + 1);
  strxmov(plugin_name_with_prefix_ptr, plugin_dash.str, plugin_name_ptr, NullS);

  if (!tmp->is_mandatory)
  {
    /* support --skip-plugin-foo syntax */
    options[0].name= plugin_name_ptr;
    options[1].name= plugin_name_with_prefix_ptr;
    options[0].id= options[1].id= 0;
    options[0].var_type= options[1].var_type= GET_ENUM;
    options[0].arg_type= options[1].arg_type= OPT_ARG;
    options[0].def_value= options[1].def_value= 1; /* ON */
    options[0].typelib= options[1].typelib= &global_plugin_typelib;

    strxnmov(comment, max_comment_len, "Enable or disable ", plugin_name,
            " plugin. Possible values are ON, OFF, FORCE (don't start "
            "if the plugin fails to load).", NullS);
    options[0].comment= comment;
    /*
      Allocate temporary space for the value of the tristate.
      This option will have a limited lifetime and is not used beyond
      server initialization.
      GET_ENUM value is an unsigned long integer.
    */
    options[0].value= options[1].value=
                      (uchar **)alloc_root(mem_root, sizeof(ulong));
    *((ulong*) options[0].value)= (ulong) options[0].def_value;

    options+= 2;
  }

  if (!my_strcasecmp(&my_charset_latin1, plugin_name_ptr, "NDBCLUSTER"))
  {
    plugin_name_ptr= const_cast<char*>("ndb"); // Use legacy "ndb" prefix
    plugin_name_len= 3;
  }

  /*
    Two passes as the 2nd pass will take pointer addresses for use
    by my_getopt and register_var() in the first pass uses realloc
  */

  for (plugin_option= tmp->plugin->system_vars;
       plugin_option && *plugin_option; plugin_option++, index++)
  {
    opt= *plugin_option;
    if (!(opt->flags & PLUGIN_VAR_THDLOCAL))
      continue;
    if (!(register_var(plugin_name_ptr, opt->name, opt->flags)))
      continue;
    switch (opt->flags & PLUGIN_VAR_TYPEMASK) {
    case PLUGIN_VAR_BOOL:
      ((thdvar_bool_t *) opt)->resolve= mysql_sys_var_char;
      break;
    case PLUGIN_VAR_INT:
      ((thdvar_int_t *) opt)->resolve= mysql_sys_var_int;
      break;
    case PLUGIN_VAR_LONG:
      ((thdvar_long_t *) opt)->resolve= mysql_sys_var_long;
      break;
    case PLUGIN_VAR_LONGLONG:
      ((thdvar_longlong_t *) opt)->resolve= mysql_sys_var_longlong;
      break;
    case PLUGIN_VAR_STR:
      ((thdvar_str_t *) opt)->resolve= mysql_sys_var_str;
      break;
    case PLUGIN_VAR_ENUM:
      ((thdvar_enum_t *) opt)->resolve= mysql_sys_var_ulong;
      break;
    case PLUGIN_VAR_SET:
      ((thdvar_set_t *) opt)->resolve= mysql_sys_var_ulonglong;
      break;
    default:
      sql_print_error("Unknown variable type code 0x%x in plugin '%s'.",
                      opt->flags, plugin_name);
      DBUG_RETURN(-1);
    };
  }

  for (plugin_option= tmp->plugin->system_vars;
       plugin_option && *plugin_option; plugin_option++, index++)
  {
    switch ((opt= *plugin_option)->flags & PLUGIN_VAR_TYPEMASK) {
    case PLUGIN_VAR_BOOL:
      if (!opt->check)
        opt->check= check_func_bool;
      if (!opt->update)
        opt->update= update_func_bool;
      break;
    case PLUGIN_VAR_INT:
      if (!opt->check)
        opt->check= check_func_int;
      if (!opt->update)
        opt->update= update_func_int;
      break;
    case PLUGIN_VAR_LONG:
      if (!opt->check)
        opt->check= check_func_long;
      if (!opt->update)
        opt->update= update_func_long;
      break;
    case PLUGIN_VAR_LONGLONG:
      if (!opt->check)
        opt->check= check_func_longlong;
      if (!opt->update)
        opt->update= update_func_longlong;
      break;
    case PLUGIN_VAR_STR:
      if (!opt->check)
        opt->check= check_func_str;
      if (!opt->update)
      {
        opt->update= update_func_str;
        if (!(opt->flags & (PLUGIN_VAR_MEMALLOC | PLUGIN_VAR_READONLY)))
        {
          opt->flags|= PLUGIN_VAR_READONLY;
          sql_print_warning("Server variable %s of plugin %s was forced "
                            "to be read-only: string variable without "
                            "update_func and PLUGIN_VAR_MEMALLOC flag",
                            opt->name, plugin_name);
        }
      }
      break;
    case PLUGIN_VAR_ENUM:
      if (!opt->check)
        opt->check= check_func_enum;
      if (!opt->update)
        opt->update= update_func_long;
      break;
    case PLUGIN_VAR_SET:
      if (!opt->check)
        opt->check= check_func_set;
      if (!opt->update)
        opt->update= update_func_longlong;
      break;
    default:
      sql_print_error("Unknown variable type code 0x%x in plugin '%s'.",
                      opt->flags, plugin_name);
      DBUG_RETURN(-1);
    }

    if ((opt->flags & (PLUGIN_VAR_NOCMDOPT | PLUGIN_VAR_THDLOCAL))
                    == PLUGIN_VAR_NOCMDOPT)
      continue;

    if (!opt->name)
    {
      sql_print_error("Missing variable name in plugin '%s'.",
                      plugin_name);
      DBUG_RETURN(-1);
    }

    if (!(opt->flags & PLUGIN_VAR_THDLOCAL))
    {
      optnamelen= strlen(opt->name);
      optname= (char*) alloc_root(mem_root, plugin_name_len + optnamelen + 2);
      strxmov(optname, plugin_name_ptr, "-", opt->name, NullS);
      optnamelen= plugin_name_len + optnamelen + 1;
    }
    else
    {
      /* this should not fail because register_var should create entry */
      if (!(v= find_bookmark(plugin_name_ptr, opt->name, opt->flags)))
      {
        sql_print_error("Thread local variable '%s' not allocated "
                        "in plugin '%s'.", opt->name, plugin_name);
        DBUG_RETURN(-1);
      }

      *(int*)(opt + 1)= offset= v->offset;

      if (opt->flags & PLUGIN_VAR_NOCMDOPT)
        continue;

      optname= (char*) memdup_root(mem_root, v->key + 1, 
                                   (optnamelen= v->name_len) + 1);
    }

    convert_underscore_to_dash(optname, optnamelen);

    options->name= optname;
    options->comment= opt->comment;
    options->app_type= opt;
    options->id= 0;

    plugin_opt_set_limits(options, opt);

    if (opt->flags & PLUGIN_VAR_THDLOCAL)
      options->value= options->u_max_value= (uchar**)
        (global_system_variables.dynamic_variables_ptr + offset);
    else
      options->value= options->u_max_value= *(uchar***) (opt + 1);

    char *option_name_ptr;
    options[1]= options[0];
    options[1].name= option_name_ptr= (char*) alloc_root(mem_root,
                                                        plugin_dash.length +
                                                        optnamelen + 1);
    options[1].comment= 0; /* Hidden from the help text */
    strxmov(option_name_ptr, plugin_dash.str, optname, NullS);

    options+= 2;
  }

  DBUG_RETURN(0);
}


static my_option *construct_help_options(MEM_ROOT *mem_root,
                                         struct st_plugin_int *p)
{
  st_mysql_sys_var **opt;
  my_option *opts;
  uint count= EXTRA_OPTIONS;
  DBUG_ENTER("construct_help_options");

  for (opt= p->plugin->system_vars; opt && *opt; opt++, count+= 2)
    ;

  if (!(opts= (my_option*) alloc_root(mem_root, sizeof(my_option) * count)))
    DBUG_RETURN(NULL);

  bzero(opts, sizeof(my_option) * count);

  /**
    some plugin variables (those that don't have PLUGIN_VAR_NOSYSVAR flag)
    have their names prefixed with the plugin name. Restore the names here
    to get the correct (not double-prefixed) help text.
    We won't need @@sysvars anymore and don't care about their proper names.
  */
  restore_pluginvar_names(p->system_vars);

  if (construct_options(mem_root, p, opts))
    DBUG_RETURN(NULL);

  DBUG_RETURN(opts);
}

/**
  Create and register system variables supplied from the plugin and
  assigns initial values from corresponding command line arguments.

  @param tmp_root Temporary scratch space
  @param[out] plugin Internal plugin structure
  @param argc Number of command line arguments
  @param argv Command line argument vector

  The plugin will be updated with a policy on how to handle errors during
  initialization.

  @note Requires that a write-lock is held on LOCK_system_variables_hash

  @return How initialization of the plugin should be handled.
    @retval  0 Initialization should proceed.
    @retval  1 Plugin is disabled.
    @retval -1 An error has occurred.
*/

static int test_plugin_options(MEM_ROOT *tmp_root, struct st_plugin_int *tmp,
                               int *argc, char **argv)
{
  struct sys_var_chain chain= { NULL, NULL };
  bool disable_plugin;
  enum_plugin_load_policy plugin_load_policy= tmp->is_mandatory ? PLUGIN_FORCE : PLUGIN_ON;

  MEM_ROOT *mem_root= alloc_root_inited(&tmp->mem_root) ?
                      &tmp->mem_root : &plugin_mem_root;
  st_mysql_sys_var **opt;
  my_option *opts= NULL;
  LEX_STRING plugin_name;
  char *varname;
  int error;
  sys_var *v __attribute__((unused));
  struct st_bookmark *var;
  uint len, count= EXTRA_OPTIONS;
  DBUG_ENTER("test_plugin_options");
  DBUG_ASSERT(tmp->plugin && tmp->name.str);

  /*
    The 'federated' and 'ndbcluster' storage engines are always disabled by
    default.
  */
  if (!(my_strcasecmp(&my_charset_latin1, tmp->name.str, "federated") &&
      my_strcasecmp(&my_charset_latin1, tmp->name.str, "ndbcluster")))
    plugin_load_policy= PLUGIN_OFF;

  for (opt= tmp->plugin->system_vars; opt && *opt; opt++)
    count+= 2; /* --{plugin}-{optname} and --plugin-{plugin}-{optname} */

  if (count > EXTRA_OPTIONS || (*argc > 1))
  {
    if (!(opts= (my_option*) alloc_root(tmp_root, sizeof(my_option) * count)))
    {
      sql_print_error("Out of memory for plugin '%s'.", tmp->name.str);
      DBUG_RETURN(-1);
    }
    bzero(opts, sizeof(my_option) * count);

    if (construct_options(tmp_root, tmp, opts))
    {
      sql_print_error("Bad options for plugin '%s'.", tmp->name.str);
      DBUG_RETURN(-1);
    }

    /*
      We adjust the default value to account for the hardcoded exceptions
      we have set for the federated and ndbcluster storage engines.
    */
    if (!tmp->is_mandatory)
      opts[0].def_value= opts[1].def_value= plugin_load_policy;

    error= handle_options(argc, &argv, opts, NULL);
    (*argc)++; /* add back one for the program name */

    if (error)
    {
       sql_print_error("Parsing options for plugin '%s' failed.",
                       tmp->name.str);
       goto err;
    }
    /*
     Set plugin loading policy from option value. First element in the option
     list is always the <plugin name> option value.
    */
    if (!tmp->is_mandatory)
      plugin_load_policy= (enum_plugin_load_policy)*(ulong*)opts[0].value;
  }

  disable_plugin= (plugin_load_policy == PLUGIN_OFF);
  tmp->is_mandatory= (plugin_load_policy == PLUGIN_FORCE);

  /*
    If the plugin is disabled it should not be initialized.
  */
  if (disable_plugin)
  {
    if (global_system_variables.log_warnings)
      sql_print_information("Plugin '%s' is disabled.",
                            tmp->name.str);
    if (opts)
      my_cleanup_options(opts);
    DBUG_RETURN(1);
  }

  if (!my_strcasecmp(&my_charset_latin1, tmp->name.str, "NDBCLUSTER"))
  {
    plugin_name.str= const_cast<char*>("ndb"); // Use legacy "ndb" prefix
    plugin_name.length= 3;
  }
  else
    plugin_name= tmp->name;

  error= 1;
  for (opt= tmp->plugin->system_vars; opt && *opt; opt++)
  {
    st_mysql_sys_var *o;
    if (((o= *opt)->flags & PLUGIN_VAR_NOSYSVAR))
      continue;
    if ((var= find_bookmark(plugin_name.str, o->name, o->flags)))
      v= new (mem_root) sys_var_pluginvar(&chain, var->key + 1, o);
    else
    {
      len= plugin_name.length + strlen(o->name) + 2;
      varname= (char*) alloc_root(mem_root, len);
      strxmov(varname, plugin_name.str, "-", o->name, NullS);
      my_casedn_str(&my_charset_latin1, varname);
      convert_dash_to_underscore(varname, len-1);
      v= new (mem_root) sys_var_pluginvar(&chain, varname, o);
    }
    DBUG_ASSERT(v); /* check that an object was actually constructed */
  } /* end for */
  if (chain.first)
  {
    chain.last->next = NULL;
    if (mysql_add_sys_var_chain(chain.first))
    {
      sql_print_error("Plugin '%s' has conflicting system variables",
                      tmp->name.str);
      goto err;
    }
    tmp->system_vars= chain.first;
  }
  DBUG_RETURN(0);
  
err:
  if (opts)
    my_cleanup_options(opts);
  DBUG_RETURN(error);
}


/****************************************************************************
  Help Verbose text with Plugin System Variables
****************************************************************************/


void add_plugin_options(DYNAMIC_ARRAY *options, MEM_ROOT *mem_root)
{
  struct st_plugin_int *p;
  my_option *opt;

  if (!initialized)
    return;

  for (uint idx= 0; idx < plugin_array.elements; idx++)
  {
    p= *dynamic_element(&plugin_array, idx, struct st_plugin_int **);

    if (!(opt= construct_help_options(mem_root, p)))
      continue;

    /* Only options with a non-NULL comment are displayed in help text */
    for (;opt->name; opt++)
      if (opt->comment)
        insert_dynamic(options, (uchar*) opt);
  }
}
<|MERGE_RESOLUTION|>--- conflicted
+++ resolved
@@ -29,12 +29,8 @@
 #include "records.h"          // init_read_record, end_read_record
 #include <my_pthread.h>
 #include <my_getopt.h>
-<<<<<<< HEAD
-#include <mysql/plugin_audit.h>
+#include "sql_audit.h"
 #include <mysql/plugin_auth.h>
-=======
-#include "sql_audit.h"
->>>>>>> 9141bb58
 #include "lock.h"                               // MYSQL_LOCK_IGNORE_TIMEOUT
 #define REPORT_TO_LOG  1
 #define REPORT_TO_USER 2
