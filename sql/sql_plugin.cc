/* Copyright (c) 2005, 2017, Oracle and/or its affiliates. All rights reserved.

   This program is free software; you can redistribute it and/or modify
   it under the terms of the GNU General Public License as published by
   the Free Software Foundation; version 2 of the License.

   This program is distributed in the hope that it will be useful,
   but WITHOUT ANY WARRANTY; without even the implied warranty of
   MERCHANTABILITY or FITNESS FOR A PARTICULAR PURPOSE.  See the
   GNU General Public License for more details.

   You should have received a copy of the GNU General Public License
   along with this program; if not, write to the Free Software Foundation,
   51 Franklin Street, Suite 500, Boston, MA 02110-1335 USA */

#include "sql/sql_plugin.h"

#include "my_config.h"

#include <stdarg.h>
#include <stdio.h>
#include <string.h>

#include "m_ctype.h"
#include "m_string.h"
#include "map_helpers.h"
#include "mutex_lock.h"        // MUTEX_LOCK
#include "my_alloc.h"
#include "my_base.h"
#include "my_compiler.h"
#include "my_dbug.h"
#include "my_default.h"        // free_defaults
#include "my_getopt.h"
#include "my_inttypes.h"
#include "my_list.h"
#include "my_loglevel.h"
#include "my_macros.h"
#include "my_psi_config.h"
#include "my_sharedlib.h"
#include "my_sys.h"
#include "my_thread_local.h"
#include "mysql/components/services/log_builtins.h"
#include "mysql/components/services/log_shared.h"
#include "mysql/components/services/psi_memory_bits.h"
#include "mysql/components/services/psi_mutex_bits.h"
#include "mysql/components/services/system_variable_source_type.h"
#include "mysql/plugin_audit.h"
#include "mysql/plugin_auth.h"
#include "mysql/plugin_clone.h"
#include "mysql/plugin_group_replication.h"
#include "mysql/plugin_keyring.h"
#include "mysql/plugin_validate_password.h"
#include "mysql/psi/mysql_memory.h"
#include "mysql/psi/mysql_mutex.h"
#include "mysql/psi/mysql_rwlock.h"
#include "mysql/psi/psi_base.h"
#include "mysql/service_mysql_alloc.h"
#include "mysql_com.h"
#include "mysql_version.h"
#include "mysqld_error.h"
#include "prealloced_array.h"
#include "sql/auth/auth_acls.h"
#include "sql/auth/auth_common.h" // check_table_access
#include "sql/auto_thd.h"               // Auto_THD
#include "sql/current_thd.h"
#include "sql/dd_sql_view.h"      // update_referencing_views_metadata
#include "sql/dd/cache/dictionary_client.h" // dd::cache::Dictionary_client
#include "sql/dd/dd_schema.h"            // dd::Schema_MDL_locker
#include "sql/dd/info_schema/metadata.h" // dd::info_schema::store_dynamic_p...
#include "sql/dd/string_type.h" // dd::String_type
#include "sql/dd_sql_view.h"      // update_referencing_views_metadata
#include "sql/debug_sync.h"    // DEBUG_SYNC
#include "sql/derror.h"        // ER_THD
#include "sql/field.h"
#include "sql/handler.h"       // ha_initalize_handlerton
#include "sql/key.h"           // key_copy
#include "sql/log.h"
#include "sql/mdl.h"
#include "sql/mysqld.h"        // files_charset_info
#include "sql/persisted_variable.h"// Persisted_variables_cache
#include "sql/protocol_classic.h"
#include "sql/psi_memory_key.h"
#include "sql/records.h"       // READ_RECORD
#include "sql/set_var.h"
#include "sql/sql_audit.h"     // mysql_audit_acquire_plugins
#include "sql/sql_base.h"      // close_mysql_tables
#include "sql/sql_class.h"     // THD
#include "sql/sql_const.h"
#include "sql/sql_error.h"
#include "sql/sql_lex.h"
#include "sql/sql_list.h"
#include "sql/sql_parse.h"     // check_string_char_length
#include "sql/sql_plugin_var.h"
#include "sql/sql_show.h"      // add_status_vars
#include "sql/sql_table.h"
#include "sql/sys_vars_resource_mgr.h"
#include "sql/sys_vars_shared.h" // intern_find_sys_var
#include "sql/system_variables.h"
#include "sql/table.h"
#include "sql/thd_raii.h"
#include "sql/thr_malloc.h"
#include "sql/transaction.h"   // trans_rollback_stmt
#include "sql_string.h"
#include "template_utils.h"    // pointer_cast
#include "thr_lock.h"
#include "thr_mutex.h"
#include "typelib.h"


/**
  @page page_ext_plugins Plugins

  The Big Picture
  ----------------

  @startuml
  actor "SQL client" as client
  box "MySQL Server" #LightBlue
    participant "Server Code" as server
    participant "Plugin" as plugin
  endbox

  == INSTALL PLUGIN ==
  server -> plugin : initialize
  activate plugin
  plugin --> server : initialization done

  == CLIENT SESSION ==
  loop many
    client -> server : SQL command
    server -> server : Add reference for Plugin if absent
    loop one or many
      server -> plugin : plugin API call
      plugin --> server : plugin API call result
    end
    server -> server : Optionally release reference for Plugin
    server --> client : SQL command reply
  end

  == UNINSTALL PLUGIN ==
  server -> plugin : deinitialize
  plugin --> server : deinitialization done
  deactivate plugin
  @enduml

  @sa Sql_cmd_install_plugin, Sql_cmd_uninstall_plugin.
*/

/**
  @page page_ext_plugin_services Plugin Services

  Adding Plugin Services Into The Big Picture
  ------------------------------------

  You probably remember the big picture for @ref page_ext_plugins.
  Below is an extended version of it with plugin services added.

  @startuml

  actor "SQL client" as client
  box "MySQL Server" #LightBlue
    participant "Server Code" as server
    participant "Plugin" as plugin
  endbox

  == INSTALL PLUGIN ==
  server -> plugin : initialize
  activate plugin

  loop zero or many
    plugin -> server : service API call
    server --> plugin : service API result
  end
  plugin --> server : initialization done

  == CLIENT SESSION ==
  loop many
    client -> server : SQL command
    server -> server : Add reference for Plugin if absent
    loop one or many
      server -> plugin : plugin API call
      loop zero or many
        plugin -> server : service API call
        server --> plugin : service API result
      end
      plugin --> server : plugin API call result
    end
    server -> server : Optionally release reference for Plugin
    server --> client : SQL command reply
  end

  == UNINSTALL PLUGIN ==
  server -> plugin : deinitialize
  loop zero or many
    plugin -> server : service API call
    server --> plugin : service API result
  end
  plugin --> server : deinitialization done
  deactivate plugin
  @enduml

  Understanding and creating plugin services
  -----------------------------

  - @subpage page_ext_plugin_svc_anathomy
  - @subpage page_ext_plugin_svc_new_service_howto
  - @subpage page_ext_plugin_api_goodservices

  @section sect_ext_plugin_svc_reference Plugin Services Reference

   See @ref group_ext_plugin_services
*/

/**
  @page page_ext_plugin_svc_anathomy Plugin Service Anathomy

  A "service" is a struct of C function pointers.

  It is a tool to expose a pre-exitsing set of server functions to plugins.
  You need the actual server functions as a starting point.

  The server has all service structs defined and initialized so
  that the the function pointers point to the actual service implementation
  functions.

  The server also keeps a global list of the plugin service reference
  structures called ::list_of_services.

  See ::st_service_ref for details of what a service reference is.

  The server copies of all plugin structures are filled in at compile time
  with the function pointers of the actual server functions that implement
  the service functions. References to them are stored into the relevant
  element of ::list_of_services.

  Each plugin must export pointer symbols for every plugin service that
  the server knows about.

  The plugin service pointers are initialized with the version of the plugin
  service that the plugin expects.

  When a dynamic plugin shared object is loaded by ::plugin_dl_add it will
  iterate over ::list_of_services, find the plugin symbol by name,
  check the service version stored in that symbol against the one stored into
  ::st_service_ref and then will replace the version stored in plugin's struct
  pointer with the actual pointer of the server's copy of the same structure.

  When that is filled in the plugin can use the newly set server structure
  through its local pointer to call into the service method pointers that point
  to the server implementaiton functions.

  Once set to the server's structure, the plugin's service pointer value is
  never reset back to service version.

  The plugin service header also defines a set of convenience macros
  that replace top level plugin service calls with the corresponding function
  pointer call, i.e. for service foo:

  ~~~~
  struct foo_service_st {
     int (*foo_mtd_1)(int a);
  }

  struct foo_service_st *foo_service;
  ~~~~

  a convenience macro is defined for `foo_mtd_1` as follows:

  ~~~~
  #define foo_mtd_1(a)  foo_service->foo_mtd_1(a)
  ~~~~

  This trick allows plugin service functions to look as top level function
  calls inside the plugin code.

  @sa plugin_add, plugin_del, plugin_dl_add, plugin_dl_del, list_of_services,
    st_service_ref
*/

#ifdef HAVE_DLFCN_H
#include <dlfcn.h>
#endif

#include <algorithm>
#include <new>
#include <unordered_map>
#include <utility>

#include "sql/srv_session.h"   // Srv_session::check_for_stale_threads()

using std::min;
using std::max;

#define REPORT_TO_LOG  1
#define REPORT_TO_USER 2

#ifndef DBUG_OFF
static PSI_memory_key key_memory_plugin_ref;
#endif

static PSI_memory_key key_memory_plugin_mem_root;
static PSI_memory_key key_memory_plugin_init_tmp;
static PSI_memory_key key_memory_plugin_int_mem_root;
static PSI_memory_key key_memory_mysql_plugin;
static PSI_memory_key key_memory_mysql_plugin_dl;
static PSI_memory_key key_memory_plugin_bookmark;

extern st_mysql_plugin *mysql_optional_plugins[];
extern st_mysql_plugin *mysql_mandatory_plugins[];

/**
  @note The order of the enumeration is critical.
  @see construct_options
*/
const char *global_plugin_typelib_names[]=
  { "OFF", "ON", "FORCE", "FORCE_PLUS_PERMANENT", NULL };
static TYPELIB global_plugin_typelib=
  { array_elements(global_plugin_typelib_names)-1,
    "", global_plugin_typelib_names, NULL };

static I_List<i_string> opt_plugin_load_list;
I_List<i_string> *opt_plugin_load_list_ptr= &opt_plugin_load_list;
static I_List<i_string> opt_early_plugin_load_list;
I_List<i_string> *opt_early_plugin_load_list_ptr= &opt_early_plugin_load_list;
char *opt_plugin_dir_ptr;
char opt_plugin_dir[FN_REFLEN];
/*
  When you ad a new plugin type, add both a string and make sure that the
  init and deinit array are correctly updated.
*/
const LEX_STRING plugin_type_names[MYSQL_MAX_PLUGIN_TYPE_NUM]=
{
  { C_STRING_WITH_LEN("UDF") },
  { C_STRING_WITH_LEN("STORAGE ENGINE") },
  { C_STRING_WITH_LEN("FTPARSER") },
  { C_STRING_WITH_LEN("DAEMON") },
  { C_STRING_WITH_LEN("INFORMATION SCHEMA") },
  { C_STRING_WITH_LEN("AUDIT") },
  { C_STRING_WITH_LEN("REPLICATION") },
  { C_STRING_WITH_LEN("AUTHENTICATION") },
  { C_STRING_WITH_LEN("VALIDATE PASSWORD") },
  { C_STRING_WITH_LEN("GROUP REPLICATION") },
  { C_STRING_WITH_LEN("KEYRING") },
  { C_STRING_WITH_LEN("CLONE") }
};

extern int initialize_schema_table(st_plugin_int *plugin);
extern int finalize_schema_table(st_plugin_int *plugin);

/*
  The number of elements in both plugin_type_initialize and
  plugin_type_deinitialize should equal to the number of plugins
  defined.
*/
plugin_type_init plugin_type_initialize[MYSQL_MAX_PLUGIN_TYPE_NUM]=
{
  0,ha_initialize_handlerton,0,0,initialize_schema_table,
  initialize_audit_plugin,0,0,0
};

plugin_type_init plugin_type_deinitialize[MYSQL_MAX_PLUGIN_TYPE_NUM]=
{
  0,ha_finalize_handlerton,0,0,finalize_schema_table,
  finalize_audit_plugin,0,0,0
};

static const char *plugin_interface_version_sym=
                   "_mysql_plugin_interface_version_";
static const char *sizeof_st_plugin_sym=
                   "_mysql_sizeof_struct_st_plugin_";
static const char *plugin_declarations_sym= "_mysql_plugin_declarations_";
static int min_plugin_interface_version= MYSQL_PLUGIN_INTERFACE_VERSION & ~0xFF;

static void*	innodb_callback_data;

/* Note that 'int version' must be the first field of every plugin
   sub-structure (plugin->info).
*/
static int min_plugin_info_interface_version[MYSQL_MAX_PLUGIN_TYPE_NUM]=
{
  0x0000,
  MYSQL_HANDLERTON_INTERFACE_VERSION,
  MYSQL_FTPARSER_INTERFACE_VERSION,
  MYSQL_DAEMON_INTERFACE_VERSION,
  MYSQL_INFORMATION_SCHEMA_INTERFACE_VERSION,
  MYSQL_AUDIT_INTERFACE_VERSION,
  MYSQL_REPLICATION_INTERFACE_VERSION,
  MYSQL_AUTHENTICATION_INTERFACE_VERSION,
  MYSQL_VALIDATE_PASSWORD_INTERFACE_VERSION,
  MYSQL_GROUP_REPLICATION_INTERFACE_VERSION,
  MYSQL_KEYRING_INTERFACE_VERSION,
  MYSQL_CLONE_INTERFACE_VERSION
};
static int cur_plugin_info_interface_version[MYSQL_MAX_PLUGIN_TYPE_NUM]=
{
  0x0000, /* UDF: not implemented */
  MYSQL_HANDLERTON_INTERFACE_VERSION,
  MYSQL_FTPARSER_INTERFACE_VERSION,
  MYSQL_DAEMON_INTERFACE_VERSION,
  MYSQL_INFORMATION_SCHEMA_INTERFACE_VERSION,
  MYSQL_AUDIT_INTERFACE_VERSION,
  MYSQL_REPLICATION_INTERFACE_VERSION,
  MYSQL_AUTHENTICATION_INTERFACE_VERSION,
  MYSQL_VALIDATE_PASSWORD_INTERFACE_VERSION,
  MYSQL_GROUP_REPLICATION_INTERFACE_VERSION,
  MYSQL_KEYRING_INTERFACE_VERSION,
  MYSQL_CLONE_INTERFACE_VERSION
};

/* support for Services */

#include "sql/sql_plugin_services.h"

/*
  A mutex LOCK_plugin_delete must be acquired before calling plugin_del
  function.
*/
mysql_mutex_t LOCK_plugin_delete;

/**
  Serializes access to the global plugin memory list.

  LOCK_plugin must be acquired before accessing
  plugin_dl_array, plugin_array and plugin_hash.
  We are always manipulating ref count, so a rwlock here is unneccessary.
  If it must be taken together with the LOCK_system_variables_hash then
  LOCK_plugin must be taken before LOCK_system_variables_hash.
*/
mysql_mutex_t LOCK_plugin;
/**
  Serializes the INSTALL and UNINSTALL PLUGIN commands.
  Must be taken before LOCK_plugin.
*/
mysql_mutex_t LOCK_plugin_install;
static Prealloced_array<st_plugin_dl*, 16> *plugin_dl_array;
static Prealloced_array<st_plugin_int*, 16> *plugin_array;
static collation_unordered_map<std::string, st_plugin_int*>
  *plugin_hash[MYSQL_MAX_PLUGIN_TYPE_NUM]= {nullptr};
static bool reap_needed= false;
static int plugin_array_version=0;

static bool initialized= false;

static MEM_ROOT plugin_mem_root;
static uint global_variables_dynamic_size= 0;
static malloc_unordered_map<std::string, st_bookmark *> *bookmark_hash;
/** Hash for system variables of string type with MEMALLOC flag. */
static malloc_unordered_map<std::string, st_bookmark *>
  *malloced_string_type_sysvars_bookmark_hash;

/* prototypes */
static void plugin_load(MEM_ROOT *tmp_root, int *argc, char **argv);
static bool plugin_load_list(MEM_ROOT *tmp_root, int *argc, char **argv,
                             const char *list);
static bool check_if_option_is_deprecated(int optid,
                                          const struct my_option *opt,
                                          char *argument);
static int test_plugin_options(MEM_ROOT *, st_plugin_int *,
                               int *, char **);
static bool register_builtin(st_mysql_plugin *, st_plugin_int *,
                             st_plugin_int **);
static void unlock_variables(struct System_variables *vars);
static void cleanup_variables(THD *thd, struct System_variables *vars);
static void plugin_vars_free_values(sys_var *vars);
static void plugin_var_memalloc_free(struct System_variables *vars);
static void restore_pluginvar_names(sys_var *first);
#define my_intern_plugin_lock(A,B) intern_plugin_lock(A,B)
#define my_intern_plugin_lock_ci(A,B) intern_plugin_lock(A,B)
static plugin_ref intern_plugin_lock(LEX *lex, plugin_ref plugin);
static void intern_plugin_unlock(LEX *lex, plugin_ref plugin);
static void reap_plugins(void);

malloc_unordered_map<std::string, st_bookmark *>* get_bookmark_hash(void)
{
  return bookmark_hash;
}

static void report_error(int where_to, uint error, ...)
{
  va_list args;
  if (where_to & REPORT_TO_USER)
  {
    va_start(args, error);
    my_printv_error(error, ER_THD(current_thd, error), MYF(0), args);
    va_end(args);
  }
  if (where_to & REPORT_TO_LOG)
  {
    va_start(args, error);
    error_log_printf(ERROR_LEVEL, ER_DEFAULT(error), args);
    va_end(args);
  }
}

/**
   Check if the provided path is valid in the sense that it does cause
   a relative reference outside the directory.

   @note Currently, this function only check if there are any
   characters in FN_DIRSEP in the string, but it might change in the
   future.

   @code
   check_valid_path("../foo.so") -> true
   check_valid_path("foo.so") -> false
   @endcode
 */
bool check_valid_path(const char *path, size_t len)
{
  size_t prefix= my_strcspn(files_charset_info, path, path + len, FN_DIRSEP,
                            strlen(FN_DIRSEP));
  return  prefix < len;
}

/****************************************************************************
  Plugin support code
****************************************************************************/

static st_plugin_dl *plugin_dl_find(const LEX_STRING *dl)
{
  DBUG_ENTER("plugin_dl_find");
  for (st_plugin_dl **it= plugin_dl_array->begin();
       it != plugin_dl_array->end(); ++it)
  {
    st_plugin_dl *tmp= *it;
    if (tmp->ref_count &&
        ! my_strnncoll(files_charset_info,
                       pointer_cast<uchar*>(dl->str), dl->length,
                       pointer_cast<uchar*>(tmp->dl.str), tmp->dl.length))
      DBUG_RETURN(tmp);
  }
  DBUG_RETURN(NULL);
}


static st_plugin_dl *plugin_dl_insert_or_reuse(st_plugin_dl *plugin_dl)
{
  DBUG_ENTER("plugin_dl_insert_or_reuse");
  st_plugin_dl *tmp;
  for (st_plugin_dl **it= plugin_dl_array->begin();
       it != plugin_dl_array->end(); ++it)
  {
    tmp= *it;
    if (! tmp->ref_count)
    {
      memcpy(tmp, plugin_dl, sizeof(st_plugin_dl));
      DBUG_RETURN(tmp);
    }
  }
  if (plugin_dl_array->push_back(plugin_dl))
    DBUG_RETURN(NULL);
  tmp= plugin_dl_array->back()=
    static_cast<st_plugin_dl*>(memdup_root(&plugin_mem_root, plugin_dl,
                                           sizeof(st_plugin_dl)));
  DBUG_RETURN(tmp);
}


static inline void free_plugin_mem(st_plugin_dl *p)
{
  if (p->handle)
    dlclose(p->handle);
  my_free(p->dl.str);
  if (p->version != MYSQL_PLUGIN_INTERFACE_VERSION)
    my_free(p->plugins);
}

/**
  Loads a dynamic plugin

  Fills in a ::st_plugin_dl structure.
  Initializes the plugin services pointer inside the plugin.
  Does not initialize the individual plugins.
  Must have LOCK_plugin locked. On error releases LOCK_plugin.

  @arg dl      The path to the plugin binary to load
  @arg report  a bitmask that's passed down to report_error()

  @return      A plugin reference.
  @retval      NULL      failed to load the plugin
*/
static st_plugin_dl *plugin_dl_add(const LEX_STRING *dl, int report)
{
  char dlpath[FN_REFLEN];
  uint dummy_errors, i;
  size_t plugin_dir_len, dlpathlen;
  st_plugin_dl *tmp, plugin_dl;
  void *sym;
  DBUG_ENTER("plugin_dl_add");
  DBUG_PRINT("enter", ("dl->str: '%s', dl->length: %d",
                       dl->str, (int) dl->length));
  plugin_dir_len= strlen(opt_plugin_dir);
  /*
    Ensure that the dll doesn't have a path.
    This is done to ensure that only approved libraries from the
    plugin directory are used (to make this even remotely secure).
  */
  LEX_CSTRING dl_cstr= {dl->str, dl->length};
  if (check_valid_path(dl->str, dl->length) ||
      check_string_char_length(dl_cstr, "", NAME_CHAR_LEN,
                               system_charset_info, 1) ||
      plugin_dir_len + dl->length + 1 >= FN_REFLEN)
  {
    mysql_mutex_unlock(&LOCK_plugin);
    report_error(report, ER_UDF_NO_PATHS);
    DBUG_RETURN(NULL);
  }
  /* If this dll is already loaded just increase ref_count. */
  if ((tmp= plugin_dl_find(dl)))
  {
    tmp->ref_count++;
    DBUG_RETURN(tmp);
  }
  memset(&plugin_dl, 0, sizeof(plugin_dl));
  /* Compile dll path */
  dlpathlen=
    strxnmov(dlpath, sizeof(dlpath) - 1, opt_plugin_dir, "/", dl->str, NullS) -
    dlpath;
  (void) unpack_filename(dlpath, dlpath);
  plugin_dl.ref_count= 1;
  /* Open new dll handle */
  mysql_mutex_assert_owner(&LOCK_plugin);
  if (!(plugin_dl.handle= dlopen(dlpath, RTLD_NOW)))
  {
    const char *errmsg;
    int error_number= dlopen_errno;
    /*
      Conforming applications should use a critical section to retrieve
      the error pointer and buffer...
    */
    DLERROR_GENERATE(errmsg, error_number);

    if (!strncmp(dlpath, errmsg, dlpathlen))
    { // if errmsg starts from dlpath, trim this prefix.
      errmsg+=dlpathlen;
      if (*errmsg == ':') errmsg++;
      if (*errmsg == ' ') errmsg++;
    }
    mysql_mutex_unlock(&LOCK_plugin);
    report_error(report, ER_CANT_OPEN_LIBRARY, dlpath, error_number, errmsg);

    /*
      "The messages returned by dlerror() may reside in a static buffer
       that is overwritten on each call to dlerror()."

      Some implementations have a static pointer instead, and the memory it
      points to may be reported as "still reachable" by Valgrind.
      Calling dlerror() once more will free the memory.
     */
#if !defined(_WIN32)
    errmsg= dlerror();
    DBUG_ASSERT(errmsg == NULL);
#endif
    DBUG_RETURN(NULL);
  }
  /* Determine interface version */
  if (!(sym= dlsym(plugin_dl.handle, plugin_interface_version_sym)))
  {
    free_plugin_mem(&plugin_dl);
    mysql_mutex_unlock(&LOCK_plugin);
    report_error(report, ER_CANT_FIND_DL_ENTRY, plugin_interface_version_sym);
    DBUG_RETURN(NULL);
  }
  plugin_dl.version= *(int *)sym;
  /* Versioning */
  if (plugin_dl.version < min_plugin_interface_version ||
      (plugin_dl.version >> 8) > (MYSQL_PLUGIN_INTERFACE_VERSION >> 8))
  {
    free_plugin_mem(&plugin_dl);
    mysql_mutex_unlock(&LOCK_plugin);
    report_error(report, ER_CANT_OPEN_LIBRARY, dlpath, 0,
                 "plugin interface version mismatch");
    DBUG_RETURN(NULL);
  }

  /* link the services in */
  for (i= 0; i < array_elements(list_of_services); i++)
  {
    if ((sym= dlsym(plugin_dl.handle, list_of_services[i].name)))
    {
      uint ver= (uint)(intptr)*(void**)sym;
      if ((*(void**)sym) != list_of_services[i].service && /* already replaced */
          (ver > list_of_services[i].version ||
           (ver >> 8) < (list_of_services[i].version >> 8)))
      {
        char buf[MYSQL_ERRMSG_SIZE];
        snprintf(buf, sizeof(buf),
                    "service '%s' interface version mismatch",
                    list_of_services[i].name);
        mysql_mutex_unlock(&LOCK_plugin);
        report_error(report, ER_CANT_OPEN_LIBRARY, dlpath, 0, buf);
        DBUG_RETURN(NULL);
      }
      *(void**)sym= list_of_services[i].service;
    }
  }

  /* Find plugin declarations */
  if (!(sym= dlsym(plugin_dl.handle, plugin_declarations_sym)))
  {
    free_plugin_mem(&plugin_dl);
    mysql_mutex_unlock(&LOCK_plugin);
    report_error(report, ER_CANT_FIND_DL_ENTRY, plugin_declarations_sym);
    DBUG_RETURN(NULL);
  }

  if (plugin_dl.version != MYSQL_PLUGIN_INTERFACE_VERSION)
  {
    uint sizeof_st_plugin;
    st_mysql_plugin *old, *cur;
    char *ptr= (char *)sym;

    if ((sym= dlsym(plugin_dl.handle, sizeof_st_plugin_sym)))
      sizeof_st_plugin= *(int *)sym;
    else
    {
      /*
        When the following assert starts failing, we'll have to call
        report_error(report, ER_CANT_FIND_DL_ENTRY, sizeof_st_plugin_sym);
      */
      DBUG_ASSERT(min_plugin_interface_version == 0);
      sizeof_st_plugin= (int)offsetof(st_mysql_plugin, version);
    }

    /*
      What's the purpose of this loop? If the goal is to catch a
      missing 0 record at the end of a list, it will fail miserably
      since the compiler is likely to optimize this away. /Matz
     */
    for (i= 0;
         ((st_mysql_plugin *)(ptr+i*sizeof_st_plugin))->info;
         i++)
      /* no op */;

    cur= (st_mysql_plugin*)
      my_malloc(key_memory_mysql_plugin,
                (i+1)*sizeof(st_mysql_plugin), MYF(MY_ZEROFILL|MY_WME));
    if (!cur)
    {
      free_plugin_mem(&plugin_dl);
      mysql_mutex_unlock(&LOCK_plugin);
      report_error(report, ER_OUTOFMEMORY,
                   static_cast<int>(plugin_dl.dl.length));
      DBUG_RETURN(NULL);
    }
    /*
      All st_plugin fields not initialized in the plugin explicitly, are
      set to 0. It matches C standard behaviour for struct initializers that
      have less values than the struct definition.
    */
    for (i=0;
         (old=(st_mysql_plugin *)(ptr+i*sizeof_st_plugin))->info;
         i++)
      memcpy(cur+i, old, min<size_t>(sizeof(cur[i]), sizeof_st_plugin));

    sym= cur;
  }
  plugin_dl.plugins= (st_mysql_plugin *)sym;

  /*
    If report is REPORT_TO_USER, we were called from
    mysql_install_plugin. Otherwise, we are called
    indirectly from plugin_register_dynamic_and_init_all().
   */
  if (report == REPORT_TO_USER)
  {
    st_mysql_plugin *plugin= plugin_dl.plugins;
    for ( ; plugin->info ; ++plugin)
      if (plugin->flags & PLUGIN_OPT_NO_INSTALL)
      {
        mysql_mutex_unlock(&LOCK_plugin);
        report_error(report, ER_PLUGIN_NO_INSTALL, plugin->name);
        free_plugin_mem(&plugin_dl);
        DBUG_RETURN(NULL);
   }
  }

  /* Duplicate and convert dll name */
  plugin_dl.dl.length= dl->length * files_charset_info->mbmaxlen + 1;
  if (! (plugin_dl.dl.str= (char*) my_malloc(key_memory_mysql_plugin_dl,
                                             plugin_dl.dl.length, MYF(0))))
  {
    mysql_mutex_unlock(&LOCK_plugin);
    free_plugin_mem(&plugin_dl);
    report_error(report, ER_OUTOFMEMORY,
                 static_cast<int>(plugin_dl.dl.length));
    DBUG_RETURN(NULL);
  }
  plugin_dl.dl.length= copy_and_convert(plugin_dl.dl.str, plugin_dl.dl.length,
    files_charset_info, dl->str, dl->length, system_charset_info,
    &dummy_errors);
  plugin_dl.dl.str[plugin_dl.dl.length]= 0;
  /* Add this dll to array */
  if (! (tmp= plugin_dl_insert_or_reuse(&plugin_dl)))
  {
    mysql_mutex_unlock(&LOCK_plugin);
    free_plugin_mem(&plugin_dl);
    report_error(report, ER_OUTOFMEMORY,
                 static_cast<int>(sizeof(st_plugin_dl)));
    DBUG_RETURN(NULL);
  }
  DBUG_RETURN(tmp);
}


static void plugin_dl_del(const LEX_STRING *dl)
{
  DBUG_ENTER("plugin_dl_del");

  mysql_mutex_assert_owner(&LOCK_plugin);

  for (st_plugin_dl **it= plugin_dl_array->begin();
       it != plugin_dl_array->end(); ++it)
  {
    st_plugin_dl *tmp= *it;
    if (tmp->ref_count &&
        ! my_strnncoll(files_charset_info,
                       pointer_cast<uchar*>(dl->str), dl->length,
                       pointer_cast<uchar*>(tmp->dl.str), tmp->dl.length))
    {
      /* Do not remove this element, unless no other plugin uses this dll. */
      if (! --tmp->ref_count)
      {
        free_plugin_mem(tmp);
        memset(tmp, 0, sizeof(st_plugin_dl));
      }
      break;
    }
  }
  DBUG_VOID_RETURN;
}


static st_plugin_int *plugin_find_internal(const LEX_CSTRING &name,
                                                  int type)
{
  uint i;
  DBUG_ENTER("plugin_find_internal");
  if (! initialized)
    DBUG_RETURN(NULL);

  mysql_mutex_assert_owner(&LOCK_plugin);

  if (type == MYSQL_ANY_PLUGIN)
  {
    for (i= 0; i < MYSQL_MAX_PLUGIN_TYPE_NUM; i++)
    {
      const auto it= plugin_hash[i]->find(to_string(name));
      if (it != plugin_hash[i]->end())
        DBUG_RETURN(it->second);
    }
  }
  else
    DBUG_RETURN(find_or_nullptr(*plugin_hash[type], to_string(name)));
  DBUG_RETURN(NULL);
}


static SHOW_COMP_OPTION plugin_status(const LEX_CSTRING &name, int type)
{
  SHOW_COMP_OPTION rc= SHOW_OPTION_NO;
  st_plugin_int *plugin;
  DBUG_ENTER("plugin_is_ready");
  mysql_mutex_lock(&LOCK_plugin);
  if ((plugin= plugin_find_internal(name, type)))
  {
    rc= SHOW_OPTION_DISABLED;
    if (plugin->state == PLUGIN_IS_READY)
      rc= SHOW_OPTION_YES;
  }
  mysql_mutex_unlock(&LOCK_plugin);
  DBUG_RETURN(rc);
}


bool plugin_is_ready(const LEX_CSTRING &name, int type)
{
  bool rc= false;
  if (plugin_status(name, type) == SHOW_OPTION_YES)
    rc= true;
  return rc;
}


SHOW_COMP_OPTION plugin_status(const char *name, size_t len, int type)
{
  LEX_CSTRING plugin_name= { name, len };
  return plugin_status(plugin_name, type);
}


static plugin_ref intern_plugin_lock(LEX *lex, plugin_ref rc)
{
  st_plugin_int *pi= plugin_ref_to_int(rc);
  DBUG_ENTER("intern_plugin_lock");

  mysql_mutex_assert_owner(&LOCK_plugin);

  if (pi->state & (PLUGIN_IS_READY | PLUGIN_IS_UNINITIALIZED))
  {
    plugin_ref plugin;
#ifdef DBUG_OFF
    /* built-in plugins don't need ref counting */
    if (!pi->plugin_dl)
      DBUG_RETURN(pi);

    plugin= pi;
#else
    /*
      For debugging, we do an additional malloc which allows the
      memory manager and/or valgrind to track locked references and
      double unlocks to aid resolving reference counting problems.
    */
    if (!(plugin= (plugin_ref) my_malloc(key_memory_plugin_ref,
                                         sizeof(pi), MYF(MY_WME))))
      DBUG_RETURN(NULL);

    *plugin= pi;
#endif
    pi->ref_count++;
    DBUG_PRINT("info",("thd: %p, plugin: \"%s\", ref_count: %d",
                       current_thd, pi->name.str, pi->ref_count));
    if (lex)
      lex->plugins.push_back(plugin);
    DBUG_RETURN(plugin);
  }
  DBUG_RETURN(NULL);
}


plugin_ref plugin_lock(THD *thd, plugin_ref *ptr)
{
  LEX *lex= thd ? thd->lex : 0;
  plugin_ref rc;
  DBUG_ENTER("plugin_lock");
  mysql_mutex_lock(&LOCK_plugin);
  rc= my_intern_plugin_lock_ci(lex, *ptr);
  mysql_mutex_unlock(&LOCK_plugin);
  DBUG_RETURN(rc);
}


plugin_ref plugin_lock_by_name(THD *thd, const LEX_CSTRING &name, int type)
{
  LEX *lex= thd ? thd->lex : 0;
  plugin_ref rc= NULL;
  st_plugin_int *plugin;
  DBUG_ENTER("plugin_lock_by_name");
  mysql_mutex_lock(&LOCK_plugin);
  if ((plugin= plugin_find_internal(name, type)))
    rc= my_intern_plugin_lock_ci(lex, plugin_int_to_ref(plugin));
  mysql_mutex_unlock(&LOCK_plugin);
  DBUG_RETURN(rc);
}


static st_plugin_int *plugin_insert_or_reuse(st_plugin_int *plugin)
{
  DBUG_ENTER("plugin_insert_or_reuse");
  st_plugin_int *tmp;
  for (st_plugin_int **it= plugin_array->begin();
       it != plugin_array->end(); ++it)
  {
    tmp= *it;
    if (tmp->state == PLUGIN_IS_FREED)
    {
      *tmp = std::move(*plugin);
      DBUG_RETURN(tmp);
    }
  }
  if (plugin_array->push_back(plugin))
    DBUG_RETURN(NULL);
  tmp= plugin_array->back()=
    new (&plugin_mem_root) st_plugin_int(std::move(*plugin));
  DBUG_RETURN(tmp);
}


/**
  Adds a plugin to the global plugin list.

  Also installs the plugin variables.
  In case of error releases ::LOCK_plugin and reports the error
  @note Requires that a write-lock is held on ::LOCK_system_variables_hash
*/
static bool plugin_add(MEM_ROOT *tmp_root,
                       const LEX_STRING *name, const LEX_STRING *dl,
                       int *argc, char **argv, int report)
{
  st_plugin_int tmp;
  st_mysql_plugin *plugin;
  DBUG_ENTER("plugin_add");
  LEX_CSTRING name_cstr= {name->str, name->length};

  mysql_mutex_assert_owner(&LOCK_plugin);
  if (plugin_find_internal(name_cstr, MYSQL_ANY_PLUGIN))
  {
    mysql_mutex_unlock(&LOCK_plugin);
    report_error(report, ER_UDF_EXISTS, name->str);
<<<<<<< HEAD
    mysql_mutex_lock(&LOCK_plugin);
    DBUG_RETURN(true);
  }
  if (! (tmp.plugin_dl= plugin_dl_add(dl, report)))
    DBUG_RETURN(true);
=======
    DBUG_RETURN(true);
  }
  /* Clear the whole struct to catch future extensions. */
  memset(&tmp, 0, sizeof(tmp));
  if (!(tmp.plugin_dl = plugin_dl_add(dl, report)))
  {
    DBUG_RETURN(true);
  }
>>>>>>> 51b3a85c
  /* Find plugin by name */
  for (plugin= tmp.plugin_dl->plugins; plugin->info; plugin++)
  {
    size_t name_len= strlen(plugin->name);
    if (plugin->type >= 0 && plugin->type < MYSQL_MAX_PLUGIN_TYPE_NUM &&
        ! my_strnncoll(system_charset_info,
                       pointer_cast<const uchar*>(name->str), name->length,
                       pointer_cast<const uchar*>(plugin->name),
                       name_len))
    {
      st_plugin_int *tmp_plugin_ptr;
      if (*(int*)plugin->info <
          min_plugin_info_interface_version[plugin->type] ||
          ((*(int*)plugin->info) >> 8) >
          (cur_plugin_info_interface_version[plugin->type] >> 8))
      {
        char buf[256], dl_name[FN_REFLEN];
        strxnmov(buf, sizeof(buf) - 1, "API version for ",
                 plugin_type_names[plugin->type].str,
                 " plugin is too different", NullS);
        /* copy the library name so we can release the mutex */
        strncpy(dl_name, dl->str, sizeof(dl_name) - 1);
        dl_name[sizeof(dl_name) - 1] = 0;
        plugin_dl_del(dl);
        mysql_mutex_unlock(&LOCK_plugin);
        report_error(report, ER_CANT_OPEN_LIBRARY, dl_name, 0, buf);
        DBUG_RETURN(true);
      }
      tmp.plugin= plugin;
      tmp.name.str= (char *)plugin->name;
      tmp.name.length= name_len;
      tmp.ref_count= 0;
      tmp.state= PLUGIN_IS_UNINITIALIZED;
      tmp.load_option= PLUGIN_ON;
      if (test_plugin_options(tmp_root, &tmp, argc, argv))
        tmp.state= PLUGIN_IS_DISABLED;

      if ((tmp_plugin_ptr= plugin_insert_or_reuse(&tmp)))
      {
        plugin_array_version++;
        if (plugin_hash[plugin->type]->emplace(
              to_string(tmp_plugin_ptr->name), tmp_plugin_ptr).second)
        {
          init_alloc_root(key_memory_plugin_int_mem_root,
                          &tmp_plugin_ptr->mem_root, 4096, 4096);
          DBUG_RETURN(false);
        }
        tmp_plugin_ptr->state= PLUGIN_IS_FREED;
      }
      mysql_del_sys_var_chain(tmp.system_vars);
      restore_pluginvar_names(tmp.system_vars);
      plugin_dl_del(dl);
<<<<<<< HEAD
      DBUG_RETURN(false);
=======
      mysql_mutex_unlock(&LOCK_plugin);
      DBUG_RETURN(true);
>>>>>>> 51b3a85c
    }
  }
  plugin_dl_del(dl);
  mysql_mutex_unlock(&LOCK_plugin);
  report_error(report, ER_CANT_FIND_DL_ENTRY, name->str);
<<<<<<< HEAD
  mysql_mutex_lock(&LOCK_plugin);
err:
  plugin_dl_del(dl);
=======
>>>>>>> 51b3a85c
  DBUG_RETURN(true);
}


static void plugin_deinitialize(st_plugin_int *plugin, bool ref_check)
{
  /*
    we don't want to hold the LOCK_plugin mutex as it may cause
    deinitialization to deadlock if plugins have worker threads
    with plugin locks
  */
  mysql_mutex_assert_not_owner(&LOCK_plugin);

  if (plugin->plugin->status_vars)
  {
    remove_status_vars(plugin->plugin->status_vars);
  }

  if (plugin_type_deinitialize[plugin->plugin->type])
  {
    if ((*plugin_type_deinitialize[plugin->plugin->type])(plugin))
    {
      LogErr(ERROR_LEVEL, ER_PLUGIN_FAILED_DEINITIALIZATION,
             plugin->name.str, plugin_type_names[plugin->plugin->type].str);
    }
  }
  else if (plugin->plugin->deinit)
  {
    DBUG_PRINT("info", ("Deinitializing plugin: '%s'", plugin->name.str));
    if (plugin->plugin->deinit(plugin))
    {
      DBUG_PRINT("warning", ("Plugin '%s' deinit function returned error.",
                             plugin->name.str));
    }
  }
  plugin->state= PLUGIN_IS_UNINITIALIZED;

  Srv_session::check_for_stale_threads(plugin);
  /*
    We do the check here because NDB has a worker THD which doesn't
    exit until NDB is shut down.
  */
  if (ref_check && plugin->ref_count)
    LogErr(ERROR_LEVEL,
           ER_PLUGIN_HAS_NONZERO_REFCOUNT_AFTER_DEINITIALIZATION,
           plugin->name.str, plugin->ref_count);
}

static void plugin_del(st_plugin_int *plugin)
{
  DBUG_ENTER("plugin_del(plugin)");
  mysql_mutex_assert_owner(&LOCK_plugin);
  mysql_mutex_assert_owner(&LOCK_plugin_delete);
  /* Free allocated strings before deleting the plugin. */
  mysql_rwlock_wrlock(&LOCK_system_variables_hash);
  mysql_del_sys_var_chain(plugin->system_vars);
  mysql_rwlock_unlock(&LOCK_system_variables_hash);
  restore_pluginvar_names(plugin->system_vars);
  plugin_vars_free_values(plugin->system_vars);
  plugin_hash[plugin->plugin->type]->erase(to_string(plugin->name));

  if (plugin->plugin_dl)
    plugin_dl_del(&plugin->plugin_dl->dl);
  plugin->state= PLUGIN_IS_FREED;
  plugin_array_version++;
  free_root(&plugin->mem_root, MYF(0));
  DBUG_VOID_RETURN;
}

static void reap_plugins(void)
{
  st_plugin_int *plugin, **reap, **list;

  mysql_mutex_assert_owner(&LOCK_plugin);

  if (!reap_needed)
    return;

  reap_needed= false;
  const size_t count= plugin_array->size();
  reap= (st_plugin_int **)my_alloca(sizeof(plugin)*(count+1));
  *(reap++)= NULL;

  for (size_t idx= 0; idx < count; idx++)
  {
    plugin= plugin_array->at(idx);
    if (plugin->state == PLUGIN_IS_DELETED && !plugin->ref_count)
    {
      /* change the status flag to prevent reaping by another thread */
      plugin->state= PLUGIN_IS_DYING;
      *(reap++)= plugin;
    }
  }

  mysql_mutex_unlock(&LOCK_plugin);

  list= reap;
  while ((plugin= *(--list)))
  {
    if (!opt_initialize)
      LogErr(INFORMATION_LEVEL, ER_PLUGIN_SHUTTING_DOWN_PLUGIN,
             plugin->name.str);
    plugin_deinitialize(plugin, true);
  }

  mysql_mutex_lock(&LOCK_plugin_delete);
  mysql_mutex_lock(&LOCK_plugin);

  while ((plugin= *(--reap)))
    plugin_del(plugin);

  mysql_mutex_unlock(&LOCK_plugin_delete);
}

static void intern_plugin_unlock(LEX *lex, plugin_ref plugin)
{
  st_plugin_int *pi;
  DBUG_ENTER("intern_plugin_unlock");

  mysql_mutex_assert_owner(&LOCK_plugin);

  if (!plugin)
    DBUG_VOID_RETURN;

  pi= plugin_ref_to_int(plugin);

#ifdef DBUG_OFF
  if (!pi->plugin_dl)
    DBUG_VOID_RETURN;
#else
  my_free(plugin);
#endif

  DBUG_PRINT("info",("unlocking plugin, name= %s, ref_count= %d",
                     pi->name.str, pi->ref_count));
  if (lex)
  {
    /*
      Remove one instance of this plugin from the use list.
      We are searching backwards so that plugins locked last
      could be unlocked faster - optimizing for LIFO semantics.
    */
    plugin_ref *iter= lex->plugins.end() - 1;
    bool found_it MY_ATTRIBUTE((unused)) = false;
    for (; iter >= lex->plugins.begin() - 1; --iter)
    {
      if (plugin == *iter)
      {
        lex->plugins.erase(iter);
        found_it= true;
        break;
      }
    }
    DBUG_ASSERT(found_it);
  }

  DBUG_ASSERT(pi->ref_count);
  pi->ref_count--;

  if (pi->state == PLUGIN_IS_DELETED && !pi->ref_count)
    reap_needed= true;

  DBUG_VOID_RETURN;
}


void plugin_unlock(THD *thd, plugin_ref plugin)
{
  LEX *lex= thd ? thd->lex : 0;
  DBUG_ENTER("plugin_unlock");
  if (!plugin)
    DBUG_VOID_RETURN;
#ifdef DBUG_OFF
  /* built-in plugins don't need ref counting */
  if (!plugin_dlib(plugin))
    DBUG_VOID_RETURN;
#endif
  mysql_mutex_lock(&LOCK_plugin);
  intern_plugin_unlock(lex, plugin);
  reap_plugins();
  mysql_mutex_unlock(&LOCK_plugin);
  DBUG_VOID_RETURN;
}


void plugin_unlock_list(THD *thd, plugin_ref *list, size_t count)
{
  LEX *lex= thd ? thd->lex : 0;
  DBUG_ENTER("plugin_unlock_list");
  DBUG_ASSERT(list);

  /*
    In unit tests, LOCK_plugin may be uninitialized, so do not lock it.
    Besides: there's no point in locking it, if there are no plugins to unlock.
   */
  if (count == 0)
    DBUG_VOID_RETURN;

  mysql_mutex_lock(&LOCK_plugin);
  while (count--)
    intern_plugin_unlock(lex, *list++);
  reap_plugins();
  mysql_mutex_unlock(&LOCK_plugin);
  DBUG_VOID_RETURN;
}

static int plugin_initialize(st_plugin_int *plugin)
{
  int ret= 1;
  DBUG_ENTER("plugin_initialize");

  mysql_mutex_assert_owner(&LOCK_plugin);
  uint state= plugin->state;
  DBUG_ASSERT(state == PLUGIN_IS_UNINITIALIZED);

  mysql_mutex_unlock(&LOCK_plugin);

  DEBUG_SYNC(current_thd, "in_plugin_initialize");

  if (plugin_type_initialize[plugin->plugin->type])
  {
    if ((*plugin_type_initialize[plugin->plugin->type])(plugin))
    {
      LogErr(ERROR_LEVEL, ER_PLUGIN_REGISTRATION_FAILED,
             plugin->name.str, plugin_type_names[plugin->plugin->type].str);
      goto err;
    }

    /* FIXME: Need better solution to transfer the callback function
    array to memcached */
    if (strcmp(plugin->name.str, "InnoDB") == 0) {
      innodb_callback_data = ((handlerton*)plugin->data)->data;
    }
  }
  else if (plugin->plugin->init)
  {
    if (strcmp(plugin->name.str, "daemon_memcached") == 0) {
       plugin->data = innodb_callback_data;
    }

    if (plugin->plugin->init(plugin))
    {
      LogErr(ERROR_LEVEL, ER_PLUGIN_INIT_FAILED, plugin->name.str);
      goto err;
    }
  }
  state= PLUGIN_IS_READY; // plugin->init() succeeded

  if (plugin->plugin->status_vars)
  {
    if (add_status_vars(plugin->plugin->status_vars))
      goto err;
  }

  /*
    set the plugin attribute of plugin's sys vars so they are pointing
    to the active plugin
  */
  if (plugin->system_vars)
  {
    sys_var_pluginvar *var= plugin->system_vars->cast_pluginvar();
    for (;;)
    {
      var->plugin= plugin;
      if (!var->next)
        break;
      var= var->next->cast_pluginvar();
    }
  }

  ret= 0;

err:
  mysql_mutex_lock(&LOCK_plugin);
  plugin->state= state;

  DBUG_RETURN(ret);
}


static inline void convert_dash_to_underscore(char *str, size_t len)
{
  for (char *p= str; p <= str+len; p++)
    if (*p == '-')
      *p= '_';
}

#ifdef HAVE_PSI_INTERFACE
static PSI_mutex_key key_LOCK_plugin;
static PSI_mutex_key key_LOCK_plugin_delete;
static PSI_mutex_key key_LOCK_plugin_install;

/* clang-format off */
static PSI_mutex_info all_plugin_mutexes[]=
{
  { &key_LOCK_plugin, "LOCK_plugin", PSI_FLAG_SINGLETON, 0, PSI_DOCUMENT_ME},
  { &key_LOCK_plugin_delete, "LOCK_plugin_delete", PSI_FLAG_SINGLETON, 0, PSI_DOCUMENT_ME},
  { &key_LOCK_plugin_install, "LOCK_plugin_install", PSI_FLAG_SINGLETON, 0, PSI_DOCUMENT_ME}
};
/* clang-format on */

/* clang-format off */
static PSI_memory_info all_plugin_memory[]=
{
#ifndef DBUG_OFF
  { &key_memory_plugin_ref, "plugin_ref", PSI_FLAG_ONLY_GLOBAL_STAT, 0, PSI_DOCUMENT_ME},
#endif
  { &key_memory_plugin_mem_root, "plugin_mem_root", PSI_FLAG_ONLY_GLOBAL_STAT, 0, PSI_DOCUMENT_ME},
  { &key_memory_plugin_init_tmp, "plugin_init_tmp", 0, 0, PSI_DOCUMENT_ME},
  { &key_memory_plugin_int_mem_root, "plugin_int_mem_root", 0, 0, PSI_DOCUMENT_ME},
  { &key_memory_mysql_plugin_dl, "mysql_plugin_dl", 0, 0, PSI_DOCUMENT_ME},
  { &key_memory_mysql_plugin, "mysql_plugin", 0, 0, PSI_DOCUMENT_ME},
  { &key_memory_plugin_bookmark, "plugin_bookmark", PSI_FLAG_ONLY_GLOBAL_STAT, 0, PSI_DOCUMENT_ME}
};
/* clang-format on */

static void init_plugin_psi_keys(void)
{
  const char* category= "sql";
  int count;

  count= array_elements(all_plugin_mutexes);
  mysql_mutex_register(category, all_plugin_mutexes, count);

  count= array_elements(all_plugin_memory);
  mysql_memory_register(category, all_plugin_memory, count);
}
#endif /* HAVE_PSI_INTERFACE */

/**
  Initialize the internals of the plugin system. Allocate required
  resources, initialize mutex, etc.

  @return Operation outcome, false means no errors
 */
static bool plugin_init_internals()
{
#ifdef HAVE_PSI_INTERFACE
  init_plugin_psi_keys();
#endif

  init_alloc_root(key_memory_plugin_mem_root, &plugin_mem_root, 4096, 4096);

  bookmark_hash= new malloc_unordered_map<std::string, st_bookmark *>(
    key_memory_plugin_bookmark);

  malloced_string_type_sysvars_bookmark_hash=
    new malloc_unordered_map<std::string, st_bookmark *>(
      key_memory_plugin_bookmark);

  mysql_mutex_init(key_LOCK_plugin, &LOCK_plugin, MY_MUTEX_INIT_FAST);
  mysql_mutex_init(key_LOCK_plugin_delete, &LOCK_plugin_delete, MY_MUTEX_INIT_FAST);
  mysql_mutex_init(key_LOCK_plugin_install, &LOCK_plugin_install, MY_MUTEX_INIT_FAST);

  plugin_dl_array= new (std::nothrow)
    Prealloced_array<st_plugin_dl*, 16>(key_memory_mysql_plugin_dl);
  plugin_array= new (std::nothrow)
    Prealloced_array<st_plugin_int*, 16>(key_memory_mysql_plugin);
  if (plugin_dl_array == NULL || plugin_array == NULL)
    goto err;

  for (uint i= 0; i < MYSQL_MAX_PLUGIN_TYPE_NUM; i++)
  {
    plugin_hash[i]= new collation_unordered_map<std::string, st_plugin_int *>(
      system_charset_info, key_memory_plugin_mem_root);
  }
  return false;

err:
  return true;
}

/**
  Initialize the plugins. Reap those that fail to initialize.

  @return Operation outcome, false means no errors
 */
static bool plugin_init_initialize_and_reap()
{
  struct st_plugin_int *plugin_ptr;
  struct st_plugin_int **reap;

  /* Now we initialize all plugins that are not already initialized */
  mysql_mutex_lock(&LOCK_plugin);
  reap= (st_plugin_int **) my_alloca((plugin_array->size()+1) * sizeof(void*));
  *(reap++)= NULL;

  for (st_plugin_int **it= plugin_array->begin();
       it != plugin_array->end(); ++it)
  {
    plugin_ptr= *it;
    if (plugin_ptr->state == PLUGIN_IS_UNINITIALIZED)
    {
      if (plugin_initialize(plugin_ptr))
      {
        plugin_ptr->state= PLUGIN_IS_DYING;
        *(reap++)= plugin_ptr;
      }
    }
  }

  /* Check if any plugins have to be reaped */
  bool reaped_mandatory_plugin= false;
  while ((plugin_ptr= *(--reap)))
  {
    mysql_mutex_unlock(&LOCK_plugin);
    if (plugin_ptr->load_option == PLUGIN_FORCE ||
        plugin_ptr->load_option == PLUGIN_FORCE_PLUS_PERMANENT)
      reaped_mandatory_plugin= true;
    plugin_deinitialize(plugin_ptr, true);
    mysql_mutex_lock(&LOCK_plugin_delete);
    mysql_mutex_lock(&LOCK_plugin);
    plugin_del(plugin_ptr);
    mysql_mutex_unlock(&LOCK_plugin_delete);
  }

  mysql_mutex_unlock(&LOCK_plugin);
  if (reaped_mandatory_plugin)
    return true;

  return false;
}

/**
   Register and initialize early plugins.

   @param argc  Command line argument counter
   @param argv  Command line arguments
   @param flags Flags to control whether dynamic loading
                and plugin initialization should be skipped

   @return Operation outcome, false if no errors
*/
bool plugin_register_early_plugins(int *argc, char **argv, int flags)
{
  bool retval= false;
  DBUG_ENTER("plugin_register_dynamic_and_init_all");

  /* Don't allow initializing twice */
  DBUG_ASSERT(!initialized);

  /* Make sure the internals are initialized */
  if ((retval= plugin_init_internals()))
    DBUG_RETURN(retval);

  /* Allocate the temporary mem root, will be freed before returning */
  MEM_ROOT tmp_root;
  init_alloc_root(key_memory_plugin_init_tmp, &tmp_root, 4096, 4096);

  I_List_iterator<i_string> iter(opt_early_plugin_load_list);
  i_string *item;
  while (NULL != (item= iter++))
    plugin_load_list(&tmp_root, argc, argv, item->ptr);

  /* Temporary mem root not needed anymore, can free it here */
  free_root(&tmp_root, MYF(0));

  if (!(flags & PLUGIN_INIT_SKIP_INITIALIZATION))
    retval= plugin_init_initialize_and_reap();

  DBUG_RETURN(retval);
}


/**
  Register the builtin plugins. Some of the plugins (MyISAM, CSV and InnoDB)
  are also initialized.

  @param argc number of arguments, propagated to the plugin
  @param argv actual arguments, propagated to the plugin
  @return Operation outcome, false means no errors
 */
bool plugin_register_builtin_and_init_core_se(int *argc, char **argv)
{
  bool mandatory= true;
  DBUG_ENTER("plugin_register_builtin_and_init_core_se");

  /* Don't allow initializing twice */
  DBUG_ASSERT(!initialized);

  /* Allocate the temporary mem root, will be freed before returning */
  MEM_ROOT tmp_root;
  init_alloc_root(key_memory_plugin_init_tmp, &tmp_root, 4096, 4096);

  mysql_mutex_lock(&LOCK_plugin);
  initialized= true;

  /* First we register the builtin mandatory and optional plugins */
  for (struct st_mysql_plugin **builtins= mysql_mandatory_plugins;
       *builtins || mandatory; builtins++)
  {
    /* Switch to optional plugins when done with the mandatory ones */
    if (!*builtins)
    {
      builtins= mysql_optional_plugins;
      mandatory= false;
      if (!*builtins)
        break;
    }
    for (struct st_mysql_plugin *plugin= *builtins; plugin->info; plugin++)
    {
      struct st_plugin_int tmp;
      tmp.plugin= plugin;
      tmp.name.str= (char *)plugin->name;
      tmp.name.length= strlen(plugin->name);
      tmp.state= 0;
      tmp.load_option= mandatory ? PLUGIN_FORCE : PLUGIN_ON;

      /*
        If the performance schema is compiled in,
        treat the storage engine plugin as 'mandatory',
        to suppress any plugin-level options such as '--performance-schema'.
        This is specific to the performance schema, and is done on purpose:
        the server-level option '--performance-schema' controls the overall
        performance schema initialization, which consists of much more that
        the underlying storage engine initialization.
        See mysqld.cc, set_vars.cc.
        Suppressing ways to interfere directly with the storage engine alone
        prevents awkward situations where:
        - the user wants the performance schema functionality, by using
          '--enable-performance-schema' (the server option),
        - yet disable explicitly a component needed for the functionality
          to work, by using '--skip-performance-schema' (the plugin)
      */
      if (!my_strcasecmp(&my_charset_latin1, plugin->name, "PERFORMANCE_SCHEMA"))
      {
        tmp.load_option= PLUGIN_FORCE;
      }

      free_root(&tmp_root, MYF(MY_MARK_BLOCKS_FREE));
      if (test_plugin_options(&tmp_root, &tmp, argc, argv))
        tmp.state= PLUGIN_IS_DISABLED;
      else
        tmp.state= PLUGIN_IS_UNINITIALIZED;

      struct st_plugin_int *plugin_ptr;        // Pointer to registered plugin
      if (register_builtin(plugin, &tmp, &plugin_ptr))
        goto err_unlock;

      /*
        Only initialize MyISAM, InnoDB and CSV at this stage.
        Note that when the --help option is supplied, InnoDB is not
        initialized because the plugin table will not be read anyway,
        as indicated by the flag set when the plugin_init() function
        is called.
      */
      bool is_myisam= !my_strcasecmp(&my_charset_latin1, plugin->name, "MyISAM");
      bool is_innodb= !my_strcasecmp(&my_charset_latin1, plugin->name, "InnoDB");
      if (!is_myisam &&
          (!is_innodb || opt_help) &&
          my_strcasecmp(&my_charset_latin1, plugin->name, "CSV"))
        continue;

      if (plugin_ptr->state != PLUGIN_IS_UNINITIALIZED ||
          plugin_initialize(plugin_ptr))
        goto err_unlock;

      /*
        Initialize the global default storage engine so that it may
        not be null in any child thread.
      */
      if (is_myisam)
      {
        DBUG_ASSERT(!global_system_variables.table_plugin);
        DBUG_ASSERT(!global_system_variables.temp_table_plugin);
        global_system_variables.table_plugin=
          my_intern_plugin_lock(NULL, plugin_int_to_ref(plugin_ptr));
        global_system_variables.temp_table_plugin=
          my_intern_plugin_lock(NULL, plugin_int_to_ref(plugin_ptr));
        DBUG_ASSERT(plugin_ptr->ref_count == 2);
      }
    }
  }

  /* Should now be set to MyISAM storage engine */
  DBUG_ASSERT(global_system_variables.table_plugin);
  DBUG_ASSERT(global_system_variables.temp_table_plugin);

  mysql_mutex_unlock(&LOCK_plugin);

  free_root(&tmp_root, MYF(0));
  DBUG_RETURN(false);

err_unlock:
  mysql_mutex_unlock(&LOCK_plugin);
  free_root(&tmp_root, MYF(0));
  DBUG_RETURN(true);
}

bool is_builtin_and_core_se_initialized()
{
  return initialized;
}

/**
  Register and initialize the dynamic plugins. Also initialize
  the remaining builtin plugins that are not initialized
  already.

  @param argc  Command line argument counter
  @param argv  Command line arguments
  @param flags Flags to control whether dynamic loading
               and plugin initialization should be skipped

  @return Operation outcome, false if no errors
*/
bool plugin_register_dynamic_and_init_all(int *argc,
                                          char **argv, int flags)
{
  DBUG_ENTER("plugin_register_dynamic_and_init_all");

  /* Make sure the internals are initialized and builtins registered */
  if (!initialized)
    DBUG_RETURN(true);

  /* Allocate the temporary mem root, will be freed before returning */
  MEM_ROOT tmp_root;
  init_alloc_root(key_memory_plugin_init_tmp, &tmp_root, 4096, 4096);

  /* Register all dynamic plugins */
  if (!(flags & PLUGIN_INIT_SKIP_DYNAMIC_LOADING))
  {
    I_List_iterator<i_string> iter(opt_plugin_load_list);
    i_string *item;
    while (NULL != (item= iter++))
      plugin_load_list(&tmp_root, argc, argv, item->ptr);

    if (!(flags & PLUGIN_INIT_SKIP_PLUGIN_TABLE))
      plugin_load(&tmp_root, argc, argv);
  }

  /* Temporary mem root not needed anymore, can free it here */
  free_root(&tmp_root, MYF(0));

  Auto_THD fake_session;
  Disable_autocommit_guard autocommit_guard(fake_session.thd);
  dd::cache::Dictionary_client::Auto_releaser releaser(fake_session.thd->dd_client());
  if (!(flags & PLUGIN_INIT_SKIP_INITIALIZATION))
    if (plugin_init_initialize_and_reap())
    {
      DBUG_RETURN(::end_transaction(fake_session.thd, true));
    }

  DBUG_RETURN(::end_transaction(fake_session.thd, false));
}

static bool register_builtin(st_mysql_plugin *plugin,
                             st_plugin_int *tmp,
                             st_plugin_int **ptr)
{
  DBUG_ENTER("register_builtin");
  tmp->ref_count= 0;
  tmp->plugin_dl= 0;

  if (plugin_array->push_back(tmp))
    DBUG_RETURN(true);

  *ptr= plugin_array->back()=
    new (&plugin_mem_root) st_plugin_int(std::move(*tmp));

  plugin_hash[plugin->type]->emplace(to_string((*ptr)->name), *ptr);

  DBUG_RETURN(0);
}


/**
  Reads the plugins from mysql.plugin and loads them

  Called only by plugin_register_dynamic_and_init_all()
  a.k.a. the bootstrap sequence.

  @arg tmp_root  memory root to use for plugin_add()
  @arg argc      number of command line arguments to process
  @arg argv      array of command line argument to read values from
  @retval true   failure
  @retval false  success
*/
static void plugin_load(MEM_ROOT *tmp_root, int *argc, char **argv)
{
  THD thd;
  TABLE_LIST tables;
  TABLE *table;
  READ_RECORD read_record_info;
  int error;
  THD *new_thd= &thd;
  bool result;
  DBUG_ENTER("plugin_load");

  new_thd->thread_stack= (char*) &tables;
  new_thd->store_globals();
  LEX_CSTRING db_lex_cstr= { STRING_WITH_LEN("mysql") };
  new_thd->set_db(db_lex_cstr);
  thd.get_protocol_classic()->wipe_net();
  tables.init_one_table("mysql", 5, "plugin", 6, "plugin", TL_READ);

  result= open_trans_system_tables_for_read(new_thd, &tables);

  if (result)
  {
    DBUG_PRINT("error",("Can't open plugin table"));
    LogErr(ERROR_LEVEL, ER_PLUGIN_CANT_OPEN_PLUGIN_TABLE);
    DBUG_VOID_RETURN;
  }
  table= tables.table;
  if (init_read_record(&read_record_info, new_thd, table, NULL, 1, 1, false))
  {
    close_trans_system_tables(new_thd);
    DBUG_VOID_RETURN;
  }
  table->use_all_columns();
  /*
    there're no other threads running yet, so we don't need a mutex.
    but plugin_add() before is designed to work in multi-threaded
    environment, and it uses mysql_mutex_assert_owner(), so we lock
    the mutex here to satisfy the assert
  */
  while (!(error= read_record_info.read_record(&read_record_info)))
  {
    DBUG_PRINT("info", ("init plugin record"));
    String str_name, str_dl;
    get_field(tmp_root, table->field[0], &str_name);
    get_field(tmp_root, table->field[1], &str_dl);

    LEX_STRING name= {(char *)str_name.ptr(), str_name.length()};
    LEX_STRING dl= {(char *)str_dl.ptr(), str_dl.length()};

    /*
      The whole locking sequence is not strictly speaking needed since this
      is a function that's executed only during server bootstrap, but we do
      it properly for uniformity of the environment for plugin_add.
      Note that it must be done for each iteration since, unlike INSTALL PLUGIN
      the bootstrap process just reports the error and goes on.
      So to ensure the right sequence of lock and unlock we need to take and
      release both the wlock and the mutex.
    */
    mysql_mutex_lock(&LOCK_plugin);
    mysql_rwlock_wrlock(&LOCK_system_variables_hash);
    if (plugin_add(tmp_root, &name, &dl, argc, argv, REPORT_TO_LOG))
    {
      LogErr(WARNING_LEVEL, ER_PLUGIN_CANT_LOAD,
        str_name.c_ptr(), str_dl.c_ptr());
    }
    else
      mysql_mutex_unlock(&LOCK_plugin);
    mysql_rwlock_unlock(&LOCK_system_variables_hash);
    free_root(tmp_root, MYF(MY_MARK_BLOCKS_FREE));
  }
  if (error > 0)
  {
    char errbuf[MYSQL_ERRMSG_SIZE];
    LogErr(ERROR_LEVEL, ER_GET_ERRNO, my_errno(),
           my_strerror(errbuf, MYSQL_ERRMSG_SIZE, my_errno()));
  }
  end_read_record(&read_record_info);
  table->m_needs_reopen= true;                  // Force close to free memory

  close_trans_system_tables(new_thd);

  DBUG_VOID_RETURN;
}


/**
  Load a list of plugins

  Called by plugin_register_early_plugins() and
  plugin_register_dynamic_and_init_all(), a.k.a. the bootstrap sequence.

  @arg tmp_root  memory root to use for plugin_add()
  @arg argc      number of command line arguments to process
  @arg argv      array of command line argument to read values from
  @arg list      list of plugins to load. Ends with a NULL pointer
  @retval true   failure
  @retval false  success
*/
static bool plugin_load_list(MEM_ROOT *tmp_root, int *argc, char **argv,
                             const char *list)
{
  char buffer[FN_REFLEN];
  LEX_STRING name= {buffer, 0}, dl= {NULL, 0}, *str= &name;
  st_plugin_dl *plugin_dl;
  st_mysql_plugin *plugin;
  char *p= buffer;
  DBUG_ENTER("plugin_load_list");
  while (list)
  {
    if (p == buffer + sizeof(buffer) - 1)
    {
      LogErr(ERROR_LEVEL, ER_PLUGIN_LOAD_PARAMETER_TOO_LONG);
      DBUG_RETURN(true);
    }

    switch ((*(p++)= *(list++))) {
    case '\0':
      list= NULL; /* terminate the loop */
      /* fall through */
    case ';':
#ifndef _WIN32
    case ':':     /* can't use this as delimiter as it may be drive letter */
#endif
      str->str[str->length]= '\0';
      if (str == &name)  // load all plugins in named module
      {
        if (!name.length)
        {
          p--;    /* reset pointer */
          continue;
        }

        dl= name;
        /*
          The whole locking sequence is not strictly speaking needed since this
          is a function that's executed only during server bootstrap, but we do
          it properly for uniformity of the environment for plugin_add.
        */
        mysql_mutex_lock(&LOCK_plugin);
        mysql_rwlock_wrlock(&LOCK_system_variables_hash);
        if ((plugin_dl= plugin_dl_add(&dl, REPORT_TO_LOG)))
        {
          for (plugin= plugin_dl->plugins; plugin->info; plugin++)
          {
            name.str= (char *) plugin->name;
            name.length= strlen(name.str);

            free_root(tmp_root, MYF(MY_MARK_BLOCKS_FREE));
            if (plugin_add(tmp_root, &name, &dl, argc, argv, REPORT_TO_LOG))
            {
              mysql_rwlock_unlock(&LOCK_system_variables_hash);
              goto error;
            }
          }
          plugin_dl_del(&dl); // reduce ref count
        }
        else
        {
          mysql_rwlock_unlock(&LOCK_system_variables_hash);
          goto error;
        }
      }
      else
      {
        free_root(tmp_root, MYF(MY_MARK_BLOCKS_FREE));
        /*
          The whole locking sequence is not strictly speaking needed since this
          is a function that's executed only during server bootstrap, but we do
          it properly for uniformity of the environment for plugin_add.
        */
        mysql_mutex_lock(&LOCK_plugin);
        mysql_rwlock_wrlock(&LOCK_system_variables_hash);
        if (plugin_add(tmp_root, &name, &dl, argc, argv, REPORT_TO_LOG))
        {
          mysql_rwlock_unlock(&LOCK_system_variables_hash);
          goto error;
        }
      }
      mysql_mutex_unlock(&LOCK_plugin);
      mysql_rwlock_unlock(&LOCK_system_variables_hash);
      name.length= dl.length= 0;
      dl.str= NULL; name.str= p= buffer;
      str= &name;
      continue;
    case '=':
    case '#':
      if (str == &name)
      {
        name.str[name.length]= '\0';
        str= &dl;
        str->str= p;
        continue;
      }
      // Fall through.
    default:
      str->length++;
      continue;
    }
  }
  DBUG_RETURN(false);
error:
  LogErr(ERROR_LEVEL, ER_PLUGIN_CANT_LOAD, name.str, dl.str);
  DBUG_RETURN(true);
}

/*
  Shutdown memcached plugin before binlog shuts down
*/
void memcached_shutdown(void)
{
  if (initialized)
  {

    for (st_plugin_int **it= plugin_array->begin();
         it != plugin_array->end(); ++it)
    {
      st_plugin_int *plugin= *it;

      if (plugin->state == PLUGIN_IS_READY
	  && strcmp(plugin->name.str, "daemon_memcached") == 0)
      {
	plugin_deinitialize(plugin, true);

        mysql_mutex_lock(&LOCK_plugin_delete);
        mysql_mutex_lock(&LOCK_plugin);
	plugin->state= PLUGIN_IS_DYING;
	plugin_del(plugin);
        mysql_mutex_unlock(&LOCK_plugin);
        mysql_mutex_unlock(&LOCK_plugin_delete);
      }
    }

  }
}

void plugin_shutdown(void)
{
  size_t i;
  st_plugin_int **plugins, *plugin;
  st_plugin_dl **dl;
  bool skip_binlog = true;

  DBUG_ENTER("plugin_shutdown");

  if (initialized)
  {
    size_t count= plugin_array->size();
    mysql_mutex_lock(&LOCK_plugin);

    reap_needed= true;

    /*
      We want to shut down plugins in a reasonable order, this will
      become important when we have plugins which depend upon each other.
      Circular references cannot be reaped so they are forced afterwards.
      TODO: Have an additional step here to notify all active plugins that
      shutdown is requested to allow plugins to deinitialize in parallel.
    */
    while (reap_needed && (count= plugin_array->size()))
    {
      reap_plugins();
      for (i= 0; i < count; i++)
      {
        plugin= plugin_array->at(i);

	if (plugin->state == PLUGIN_IS_READY
	    && strcmp(plugin->name.str, "binlog") == 0 && skip_binlog)
	{
		skip_binlog = false;

	} else if (plugin->state == PLUGIN_IS_READY)
        {
          plugin->state= PLUGIN_IS_DELETED;
          reap_needed= true;
        }
      }
      if (!reap_needed)
      {
        /*
          release any plugin references held.
        */
        unlock_variables(&global_system_variables);
        unlock_variables(&max_system_variables);
      }
    }

    plugins= (st_plugin_int **) my_alloca(sizeof(void*) * (count+1));

    /*
      If we have any plugins which did not die cleanly, we force shutdown
    */
    for (i= 0; i < count; i++)
    {
      plugins[i]= plugin_array->at(i);
      /* change the state to ensure no reaping races */
      if (plugins[i]->state == PLUGIN_IS_DELETED)
        plugins[i]->state= PLUGIN_IS_DYING;
    }
    mysql_mutex_unlock(&LOCK_plugin);

    /*
      We loop through all plugins and call deinit() if they have one.
    */
    for (i= 0; i < count; i++)
      if (!(plugins[i]->state & (PLUGIN_IS_UNINITIALIZED | PLUGIN_IS_FREED |
                                 PLUGIN_IS_DISABLED)))
      {
        LogErr(WARNING_LEVEL, ER_PLUGIN_FORCING_SHUTDOWN,
               plugins[i]->name.str);
        /*
          We are forcing deinit on plugins so we don't want to do a ref_count
          check until we have processed all the plugins.
        */
        plugin_deinitialize(plugins[i], false);
      }

    /*
      It's perfectly safe not to lock LOCK_plugin, LOCK_plugin_delete, as
      there're no concurrent threads anymore. But some functions called from
      here use mysql_mutex_assert_owner(), so we lock the mutex to satisfy it
    */
    mysql_mutex_lock(&LOCK_plugin_delete);
    mysql_mutex_lock(&LOCK_plugin);

    /*
      We defer checking ref_counts until after all plugins are deinitialized
      as some may have worker threads holding on to plugin references.
    */
    for (i= 0; i < count; i++)
    {
      if (plugins[i]->ref_count)
        LogErr(ERROR_LEVEL, ER_PLUGIN_HAS_NONZERO_REFCOUNT_AFTER_SHUTDOWN,
               plugins[i]->name.str, plugins[i]->ref_count);
      if (plugins[i]->state & PLUGIN_IS_UNINITIALIZED)
        plugin_del(plugins[i]);
    }

    /*
      Now we can deallocate all memory.
    */

    cleanup_variables(NULL, &global_system_variables);
    cleanup_variables(NULL, &max_system_variables);
    mysql_mutex_unlock(&LOCK_plugin);
    mysql_mutex_unlock(&LOCK_plugin_delete);

    initialized= false;
    mysql_mutex_destroy(&LOCK_plugin);
    mysql_mutex_destroy(&LOCK_plugin_delete);
    mysql_mutex_destroy(&LOCK_plugin_install);
  }

  /* Dispose of the memory */

  for (i= 0; i < MYSQL_MAX_PLUGIN_TYPE_NUM; i++)
  {
    delete plugin_hash[i];
    plugin_hash[i]= nullptr;
  }
  delete plugin_array;
  plugin_array= NULL;

  if (plugin_dl_array != NULL)
  {
    size_t count= plugin_dl_array->size();
    dl= (st_plugin_dl **)my_alloca(sizeof(void*) * count);
    for (i= 0; i < count; i++)
      dl[i]= plugin_dl_array->at(i);
    for (i= 0; i < plugin_dl_array->size(); i++)
      free_plugin_mem(dl[i]);
    delete plugin_dl_array;
    plugin_dl_array= NULL;
  }

  delete bookmark_hash;
  bookmark_hash= nullptr;
  delete malloced_string_type_sysvars_bookmark_hash;
  malloced_string_type_sysvars_bookmark_hash= nullptr;
  free_root(&plugin_mem_root, MYF(0));

  global_variables_dynamic_size= 0;

  DBUG_VOID_RETURN;
}


// Helper function to do rollback or commit, depending on error.
bool end_transaction(THD *thd, bool error)
{
  if (error)
  {
    // Rollback the statement before we can rollback the real transaction.
    trans_rollback_stmt(thd);
    trans_rollback(thd);
  }
  else if (trans_commit_stmt(thd) || trans_commit(thd))
  {
    error= true;
    trans_rollback(thd);
  }

  // Close tables regardless of error.
  close_thread_tables(thd);
  return error;
}

/**
  Initialize one plugin. This function is used to early load one single
  plugin. This function is used by key migration tool.

   @param[in]   argc  Command line argument counter
   @param[in]   argv  Command line arguments
   @param[in]   plugin library file name

   @return Operation status
     @retval 0 OK
     @retval 1 ERROR
*/
bool plugin_early_load_one(int *argc, char **argv, const char* plugin)
{
  bool retval= false;
  DBUG_ENTER("plugin_early_load_one");

  /* Make sure the internals are initialized */
  if (!initialized)
  {
    if ((retval= plugin_init_internals()))
      DBUG_RETURN(retval);
    else
      initialized= true;
  }
  /* Allocate the temporary mem root, will be freed before returning */
  MEM_ROOT tmp_root;
  init_alloc_root(PSI_NOT_INSTRUMENTED, &tmp_root, 4096, 4096);

  plugin_load_list(&tmp_root, argc, argv, plugin);

  /* Temporary mem root not needed anymore, can free it here */
  free_root(&tmp_root, MYF(0));

  retval= plugin_init_initialize_and_reap();

  DBUG_RETURN(retval);
}

static bool mysql_install_plugin(THD *thd, const LEX_STRING *name,
                                 const LEX_STRING *dl)
{
  TABLE_LIST tables;
  TABLE *table;
  bool error= true;
  int argc= orig_argc;
  char **argv= orig_argv;
  st_plugin_int *tmp= nullptr;
  LEX_CSTRING name_cstr= {name->str, name->length};
  bool store_infoschema_metadata= false;
  dd::Schema_MDL_locker mdl_handler(thd);
  Persisted_variables_cache *pv= Persisted_variables_cache::get_instance();

  DBUG_ENTER("mysql_install_plugin");

  Disable_autocommit_guard autocommit_guard(thd);
  dd::cache::Dictionary_client::Auto_releaser releaser(thd->dd_client());

  tables.init_one_table("mysql", 5, "plugin", 6, "plugin", TL_WRITE);

  if (!opt_noacl &&
      check_table_access(thd, INSERT_ACL, &tables, false, 1, false))
    DBUG_RETURN(true);

  /* need to open before acquiring LOCK_plugin or it will deadlock */
  if (! (table = open_ltable(thd, &tables, TL_WRITE,
                             MYSQL_LOCK_IGNORE_TIMEOUT)))
    DBUG_RETURN(true);

  /*
    Pre-acquire audit plugins for events that may potentially occur
    during [UN]INSTALL PLUGIN.

    When audit event is triggered, audit subsystem acquires interested
    plugins by walking through plugin list. Evidently plugin list
    iterator protects plugin list by acquiring LOCK_plugin, see
    plugin_foreach_with_mask().

    On the other hand [UN]INSTALL PLUGIN is acquiring LOCK_plugin
    rather for a long time.

    When audit event is triggered during [UN]INSTALL PLUGIN, plugin
    list iterator acquires the same lock (within the same thread)
    second time.

    This hack should be removed when LOCK_plugin is fixed so it
    protects only what it supposed to protect.
    */
  mysql_audit_acquire_plugins(thd, MYSQL_AUDIT_GENERAL_CLASS,
                              MYSQL_AUDIT_GENERAL_ALL);

  mysql_mutex_lock(&LOCK_plugin_install);
  mysql_mutex_lock(&LOCK_plugin);
  DEBUG_SYNC(thd, "acquired_LOCK_plugin");
  mysql_rwlock_wrlock(&LOCK_system_variables_hash);

  {
<<<<<<< HEAD
    MEM_ROOT alloc{PSI_NOT_INSTRUMENTED, 512};
    if (my_load_defaults(MYSQL_CONFIG_NAME, load_default_groups,
                         &argc, &argv, &alloc, NULL))
    {
      mysql_rwlock_unlock(&LOCK_system_variables_hash);
      report_error(REPORT_TO_USER, ER_PLUGIN_IS_NOT_LOADED, name->str);
      mysql_mutex_unlock(&LOCK_plugin);
      goto err;
    }
    /*
     Append static variables present in mysqld-auto.cnf file for the
     newly installed plugin to process those options which are specific
     to this plugin.
    */
    if (pv && pv->append_read_only_variables(&argc, &argv, true))
    {
      mysql_rwlock_unlock(&LOCK_system_variables_hash);
      report_error(REPORT_TO_USER, ER_PLUGIN_IS_NOT_LOADED, name->str);
      mysql_mutex_unlock(&LOCK_plugin);
      goto err;
    }
    error= plugin_add(thd->mem_root, name, dl, &argc, argv, REPORT_TO_USER);
=======
    mysql_rwlock_unlock(&LOCK_system_variables_hash);
    mysql_mutex_unlock(&LOCK_plugin);
    report_error(REPORT_TO_USER, ER_PLUGIN_IS_NOT_LOADED, name->str);
    goto err;
  }
  default_argv= argv;
  /*
   Append static variables present in mysqld-auto.cnf file for the
   newly installed plugin to process those options which are specific
   to this plugin.
  */
  if (pv && pv->append_read_only_variables(&argc, &argv, TRUE))
  {
    mysql_rwlock_unlock(&LOCK_system_variables_hash);
    mysql_mutex_unlock(&LOCK_plugin);
    report_error(REPORT_TO_USER, ER_PLUGIN_IS_NOT_LOADED, name->str);
    goto err;
>>>>>>> 51b3a85c
  }
  mysql_rwlock_unlock(&LOCK_system_variables_hash);

  /* LOCK_plugin already unlocked by plugin_add() if error */
  if (error)
    goto err;

  if (!(tmp= plugin_find_internal(name_cstr, MYSQL_ANY_PLUGIN)))
  {
    mysql_mutex_unlock(&LOCK_plugin);
    goto err;
  }

  error= false;
  if (tmp->state == PLUGIN_IS_DISABLED)
  {
    push_warning_printf(thd, Sql_condition::SL_WARNING,
                        ER_CANT_INITIALIZE_UDF,
                        ER_THD(thd, ER_CANT_INITIALIZE_UDF),
                        name->str, "Plugin is disabled");
  }

  // Check if we need to store I_S plugin metadata in DD.
  store_infoschema_metadata=
    (tmp->plugin->type == MYSQL_INFORMATION_SCHEMA_PLUGIN &&
     tmp->state != PLUGIN_IS_DISABLED);
  mysql_mutex_unlock(&LOCK_plugin);

  // Acquire MDL lock if we are storing metadata in DD.
  if (store_infoschema_metadata)
  {
    if (!mdl_handler.ensure_locked(INFORMATION_SCHEMA_NAME.str))
    {
      MDL_request mdl_request;
      MDL_REQUEST_INIT(&mdl_request, MDL_key::TABLE,
                       INFORMATION_SCHEMA_NAME.str, tmp->name.str,
                       MDL_EXCLUSIVE,
                       MDL_TRANSACTION);
      if (thd->mdl_context.acquire_lock(&mdl_request,
                                        thd->variables.lock_wait_timeout))
        error= true;
    }
    else
      error= true;
  }

  /*
    We do not replicate the INSTALL PLUGIN statement. Disable binlogging
    of the insert into the plugin table, so that it is not replicated in
    row based mode.
  */
  if (!error)
  {
    Disable_binlog_guard binlog_guard(thd);
    table->use_all_columns();
    restore_record(table, s->default_values);
    table->field[0]->store(name->str, name->length, system_charset_info);
    table->field[1]->store(dl->str, dl->length, files_charset_info);
    error= table->file->ha_write_row(table->record[0]);
    if (error)
    {
      table->file->print_error(error, MYF(0));
    }
    else
    {
      mysql_mutex_lock(&LOCK_plugin);

      if (tmp->state != PLUGIN_IS_DISABLED &&
          plugin_initialize(tmp))
      {
        my_error(ER_CANT_INITIALIZE_UDF, MYF(0), name->str,
                 "Plugin initialization function failed.");
        error= true;
      }

      /*
        Store plugin I_S table metadata into DD tables. The
        tables are closed before the function returns.
       */
      error= error || thd->transaction_rollback_request;
      if (!error && store_infoschema_metadata)
        error= dd::info_schema::store_dynamic_plugin_I_S_metadata(thd, tmp);
      mysql_mutex_unlock(&LOCK_plugin);

      if (!error && store_infoschema_metadata)
      {
        Uncommitted_tables_guard uncommitted_tables(thd);
        error= update_referencing_views_metadata(thd,
                                                 INFORMATION_SCHEMA_NAME.str,
                                                 tmp->name.str, false,
                                                 &uncommitted_tables);
      }
    }
  }

  if (error)
  {
    mysql_mutex_lock(&LOCK_plugin);
    tmp->state= PLUGIN_IS_DELETED;
    reap_needed= true;
    reap_plugins();
    mysql_mutex_unlock(&LOCK_plugin);
  }

err:
  mysql_mutex_unlock(&LOCK_plugin_install);
  DBUG_RETURN(end_transaction(thd, error));
}


static bool mysql_uninstall_plugin(THD *thd, const LEX_STRING *name)
{
  TABLE *table;
  TABLE_LIST tables;
  st_plugin_int *plugin;
  LEX_CSTRING name_cstr={name->str, name->length};
  bool error= true;
  int rc= 0;
  bool remove_IS_metadata_from_dd= false;
  dd::Schema_MDL_locker mdl_handler(thd);
  dd::String_type orig_plugin_name;

  DBUG_ENTER("mysql_uninstall_plugin");

  tables.init_one_table("mysql", 5, "plugin", 6, "plugin", TL_WRITE);

  if (!opt_noacl &&
      check_table_access(thd, DELETE_ACL, &tables, false, 1, false))
  {
    DBUG_ASSERT(thd->is_error());
    DBUG_RETURN(true);
  }

  Disable_autocommit_guard autocommit_guard(thd);
  dd::cache::Dictionary_client::Auto_releaser releaser(thd->dd_client());
  /* need to open before acquiring LOCK_plugin or it will deadlock */
  if (! (table= open_ltable(thd, &tables, TL_WRITE, MYSQL_LOCK_IGNORE_TIMEOUT)))
  {
    DBUG_ASSERT(thd->is_error());
    DBUG_RETURN(true);
  }

  mysql_mutex_lock(&LOCK_plugin_install);
  if (!table->key_info)
  {
    my_error(ER_TABLE_CORRUPT, MYF(0), table->s->db.str,
             table->s->table_name.str);
    goto err;
  }

  /*
    Pre-acquire audit plugins for events that may potentially occur
    during [UN]INSTALL PLUGIN.

    When audit event is triggered, audit subsystem acquires interested
    plugins by walking through plugin list. Evidently plugin list
    iterator protects plugin list by acquiring LOCK_plugin, see
    plugin_foreach_with_mask().

    On the other hand [UN]INSTALL PLUGIN is acquiring LOCK_plugin
    rather for a long time.

    When audit event is triggered during [UN]INSTALL PLUGIN, plugin
    list iterator acquires the same lock (within the same thread)
    second time.

    This hack should be removed when LOCK_plugin is fixed so it
    protects only what it supposed to protect.
  */
  mysql_audit_acquire_plugins(thd, MYSQL_AUDIT_GENERAL_CLASS,
                                   MYSQL_AUDIT_GENERAL_ALL);

  mysql_mutex_lock(&LOCK_plugin);
  if (!(plugin= plugin_find_internal(name_cstr, MYSQL_ANY_PLUGIN)) ||
      plugin->state & (PLUGIN_IS_UNINITIALIZED | PLUGIN_IS_DYING))
  {
    mysql_mutex_unlock(&LOCK_plugin);
    my_error(ER_SP_DOES_NOT_EXIST, MYF(0), "PLUGIN", name->str);
    goto err;
  }
  if (!plugin->plugin_dl)
  {
    mysql_mutex_unlock(&LOCK_plugin);
    my_error(ER_PLUGIN_DELETE_BUILTIN, MYF(0));
    goto err;
  }
  if (plugin->load_option == PLUGIN_FORCE_PLUS_PERMANENT)
  {
    mysql_mutex_unlock(&LOCK_plugin);
    my_error(ER_PLUGIN_IS_PERMANENT, MYF(0), name->str);
    goto err;
  }
  /*
    Error message for ER_PLUGIN_IS_PERMANENT is not suitable for
    plugins marked as not dynamically uninstallable, so we have a
    separate one instead of changing the old one.
   */
  if (plugin->plugin->flags & PLUGIN_OPT_NO_UNINSTALL)
  {
    mysql_mutex_unlock(&LOCK_plugin);
    my_error(ER_PLUGIN_NO_UNINSTALL, MYF(0), plugin->plugin->name);
    goto err;
  }

  /*
    FIXME: plugin rpl_semi_sync_master, check_uninstall() function.
  */

  /* Block Uninstallation of semi_sync plugins (Master/Slave)
     when they are busy
   */
  char buff[20];
  size_t buff_length;
  /*
    Master: If there are active semi sync slaves for this Master,
    then that means it is busy and rpl_semi_sync_master plugin
    cannot be uninstalled. To check whether the master
    has any semi sync slaves or not, check Rpl_semi_sync_master_cliens
    status variable value, if it is not 0, that means it is busy.
  */
  if (!strcmp(name->str, "rpl_semi_sync_master") &&
      get_status_var(thd,
                     plugin->plugin->status_vars,
                     "Rpl_semi_sync_master_clients",
                     buff, OPT_DEFAULT, &buff_length) &&
      strcmp(buff,"0") )
  {
    mysql_mutex_unlock(&LOCK_plugin);
    my_error(ER_PLUGIN_CANNOT_BE_UNINSTALLED, MYF(0), name->str,
             "Stop any active semisynchronous slaves of this master first.");
    goto err;
  }

  /*
    FIXME: plugin rpl_semi_sync_slave, check_uninstall() function.
  */

  /* Slave: If there is semi sync enabled IO thread active on this Slave,
    then that means plugin is busy and rpl_semi_sync_slave plugin
    cannot be uninstalled. To check whether semi sync
    IO thread is active or not, check Rpl_semi_sync_slave_status status
    variable value, if it is ON, that means it is busy.
  */
  if (!strcmp(name->str, "rpl_semi_sync_slave") &&
      get_status_var(thd, plugin->plugin->status_vars,
                     "Rpl_semi_sync_slave_status",
                     buff, OPT_DEFAULT, &buff_length) &&
      !strcmp(buff,"ON") )
  {
    mysql_mutex_unlock(&LOCK_plugin);
    my_error(ER_PLUGIN_CANNOT_BE_UNINSTALLED, MYF(0), name->str,
             "Stop any active semisynchronous I/O threads on this slave first.");
    goto err;
  }

  if ((plugin->plugin->check_uninstall) && (plugin->state == PLUGIN_IS_READY))
  {
    int check;
    /*
      Prevent other threads to uninstall concurrently this plugin.
    */
    plugin->state= PLUGIN_IS_DYING;
    mysql_mutex_unlock(&LOCK_plugin);

    DEBUG_SYNC(current_thd, "in_plugin_check_uninstall");

    /*
      Check uninstall may perform complex operations,
      including acquiring MDL locks, which in turn may need LOCK_plugin.
    */
    DBUG_PRINT("info", ("check uninstall plugin: '%s'", plugin->name.str));
    check= plugin->plugin->check_uninstall(plugin);

    mysql_mutex_lock(&LOCK_plugin);
    DBUG_ASSERT(plugin->state == PLUGIN_IS_DYING);

    if (check)
    {
      DBUG_PRINT("warning", ("Plugin '%s' blocked uninstall.",
                             plugin->name.str));
      plugin->state= PLUGIN_IS_READY;
      mysql_mutex_unlock(&LOCK_plugin);
      my_error(ER_PLUGIN_CANNOT_BE_UNINSTALLED, MYF(0), name->str,
               "Plugin is still in use.");
      goto err;
    }
  }

  plugin->state= PLUGIN_IS_DELETED;
  if (plugin->ref_count)
    push_warning(thd, Sql_condition::SL_WARNING,
                 WARN_PLUGIN_BUSY, ER_THD(thd, WARN_PLUGIN_BUSY));
  else
    reap_needed= true;

  // Check if we need to remove I_S plugin metadata from DD.
  remove_IS_metadata_from_dd=
    (plugin->plugin->type == MYSQL_INFORMATION_SCHEMA_PLUGIN &&
     plugin->load_option != PLUGIN_OFF);

  orig_plugin_name= dd::String_type(plugin->name.str, plugin->name.length);
  reap_plugins();
  mysql_mutex_unlock(&LOCK_plugin);

  uchar user_key[MAX_KEY_LENGTH];
  table->use_all_columns();
  table->field[0]->store(name->str, name->length, system_charset_info);
  key_copy(user_key, table->record[0], table->key_info,
           table->key_info->key_length);

  if ((rc=table->file->ha_index_read_idx_map(table->record[0], 0,
                                             user_key,
                                             HA_WHOLE_KEY,
                                             HA_READ_KEY_EXACT)) == 0)
  {
    /*
      We do not replicate the UNINSTALL PLUGIN statement. Disable binlogging
      of the delete from the plugin table, so that it is not replicated in
      row based mode.
    */
    DBUG_ASSERT(!thd->is_error());
    Disable_binlog_guard binlog_guard(thd);
    rc= table->file->ha_delete_row(table->record[0]);
    if (rc)
    {
      table->file->print_error(rc, MYF(0));
      DBUG_ASSERT(thd->is_error());
    }
    else
      error= false;
  }
  else if (rc != HA_ERR_KEY_NOT_FOUND && rc != HA_ERR_END_OF_FILE)
  {
    table->file->print_error(rc, MYF(0));
    DBUG_ASSERT(thd->is_error());
  }
  else
    error= false;

  if (!error &&
      !thd->transaction_rollback_request &&
      remove_IS_metadata_from_dd)
  {
    error= dd::info_schema::remove_I_S_view_metadata(
             thd, dd::String_type(orig_plugin_name.c_str(),
                                  orig_plugin_name.length()));
    DBUG_ASSERT(!error || thd->is_error());

    if (!error)
    {
      Uncommitted_tables_guard uncommitted_tables(thd);
      error= update_referencing_views_metadata(thd, INFORMATION_SCHEMA_NAME.str,
                                               orig_plugin_name.c_str(),
                                               false, &uncommitted_tables);
    }
  }

err:
  mysql_mutex_unlock(&LOCK_plugin_install);
  DBUG_RETURN(end_transaction(thd, error ||
                              thd->transaction_rollback_request));
}

bool plugin_foreach_with_mask(THD *thd, plugin_foreach_func **funcs,
                              int type, uint state_mask, void *arg)
{
  size_t idx, total;
  st_plugin_int *plugin, **plugins;
  int version=plugin_array_version;
  DBUG_ENTER("plugin_foreach_with_mask");

  if (!initialized)
    DBUG_RETURN(false);

  state_mask= ~state_mask; // do it only once

  mysql_mutex_lock(&LOCK_plugin);
  total= type == MYSQL_ANY_PLUGIN ? plugin_array->size()
                                  : plugin_hash[type]->size();
  /*
    Do the alloca out here in case we do have a working alloca:
        leaving the nested stack frame invalidates alloca allocation.
  */
  plugins=(st_plugin_int **)my_alloca(total*sizeof(plugin));
  if (type == MYSQL_ANY_PLUGIN)
  {
    for (idx= 0; idx < total; idx++)
    {
      plugin= plugin_array->at(idx);
      plugins[idx]= !(plugin->state & state_mask) ? plugin : NULL;
    }
  }
  else
  {
    collation_unordered_map<std::string, st_plugin_int *> *hash= plugin_hash[type];
    idx= 0;
    for (const auto &key_and_value : *hash)
    {
      plugin= key_and_value.second;
      plugins[idx++]= !(plugin->state & state_mask) ? plugin : NULL;
    }
  }
  mysql_mutex_unlock(&LOCK_plugin);

  for (;*funcs != NULL; ++funcs)
  {
    for (idx= 0; idx < total; idx++)
    {
      if (unlikely(version != plugin_array_version))
      {
        mysql_mutex_lock(&LOCK_plugin);
        for (size_t i=idx; i < total; i++)
          if (plugins[i] && plugins[i]->state & state_mask)
            plugins[i]=0;
        mysql_mutex_unlock(&LOCK_plugin);
      }
      plugin= plugins[idx];
      /* It will stop iterating on first engine error when "func" returns true */
      if (plugin && (*funcs)(thd, plugin_int_to_ref(plugin), arg))
          goto err;
    }
  }

  DBUG_RETURN(false);
err:
  DBUG_RETURN(true);
}

bool plugin_foreach_with_mask(THD *thd, plugin_foreach_func *func,
                              int type, uint state_mask, void *arg)
{
  plugin_foreach_func *funcs[]= { func, NULL };

  return plugin_foreach_with_mask(thd, funcs, type, state_mask, arg);
}

/****************************************************************************
  System Variables support
****************************************************************************/
/*
  This function is not thread safe as the pointer returned at the end of
  the function is outside mutex.
*/

void lock_plugin_mutex()
{
  mysql_mutex_lock(&LOCK_plugin);
}

void unlock_plugin_mutex()
{
  mysql_mutex_unlock(&LOCK_plugin);
}

sys_var *find_sys_var_ex(THD *thd, const char *str, size_t length,
                         bool throw_error, bool locked)
{
  sys_var *var;
  sys_var_pluginvar *pi= NULL;
  plugin_ref plugin;
  DBUG_ENTER("find_sys_var_ex");

  if (!locked)
    mysql_mutex_lock(&LOCK_plugin);
  mysql_rwlock_rdlock(&LOCK_system_variables_hash);
  if ((var= intern_find_sys_var(str, length)) &&
      (pi= var->cast_pluginvar()) && pi->is_plugin)
  {
    mysql_rwlock_unlock(&LOCK_system_variables_hash);
    LEX *lex= thd ? thd->lex : 0;
    if (!(plugin= my_intern_plugin_lock(lex, plugin_int_to_ref(pi->plugin))))
      var= NULL; /* failed to lock it, it must be uninstalling */
    else
    if (!(plugin_state(plugin) & PLUGIN_IS_READY))
    {
      /* initialization not completed */
      var= NULL;
      intern_plugin_unlock(lex, plugin);
    }
  }
  else
    mysql_rwlock_unlock(&LOCK_system_variables_hash);
  if (!locked)
    mysql_mutex_unlock(&LOCK_plugin);

  if (!throw_error && !var)
    my_error(ER_UNKNOWN_SYSTEM_VARIABLE, MYF(0), (char*) str);
  DBUG_RETURN(var);
}


sys_var *find_sys_var(THD *thd, const char *str, size_t length)
{
  return find_sys_var_ex(thd, str, length, false, false);
}

/*
  returns a bookmark for thd-local variables, creating if neccessary.
  returns null for non thd-local variables.
  Requires that a write lock is obtained on LOCK_system_variables_hash
*/
static st_bookmark *register_var(const char *plugin, const char *name,
                                 int flags)
{
  size_t length= strlen(plugin) + strlen(name) + 3, size= 0, offset, new_size;
  st_bookmark *result;
  char *varname, *p;

  if (!(flags & PLUGIN_VAR_THDLOCAL))
    return NULL;

  switch (flags & PLUGIN_VAR_TYPEMASK) {
  case PLUGIN_VAR_BOOL:
    size= sizeof(bool);
    break;
  case PLUGIN_VAR_INT:
    size= sizeof(int);
    break;
  case PLUGIN_VAR_LONG:
  case PLUGIN_VAR_ENUM:
    size= sizeof(long);
    break;
  case PLUGIN_VAR_LONGLONG:
  case PLUGIN_VAR_SET:
    size= sizeof(ulonglong);
    break;
  case PLUGIN_VAR_STR:
    size= sizeof(char*);
    break;
  case PLUGIN_VAR_DOUBLE:
    size= sizeof(double);
    break;
  default:
    DBUG_ASSERT(0);
    return NULL;
  };

  varname= ((char*) my_alloca(length));
  strxmov(varname + 1, plugin, "_", name, NullS);
  for (p= varname + 1; *p; p++)
    if (*p == '-')
      *p= '_';

  if (!(result= find_bookmark(NULL, varname + 1, flags)))
  {
    result= (st_bookmark*) alloc_root(&plugin_mem_root,
                                      sizeof(st_bookmark) + length-1);
    varname[0]= flags & PLUGIN_VAR_TYPEMASK;
    memcpy(result->key, varname, length);
    result->name_len= length - 2;
    result->offset= -1;

    DBUG_ASSERT(size && !(size & (size-1))); /* must be power of 2 */

    offset= global_system_variables.dynamic_variables_size;
    offset= (offset + size - 1) & ~(size - 1);
    result->offset= (int) offset;

    new_size= (offset + size + 63) & ~63;

    if (new_size > global_variables_dynamic_size)
    {
      global_system_variables.dynamic_variables_ptr= (char*)
        my_realloc(key_memory_global_system_variables,
                   global_system_variables.dynamic_variables_ptr, new_size,
                   MYF(MY_WME | MY_FAE | MY_ALLOW_ZERO_PTR));
      max_system_variables.dynamic_variables_ptr= (char*)
        my_realloc(key_memory_global_system_variables,
                   max_system_variables.dynamic_variables_ptr, new_size,
                   MYF(MY_WME | MY_FAE | MY_ALLOW_ZERO_PTR));
      /*
        Clear the new variable value space. This is required for string
        variables. If their value is non-NULL, it must point to a valid
        string.
      */
      memset(global_system_variables.dynamic_variables_ptr +
             global_variables_dynamic_size, 0, 
             new_size - global_variables_dynamic_size);
      memset(max_system_variables.dynamic_variables_ptr +
             global_variables_dynamic_size, 0,
             new_size - global_variables_dynamic_size);
      global_variables_dynamic_size= new_size;
    }

    global_system_variables.dynamic_variables_head= offset;
    max_system_variables.dynamic_variables_head= offset;
    global_system_variables.dynamic_variables_size= offset + size;
    max_system_variables.dynamic_variables_size= offset + size;
    global_system_variables.dynamic_variables_version++;
    max_system_variables.dynamic_variables_version++;

    result->version= global_system_variables.dynamic_variables_version;

    /* this should succeed because we have already checked if a dup exists */
    std::string key(result->key, result->name_len + 1);
    bookmark_hash->emplace(key, result);

    /*
      Hashing vars of string type with MEMALLOC flag.
    */
    if (((flags & PLUGIN_VAR_TYPEMASK) == PLUGIN_VAR_STR) &&
        (flags & PLUGIN_VAR_MEMALLOC) &&
        !malloced_string_type_sysvars_bookmark_hash->emplace(
          key, result).second)
    {
      fprintf(stderr, "failed to add placeholder to"
                      " hash of malloced string type sysvars");
      DBUG_ASSERT(0);
    }
  }
  return result;
}

static void restore_pluginvar_names(sys_var *first)
{
  for (sys_var *var= first; var; var= var->next)
  {
    sys_var_pluginvar *pv= var->cast_pluginvar();
    pv->plugin_var->name= pv->orig_pluginvar_name;
  }
}


/**
  Allocate memory and copy dynamic variables from global system variables
  to per-thread system variables copy.

  @param thd              thread context
  @param global_lock      If true LOCK_global_system_variables should be
                          acquired while copying variables from global
                          variables copy.
*/
void alloc_and_copy_thd_dynamic_variables(THD *thd, bool global_lock)
{
  mysql_rwlock_rdlock(&LOCK_system_variables_hash);

  if (global_lock)
    mysql_mutex_lock(&LOCK_global_system_variables);

  mysql_mutex_assert_owner(&LOCK_global_system_variables);

  /*
    MAINTAINER:
    The following assert is wrong on purpose, useful to debug
    when thd dynamic variables are expanded:
    DBUG_ASSERT(thd->variables.dynamic_variables_ptr == NULL);
  */

  thd->variables.dynamic_variables_ptr= (char*)
    my_realloc(key_memory_THD_variables,
               thd->variables.dynamic_variables_ptr,
               global_variables_dynamic_size,
               MYF(MY_WME | MY_FAE | MY_ALLOW_ZERO_PTR));

  /*
    Debug hook which allows tests to check that this code is not
    called for InnoDB after connection was created.
  */
  DBUG_EXECUTE_IF("verify_innodb_thdvars", DBUG_ASSERT(0););

  memcpy(thd->variables.dynamic_variables_ptr +
         thd->variables.dynamic_variables_size,
         global_system_variables.dynamic_variables_ptr +
         thd->variables.dynamic_variables_size,
         global_system_variables.dynamic_variables_size -
         thd->variables.dynamic_variables_size);

  /*
    Iterate through newly copied vars of string type with MEMALLOC
    flag and strdup value.
  */
  for (const auto &key_and_value : *malloced_string_type_sysvars_bookmark_hash)
  {
    sys_var_pluginvar *pi;
    sys_var *var;
    int varoff;
    char **thdvar, **sysvar;
    st_bookmark *v= key_and_value.second;

    if (v->version <= thd->variables.dynamic_variables_version ||
        !(var= intern_find_sys_var(v->key + 1, v->name_len)) ||
        !(pi= var->cast_pluginvar()) ||
        v->key[0] != (pi->plugin_var->flags & PLUGIN_VAR_TYPEMASK))
      continue;

    varoff= *(int *) (pi->plugin_var + 1);
    thdvar= (char **) (thd->variables.
                       dynamic_variables_ptr + varoff);
    sysvar= (char **) (global_system_variables.
                       dynamic_variables_ptr + varoff);
    *thdvar= NULL;
    plugin_var_memalloc_session_update(thd, NULL, thdvar, *sysvar);
  }

  if (global_lock)
    mysql_mutex_unlock(&LOCK_global_system_variables);

  thd->variables.dynamic_variables_version=
    global_system_variables.dynamic_variables_version;
  thd->variables.dynamic_variables_head=
    global_system_variables.dynamic_variables_head;
  thd->variables.dynamic_variables_size=
    global_system_variables.dynamic_variables_size;

  mysql_rwlock_unlock(&LOCK_system_variables_hash);
}

/**
  For correctness and simplicity's sake, a pointer to a function
  must be compatible with pointed-to type, that is, the return and
  parameters types must be the same. Thus, a callback function is
  defined for each scalar type. The functions are assigned in
  construct_options to their respective types.
*/

static bool *mysql_sys_var_bool(THD* thd, int offset)
{
  return (bool *) intern_sys_var_ptr(thd, offset, true);
}

static int *mysql_sys_var_int(THD* thd, int offset)
{
  return (int *) intern_sys_var_ptr(thd, offset, true);
}

static long *mysql_sys_var_long(THD* thd, int offset)
{
  return (long *) intern_sys_var_ptr(thd, offset, true);
}

static unsigned long *mysql_sys_var_ulong(THD* thd, int offset)
{
  return (unsigned long *) intern_sys_var_ptr(thd, offset, true);
}

static long long *mysql_sys_var_longlong(THD* thd, int offset)
{
  return (long long *) intern_sys_var_ptr(thd, offset, true);
}

static unsigned long long *mysql_sys_var_ulonglong(THD* thd, int offset)
{
  return (unsigned long long *) intern_sys_var_ptr(thd, offset, true);
}

static char **mysql_sys_var_str(THD* thd, int offset)
{
  return (char **) intern_sys_var_ptr(thd, offset, true);
}

static double *mysql_sys_var_double(THD* thd, int offset)
{
  return (double *) intern_sys_var_ptr(thd, offset, true);
}

void plugin_thdvar_init(THD *thd, bool enable_plugins)
{
  plugin_ref old_table_plugin= thd->variables.table_plugin;
  plugin_ref old_temp_table_plugin= thd->variables.temp_table_plugin;
  DBUG_ENTER("plugin_thdvar_init");
  
  thd->variables.table_plugin= NULL;
  thd->variables.temp_table_plugin= NULL;
  cleanup_variables(thd, &thd->variables);
  
  mysql_mutex_lock(&LOCK_global_system_variables);
  thd->variables= global_system_variables;
  thd->variables.table_plugin= NULL;
  thd->variables.temp_table_plugin= NULL;

  thd->variables.dynamic_variables_version= 0;
  thd->variables.dynamic_variables_size= 0;
  thd->variables.dynamic_variables_ptr= 0;

  if (enable_plugins)
  {
    mysql_mutex_lock(&LOCK_plugin);
    thd->variables.table_plugin=
      my_intern_plugin_lock(NULL, global_system_variables.table_plugin);
    intern_plugin_unlock(NULL, old_table_plugin);
    thd->variables.temp_table_plugin=
      my_intern_plugin_lock(NULL, global_system_variables.temp_table_plugin);
    intern_plugin_unlock(NULL, old_temp_table_plugin);
    mysql_mutex_unlock(&LOCK_plugin);
  }
  mysql_mutex_unlock(&LOCK_global_system_variables);

  /* Initialize all Sys_var_charptr variables here. */

  // @@session.session_track_system_variables
  thd->session_sysvar_res_mgr.init(&thd->variables.track_sysvars_ptr);

  DBUG_VOID_RETURN;
}


/*
  Unlocks all system variables which hold a reference
*/
static void unlock_variables(struct System_variables *vars)
{
  intern_plugin_unlock(NULL, vars->table_plugin);
  intern_plugin_unlock(NULL, vars->temp_table_plugin);
  vars->table_plugin= NULL;
  vars->temp_table_plugin= NULL;
}


/*
  Frees memory used by system variables

  Unlike plugin_vars_free_values() it frees all variables of all plugins,
  it's used on shutdown.
*/
static void cleanup_variables(THD *thd, struct System_variables *vars)
{
  if (thd)
  {
    /* Block the Performance Schema from accessing THD::variables. */
    mysql_mutex_lock(&thd->LOCK_thd_data);
    
    plugin_var_memalloc_free(&thd->variables);
    thd->session_sysvar_res_mgr.deinit();
  }
  DBUG_ASSERT(vars->table_plugin == NULL);
  DBUG_ASSERT(vars->temp_table_plugin == NULL);

  my_free(vars->dynamic_variables_ptr);
  vars->dynamic_variables_ptr= NULL;
  vars->dynamic_variables_size= 0;
  vars->dynamic_variables_version= 0;

  if (thd)
    mysql_mutex_unlock(&thd->LOCK_thd_data);
}


void plugin_thdvar_cleanup(THD *thd, bool enable_plugins)
{
  DBUG_ENTER("plugin_thdvar_cleanup");

  if (enable_plugins)
  {
    MUTEX_LOCK(plugin_lock, &LOCK_plugin);
    unlock_variables(&thd->variables);
    size_t idx;
    if ((idx= thd->lex->plugins.size()))
    {
      plugin_ref *list= thd->lex->plugins.end() - 1;
      DBUG_PRINT("info",("unlocking %u plugins", static_cast<uint>(idx)));
      while (list >= thd->lex->plugins.begin())
        intern_plugin_unlock(thd->lex, *list--);
    }

    reap_plugins();
    thd->lex->plugins.clear();
  }
  cleanup_variables(thd, &thd->variables);

  DBUG_VOID_RETURN;
}


/**
  @brief Free values of thread variables of a plugin.

  This must be called before a plugin is deleted. Otherwise its
  variables are no longer accessible and the value space is lost. Note
  that only string values with PLUGIN_VAR_MEMALLOC are allocated and
  must be freed.

  @param[in]        vars        Chain of system variables of a plugin
*/

static void plugin_vars_free_values(sys_var *vars)
{
  DBUG_ENTER("plugin_vars_free_values");

  for (sys_var *var= vars; var; var= var->next)
  {
    sys_var_pluginvar *piv= var->cast_pluginvar();
    if (piv &&
        ((piv->plugin_var->flags & PLUGIN_VAR_TYPEMASK) == PLUGIN_VAR_STR) &&
        (piv->plugin_var->flags & PLUGIN_VAR_MEMALLOC))
    {
      /* Free the string from global_system_variables. */
      char **valptr= (char**) piv->real_value_ptr(NULL, OPT_GLOBAL);
      DBUG_PRINT("plugin", ("freeing value for: '%s'  addr: %p",
                            var->name.str, valptr));
      my_free(*valptr);
      *valptr= NULL;
    }
  }
  DBUG_VOID_RETURN;
}

/**
  Set value for a thread local variable.

  @param[in]     thd   Thread context.
  @param[in]     var   Plugin variable.
  @param[in,out] dest  Destination memory pointer.
  @param[in]     value New value.

  Note: new value should be '\0'-terminated for string variables.

  Used in plugin.h:THDVAR_SET(thd, name, value) macro.
*/

void plugin_thdvar_safe_update(THD *thd, SYS_VAR *var, char **dest, const char *value)
{
  DBUG_ASSERT(thd == current_thd);

  if (var->flags & PLUGIN_VAR_THDLOCAL)
  {
    if ((var->flags & PLUGIN_VAR_TYPEMASK) == PLUGIN_VAR_STR &&
        var->flags & PLUGIN_VAR_MEMALLOC)
      plugin_var_memalloc_session_update(thd, var, dest, value);
    else
      var->update(thd, var, dest, value);
  }
}


/**
  Free all elements allocated by plugin_var_memalloc_session_update().

  @param[in]     vars  system variables structure

  @see plugin_var_memalloc_session_update
*/

static void plugin_var_memalloc_free(struct System_variables *vars)
{
  LIST *next, *root;
  DBUG_ENTER("plugin_var_memalloc_free");
  for (root= vars->dynamic_variables_allocs; root; root= next)
  {
    next= root->next;
    my_free(root);
  }
  vars->dynamic_variables_allocs= NULL;
  DBUG_VOID_RETURN;
}

extern "C" bool get_one_plugin_option(int, const struct my_option*,
                                      char *);

bool get_one_plugin_option(int, const struct my_option*, char*)
{
  return 0;
}


/**
  Creates a set of my_option objects associated with a specified plugin-
  handle.

  @param mem_root Memory allocator to be used.
  @param tmp A pointer to a plugin handle
  @param[out] options A pointer to a pre-allocated static array

  The set is stored in the pre-allocated static array supplied to the function.
  The size of the array is calculated as (number_of_plugin_varaibles*2+3). The
  reason is that each option can have a prefix '--plugin-' in addtion to the
  shorter form '--&lt;plugin-name&gt;'. There is also space allocated for
  terminating NULL pointers.

  @return
    @retval -1 An error occurred
    @retval 0 Success
*/

static int construct_options(MEM_ROOT *mem_root, st_plugin_int *tmp,
                             my_option *options)
{
  const char *plugin_name= tmp->plugin->name;
  const LEX_STRING plugin_dash = { C_STRING_WITH_LEN("plugin-") };
  size_t plugin_name_len= strlen(plugin_name);
  size_t optnamelen;
  const int max_comment_len= 180;
  char *comment= (char *) alloc_root(mem_root, max_comment_len + 1);
  char *optname;

  int index= 0, offset= 0;
  SYS_VAR *opt, **plugin_option;
  st_bookmark *v;

  /** Used to circumvent the const attribute on my_option::name */
  char *plugin_name_ptr, *plugin_name_with_prefix_ptr;

  DBUG_ENTER("construct_options");

  plugin_name_ptr= (char*) alloc_root(mem_root, plugin_name_len + 1);
  strcpy(plugin_name_ptr, plugin_name);
  my_casedn_str(&my_charset_latin1, plugin_name_ptr);
  convert_underscore_to_dash(plugin_name_ptr, plugin_name_len);
  plugin_name_with_prefix_ptr= (char*) alloc_root(mem_root,
                                                  plugin_name_len +
                                                  plugin_dash.length + 1);
  strxmov(plugin_name_with_prefix_ptr, plugin_dash.str, plugin_name_ptr, NullS);

  if (tmp->load_option != PLUGIN_FORCE &&
      tmp->load_option != PLUGIN_FORCE_PLUS_PERMANENT)
  {
    /* support --skip-plugin-foo syntax */
    options[0].name= plugin_name_ptr;
    options[1].name= plugin_name_with_prefix_ptr;
    options[0].id= 0;
    options[1].id= -1;
    options[0].var_type= options[1].var_type= GET_ENUM;
    options[0].arg_type= options[1].arg_type= OPT_ARG;
    options[0].def_value= options[1].def_value= 1; /* ON */
    options[0].typelib= options[1].typelib= &global_plugin_typelib;

    strxnmov(comment, max_comment_len, "Enable or disable ", plugin_name,
            " plugin. Possible values are ON, OFF, FORCE (don't start "
            "if the plugin fails to load).", NullS);
    options[0].comment= comment;
    /*
      Allocate temporary space for the value of the tristate.
      This option will have a limited lifetime and is not used beyond
      server initialization.
      GET_ENUM value is an unsigned long integer.
    */
    options[0].value= options[1].value=
                      (uchar **)alloc_root(mem_root, sizeof(ulong));
    *((ulong*) options[0].value)= (ulong) options[0].def_value;

    options[0].arg_source= options[1].arg_source=
      (get_opt_arg_source *)alloc_root(mem_root, sizeof(get_opt_arg_source));
    memset(options[0].arg_source, 0, sizeof(get_opt_arg_source));
    options[0].arg_source->m_path_name[0]= 0;
    options[1].arg_source->m_path_name[0]= 0;
    options[0].arg_source->m_source= options[1].arg_source->m_source=
      enum_variable_source::COMPILED;

    options+= 2;
  }

  if (!my_strcasecmp(&my_charset_latin1, plugin_name_ptr, "NDBCLUSTER"))
  {
    plugin_name_ptr= const_cast<char*>("ndb"); // Use legacy "ndb" prefix
    plugin_name_len= 3;
  }

  /*
    Two passes as the 2nd pass will take pointer addresses for use
    by my_getopt and register_var() in the first pass uses realloc
  */

  for (plugin_option= tmp->plugin->system_vars;
       plugin_option && *plugin_option; plugin_option++, index++)
  {
    opt= *plugin_option;
    if (!(opt->flags & PLUGIN_VAR_THDLOCAL))
      continue;
    if (!(register_var(plugin_name_ptr, opt->name, opt->flags)))
      continue;
    switch (opt->flags & PLUGIN_VAR_TYPEMASK) {
    case PLUGIN_VAR_BOOL:
      ((thdvar_bool_t *) opt)->resolve= mysql_sys_var_bool;
      break;
    case PLUGIN_VAR_INT:
      ((thdvar_int_t *) opt)->resolve= mysql_sys_var_int;
      break;
    case PLUGIN_VAR_LONG:
      ((thdvar_long_t *) opt)->resolve= mysql_sys_var_long;
      break;
    case PLUGIN_VAR_LONGLONG:
      ((thdvar_longlong_t *) opt)->resolve= mysql_sys_var_longlong;
      break;
    case PLUGIN_VAR_STR:
      ((thdvar_str_t *) opt)->resolve= mysql_sys_var_str;
      break;
    case PLUGIN_VAR_ENUM:
      ((thdvar_enum_t *) opt)->resolve= mysql_sys_var_ulong;
      break;
    case PLUGIN_VAR_SET:
      ((thdvar_set_t *) opt)->resolve= mysql_sys_var_ulonglong;
      break;
    case PLUGIN_VAR_DOUBLE:
      ((thdvar_double_t *) opt)->resolve= mysql_sys_var_double;
      break;
    default:
      LogErr(ERROR_LEVEL, ER_PLUGIN_UNKNOWN_VARIABLE_TYPE,
             opt->flags, plugin_name);
      DBUG_RETURN(-1);
    };
  }

  for (plugin_option= tmp->plugin->system_vars;
       plugin_option && *plugin_option; plugin_option++, index++)
  {
    switch ((opt= *plugin_option)->flags & PLUGIN_VAR_TYPEMASK) {
    case PLUGIN_VAR_BOOL:
      if (!opt->check)
        opt->check= check_func_bool;
      if (!opt->update)
        opt->update= update_func_bool;
      break;
    case PLUGIN_VAR_INT:
      if (!opt->check)
        opt->check= check_func_int;
      if (!opt->update)
        opt->update= update_func_int;
      break;
    case PLUGIN_VAR_LONG:
      if (!opt->check)
        opt->check= check_func_long;
      if (!opt->update)
        opt->update= update_func_long;
      break;
    case PLUGIN_VAR_LONGLONG:
      if (!opt->check)
        opt->check= check_func_longlong;
      if (!opt->update)
        opt->update= update_func_longlong;
      break;
    case PLUGIN_VAR_STR:
      if (!opt->check)
        opt->check= check_func_str;
      if (!opt->update)
      {
        opt->update= update_func_str;
        if (!(opt->flags & (PLUGIN_VAR_MEMALLOC | PLUGIN_VAR_READONLY)))
        {
          opt->flags|= PLUGIN_VAR_READONLY;
          LogErr(WARNING_LEVEL, ER_PLUGIN_VARIABLE_SET_READ_ONLY,
                 opt->name, plugin_name);
        }
      }
      break;
    case PLUGIN_VAR_ENUM:
      if (!opt->check)
        opt->check= check_func_enum;
      if (!opt->update)
        opt->update= update_func_long;
      break;
    case PLUGIN_VAR_SET:
      if (!opt->check)
        opt->check= check_func_set;
      if (!opt->update)
        opt->update= update_func_longlong;
      break;
    case PLUGIN_VAR_DOUBLE:
      if (!opt->check)
        opt->check= check_func_double;
      if (!opt->update)
        opt->update= update_func_double;
      break;
    default:
      LogErr(ERROR_LEVEL, ER_PLUGIN_UNKNOWN_VARIABLE_TYPE,
             opt->flags, plugin_name);
      DBUG_RETURN(-1);
    }

    if ((opt->flags & (PLUGIN_VAR_NOCMDOPT | PLUGIN_VAR_THDLOCAL))
                    == PLUGIN_VAR_NOCMDOPT)
      continue;

    if (!opt->name)
    {
      LogErr(ERROR_LEVEL, ER_PLUGIN_VARIABLE_MISSING_NAME, plugin_name);
      DBUG_RETURN(-1);
    }

    if (!(opt->flags & PLUGIN_VAR_THDLOCAL))
    {
      optnamelen= strlen(opt->name);
      optname= (char*) alloc_root(mem_root, plugin_name_len + optnamelen + 2);
      strxmov(optname, plugin_name_ptr, "-", opt->name, NullS);
      optnamelen= plugin_name_len + optnamelen + 1;
    }
    else
    {
      /* this should not fail because register_var should create entry */
      if (!(v= find_bookmark(plugin_name_ptr, opt->name, opt->flags)))
      {
        LogErr(ERROR_LEVEL, ER_PLUGIN_VARIABLE_NOT_ALLOCATED_THREAD_LOCAL,
               opt->name, plugin_name);
        DBUG_RETURN(-1);
      }

      *(int*)(opt + 1)= offset= v->offset;

      if (opt->flags & PLUGIN_VAR_NOCMDOPT)
        continue;

      optname= (char*) memdup_root(mem_root, v->key + 1, 
                                   (optnamelen= v->name_len) + 1);
    }

    convert_underscore_to_dash(optname, optnamelen);

    options->name= optname;
    options->comment= opt->comment;
    options->app_type= opt;
    options->id= 0;

    plugin_opt_set_limits(options, opt);

    if (opt->flags & PLUGIN_VAR_THDLOCAL)
      options->value= options->u_max_value= (uchar**)
        (global_system_variables.dynamic_variables_ptr + offset);
    else
      options->value= options->u_max_value= *(uchar***) (opt + 1);

    char *option_name_ptr;
    options[1]= options[0];
    options[1].id= -1;
    options[1].name= option_name_ptr= (char*) alloc_root(mem_root,
                                                        plugin_dash.length +
                                                        optnamelen + 1);
    options[1].comment= 0; /* Hidden from the help text */
    strxmov(option_name_ptr, plugin_dash.str, optname, NullS);

    options[0].arg_source= options[1].arg_source=
      (get_opt_arg_source *)alloc_root(mem_root, sizeof(get_opt_arg_source));
    memset(options[0].arg_source, 0, sizeof(get_opt_arg_source));
    options[0].arg_source->m_path_name[0]= 0;
    options[1].arg_source->m_path_name[0]= 0;
    options[0].arg_source->m_source= options[1].arg_source->m_source=
      enum_variable_source::COMPILED;

    options+= 2;
  }

  DBUG_RETURN(0);
}


static my_option *construct_help_options(MEM_ROOT *mem_root,
                                         st_plugin_int *p)
{
  SYS_VAR **opt;
  my_option *opts;
  uint count= EXTRA_OPTIONS;
  DBUG_ENTER("construct_help_options");

  for (opt= p->plugin->system_vars; opt && *opt; opt++, count+= 2)
    ;

  if (!(opts= (my_option*) alloc_root(mem_root, sizeof(my_option) * count)))
    DBUG_RETURN(NULL);

  memset(opts, 0, sizeof(my_option) * count);

  /**
    some plugin variables (those that don't have PLUGIN_VAR_NOSYSVAR flag)
    have their names prefixed with the plugin name. Restore the names here
    to get the correct (not double-prefixed) help text.
    We won't need @@sysvars anymore and don't care about their proper names.
  */
  restore_pluginvar_names(p->system_vars);

  if (construct_options(mem_root, p, opts))
    DBUG_RETURN(NULL);

  DBUG_RETURN(opts);
}


/**
  Check option being used and raise deprecation warning if required.

  @param optid ID of the option that was passed through command line
  @param opt List of options
  @param argument unused

  A deprecation warning will be raised if --plugin-xxx type of option
  is used.

  @return Always returns success as purpose of the function is to raise
  warning only.
  @retval 0 Success
*/

static bool check_if_option_is_deprecated(int optid,
                                          const struct my_option *opt,
                                          char *argument MY_ATTRIBUTE((unused)))
{
  if (optid == -1)
  {
    push_deprecated_warn(NULL, opt->name, (opt->name + strlen("plugin-")));
  }
  return 0;
}


/**
  Create and register system variables supplied from the plugin and
  assigns initial values from corresponding command line arguments.

  @param tmp_root Temporary scratch space
  @param[out] tmp Internal plugin structure
  @param argc Number of command line arguments
  @param argv Command line argument vector

  The plugin will be updated with a policy on how to handle errors during
  initialization.

  @note Requires that a write-lock is held on LOCK_system_variables_hash

  @return How initialization of the plugin should be handled.
    @retval  0 Initialization should proceed.
    @retval  1 Plugin is disabled.
    @retval -1 An error has occurred.
*/

static int test_plugin_options(MEM_ROOT *tmp_root, st_plugin_int *tmp,
                               int *argc, char **argv)
{
  struct sys_var_chain chain= { NULL, NULL };
  bool disable_plugin;
  enum_plugin_load_option plugin_load_option= tmp->load_option;

  /*
    We should use tmp->mem_root here instead of the global plugin_mem_root,
    but tmp->root is not always properly freed, so it will cause leaks in
    Valgrind (e.g. the main.validate_password_plugin test).
  */
  MEM_ROOT *mem_root= &plugin_mem_root;
  SYS_VAR **opt;
  my_option *opts= NULL;
  LEX_STRING plugin_name;
  char *varname;
  int error;
  sys_var *v MY_ATTRIBUTE((unused));
  st_bookmark *var;
  size_t len;
  uint count= EXTRA_OPTIONS;
  DBUG_ENTER("test_plugin_options");
  DBUG_ASSERT(tmp->plugin && tmp->name.str);

  /*
    The 'federated' and 'ndbcluster' storage engines are always disabled by
    default.
  */
  if (!(my_strcasecmp(&my_charset_latin1, tmp->name.str, "federated") &&
      my_strcasecmp(&my_charset_latin1, tmp->name.str, "ndbcluster")))
    plugin_load_option= PLUGIN_OFF;

  for (opt= tmp->plugin->system_vars; opt && *opt; opt++)
    count+= 2; /* --{plugin}-{optname} and --plugin-{plugin}-{optname} */

  if (count > EXTRA_OPTIONS || (*argc > 1))
  {
    if (!(opts= (my_option*) alloc_root(tmp_root, sizeof(my_option) * count)))
    {
      LogErr(ERROR_LEVEL, ER_PLUGIN_OOM, tmp->name.str);
      DBUG_RETURN(-1);
    }
    memset(opts, 0, sizeof(my_option) * count);

    if (construct_options(tmp_root, tmp, opts))
    {
      LogErr(ERROR_LEVEL, ER_PLUGIN_BAD_OPTIONS, tmp->name.str);
      DBUG_RETURN(-1);
    }

    /*
      We adjust the default value to account for the hardcoded exceptions
      we have set for the federated and ndbcluster storage engines.
    */
    if (tmp->load_option != PLUGIN_FORCE &&
        tmp->load_option != PLUGIN_FORCE_PLUS_PERMANENT)
      opts[0].def_value= opts[1].def_value= plugin_load_option;

    error= handle_options(argc, &argv, opts, check_if_option_is_deprecated);
    (*argc)++; /* add back one for the program name */

    if (error)
    {
      LogErr(ERROR_LEVEL, ER_PLUGIN_PARSING_OPTIONS_FAILED, tmp->name.str);
      goto err;
    }
    /*
     Set plugin loading policy from option value. First element in the option
     list is always the <plugin name> option value.
    */
    if (tmp->load_option != PLUGIN_FORCE &&
        tmp->load_option != PLUGIN_FORCE_PLUS_PERMANENT)
      plugin_load_option= (enum_plugin_load_option) *(ulong*) opts[0].value;
  }

  disable_plugin= (plugin_load_option == PLUGIN_OFF);
  tmp->load_option= plugin_load_option;

  /*
    If the plugin is disabled it should not be initialized.
  */
  if (disable_plugin)
  {
    LogErr(INFORMATION_LEVEL, ER_PLUGIN_DISABLED, tmp->name.str);
    if (opts)
      my_cleanup_options(opts);
    DBUG_RETURN(1);
  }

  if (!my_strcasecmp(&my_charset_latin1, tmp->name.str, "NDBCLUSTER"))
  {
    plugin_name.str= const_cast<char*>("ndb"); // Use legacy "ndb" prefix
    plugin_name.length= 3;
  }
  else
    plugin_name= tmp->name;

  error= 1;
  for (opt= tmp->plugin->system_vars; opt && *opt; opt++)
  {
    SYS_VAR *o;
    const my_option** optp= (const my_option**)&opts;
    if (((o= *opt)->flags & PLUGIN_VAR_NOSYSVAR))
      continue;
    if ((var= find_bookmark(plugin_name.str, o->name, o->flags)))
      v= new (mem_root) sys_var_pluginvar(&chain, var->key + 1, o);
    else
    {
      len= plugin_name.length + strlen(o->name) + 2;
      varname= (char*) alloc_root(mem_root, len);
      strxmov(varname, plugin_name.str, "-", o->name, NullS);
      my_casedn_str(&my_charset_latin1, varname);
      convert_dash_to_underscore(varname, len-1);
      v= new (mem_root) sys_var_pluginvar(&chain, varname, o);
    }
    DBUG_ASSERT(v); /* check that an object was actually constructed */

    if (findopt((char*)o->name, strlen(o->name), optp))
      v->set_arg_source((*optp)->arg_source);
  } /* end for */
  if (chain.first)
  {
    chain.last->next = NULL;
    if (mysql_add_sys_var_chain(chain.first))
    {
      LogErr(ERROR_LEVEL, ER_PLUGIN_HAS_CONFLICTING_SYSTEM_VARIABLES,
             tmp->name.str);
      goto err;
    }
    tmp->system_vars= chain.first;
  }

  /*
    Once server is started and if there are few persisted plugin variables
    which needs to be handled, we do it here.
  */
  if (mysqld_server_started)
  {
    Persisted_variables_cache *pv= Persisted_variables_cache::get_instance();
    if (pv && pv->set_persist_options(true))
    {
      LogErr(ERROR_LEVEL, ER_PLUGIN_CANT_SET_PERSISTENT_OPTIONS,
             tmp->name.str);
      goto err;
    }
  }
  DBUG_RETURN(0);
  
err:
  if (opts)
    my_cleanup_options(opts);
  DBUG_RETURN(error);
}


/****************************************************************************
  Help Verbose text with Plugin System Variables
****************************************************************************/


void add_plugin_options(std::vector<my_option> *options, MEM_ROOT *mem_root)
{
  my_option *opt;

  if (!initialized)
    return;

  for (st_plugin_int **it= plugin_array->begin();
       it != plugin_array->end(); ++it)
  {
    st_plugin_int *p= *it;

    if (!(opt= construct_help_options(mem_root, p)))
      continue;

    /* Only options with a non-NULL comment are displayed in help text */
    for (;opt->name; opt++)
      if (opt->comment)
        options->push_back(*opt);
  }
}

/** 
  Searches for a correctly loaded plugin of a particular type by name

  @param plugin   the name of the plugin we're looking for
  @param type     type of the plugin (0-MYSQL_MAX_PLUGIN_TYPE_NUM)
  @return plugin, or NULL if not found
*/
st_plugin_int *plugin_find_by_type(const LEX_CSTRING &plugin, int type)
{
  st_plugin_int *ret;
  DBUG_ENTER("plugin_find_by_type");

  ret= plugin_find_internal(plugin, type);
  DBUG_RETURN(ret && ret->state == PLUGIN_IS_READY ? ret : NULL);
}


/** 
  Locks the plugin strucutres so calls to plugin_find_inner can be issued.

  Must be followed by unlock_plugin_data.
*/
int lock_plugin_data()
{
  DBUG_ENTER("lock_plugin_data");
  DBUG_RETURN(mysql_mutex_lock(&LOCK_plugin));
}


/** 
  Unlocks the plugin strucutres as locked by lock_plugin_data()
*/
int unlock_plugin_data()
{
  DBUG_ENTER("unlock_plugin_data");
  DBUG_RETURN(mysql_mutex_unlock(&LOCK_plugin));
}


bool Sql_cmd_install_plugin::execute(THD *thd)
{
  bool st= mysql_install_plugin(thd, &m_comment, &m_ident);
  if (!st)
    my_ok(thd);
  mysql_audit_release(thd);
  return st;
}


bool Sql_cmd_uninstall_plugin::execute(THD *thd)
{
  bool st= mysql_uninstall_plugin(thd, &m_comment);
  if (!st)
    my_ok(thd);
  mysql_audit_release(thd);
  return st;
}<|MERGE_RESOLUTION|>--- conflicted
+++ resolved
@@ -997,22 +997,10 @@
   {
     mysql_mutex_unlock(&LOCK_plugin);
     report_error(report, ER_UDF_EXISTS, name->str);
-<<<<<<< HEAD
-    mysql_mutex_lock(&LOCK_plugin);
     DBUG_RETURN(true);
   }
   if (! (tmp.plugin_dl= plugin_dl_add(dl, report)))
     DBUG_RETURN(true);
-=======
-    DBUG_RETURN(true);
-  }
-  /* Clear the whole struct to catch future extensions. */
-  memset(&tmp, 0, sizeof(tmp));
-  if (!(tmp.plugin_dl = plugin_dl_add(dl, report)))
-  {
-    DBUG_RETURN(true);
-  }
->>>>>>> 51b3a85c
   /* Find plugin by name */
   for (plugin= tmp.plugin_dl->plugins; plugin->info; plugin++)
   {
@@ -1065,23 +1053,13 @@
       mysql_del_sys_var_chain(tmp.system_vars);
       restore_pluginvar_names(tmp.system_vars);
       plugin_dl_del(dl);
-<<<<<<< HEAD
-      DBUG_RETURN(false);
-=======
       mysql_mutex_unlock(&LOCK_plugin);
       DBUG_RETURN(true);
->>>>>>> 51b3a85c
     }
   }
   plugin_dl_del(dl);
   mysql_mutex_unlock(&LOCK_plugin);
   report_error(report, ER_CANT_FIND_DL_ENTRY, name->str);
-<<<<<<< HEAD
-  mysql_mutex_lock(&LOCK_plugin);
-err:
-  plugin_dl_del(dl);
-=======
->>>>>>> 51b3a85c
   DBUG_RETURN(true);
 }
 
@@ -2263,14 +2241,13 @@
   mysql_rwlock_wrlock(&LOCK_system_variables_hash);
 
   {
-<<<<<<< HEAD
     MEM_ROOT alloc{PSI_NOT_INSTRUMENTED, 512};
     if (my_load_defaults(MYSQL_CONFIG_NAME, load_default_groups,
                          &argc, &argv, &alloc, NULL))
     {
       mysql_rwlock_unlock(&LOCK_system_variables_hash);
+      mysql_mutex_unlock(&LOCK_plugin);
       report_error(REPORT_TO_USER, ER_PLUGIN_IS_NOT_LOADED, name->str);
-      mysql_mutex_unlock(&LOCK_plugin);
       goto err;
     }
     /*
@@ -2281,30 +2258,11 @@
     if (pv && pv->append_read_only_variables(&argc, &argv, true))
     {
       mysql_rwlock_unlock(&LOCK_system_variables_hash);
+      mysql_mutex_unlock(&LOCK_plugin);
       report_error(REPORT_TO_USER, ER_PLUGIN_IS_NOT_LOADED, name->str);
-      mysql_mutex_unlock(&LOCK_plugin);
       goto err;
     }
     error= plugin_add(thd->mem_root, name, dl, &argc, argv, REPORT_TO_USER);
-=======
-    mysql_rwlock_unlock(&LOCK_system_variables_hash);
-    mysql_mutex_unlock(&LOCK_plugin);
-    report_error(REPORT_TO_USER, ER_PLUGIN_IS_NOT_LOADED, name->str);
-    goto err;
-  }
-  default_argv= argv;
-  /*
-   Append static variables present in mysqld-auto.cnf file for the
-   newly installed plugin to process those options which are specific
-   to this plugin.
-  */
-  if (pv && pv->append_read_only_variables(&argc, &argv, TRUE))
-  {
-    mysql_rwlock_unlock(&LOCK_system_variables_hash);
-    mysql_mutex_unlock(&LOCK_plugin);
-    report_error(REPORT_TO_USER, ER_PLUGIN_IS_NOT_LOADED, name->str);
-    goto err;
->>>>>>> 51b3a85c
   }
   mysql_rwlock_unlock(&LOCK_system_variables_hash);
 
