--- conflicted
+++ resolved
@@ -4710,15 +4710,10 @@
     These methods can be overridden, but their default implementation
     provide useful functionality.
   */
-<<<<<<< HEAD
   virtual int rename_table(const char *from, const char *to,
                            const dd::Table *from_table_def,
                            dd::Table *to_table_def);
-=======
-  virtual int rename_table(const char *from, const char *to);
-
-
->>>>>>> a0d0cab0
+
   /**
     Delete a table.
 
@@ -4733,13 +4728,8 @@
     @retval   >0               Error.
     @retval    0               Success.
   */
-<<<<<<< HEAD
   virtual int delete_table(const char *name, const dd::Table *table_def);
 
-=======
-
-  virtual int delete_table(const char *name);
->>>>>>> a0d0cab0
 private:
   /* Private helpers */
   void mark_trx_read_write();
