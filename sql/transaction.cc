--- conflicted
+++ resolved
@@ -123,11 +123,6 @@
 
 bool trans_begin(THD *thd, uint flags) {
   bool res = false;
-<<<<<<< HEAD
-  Transaction_state_tracker *tst = nullptr;
-
-=======
->>>>>>> e9246490
   DBUG_TRACE;
 
   if (trans_check_state(thd)) return true;
