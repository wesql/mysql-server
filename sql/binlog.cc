--- conflicted
+++ resolved
@@ -104,8 +104,7 @@
   : trx_cache(trx_cache_arg), m_pending(0), incident(FALSE),
   saved_max_binlog_cache_size(max_binlog_cache_size_arg),
   ptr_binlog_cache_use(ptr_binlog_cache_use_arg),
-  ptr_binlog_cache_disk_use(ptr_binlog_cache_disk_use_arg),
-  size_gtid(0)
+  ptr_binlog_cache_disk_use(ptr_binlog_cache_disk_use_arg)
   {
     cache_log.end_of_file= saved_max_binlog_cache_size;
   }
@@ -127,15 +126,6 @@
     return group_cache.is_empty();
   }
 
-  void register_size_gtid()
-  {
-    size_gtid= my_b_tell(&cache_log);
-  }
-
-  my_off_t get_size_gtid() const
-  {
-    return size_gtid;
-  }
 #endif
 
   Rows_log_event *pending() const
@@ -182,7 +172,6 @@
     */
     cache_log.disk_writes= 0;
 #ifdef HAVE_GTID
-    size_gtid= 0;
     group_cache.clear();
 #endif
     DBUG_ASSERT(is_binlog_empty());
@@ -269,8 +258,6 @@
       . binlog_cache_disk_use or binlog_stmt_cache_disk_use.
   */
   ulong *ptr_binlog_cache_disk_use;
-     
-  my_off_t size_gtid;
 
   binlog_cache_data& operator=(const binlog_cache_data& info);
   binlog_cache_data(const binlog_cache_data& info);
@@ -613,7 +600,6 @@
     If an automatic group number was generated, change the first event
     into a "real" one.
   */
-<<<<<<< HEAD
   if (thd->variables.gtid_next.type == AUTOMATIC_GROUP)
   {
     DBUG_ASSERT(group_cache->get_n_groups() == 1);
@@ -627,14 +613,6 @@
       DBUG_RETURN(1);
     my_b_seek(cache_log, saved_position);
   }
-=======
-  my_off_t saved_position= cache_data->get_byte_position();
-  Gtid_log_event uinfo(thd, sid->bytes, gno,
-                       saved_position - cache_data->get_size_gtid());
-  my_b_seek(&cache_data->cache_log, 0);
-  write_event_to_cache(thd, &uinfo, cache_data);
-  my_b_seek(&cache_data->cache_log, saved_position);
->>>>>>> 631c2439
 
   DBUG_RETURN(0);
 }
@@ -1863,14 +1841,9 @@
   IO_CACHE log;
   File file= -1;
   const char *errmsg= NULL;
-  bool found_gtidset_event= false;
   FileSet file_set;
-<<<<<<< HEAD
   bool found_prev_gtids= false;
-  DBUG_ENTER("MYSQL_BIN_LOG::restore_gtid");
-=======
   DBUG_ENTER("MYSQL_BIN_LOG::restore_gtid_set");
->>>>>>> 631c2439
 
   /*
     Creates a format descriptor that is used to read events from
@@ -1942,47 +1915,28 @@
     {
       if (ev->get_type_code() == PREVIOUS_GTIDS_LOG_EVENT)
       {
-<<<<<<< HEAD
-        if (found_prev_gtids)
+        Previous_gtids_log_event *prev_gtids_ev= (Previous_gtids_log_event *)ev;
+        global_sid_lock.rdlock();
+        const Gtid_set* gtid_set= prev_gtids_ev->get_set();
+        if (gtid_set == NULL)
+        {
+          global_sid_lock.unlock();
+          delete ev;
+          goto err;
+        }
+        if (gtid_state.add_logged_gtids(gtid_set) != RETURN_STATUS_OK)
+        {
+          global_sid_lock.unlock();
+          delete ev;
+          goto err;
+        }
+        global_sid_lock.unlock();
+        if (save_gtid_events == false || found_prev_gtids == true)
         {
           delete ev;
           goto next_file;
         }
-        global_sid_lock.rdlock();
-        Previous_gtids_log_event *prev_gtids_ev= (Previous_gtids_log_event *)ev;
-        const Gtid_set* gtid_set= prev_gtids_ev->get_set();
-        if (gtid_set == NULL)
-=======
-        sid_lock.rdlock();
-        GtidSet_log_event *gtidset= (GtidSet_log_event*) ev;
-        GTID_set* grp_set= gtidset->get_group_rep(&sid_map);
-        if (grp_set == NULL)
->>>>>>> 631c2439
-        {
-          delete ev;
-          global_sid_lock.unlock();
-          goto err;
-        }
-        Gtid_set *logged_groups= const_cast<Gtid_set *>(gtid_state.get_logged_groups());
-        if (logged_groups->add(gtid_set) != RETURN_STATUS_OK)
-        {
-          delete ev;
-          global_sid_lock.unlock();
-          goto err;
-        }
-<<<<<<< HEAD
         found_prev_gtids= true;
-        global_sid_lock.unlock();
-=======
-        delete grp_set;
-        sid_lock.unlock();
-        if (save_gtid_events == false || found_gtidset_event == true)
-        {
-          delete ev;
-          goto next_file;
-        }
-        found_gtidset_event= true;
->>>>>>> 631c2439
       }
       if (ev->get_type_code() == GTID_LOG_EVENT)
       {
@@ -1996,14 +1950,7 @@
           delete ev;
           goto err;
         }
-<<<<<<< HEAD
         global_sid_lock.unlock();
-=======
-        sid_lock.unlock();
-        DBUG_PRINT("info", ("Reading from pos %lld Size of Group %lld.",
-                   my_b_tell(&log), gtid->get_group_size()));
-        my_b_seek(&log, my_b_tell(&log) + gtid->get_group_size());
->>>>>>> 631c2439
       }
       delete ev;
     }
@@ -2015,16 +1962,11 @@
 
   if (file_set.size() > 1 && save_gtid_events)
   {
-<<<<<<< HEAD
-    Previous_gtids_log_event prev_gtids_ev(current_thd, this);
+    global_sid_lock.rdlock();
+    Previous_gtids_log_event prev_gtids_ev(current_thd,
+                                           gtid_state.get_logged_gtids());
+    global_sid_lock.unlock();
     if (prev_gtids_ev.write(&log_file))
-=======
-    sid_lock.rdlock();
-    GtidSet_log_event uset(current_thd, &sid_map,
-                           group_log_state.get_ended_groups()); // ALFRANIO ALFRANIO
-    sid_lock.unlock();
-    if (uset.write(&log_file))
->>>>>>> 631c2439
       goto err;
     bytes_written+= prev_gtids_ev.data_written;
   }
@@ -2185,16 +2127,11 @@
       bytes_written+= s.data_written;
       if (current_thd)
       {
-<<<<<<< HEAD
-        Previous_gtids_log_event prev_gtids_ev(current_thd, this);
+        global_sid_lock.rdlock();
+        Previous_gtids_log_event prev_gtids_ev(current_thd,
+                                               gtid_state.get_logged_gtids());
+        global_sid_lock.unlock();
         if (prev_gtids_ev.write(&log_file))
-=======
-        sid_lock.rdlock();
-        GtidSet_log_event uset(current_thd, &sid_map,
-                               group_log_state.get_ended_groups()); // ALFRANIO ALFRANIO
-        sid_lock.unlock();
-        if (uset.write(&log_file))
->>>>>>> 631c2439
           goto err;
         bytes_written+= prev_gtids_ev.data_written;
       }
@@ -5224,7 +5161,6 @@
     Gtid_log_event uinfo(thd);
     if (write_event_to_cache(thd, &uinfo, cache_data))
       DBUG_RETURN(1);
-    cache_data->register_size_gtid();
 #endif
 */
     DBUG_RETURN(0);
@@ -5274,15 +5210,6 @@
   {
     Query_log_event qinfo(thd, STRING_WITH_LEN("BEGIN"),
                           is_transactional, FALSE, TRUE, 0, TRUE);
-<<<<<<< HEAD
-=======
-#ifdef HAVE_GTID
-    Gtid_log_event uinfo(thd);
-    if (write_event_to_cache(thd, &uinfo, cache_data))
-      DBUG_RETURN(1);
-    cache_data->register_size_gtid();
-#endif
->>>>>>> 631c2439
     if (write_event_to_cache(thd, &qinfo, cache_data))
       DBUG_RETURN(1);
   }
