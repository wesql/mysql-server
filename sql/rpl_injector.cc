--- conflicted
+++ resolved
@@ -150,15 +150,11 @@
    table::save_sets saveset(tbl, cols, cols);
 
    error= m_thd->binlog_write_row(tbl.get_table(), tbl.is_transactional(), 
-<<<<<<< HEAD
-                                  record);
-=======
-                                  cols, colcnt, record
+                                  record
 #ifndef MCP_WL5353
                                   , extra_row_info
 #endif
                                   );
->>>>>>> 708e1bf8
    m_thd->set_server_id(save_id);
    DBUG_RETURN(error);
 }
@@ -190,15 +186,11 @@
    m_thd->set_server_id(sid);
    table::save_sets saveset(tbl, cols, cols);
    error= m_thd->binlog_delete_row(tbl.get_table(), tbl.is_transactional(), 
-<<<<<<< HEAD
-                                   record);
-=======
-                                   cols, colcnt, record
+                                   record
 #ifndef MCP_WL5353
                                    , extra_row_info
 #endif
                                    );
->>>>>>> 708e1bf8
    m_thd->set_server_id(save_id);
    DBUG_RETURN(error);
 }
@@ -228,20 +220,15 @@
 
    server_id_type save_id= m_thd->server_id;
    m_thd->set_server_id(sid);
-<<<<<<< HEAD
    // The read- and write sets with autorestore (in the destructor)
    table::save_sets saveset(tbl, cols, cols);
 
    error= m_thd->binlog_update_row(tbl.get_table(), tbl.is_transactional(), 
-                                   before, after);
-=======
-   error= m_thd->binlog_update_row(tbl.get_table(), tbl.is_transactional(),
-                                   cols, colcnt, before, after
+                                   before, after
 #ifndef MCP_WL5353
                                    , extra_row_info
 #endif
                                    );
->>>>>>> 708e1bf8
    m_thd->set_server_id(save_id);
    DBUG_RETURN(error);
 }
