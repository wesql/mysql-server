/* Copyright (c) 2000, 2016, Oracle and/or its affiliates. All rights reserved.

   This program is free software; you can redistribute it and/or modify
   it under the terms of the GNU General Public License as published by
   the Free Software Foundation; version 2 of the License.

   This program is distributed in the hope that it will be useful,
   but WITHOUT ANY WARRANTY; without even the implied warranty of
   MERCHANTABILITY or FITNESS FOR A PARTICULAR PURPOSE.  See the
   GNU General Public License for more details.

   You should have received a copy of the GNU General Public License
   along with this program; if not, write to the Free Software Foundation,
   Inc., 51 Franklin Street, Suite 500, Boston, MA 02110-1335 USA */

/** @file handler.cc

    @brief
  Handler-calling-functions
*/

#include "handler.h"

#include "my_bit.h"                   // my_count_bits
#include "myisam.h"                   // TT_FOR_UPGRADE
#include "mysql_version.h"            // MYSQL_VERSION_ID

#include "binlog.h"                   // mysql_bin_log
#include "current_thd.h"
#include "dd_table_share.h"           // open_table_def
#include "debug_sync.h"               // DEBUG_SYNC
#include "derror.h"                   // ER_DEFAULT
#include "error_handler.h"            // Internal_error_handler
#include "lock.h"                     // MYSQL_LOCK
#include "log.h"                      // sql_print_error
#include "log_event.h"                // Write_rows_log_event
#include "mysqld.h"                   // global_system_variables heap_hton ..
#include "my_bitmap.h"                // MY_BITMAP
#include "probes_mysql.h"             // MYSQL_HANDLER_WRLOCK_START
#include "opt_costconstantcache.h"    // reload_optimizer_cost_constants
#include "psi_memory_key.h"
#include "rpl_handler.h"              // RUN_HOOK
#include "sdi_utils.h"                // import_serialized_meta_data
#include "sql_base.h"                 // free_io_cache
#include "sql_parse.h"                // check_stack_overrun
#include "sql_plugin.h"               // plugin_foreach
#include "sql_table.h"                // build_table_filename
#include "transaction.h"              // trans_commit_implicit
#include "trigger_def.h"              // TRG_EXT
#include "sql_select.h"               // actual_key_parts
#include "rpl_write_set_handler.h"    // add_pke
#include "auth_common.h"              // check_readonly() and SUPER_ACL

#include "dd/dictionary.h"            // dd:acquire_shared_table_mdl

#include "pfs_file_provider.h"
#include "mysql/psi/mysql_file.h"

#include <pfs_table_provider.h>
#include <mysql/psi/mysql_table.h>

#include <pfs_transaction_provider.h>
#include <mysql/psi/mysql_transaction.h>
#include "opt_hints.h"

#include <list>
#include <cmath>
#include <cstring>
#include <string>
#include <boost/foreach.hpp>
#include <boost/tokenizer.hpp>
#include <boost/algorithm/string.hpp>

/**
  @def MYSQL_TABLE_IO_WAIT
  Instrumentation helper for table io_waits.
  Note that this helper is intended to be used from
  within the handler class only, as it uses members
  from @c handler
  Performance schema events are instrumented as follows:
  - in non batch mode, one event is generated per call
  - in batch mode, the number of rows affected is saved
  in @c m_psi_numrows, so that @c end_psi_batch_mode()
  generates a single event for the batch.
  @param OP the table operation to be performed
  @param INDEX the table index used if any, or MAX_KEY.
  @param RESULT the result of the table operation performed
  @param PAYLOAD instrumented code to execute
  @sa handler::end_psi_batch_mode.
*/
#ifdef HAVE_PSI_TABLE_INTERFACE
  #define MYSQL_TABLE_IO_WAIT(OP, INDEX, RESULT, PAYLOAD)     \
    {                                                         \
      if (m_psi != NULL)                                      \
      {                                                       \
        switch (m_psi_batch_mode)                             \
        {                                                     \
          case PSI_BATCH_MODE_NONE:                           \
          {                                                   \
            PSI_table_locker *sub_locker= NULL;               \
            sub_locker= PSI_TABLE_CALL(start_table_io_wait)   \
              (& m_psi_locker_state, m_psi, OP, INDEX,        \
               __FILE__, __LINE__);                           \
            PAYLOAD                                           \
            if (sub_locker != NULL)                           \
              PSI_TABLE_CALL(end_table_io_wait)               \
                (sub_locker, 1);                              \
            break;                                            \
          }                                                   \
          case PSI_BATCH_MODE_STARTING:                       \
          {                                                   \
            m_psi_locker= PSI_TABLE_CALL(start_table_io_wait) \
              (& m_psi_locker_state, m_psi, OP, INDEX,        \
               __FILE__, __LINE__);                           \
            PAYLOAD                                           \
            if (!RESULT)                                      \
              m_psi_numrows++;                                \
            m_psi_batch_mode= PSI_BATCH_MODE_STARTED;         \
            break;                                            \
          }                                                   \
          case PSI_BATCH_MODE_STARTED:                        \
          default:                                            \
          {                                                   \
            DBUG_ASSERT(m_psi_batch_mode                      \
                        == PSI_BATCH_MODE_STARTED);           \
            PAYLOAD                                           \
            if (!RESULT)                                      \
              m_psi_numrows++;                                \
            break;                                            \
          }                                                   \
        }                                                     \
      }                                                       \
      else                                                    \
      {                                                       \
        PAYLOAD                                               \
      }                                                       \
    }
#else
  #define MYSQL_TABLE_IO_WAIT(OP, INDEX, RESULT, PAYLOAD) \
    PAYLOAD
#endif

/**
  @def MYSQL_TABLE_LOCK_WAIT
  Instrumentation helper for table io_waits.
  @param OP the table operation to be performed
  @param FLAGS per table operation flags.
  @param PAYLOAD the code to instrument.
  @sa MYSQL_END_TABLE_WAIT.
*/
#ifdef HAVE_PSI_TABLE_INTERFACE
  #define MYSQL_TABLE_LOCK_WAIT(OP, FLAGS, PAYLOAD)    \
    {                                                  \
      if (m_psi != NULL)                               \
      {                                                \
        PSI_table_locker *locker;                      \
        PSI_table_locker_state state;                  \
        locker= PSI_TABLE_CALL(start_table_lock_wait)  \
          (& state, m_psi, OP, FLAGS,                  \
          __FILE__, __LINE__);                         \
        PAYLOAD                                        \
        if (locker != NULL)                            \
          PSI_TABLE_CALL(end_table_lock_wait)(locker); \
      }                                                \
      else                                             \
      {                                                \
        PAYLOAD                                        \
      }                                                \
    }
#else
  #define MYSQL_TABLE_LOCK_WAIT(OP, FLAGS, PAYLOAD) \
    PAYLOAD
#endif

using std::min;
using std::max;
using std::list;
using std::log2;

/**
  While we have legacy_db_type, we have this array to
  check for dups and to find handlerton from legacy_db_type.
  Remove when legacy_db_type is finally gone
*/
static
Prealloced_array<st_plugin_int*, PREALLOC_NUM_HA, true>
se_plugin_array(PSI_NOT_INSTRUMENTED);

/**
  Array allowing to check if handlerton is builtin without
  acquiring LOCK_plugin.
*/
static
Prealloced_array<bool, PREALLOC_NUM_HA, true>
builtin_htons(PSI_NOT_INSTRUMENTED);

st_plugin_int *hton2plugin(uint slot)
{
  return se_plugin_array[slot];
}

size_t num_hton2plugins()
{
  return se_plugin_array.size();
}

st_plugin_int *insert_hton2plugin(uint slot, st_plugin_int* plugin)
{
  if (se_plugin_array.assign_at(slot, plugin))
    return NULL;
  return se_plugin_array[slot];
}

st_plugin_int *remove_hton2plugin(uint slot)
{
  st_plugin_int *retval= se_plugin_array[slot];
  se_plugin_array[slot]= NULL;
  return retval;
}


const char *ha_resolve_storage_engine_name(const handlerton *db_type)
{
  return db_type == NULL ? "UNKNOWN" : hton2plugin(db_type->slot)->name.str;
}

static handlerton *installed_htons[128];

KEY_CREATE_INFO default_key_create_info=
  { HA_KEY_ALG_SE_SPECIFIC, false, 0, {NullS, 0}, {NullS, 0}, true };

/* number of storage engines (from installed_htons[]) that support 2pc */
ulong total_ha_2pc= 0;
/* size of savepoint storage area (see ha_init) */
ulong savepoint_alloc_size= 0;

static const LEX_STRING sys_table_aliases[]=
{
  { C_STRING_WITH_LEN("INNOBASE") },  { C_STRING_WITH_LEN("INNODB") },
  { C_STRING_WITH_LEN("NDB") },       { C_STRING_WITH_LEN("NDBCLUSTER") },
  { C_STRING_WITH_LEN("HEAP") },      { C_STRING_WITH_LEN("MEMORY") },
  { C_STRING_WITH_LEN("MERGE") },     { C_STRING_WITH_LEN("MRG_MYISAM") },
  {NullS, 0}
};

const char *ha_row_type[] = {
  "", "FIXED", "DYNAMIC", "COMPRESSED", "REDUNDANT", "COMPACT",
  /* Reserved to be "PAGE" in future versions */ "?",
  "?","?","?"
};

const char *tx_isolation_names[] =
{ "READ-UNCOMMITTED", "READ-COMMITTED", "REPEATABLE-READ", "SERIALIZABLE",
  NullS};
TYPELIB tx_isolation_typelib= {array_elements(tx_isolation_names)-1,"",
			       tx_isolation_names, NULL};

/**
  Database name that hold most of mysqld system tables.
  Current code assumes that, there exists only some
  specific "database name" designated as system database.
*/
static const char* mysqld_system_database= "mysql";

// System tables that belong to mysqld_system_database.
st_handler_tablename mysqld_system_tables[]= {
  {mysqld_system_database, "db"},
  {mysqld_system_database, "user"},
  {mysqld_system_database, "host"},
  {mysqld_system_database, "func"},
  {mysqld_system_database, "proc"},
  {mysqld_system_database, "event"},
  {mysqld_system_database, "plugin"},
  {mysqld_system_database, "servers"},
  {mysqld_system_database, "procs_priv"},
  {mysqld_system_database, "tables_priv"},
  {mysqld_system_database, "proxies_priv"},
  {mysqld_system_database, "columns_priv"},
  {mysqld_system_database, "time_zone"},
  {mysqld_system_database, "time_zone_name"},
  {mysqld_system_database, "time_zone_leap_second"},
  {mysqld_system_database, "time_zone_transition"},
  {mysqld_system_database, "time_zone_transition_type"},
  {mysqld_system_database, "help_category"},
  {mysqld_system_database, "help_keyword"},
  {mysqld_system_database, "help_relation"},
  {mysqld_system_database, "help_topic"},
  {(const char *)NULL, (const char *)NULL} /* This must be at the end */
};

/**
  This static pointer holds list of system databases from SQL layer and
  various SE's. The required memory is allocated once, and never freed.
*/
static const char **known_system_databases= NULL;
static const char **ha_known_system_databases();

// Called for each SE to get SE specific system database.
static my_bool system_databases_handlerton(THD *unused, plugin_ref plugin,
                                           void *arg);

// Called for each SE to check if given db.table_name is a system table.
static my_bool check_engine_system_table_handlerton(THD *unused,
                                                    plugin_ref plugin,
                                                    void *arg);

static int ha_discover(THD *thd, const char *db, const char *name,
                       uchar **frmblob, size_t *frmlen);

/**
  Structure used by SE during check for system table.
  This structure is passed to each SE handlerton and the status (OUT param)
  is collected.
*/
struct st_sys_tbl_chk_params
{
  const char *db;                             // IN param
  const char *table_name;                     // IN param
  bool is_sql_layer_system_table;             // IN param
  legacy_db_type db_type;                     // IN param

  enum enum_sys_tbl_chk_status
  {
    // db.table_name is not a supported system table.
    NOT_KNOWN_SYSTEM_TABLE,
    /*
      db.table_name is a system table,
      but may not be supported by SE.
    */
    KNOWN_SYSTEM_TABLE,
    /*
      db.table_name is a system table,
      and is supported by SE.
    */
    SUPPORTED_SYSTEM_TABLE
  } status;                                    // OUT param
};


static plugin_ref ha_default_plugin(THD *thd)
{
  if (thd->variables.table_plugin)
    return thd->variables.table_plugin;
  return my_plugin_lock(thd, &global_system_variables.table_plugin);
}


/** @brief
  Return the default storage engine handlerton used for non-temp tables 
  for thread

  SYNOPSIS
    ha_default_handlerton(thd)
    thd         current thread

  RETURN
    pointer to handlerton
*/
handlerton *ha_default_handlerton(THD *thd)
{
  plugin_ref plugin= ha_default_plugin(thd);
  DBUG_ASSERT(plugin);
  handlerton *hton= plugin_data<handlerton*>(plugin);
  DBUG_ASSERT(hton);
  return hton;
}


static plugin_ref ha_default_temp_plugin(THD *thd)
{
  if (thd->variables.temp_table_plugin)
    return thd->variables.temp_table_plugin;
  return my_plugin_lock(thd, &global_system_variables.temp_table_plugin);
}


/** @brief
  Return the default storage engine handlerton used for explicitly 
  created temp tables for a thread

  SYNOPSIS
    ha_default_temp_handlerton(thd)
    thd         current thread

  RETURN
    pointer to handlerton
*/
handlerton *ha_default_temp_handlerton(THD *thd)
{
  plugin_ref plugin= ha_default_temp_plugin(thd);
  DBUG_ASSERT(plugin);
  handlerton *hton= plugin_data<handlerton*>(plugin);
  DBUG_ASSERT(hton);
  return hton;
}


/**
  Resolve handlerton plugin by name, without checking for "DEFAULT" or
  HTON_NOT_USER_SELECTABLE.

  @param thd  Thread context.
  @param name Plugin name.

  @return plugin or NULL if not found.
*/
plugin_ref ha_resolve_by_name_raw(THD *thd, const LEX_CSTRING &name)
{
  return plugin_lock_by_name(thd, name, MYSQL_STORAGE_ENGINE_PLUGIN);
}


/**
  Resolve handlerton plugin by name, without checking for "DEFAULT" or
  HTON_NOT_USER_SELECTABLE.

  @param thd  Thread context.
  @param name Plugin name.

  @return plugin or NULL if not found.
*/
plugin_ref ha_resolve_by_name_raw(THD *thd, const  std::string &name)
{
  LEX_CSTRING se_name;
  se_name.str= name.c_str();
  se_name.length= name.length();

  return ha_resolve_by_name_raw(thd, se_name);
}


/** @brief
  Return the storage engine handlerton for the supplied name
  
  SYNOPSIS
    ha_resolve_by_name(thd, name)
    thd         current thread
    name        name of storage engine
  
  RETURN
    pointer to storage engine plugin handle
*/
plugin_ref ha_resolve_by_name(THD *thd, const LEX_STRING *name, 
                              bool is_temp_table)
{
  const LEX_STRING *table_alias;
  plugin_ref plugin;

redo:
  /* my_strnncoll is a macro and gcc doesn't do early expansion of macro */
  if (thd && !my_charset_latin1.coll->strnncoll(&my_charset_latin1,
                           (const uchar *)name->str, name->length,
                           (const uchar *)STRING_WITH_LEN("DEFAULT"), 0))
    return is_temp_table ? 
      ha_default_plugin(thd) : ha_default_temp_plugin(thd);

  LEX_CSTRING cstring_name= {name->str, name->length};
  if ((plugin= ha_resolve_by_name_raw(thd, cstring_name)))
  {
    handlerton *hton= plugin_data<handlerton*>(plugin);
    if (!(hton->flags & HTON_NOT_USER_SELECTABLE))
      return plugin;
      
    /*
      unlocking plugin immediately after locking is relatively low cost.
    */
    plugin_unlock(thd, plugin);
  }

  /*
    We check for the historical aliases.
  */
  for (table_alias= sys_table_aliases; table_alias->str; table_alias+= 2)
  {
    if (!my_strnncoll(&my_charset_latin1,
                      (const uchar *)name->str, name->length,
                      (const uchar *)table_alias->str, table_alias->length))
    {
      name= table_alias + 1;
      goto redo;
    }
  }

  return NULL;
}

std::string normalized_se_str= "";

/*
  Parse comma separated list of disabled storage engine names
  and create a normalized string by appending storage names that
  have aliases. This normalized string is used to disallow
  table/tablespace creation under the storage engines specified.
*/
void ha_set_normalized_disabled_se_str(const std::string &disabled_se)
{
  boost::char_separator<char> sep(",");
  boost::tokenizer< boost::char_separator<char> > tokens(disabled_se, sep);
  normalized_se_str.append(",");
  BOOST_FOREACH (std::string se_name, tokens)
  {
    const LEX_STRING *table_alias;
    boost::algorithm::to_upper(se_name);
    for (table_alias= sys_table_aliases; table_alias->str; table_alias+= 2)
    {
      if (!native_strcasecmp(se_name.c_str(), table_alias->str) ||
          !native_strcasecmp(se_name.c_str(), (table_alias+1)->str))
      {
        normalized_se_str.append(std::string(table_alias->str) + "," +
                                 std::string((table_alias+1)->str) + ",");
        break;
      }
    }

    if (table_alias->str == NULL)
      normalized_se_str.append(se_name+",");
  }
}

// Check if storage engine is disabled for table/tablespace creation.
bool ha_is_storage_engine_disabled(handlerton *se_handle)
{
  if (normalized_se_str.size())
  {
    std::string se_name(",");
    se_name.append(ha_resolve_storage_engine_name(se_handle));
    se_name.append(",");
    boost::algorithm::to_upper(se_name);
    if(strstr(normalized_se_str.c_str(), se_name.c_str()))
      return true;
  }
  return false;
}


plugin_ref ha_lock_engine(THD *thd, const handlerton *hton)
{
  if (hton)
  {
    st_plugin_int **plugin= &se_plugin_array[hton->slot];

#ifdef DBUG_OFF
    /*
      Take a shortcut for builtin engines -- return pointer to plugin
      without acquiring LOCK_plugin mutex. This is safe safe since such
      plugins are not deleted until shutdown and we don't do reference
      counting in non-debug builds for them.

      Since we have reference to handlerton on our hands, this method
      can't be called concurrently to non-builtin handlerton initialization/
      deinitialization. So it is safe to access builtin_htons[] without
      additional locking.
     */
    if (builtin_htons[hton->slot])
      return *plugin;

    return my_plugin_lock(thd, plugin);
#else
    /*
      We can't take shortcut in debug builds.
      At least assert that builtin_htons[slot] is set correctly.
    */
    DBUG_ASSERT(builtin_htons[hton->slot] == (plugin[0]->plugin_dl == NULL));
    return my_plugin_lock(thd, &plugin);
#endif
  }
  return NULL;
}


handlerton *ha_resolve_by_legacy_type(THD *thd, enum legacy_db_type db_type)
{
  plugin_ref plugin;
  switch (db_type) {
  case DB_TYPE_DEFAULT:
    return ha_default_handlerton(thd);
  default:
    if (db_type > DB_TYPE_UNKNOWN && db_type < DB_TYPE_DEFAULT &&
        (plugin= ha_lock_engine(thd, installed_htons[db_type])))
      return plugin_data<handlerton*>(plugin);
    /* fall through */
  case DB_TYPE_UNKNOWN:
    return NULL;
  }
}


/**
  Use other database handler if databasehandler is not compiled in.
*/
handlerton *ha_checktype(THD *thd, enum legacy_db_type database_type,
                          bool no_substitute, bool report_error)
{
  handlerton *hton= ha_resolve_by_legacy_type(thd, database_type);
  if (ha_storage_engine_is_enabled(hton))
    return hton;

  if (no_substitute)
  {
    if (report_error)
    {
      const char *engine_name= ha_resolve_storage_engine_name(hton);
      my_error(ER_FEATURE_DISABLED,MYF(0),engine_name,engine_name);
    }
    return NULL;
  }

  (void) RUN_HOOK(transaction, after_rollback, (thd, FALSE));

  switch (database_type) {
  case DB_TYPE_MRG_ISAM:
    return ha_resolve_by_legacy_type(thd, DB_TYPE_MRG_MYISAM);
  default:
    break;
  }

  return ha_default_handlerton(thd);
} /* ha_checktype */


handler *get_new_handler(TABLE_SHARE *share, MEM_ROOT *alloc,
                         handlerton *db_type)
{
  handler *file;
  DBUG_ENTER("get_new_handler");
  DBUG_PRINT("enter", ("alloc: 0x%lx", (long) alloc));

  if (db_type && db_type->state == SHOW_OPTION_YES && db_type->create)
  {
    if ((file= db_type->create(db_type, share, alloc)))
      file->init();
    DBUG_RETURN(file);
  }
  /*
    Try the default table type
    Here the call to current_thd() is ok as we call this function a lot of
    times but we enter this branch very seldom.
  */
  DBUG_RETURN(get_new_handler(share, alloc, ha_default_handlerton(current_thd)));
}


static const char **handler_errmsgs;

C_MODE_START
static const char *get_handler_errmsg(int nr)
{
  return handler_errmsgs[nr - HA_ERR_FIRST];
}
C_MODE_END


/**
  Register handler error messages for use with my_error().

  @retval
    0           OK
  @retval
    !=0         Error
*/

int ha_init_errors(void)
{
#define SETMSG(nr, msg) handler_errmsgs[(nr) - HA_ERR_FIRST]= (msg)

  /* Allocate a pointer array for the error message strings. */
  /* Zerofill it to avoid uninitialized gaps. */
  if (! (handler_errmsgs= (const char**) my_malloc(key_memory_handler_errmsgs,
                                                   HA_ERR_ERRORS * sizeof(char*),
                                                   MYF(MY_WME | MY_ZEROFILL))))
    return 1;

  /* Set the dedicated error messages. */
  SETMSG(HA_ERR_KEY_NOT_FOUND,          ER_DEFAULT(ER_KEY_NOT_FOUND));
  SETMSG(HA_ERR_FOUND_DUPP_KEY,         ER_DEFAULT(ER_DUP_KEY));
  SETMSG(HA_ERR_RECORD_CHANGED,         "Update wich is recoverable");
  SETMSG(HA_ERR_WRONG_INDEX,            "Wrong index given to function");
  SETMSG(HA_ERR_CRASHED,                ER_DEFAULT(ER_NOT_KEYFILE));
  SETMSG(HA_ERR_WRONG_IN_RECORD,        ER_DEFAULT(ER_CRASHED_ON_USAGE));
  SETMSG(HA_ERR_OUT_OF_MEM,             "Table handler out of memory");
  SETMSG(HA_ERR_NOT_A_TABLE,            "Incorrect file format '%.64s'");
  SETMSG(HA_ERR_WRONG_COMMAND,          "Command not supported");
  SETMSG(HA_ERR_OLD_FILE,               ER_DEFAULT(ER_OLD_KEYFILE));
  SETMSG(HA_ERR_NO_ACTIVE_RECORD,       "No record read in update");
  SETMSG(HA_ERR_RECORD_DELETED,         "Intern record deleted");
  SETMSG(HA_ERR_RECORD_FILE_FULL,       ER_DEFAULT(ER_RECORD_FILE_FULL));
  SETMSG(HA_ERR_INDEX_FILE_FULL,        "No more room in index file '%.64s'");
  SETMSG(HA_ERR_END_OF_FILE,            "End in next/prev/first/last");
  SETMSG(HA_ERR_UNSUPPORTED,            ER_DEFAULT(ER_ILLEGAL_HA));
  SETMSG(HA_ERR_TOO_BIG_ROW,            "Too big row");
  SETMSG(HA_WRONG_CREATE_OPTION,        "Wrong create option");
  SETMSG(HA_ERR_FOUND_DUPP_UNIQUE,      ER_DEFAULT(ER_DUP_UNIQUE));
  SETMSG(HA_ERR_UNKNOWN_CHARSET,        "Can't open charset");
  SETMSG(HA_ERR_WRONG_MRG_TABLE_DEF,    ER_DEFAULT(ER_WRONG_MRG_TABLE));
  SETMSG(HA_ERR_CRASHED_ON_REPAIR,      ER_DEFAULT(ER_CRASHED_ON_REPAIR));
  SETMSG(HA_ERR_CRASHED_ON_USAGE,       ER_DEFAULT(ER_CRASHED_ON_USAGE));
  SETMSG(HA_ERR_LOCK_WAIT_TIMEOUT,      ER_DEFAULT(ER_LOCK_WAIT_TIMEOUT));
  SETMSG(HA_ERR_LOCK_TABLE_FULL,        ER_DEFAULT(ER_LOCK_TABLE_FULL));
  SETMSG(HA_ERR_READ_ONLY_TRANSACTION,  ER_DEFAULT(ER_READ_ONLY_TRANSACTION));
  SETMSG(HA_ERR_LOCK_DEADLOCK,          ER_DEFAULT(ER_LOCK_DEADLOCK));
  SETMSG(HA_ERR_CANNOT_ADD_FOREIGN,     ER_DEFAULT(ER_CANNOT_ADD_FOREIGN));
  SETMSG(HA_ERR_NO_REFERENCED_ROW,      ER_DEFAULT(ER_NO_REFERENCED_ROW_2));
  SETMSG(HA_ERR_ROW_IS_REFERENCED,      ER_DEFAULT(ER_ROW_IS_REFERENCED_2));
  SETMSG(HA_ERR_NO_SAVEPOINT,           "No savepoint with that name");
  SETMSG(HA_ERR_NON_UNIQUE_BLOCK_SIZE,  "Non unique key block size");
  SETMSG(HA_ERR_NO_SUCH_TABLE,          "No such table: '%.64s'");
  SETMSG(HA_ERR_TABLE_EXIST,            ER_DEFAULT(ER_TABLE_EXISTS_ERROR));
  SETMSG(HA_ERR_NO_CONNECTION,          "Could not connect to storage engine");
  SETMSG(HA_ERR_TABLE_DEF_CHANGED,      ER_DEFAULT(ER_TABLE_DEF_CHANGED));
  SETMSG(HA_ERR_FOREIGN_DUPLICATE_KEY,  "FK constraint would lead to duplicate key");
  SETMSG(HA_ERR_TABLE_NEEDS_UPGRADE,    ER_DEFAULT(ER_TABLE_NEEDS_UPGRADE));
  SETMSG(HA_ERR_TABLE_READONLY,         ER_DEFAULT(ER_OPEN_AS_READONLY));
  SETMSG(HA_ERR_AUTOINC_READ_FAILED,    ER_DEFAULT(ER_AUTOINC_READ_FAILED));
  SETMSG(HA_ERR_AUTOINC_ERANGE,         ER_DEFAULT(ER_WARN_DATA_OUT_OF_RANGE));
  SETMSG(HA_ERR_TOO_MANY_CONCURRENT_TRXS, ER_DEFAULT(ER_TOO_MANY_CONCURRENT_TRXS));
  SETMSG(HA_ERR_INDEX_COL_TOO_LONG,     ER_DEFAULT(ER_INDEX_COLUMN_TOO_LONG));
  SETMSG(HA_ERR_INDEX_CORRUPT,          ER_DEFAULT(ER_INDEX_CORRUPT));
  SETMSG(HA_FTS_INVALID_DOCID,          "Invalid InnoDB FTS Doc ID");
  SETMSG(HA_ERR_TABLE_IN_FK_CHECK,	ER_DEFAULT(ER_TABLE_IN_FK_CHECK));
  SETMSG(HA_ERR_TABLESPACE_EXISTS,      "Tablespace already exists");
  SETMSG(HA_ERR_TABLESPACE_MISSING,     ER_DEFAULT(ER_TABLESPACE_MISSING));
  SETMSG(HA_ERR_FTS_EXCEED_RESULT_CACHE_LIMIT,  "FTS query exceeds result cache limit");
  SETMSG(HA_ERR_TEMP_FILE_WRITE_FAILURE,	ER_DEFAULT(ER_TEMP_FILE_WRITE_FAILURE));
  SETMSG(HA_ERR_INNODB_FORCED_RECOVERY,	ER_DEFAULT(ER_INNODB_FORCED_RECOVERY));
  SETMSG(HA_ERR_FTS_TOO_MANY_WORDS_IN_PHRASE,  "Too many words in a FTS phrase or proximity search");
  SETMSG(HA_ERR_TABLE_CORRUPT,		ER_DEFAULT(ER_TABLE_CORRUPT));
  SETMSG(HA_ERR_TABLESPACE_MISSING,	ER_DEFAULT(ER_TABLESPACE_MISSING));
  SETMSG(HA_ERR_TABLESPACE_IS_NOT_EMPTY,	ER_DEFAULT(ER_TABLESPACE_IS_NOT_EMPTY));
  SETMSG(HA_ERR_WRONG_FILE_NAME,		ER_DEFAULT(ER_WRONG_FILE_NAME));
  SETMSG(HA_ERR_NOT_ALLOWED_COMMAND,		ER_DEFAULT(ER_NOT_ALLOWED_COMMAND));
  SETMSG(HA_ERR_COMPUTE_FAILED,		"Compute virtual column value failed");
  /* Register the error messages for use with my_error(). */
  return my_error_register(get_handler_errmsg, HA_ERR_FIRST, HA_ERR_LAST);
}


int ha_finalize_handlerton(st_plugin_int *plugin)
{
  handlerton *hton= (handlerton *)plugin->data;
  DBUG_ENTER("ha_finalize_handlerton");

  /* hton can be NULL here, if ha_initialize_handlerton() failed. */
  if (!hton)
    goto end;

  switch (hton->state)
  {
  case SHOW_OPTION_NO:
  case SHOW_OPTION_DISABLED:
    break;
  case SHOW_OPTION_YES:
    if (installed_htons[hton->db_type] == hton)
      installed_htons[hton->db_type]= NULL;
    break;
  };

  if (hton->panic)
    hton->panic(hton, HA_PANIC_CLOSE);

  if (plugin->plugin->deinit)
  {
    /*
      Today we have no defined/special behavior for uninstalling
      engine plugins.
    */
    DBUG_PRINT("info", ("Deinitializing plugin: '%s'", plugin->name.str));
    if (plugin->plugin->deinit(NULL))
    {
      DBUG_PRINT("warning", ("Plugin '%s' deinit function returned error.",
                             plugin->name.str));
    }
  }

  /*
    In case a plugin is uninstalled and re-installed later, it should
    reuse an array slot. Otherwise the number of uninstall/install
    cycles would be limited.
  */
  if (hton->slot != HA_SLOT_UNDEF)
  {
    /* Make sure we are not unpluging another plugin */
    DBUG_ASSERT(se_plugin_array[hton->slot] == plugin);
    DBUG_ASSERT(hton->slot < se_plugin_array.size());
    se_plugin_array[hton->slot]= NULL;
    builtin_htons[hton->slot]= false; /* Extra correctness. */
  }

  my_free(hton);

 end:
  DBUG_RETURN(0);
}


int ha_initialize_handlerton(st_plugin_int *plugin)
{
  handlerton *hton;
  DBUG_ENTER("ha_initialize_handlerton");
  DBUG_PRINT("plugin", ("initialize plugin: '%s'", plugin->name.str));

  hton= (handlerton *)my_malloc(key_memory_handlerton,
                                sizeof(handlerton),
                                MYF(MY_WME | MY_ZEROFILL));

  if (hton == NULL)
  {
    sql_print_error("Unable to allocate memory for plugin '%s' handlerton.",
                    plugin->name.str);
    goto err_no_hton_memory;
  }

  hton->slot= HA_SLOT_UNDEF;
  /* Historical Requirement */
  plugin->data= hton; // shortcut for the future
  if (plugin->plugin->init && plugin->plugin->init(hton))
  {
    sql_print_error("Plugin '%s' init function returned error.",
                    plugin->name.str);
    goto err;  
  }

  /*
    the switch below and hton->state should be removed when
    command-line options for plugins will be implemented
  */
  DBUG_PRINT("info", ("hton->state=%d", hton->state));
  switch (hton->state) {
  case SHOW_OPTION_NO:
    break;
  case SHOW_OPTION_YES:
    {
      uint tmp;
      ulong fslot;
      /* now check the db_type for conflict */
      if (hton->db_type <= DB_TYPE_UNKNOWN ||
          hton->db_type >= DB_TYPE_DEFAULT ||
          installed_htons[hton->db_type])
      {
        int idx= (int) DB_TYPE_FIRST_DYNAMIC;

        while (idx < (int) DB_TYPE_DEFAULT && installed_htons[idx])
          idx++;

        if (idx == (int) DB_TYPE_DEFAULT)
        {
          sql_print_warning("Too many storage engines!");
          goto err_deinit;
        }
        if (hton->db_type != DB_TYPE_UNKNOWN)
          sql_print_warning("Storage engine '%s' has conflicting typecode. "
                            "Assigning value %d.", plugin->plugin->name, idx);
        hton->db_type= (enum legacy_db_type) idx;
      }

      /*
        In case a plugin is uninstalled and re-installed later, it should
        reuse an array slot. Otherwise the number of uninstall/install
        cycles would be limited. So look for a free slot.
      */
      DBUG_PRINT("plugin", ("total_ha: %lu",
                            static_cast<ulong>(se_plugin_array.size())));
      for (fslot= 0; fslot < se_plugin_array.size(); fslot++)
      {
        if (!se_plugin_array[fslot])
          break;
      }
      if (fslot < se_plugin_array.size())
        hton->slot= fslot;
      else
      {
        hton->slot= se_plugin_array.size();
      }
      if (se_plugin_array.assign_at(hton->slot, plugin) ||
          builtin_htons.assign_at(hton->slot, (plugin->plugin_dl == NULL)))
        goto err_deinit;

      installed_htons[hton->db_type]= hton;
      tmp= hton->savepoint_offset;
      hton->savepoint_offset= savepoint_alloc_size;
      savepoint_alloc_size+= tmp;
      if (hton->prepare)
        total_ha_2pc++;
      break;
    }
    /* fall through */
  default:
    hton->state= SHOW_OPTION_DISABLED;
    break;
  }
  
  /* 
    This is entirely for legacy. We will create a new "disk based" hton and a 
    "memory" hton which will be configurable longterm. We should be able to 
    remove partition and myisammrg.
  */
  switch (hton->db_type) {
  case DB_TYPE_HEAP:
    heap_hton= hton;
    break;
  case DB_TYPE_MYISAM:
    myisam_hton= hton;
    break;
  case DB_TYPE_INNODB:
    innodb_hton= hton;
    break;
  default:
    break;
  };

  /*
    Re-load the optimizer cost constants since this storage engine can
    have non-default cost constants.
  */
  reload_optimizer_cost_constants();

  DBUG_RETURN(0);

err_deinit:
  /* 
    Let plugin do its inner deinitialization as plugin->init() 
    was successfully called before.
  */
  if (plugin->plugin->deinit)
    (void) plugin->plugin->deinit(NULL);
          
err:
  my_free(hton);
err_no_hton_memory:
  plugin->data= NULL;
  DBUG_RETURN(1);
}

int ha_init()
{
  int error= 0;
  DBUG_ENTER("ha_init");

  /*
    Check if there is a transaction-capable storage engine besides the
    binary log.
  */
  opt_using_transactions=
    se_plugin_array.size() > static_cast<ulong>(opt_bin_log);
  savepoint_alloc_size+= sizeof(SAVEPOINT);

  /*
    Initialize system database name cache.
    This cache is used to do a quick check if a given
    db.tablename is a system table.
  */
  known_system_databases= ha_known_system_databases();

  DBUG_RETURN(error);
}

void ha_end()
{
  // Unregister handler error messages.
  my_error_unregister(HA_ERR_FIRST, HA_ERR_LAST);
  my_free(handler_errmsgs);
}

static my_bool dropdb_handlerton(THD *unused1, plugin_ref plugin,
                                 void *path)
{
  handlerton *hton= plugin_data<handlerton*>(plugin);
  if (hton->state == SHOW_OPTION_YES && hton->drop_database)
    hton->drop_database(hton, (char *)path);
  return FALSE;
}


void ha_drop_database(char* path)
{
  plugin_foreach(NULL, dropdb_handlerton, MYSQL_STORAGE_ENGINE_PLUGIN, path);
}


static my_bool closecon_handlerton(THD *thd, plugin_ref plugin,
                                   void *unused)
{
  handlerton *hton= plugin_data<handlerton*>(plugin);
  /*
    there's no need to rollback here as all transactions must
    be rolled back already
  */
  if (hton->state == SHOW_OPTION_YES && thd_get_ha_data(thd, hton))
  {
    if (hton->close_connection)
      hton->close_connection(hton, thd);
    /* make sure ha_data is reset and ha_data_lock is released */
    thd_set_ha_data(thd, hton, NULL);
  }
  return FALSE;
}


/**
  @note
    don't bother to rollback here, it's done already
*/
void ha_close_connection(THD* thd)
{
  plugin_foreach(thd, closecon_handlerton, MYSQL_STORAGE_ENGINE_PLUGIN, 0);
}


static my_bool kill_handlerton(THD *thd, plugin_ref plugin, void *)
{
  handlerton *hton= plugin_data<handlerton*>(plugin);

  if (hton->state == SHOW_OPTION_YES && hton->kill_connection)
  {
    if (thd_get_ha_data(thd, hton))
      hton->kill_connection(hton, thd);
  }

  return FALSE;
}

void ha_kill_connection(THD *thd)
{
  plugin_foreach(thd, kill_handlerton, MYSQL_STORAGE_ENGINE_PLUGIN, 0);
}


/** Invoke handlerton::pre_dd_shutdown() on a plugin.
@param plugin	storage engine plugin
@retval FALSE (always) */
static my_bool pre_dd_shutdown_handlerton(THD *, plugin_ref plugin, void *)
{
  handlerton *hton= plugin_data<handlerton*>(plugin);
  if (hton->state == SHOW_OPTION_YES && hton->pre_dd_shutdown)
    hton->pre_dd_shutdown(hton);
  return FALSE;
}


/** Invoke handlerton::pre_dd_shutdown() on every storage engine plugin. */
void ha_pre_dd_shutdown(void)
{
  plugin_foreach(NULL, pre_dd_shutdown_handlerton,
                 MYSQL_STORAGE_ENGINE_PLUGIN, 0);
}

/* ========================================================================
 ======================= TRANSACTIONS ===================================*/

/**
  Transaction handling in the server
  ==================================

  In each client connection, MySQL maintains two transactional
  states:
  - a statement transaction,
  - a standard, also called normal transaction.

  Historical note
  ---------------
  "Statement transaction" is a non-standard term that comes
  from the times when MySQL supported BerkeleyDB storage engine.

  First of all, it should be said that in BerkeleyDB auto-commit
  mode auto-commits operations that are atomic to the storage
  engine itself, such as a write of a record, and are too
  high-granular to be atomic from the application perspective
  (MySQL). One SQL statement could involve many BerkeleyDB
  auto-committed operations and thus BerkeleyDB auto-commit was of
  little use to MySQL.

  Secondly, instead of SQL standard savepoints, BerkeleyDB
  provided the concept of "nested transactions". In a nutshell,
  transactions could be arbitrarily nested, but when the parent
  transaction was committed or aborted, all its child (nested)
  transactions were handled committed or aborted as well.
  Commit of a nested transaction, in turn, made its changes
  visible, but not durable: it destroyed the nested transaction,
  all its changes would become available to the parent and
  currently active nested transactions of this parent.

  So the mechanism of nested transactions was employed to
  provide "all or nothing" guarantee of SQL statements
  required by the standard.
  A nested transaction would be created at start of each SQL
  statement, and destroyed (committed or aborted) at statement
  end. Such nested transaction was internally referred to as
  a "statement transaction" and gave birth to the term.

  (Historical note ends)

  Since then a statement transaction is started for each statement
  that accesses transactional tables or uses the binary log.  If
  the statement succeeds, the statement transaction is committed.
  If the statement fails, the transaction is rolled back. Commits
  of statement transactions are not durable -- each such
  transaction is nested in the normal transaction, and if the
  normal transaction is rolled back, the effects of all enclosed
  statement transactions are undone as well.  Technically,
  a statement transaction can be viewed as a savepoint which is
  maintained automatically in order to make effects of one
  statement atomic.

  The normal transaction is started by the user and is ended
  usually upon a user request as well. The normal transaction
  encloses transactions of all statements issued between
  its beginning and its end.
  In autocommit mode, the normal transaction is equivalent
  to the statement transaction.

  Since MySQL supports PSEA (pluggable storage engine
  architecture), more than one transactional engine can be
  active at a time. Hence transactions, from the server
  point of view, are always distributed. In particular,
  transactional state is maintained independently for each
  engine. In order to commit a transaction the two phase
  commit protocol is employed.

  Not all statements are executed in context of a transaction.
  Administrative and status information statements do not modify
  engine data, and thus do not start a statement transaction and
  also have no effect on the normal transaction. Examples of such
  statements are SHOW STATUS and RESET SLAVE.

  Similarly DDL statements are not transactional,
  and therefore a transaction is [almost] never started for a DDL
  statement. The difference between a DDL statement and a purely
  administrative statement though is that a DDL statement always
  commits the current transaction before proceeding, if there is
  any.

  At last, SQL statements that work with non-transactional
  engines also have no effect on the transaction state of the
  connection. Even though they are written to the binary log,
  and the binary log is, overall, transactional, the writes
  are done in "write-through" mode, directly to the binlog
  file, followed with a OS cache sync, in other words,
  bypassing the binlog undo log (translog).
  They do not commit the current normal transaction.
  A failure of a statement that uses non-transactional tables
  would cause a rollback of the statement transaction, but
  in case there no non-transactional tables are used,
  no statement transaction is started.

  Data layout
  -----------

  The server stores its transaction-related data in
  thd->transaction. This structure has two members of type
  THD_TRANS. These members correspond to the statement and
  normal transactions respectively:

  - thd->transaction.stmt contains a list of engines
  that are participating in the given statement
  - thd->transaction.all contains a list of engines that
  have participated in any of the statement transactions started
  within the context of the normal transaction.
  Each element of the list contains a pointer to the storage
  engine, engine-specific transactional data, and engine-specific
  transaction flags.

  In autocommit mode thd->transaction.all is empty.
  Instead, data of thd->transaction.stmt is
  used to commit/rollback the normal transaction.

  The list of registered engines has a few important properties:
  - no engine is registered in the list twice
  - engines are present in the list a reverse temporal order --
  new participants are always added to the beginning of the list.

  Transaction life cycle
  ----------------------

  When a new connection is established, thd->transaction
  members are initialized to an empty state.
  If a statement uses any tables, all affected engines
  are registered in the statement engine list. In
  non-autocommit mode, the same engines are registered in
  the normal transaction list.
  At the end of the statement, the server issues a commit
  or a roll back for all engines in the statement list.
  At this point transaction flags of an engine, if any, are
  propagated from the statement list to the list of the normal
  transaction.
  When commit/rollback is finished, the statement list is
  cleared. It will be filled in again by the next statement,
  and emptied again at the next statement's end.

  The normal transaction is committed in a similar way
  (by going over all engines in thd->transaction.all list)
  but at different times:
  - upon COMMIT SQL statement is issued by the user
  - implicitly, by the server, at the beginning of a DDL statement
  or SET AUTOCOMMIT={0|1} statement.

  The normal transaction can be rolled back as well:
  - if the user has requested so, by issuing ROLLBACK SQL
  statement
  - if one of the storage engines requested a rollback
  by setting thd->transaction_rollback_request. This may
  happen in case, e.g., when the transaction in the engine was
  chosen a victim of the internal deadlock resolution algorithm
  and rolled back internally. When such a situation happens, there
  is little the server can do and the only option is to rollback
  transactions in all other participating engines.  In this case
  the rollback is accompanied by an error sent to the user.

  As follows from the use cases above, the normal transaction
  is never committed when there is an outstanding statement
  transaction. In most cases there is no conflict, since
  commits of the normal transaction are issued by a stand-alone
  administrative or DDL statement, thus no outstanding statement
  transaction of the previous statement exists. Besides,
  all statements that manipulate with the normal transaction
  are prohibited in stored functions and triggers, therefore
  no conflicting situation can occur in a sub-statement either.
  The remaining rare cases when the server explicitly has
  to commit the statement transaction prior to committing the normal
  one cover error-handling scenarios (see for example
  SQLCOM_LOCK_TABLES).

  When committing a statement or a normal transaction, the server
  either uses the two-phase commit protocol, or issues a commit
  in each engine independently. The two-phase commit protocol
  is used only if:
  - all participating engines support two-phase commit (provide
    handlerton::prepare PSEA API call) and
  - transactions in at least two engines modify data (i.e. are
  not read-only).

  Note that the two phase commit is used for
  statement transactions, even though they are not durable anyway.
  This is done to ensure logical consistency of data in a multiple-
  engine transaction.
  For example, imagine that some day MySQL supports unique
  constraint checks deferred till the end of statement. In such
  case a commit in one of the engines may yield ER_DUP_KEY,
  and MySQL should be able to gracefully abort statement
  transactions of other participants.

  After the normal transaction has been committed,
  thd->transaction.all list is cleared.

  When a connection is closed, the current normal transaction, if
  any, is rolled back.

  Roles and responsibilities
  --------------------------

  The server has no way to know that an engine participates in
  the statement and a transaction has been started
  in it unless the engine says so. Thus, in order to be
  a part of a transaction, the engine must "register" itself.
  This is done by invoking trans_register_ha() server call.
  Normally the engine registers itself whenever handler::external_lock()
  is called. trans_register_ha() can be invoked many times: if
  an engine is already registered, the call does nothing.
  In case autocommit is not set, the engine must register itself
  twice -- both in the statement list and in the normal transaction
  list.
  In which list to register is a parameter of trans_register_ha().

  Note, that although the registration interface in itself is
  fairly clear, the current usage practice often leads to undesired
  effects. E.g. since a call to trans_register_ha() in most engines
  is embedded into implementation of handler::external_lock(), some
  DDL statements start a transaction (at least from the server
  point of view) even though they are not expected to. E.g.
  CREATE TABLE does not start a transaction, since
  handler::external_lock() is never called during CREATE TABLE. But
  CREATE TABLE ... SELECT does, since handler::external_lock() is
  called for the table that is being selected from. This has no
  practical effects currently, but must be kept in mind
  nevertheless.

  Once an engine is registered, the server will do the rest
  of the work.

  During statement execution, whenever any of data-modifying
  PSEA API methods is used, e.g. handler::write_row() or
  handler::update_row(), the read-write flag is raised in the
  statement transaction for the involved engine.
  Currently All PSEA calls are "traced", and the data can not be
  changed in a way other than issuing a PSEA call. Important:
  unless this invariant is preserved the server will not know that
  a transaction in a given engine is read-write and will not
  involve the two-phase commit protocol!

  At the end of a statement, server call trans_commit_stmt is
  invoked. This call in turn invokes handlerton::prepare()
  for every involved engine. Prepare is followed by a call
  to handlerton::commit_one_phase() If a one-phase commit
  will suffice, handlerton::prepare() is not invoked and
  the server only calls handlerton::commit_one_phase().
  At statement commit, the statement-related read-write
  engine flag is propagated to the corresponding flag in the
  normal transaction.  When the commit is complete, the list
  of registered engines is cleared.

  Rollback is handled in a similar fashion.

  Additional notes on DDL and the normal transaction.
  ---------------------------------------------------

  DDLs and operations with non-transactional engines
  do not "register" in thd->transaction lists, and thus do not
  modify the transaction state. Besides, each DDL in
  MySQL is prefixed with an implicit normal transaction commit
  (a call to trans_commit_implicit()), and thus leaves nothing
  to modify.
  However, as it has been pointed out with CREATE TABLE .. SELECT,
  some DDL statements can start a *new* transaction.

  Behaviour of the server in this case is currently badly
  defined.
  DDL statements use a form of "semantic" logging
  to maintain atomicity: if CREATE TABLE .. SELECT failed,
  the newly created table is deleted.
  In addition, some DDL statements issue interim transaction
  commits: e.g. ALTER TABLE issues a commit after data is copied
  from the original table to the internal temporary table. Other
  statements, e.g. CREATE TABLE ... SELECT do not always commit
  after itself.
  And finally there is a group of DDL statements such as
  RENAME/DROP TABLE that doesn't start a new transaction
  and doesn't commit.

  This diversity makes it hard to say what will happen if
  by chance a stored function is invoked during a DDL --
  whether any modifications it makes will be committed or not
  is not clear. Fortunately, SQL grammar of few DDLs allows
  invocation of a stored function.

  A consistent behaviour is perhaps to always commit the normal
  transaction after all DDLs, just like the statement transaction
  is always committed at the end of all statements.
*/

/**
  Register a storage engine for a transaction.

  Every storage engine MUST call this function when it starts
  a transaction or a statement (that is it must be called both for the
  "beginning of transaction" and "beginning of statement").
  Only storage engines registered for the transaction/statement
  will know when to commit/rollback it.

  @note
    trans_register_ha is idempotent - storage engine may register many
    times per transaction.

*/
void trans_register_ha(THD *thd, bool all, handlerton *ht_arg,
                       const ulonglong *trxid)
{
  Ha_trx_info *ha_info;
  Transaction_ctx *trn_ctx= thd->get_transaction();
  Transaction_ctx::enum_trx_scope trx_scope=
    all ? Transaction_ctx::SESSION : Transaction_ctx::STMT;

  DBUG_ENTER("trans_register_ha");
  DBUG_PRINT("enter",("%s", all ? "all" : "stmt"));

  if (all)
  {
    thd->server_status|= SERVER_STATUS_IN_TRANS;
    if (thd->tx_read_only)
      thd->server_status|= SERVER_STATUS_IN_TRANS_READONLY;
    DBUG_PRINT("info", ("setting SERVER_STATUS_IN_TRANS"));
  }

  ha_info= thd->get_ha_data(ht_arg->slot)->ha_info + (all ? 1 : 0);

  if (ha_info->is_started())
  {
    DBUG_ASSERT(trn_ctx->ha_trx_info(trx_scope));
    DBUG_VOID_RETURN; /* already registered, return */
  }

  trn_ctx->register_ha(trx_scope, ha_info, ht_arg);
  trn_ctx->set_ha_trx_info(trx_scope, ha_info);

  if (ht_arg->prepare == 0)
    trn_ctx->set_no_2pc(trx_scope, true);

  trn_ctx->xid_state()->set_query_id(thd->query_id);
/*
  Register transaction start in performance schema if not done already.
  By doing this, we handle cases when the transaction is started implicitly in
  autocommit=0 mode, and cases when we are in normal autocommit=1 mode and the
  executed statement is a single-statement transaction.

  Explicitly started transactions are handled in trans_begin().

  Do not register transactions in which binary log is the only participating
  transactional storage engine.
*/
#ifdef HAVE_PSI_TRANSACTION_INTERFACE
  if (thd->m_transaction_psi == NULL &&
      ht_arg->db_type != DB_TYPE_BINLOG)
  {
    const XID *xid= trn_ctx->xid_state()->get_xid();
    my_bool autocommit= !thd->in_multi_stmt_transaction_mode();
    thd->m_transaction_psi= MYSQL_START_TRANSACTION(&thd->m_transaction_state,
                                         xid, trxid, thd->tx_isolation,
                                         thd->tx_read_only, autocommit);
    DEBUG_SYNC(thd, "after_set_transaction_psi_before_set_transaction_gtid");
    gtid_set_performance_schema_values(thd);
  }
#endif
  DBUG_VOID_RETURN;
}

/**
  @retval
    0   ok
  @retval
    1   error, transaction was rolled back
*/
int ha_prepare(THD *thd)
{
  int error=0;
  Transaction_ctx *trn_ctx= thd->get_transaction();
  DBUG_ENTER("ha_prepare");

  if (trn_ctx->is_active(Transaction_ctx::SESSION))
  {
    const Ha_trx_info *ha_info= trn_ctx->ha_trx_info(
      Transaction_ctx::SESSION);
    bool gtid_error, need_clear_owned_gtid;

    if ((gtid_error=
         MY_TEST(commit_owned_gtids(thd, true, &need_clear_owned_gtid))))
    {
      DBUG_ASSERT(need_clear_owned_gtid);

      ha_rollback_trans(thd, true);
      error= 1;
      goto err;
    }

    while (ha_info)
    {
      handlerton *ht= ha_info->ht();
      thd->status_var.ha_prepare_count++;
      if (ht->prepare)
      {
        DBUG_EXECUTE_IF("simulate_xa_failure_prepare", {
          ha_rollback_trans(thd, true);
          DBUG_RETURN(1);
        });
        if (ht->prepare(ht, thd, true))
        {
          ha_rollback_trans(thd, true);
          error=1;
          break;
        }
      }
      else
      {
        push_warning_printf(thd, Sql_condition::SL_WARNING,
                            ER_ILLEGAL_HA, ER_THD(thd, ER_ILLEGAL_HA),
                            ha_resolve_storage_engine_name(ht));
      }
      ha_info= ha_info->next();
    }

    DBUG_ASSERT(thd->get_transaction()->xid_state()->
                has_state(XID_STATE::XA_IDLE));

err:
    gtid_state_commit_or_rollback(thd, need_clear_owned_gtid, !gtid_error);
  }

  DBUG_RETURN(error);
}

/**
  Check if we can skip the two-phase commit.

  A helper function to evaluate if two-phase commit is mandatory.
  As a side effect, propagates the read-only/read-write flags
  of the statement transaction to its enclosing normal transaction.
  
  If we have at least two engines with read-write changes we must
  run a two-phase commit. Otherwise we can run several independent
  commits as the only transactional engine has read-write changes
  and others are read-only.

  @retval   0   All engines are read-only.
  @retval   1   We have the only engine with read-write changes.
  @retval   >1  More than one engine have read-write changes.
                Note: return value might NOT be the exact number of
                engines with read-write changes.
*/

static
uint
ha_check_and_coalesce_trx_read_only(THD *thd, Ha_trx_info *ha_list,
                                    bool all)
{
  /* The number of storage engines that have actual changes. */
  unsigned rw_ha_count= 0;
  Ha_trx_info *ha_info;

  for (ha_info= ha_list; ha_info; ha_info= ha_info->next())
  {
    if (ha_info->is_trx_read_write())
      ++rw_ha_count;

    if (! all)
    {
      Ha_trx_info *ha_info_all= &thd->get_ha_data(ha_info->ht()->slot)->ha_info[1];
      DBUG_ASSERT(ha_info != ha_info_all);
      /*
        Merge read-only/read-write information about statement
        transaction to its enclosing normal transaction. Do this
        only if in a real transaction -- that is, if we know
        that ha_info_all is registered in thd->transaction.all.
        Since otherwise we only clutter the normal transaction flags.
      */
      if (ha_info_all->is_started()) /* FALSE if autocommit. */
        ha_info_all->coalesce_trx_with(ha_info);
    }
    else if (rw_ha_count > 1)
    {
      /*
        It is a normal transaction, so we don't need to merge read/write
        information up, and the need for two-phase commit has been
        already established. Break the loop prematurely.
      */
      break;
    }
  }
  return rw_ha_count;
}


/**
<<<<<<< HEAD
  @param[in] thd                       Thread handle.
  @param[in] all                       Session transaction if true, statement
                                       otherwise.
=======
  The function computes condition to call gtid persistor wrapper,
  and executes it.
  It is invoked at committing a statement or transaction, including XA,
  and also at XA prepare handling.

  @param thd  Thread context.
  @param all  The execution scope, true for the transaction one, false
              for the statement one.
  @param[out] need_clear_owned_gtid_ptr
              A pointer to bool variable to return the computed decision
              value.
  @return zero as no error indication, non-zero otherwise
*/

int commit_owned_gtids(THD *thd, bool all, bool *need_clear_owned_gtid_ptr)
{
  int error= 0;

  if ((!opt_bin_log || (thd->slave_thread && !opt_log_slave_updates)) &&
      (all || !thd->in_multi_stmt_transaction_mode()) &&
      !thd->is_operating_gtid_table_implicitly &&
      !thd->is_operating_substatement_implicitly)
  {
    if (thd->owned_gtid.sidno > 0)
    {
      error= gtid_state->save(thd);
      *need_clear_owned_gtid_ptr= true;
    }
    else if (thd->owned_gtid.sidno == THD::OWNED_SIDNO_ANONYMOUS)
      *need_clear_owned_gtid_ptr= true;
  }
  else
  {
    *need_clear_owned_gtid_ptr= false;
  }

  return error;
}


/**
>>>>>>> ca5d1791
  @param[in] ignore_global_read_lock   Allow commit to complete even if a
                                       global read lock is active. This can be
                                       used to allow changes to internal tables
                                       (e.g. slave status tables).

  @retval
    0   ok
  @retval
    1   transaction was rolled back
  @retval
    2   error during commit, data may be inconsistent

  @todo
    Since we don't support nested statement transactions in 5.0,
    we can't commit or rollback stmt transactions while we are inside
    stored functions or triggers. So we simply do nothing now.
    TODO: This should be fixed in later ( >= 5.1) releases.
*/

int ha_commit_trans(THD *thd, bool all, bool ignore_global_read_lock)
{
  int error= 0;
  bool need_clear_owned_gtid= false;
  /*
    Save transaction owned gtid into table before transaction prepare
    if binlog is disabled, or binlog is enabled and log_slave_updates
    is disabled with slave SQL thread or slave worker thread.
  */
  error= commit_owned_gtids(thd, all, &need_clear_owned_gtid);

  /*
    'all' means that this is either an explicit commit issued by
    user, or an implicit commit issued by a DDL.
  */
  Transaction_ctx *trn_ctx= thd->get_transaction();
  Transaction_ctx::enum_trx_scope trx_scope=
    all ? Transaction_ctx::SESSION : Transaction_ctx::STMT;

  /*
    "real" is a nick name for a transaction for which a commit will
    make persistent changes. E.g. a 'stmt' transaction inside a 'all'
    transation is not 'real': even though it's possible to commit it,
    the changes are not durable as they might be rolled back if the
    enclosing 'all' transaction is rolled back.
  */
  bool is_real_trans=
    all || !trn_ctx->is_active(Transaction_ctx::SESSION);

  Ha_trx_info *ha_info= trn_ctx->ha_trx_info(trx_scope);
  XID_STATE *xid_state= trn_ctx->xid_state();

  DBUG_ENTER("ha_commit_trans");

  DBUG_PRINT("info", ("all=%d thd->in_sub_stmt=%d ha_info=%p is_real_trans=%d",
                      all, thd->in_sub_stmt, ha_info, is_real_trans));
  /*
    We must not commit the normal transaction if a statement
    transaction is pending. Otherwise statement transaction
    flags will not get propagated to its normal transaction's
    counterpart.
  */
  DBUG_ASSERT(!trn_ctx->is_active(Transaction_ctx::STMT) ||
              !all);

  if (thd->in_sub_stmt)
  {
    DBUG_ASSERT(0);
    /*
      Since we don't support nested statement transactions in 5.0,
      we can't commit or rollback stmt transactions while we are inside
      stored functions or triggers. So we simply do nothing now.
      TODO: This should be fixed in later ( >= 5.1) releases.
    */
    if (!all)
      DBUG_RETURN(0);
    /*
      We assume that all statements which commit or rollback main transaction
      are prohibited inside of stored functions or triggers. So they should
      bail out with error even before ha_commit_trans() call. To be 100% safe
      let us throw error in non-debug builds.
    */
    my_error(ER_COMMIT_NOT_ALLOWED_IN_SF_OR_TRG, MYF(0));
    DBUG_RETURN(2);
  }

  MDL_request mdl_request;
  bool release_mdl= false;
  if (ha_info)
  {
    uint rw_ha_count;
    bool rw_trans;

    DBUG_EXECUTE_IF("crash_commit_before", DBUG_SUICIDE(););

    rw_ha_count= ha_check_and_coalesce_trx_read_only(thd, ha_info, all);
    trn_ctx->set_rw_ha_count(trx_scope, rw_ha_count);
    /* rw_trans is TRUE when we in a transaction changing data */
    rw_trans= is_real_trans && (rw_ha_count > 0);

    DBUG_EXECUTE_IF("dbug.enabled_commit",
                    {
                      const char act[]= "now signal Reached wait_for signal.commit_continue";
                      DBUG_ASSERT(!debug_sync_set_action(thd,
                                                         STRING_WITH_LEN(act)));
                    };);
    if (rw_trans && !ignore_global_read_lock)
    {
      /*
        Acquire a metadata lock which will ensure that COMMIT is blocked
        by an active FLUSH TABLES WITH READ LOCK (and vice versa:
        COMMIT in progress blocks FTWRL).

        We allow the owner of FTWRL to COMMIT; we assume that it knows
        what it does.
      */
      MDL_REQUEST_INIT(&mdl_request,
                       MDL_key::COMMIT, "", "", MDL_INTENTION_EXCLUSIVE,
                       MDL_EXPLICIT);

      DBUG_PRINT("debug", ("Acquire MDL commit lock"));
      if (thd->mdl_context.acquire_lock(&mdl_request,
                                        thd->variables.lock_wait_timeout))
      {
        ha_rollback_trans(thd, all);
        DBUG_RETURN(1);
      }
      release_mdl= true;

      DEBUG_SYNC(thd, "ha_commit_trans_after_acquire_commit_lock");
    }

    if (rw_trans && check_readonly(thd, true))
    {
      ha_rollback_trans(thd, all);
      error= 1;
      goto end;
    }

    if (!trn_ctx->no_2pc(trx_scope) && (trn_ctx->rw_ha_count(trx_scope) > 1))
      error= tc_log->prepare(thd, all);
  }
  /*
    The state of XA transaction is changed to Prepared, intermediately.
    It's going to change to the regular NOTR at the end.
    The fact of the Prepared state is of interest to binary logger.
  */
  if (!error && all && xid_state->has_state(XID_STATE::XA_IDLE))
  {
    DBUG_ASSERT(thd->lex->sql_command == SQLCOM_XA_COMMIT &&
                static_cast<Sql_cmd_xa_commit*>(thd->lex->m_sql_cmd)->
                get_xa_opt() == XA_ONE_PHASE);

    xid_state->set_state(XID_STATE::XA_PREPARED);
  }
  if (error || (error= tc_log->commit(thd, all)))
  {
    ha_rollback_trans(thd, all);
    error= 1;
    goto end;
  }
/*
  Mark multi-statement (any autocommit mode) or single-statement
  (autocommit=1) transaction as rolled back
*/
#ifdef HAVE_PSI_TRANSACTION_INTERFACE
  if (is_real_trans && thd->m_transaction_psi != NULL)
  {
    MYSQL_COMMIT_TRANSACTION(thd->m_transaction_psi);
    thd->m_transaction_psi= NULL;
  }
#endif
  DBUG_EXECUTE_IF("crash_commit_after",
                  if (!thd->is_operating_gtid_table_implicitly)
                    DBUG_SUICIDE(););
end:
  if (release_mdl && mdl_request.ticket)
  {
    /*
      We do not always immediately release transactional locks
      after ha_commit_trans() (see uses of ha_enable_transaction()),
      thus we release the commit blocker lock as soon as it's
      not needed.
    */
    DBUG_PRINT("debug", ("Releasing MDL commit lock"));
    thd->mdl_context.release_lock(mdl_request.ticket);
  }
  /* Free resources and perform other cleanup even for 'empty' transactions. */
  if (is_real_trans)
  {
    trn_ctx->cleanup();
    thd->tx_priority= 0;
  }

  if (need_clear_owned_gtid)
  {
    thd->server_status&= ~SERVER_STATUS_IN_TRANS;
    /*
      Release the owned GTID when binlog is disabled, or binlog is
      enabled and log_slave_updates is disabled with slave SQL thread
      or slave worker thread.
    */
    if (error)
      gtid_state->update_on_rollback(thd);
    else
      gtid_state->update_on_commit(thd);
  }

  DBUG_RETURN(error);
}

/**
  Commit the sessions outstanding transaction.

  @pre thd->transaction.flags.commit_low == true
  @post thd->transaction.flags.commit_low == false

  @note This function does not care about global read lock; the caller
  should.

  @param[in]  thd  Thread handle.
  @param[in]  all  Is set in case of explicit commit
                   (COMMIT statement), or implicit commit
                   issued by DDL. Is not set when called
                   at the end of statement, even if
                   autocommit=1.
  @param[in]  run_after_commit
                   True by default, otherwise, does not execute
                   the after_commit hook in the function.
*/

int ha_commit_low(THD *thd, bool all, bool run_after_commit)
{
  int error=0;
  Transaction_ctx *trn_ctx= thd->get_transaction();
  Transaction_ctx::enum_trx_scope trx_scope=
    all ? Transaction_ctx::SESSION : Transaction_ctx::STMT;
  Ha_trx_info *ha_info= trn_ctx->ha_trx_info(trx_scope), *ha_info_next;
  bool restore_backup_trx= false;

  DBUG_ENTER("ha_commit_low");

  if (ha_info)
  {
    /*
      binlog applier thread can execute XA COMMIT and it would
      have to restore its local thread native transaction
      context, previously saved at XA START.
    */
    if (thd->lex->sql_command == SQLCOM_XA_COMMIT &&
        thd->binlog_applier_has_detached_trx())
    {
      DBUG_ASSERT(all && static_cast<Sql_cmd_xa_commit*>(thd->lex->m_sql_cmd)->
                  get_xa_opt() == XA_ONE_PHASE);
      restore_backup_trx= true;
    }

    for (; ha_info; ha_info= ha_info_next)
    {
      int err;
      handlerton *ht= ha_info->ht();
      if ((err= ht->commit(ht, thd, all)))
      {
        char errbuf[MYSQL_ERRMSG_SIZE];
        my_error(ER_ERROR_DURING_COMMIT, MYF(0), err,
                 my_strerror(errbuf, MYSQL_ERRMSG_SIZE, err));
        error=1;
      }
      thd->status_var.ha_commit_count++;
      ha_info_next= ha_info->next();

      if (restore_backup_trx && ht->replace_native_transaction_in_thd)
      {
        void **trx_backup= &thd->get_ha_data(ht->slot)->ha_ptr_backup;

        ht->replace_native_transaction_in_thd(thd, *trx_backup, NULL);
        *trx_backup= NULL;
      }
      ha_info->reset(); /* keep it conveniently zero-filled */
    }
    trn_ctx->reset_scope(trx_scope);
    if (all)
    {
      trn_ctx->invalidate_changed_tables_in_cache(thd);
    }
  }
  /* Free resources and perform other cleanup even for 'empty' transactions. */
  if (all)
    trn_ctx->cleanup();
  /*
    When the transaction has been committed, we clear the commit_low
    flag. This allow other parts of the system to check if commit_low
    was called.
  */
  trn_ctx->m_flags.commit_low= false;
  if (run_after_commit && thd->get_transaction()->m_flags.run_hooks)
  {
    /*
       If commit succeeded, we call the after_commit hook.

       TODO: Investigate if this can be refactored so that there is
             only one invocation of this hook in the code (in
             MYSQL_LOG_BIN::finish_commit).
    */
    if (!error)
      (void) RUN_HOOK(transaction, after_commit, (thd, all));
    trn_ctx->m_flags.run_hooks= false;
  }
  DBUG_RETURN(error);
}


int ha_rollback_low(THD *thd, bool all)
{
  Transaction_ctx *trn_ctx= thd->get_transaction();
  int error= 0;
  Transaction_ctx::enum_trx_scope trx_scope=
    all ? Transaction_ctx::SESSION : Transaction_ctx::STMT;
  Ha_trx_info *ha_info= trn_ctx->ha_trx_info(trx_scope), *ha_info_next;

  (void) RUN_HOOK(transaction, before_rollback, (thd, all));

  if (ha_info)
  {
    for (; ha_info; ha_info= ha_info_next)
    {
      int err;
      handlerton *ht= ha_info->ht();
      if ((err= ht->rollback(ht, thd, all)))
      { // cannot happen
        char errbuf[MYSQL_ERRMSG_SIZE];
        my_error(ER_ERROR_DURING_ROLLBACK, MYF(0), err,
                 my_strerror(errbuf, MYSQL_ERRMSG_SIZE, err));
        error= 1;
      }
      thd->status_var.ha_rollback_count++;
      ha_info_next= ha_info->next();
      ha_info->reset(); /* keep it conveniently zero-filled */
    }
    trn_ctx->reset_scope(trx_scope);
  }

  /*
    Thanks to possibility of MDL deadlock rollback request can come even if
    transaction hasn't been started in any transactional storage engine.
  */
  if (all && thd->transaction_rollback_request)
    trn_ctx->xid_state()->set_error(thd);

  (void) RUN_HOOK(transaction, after_rollback, (thd, all));
  return error;
}


int ha_rollback_trans(THD *thd, bool all)
{
  int error=0;
  Transaction_ctx *trn_ctx= thd->get_transaction();
  bool is_xa_rollback= trn_ctx->xid_state()->has_state(XID_STATE::XA_PREPARED);

  /*
    "real" is a nick name for a transaction for which a commit will
    make persistent changes. E.g. a 'stmt' transaction inside a 'all'
    transaction is not 'real': even though it's possible to commit it,
    the changes are not durable as they might be rolled back if the
    enclosing 'all' transaction is rolled back.
    We establish the value of 'is_real_trans' by checking
    if it's an explicit COMMIT or BEGIN statement, or implicit
    commit issued by DDL (in these cases all == TRUE),
    or if we're running in autocommit mode (it's only in the autocommit mode
    ha_commit_one_phase() is called with an empty
    transaction.all.ha_list, see why in trans_register_ha()).
  */
  bool is_real_trans=
    all || !trn_ctx->is_active(Transaction_ctx::SESSION);

  DBUG_ENTER("ha_rollback_trans");

  /*
    We must not rollback the normal transaction if a statement
    transaction is pending.
  */
  DBUG_ASSERT(!trn_ctx->is_active(Transaction_ctx::STMT) ||
              !all);

  if (thd->in_sub_stmt)
  {
    DBUG_ASSERT(0);
    /*
      If we are inside stored function or trigger we should not commit or
      rollback current statement transaction. See comment in ha_commit_trans()
      call for more information.
    */
    if (!all)
      DBUG_RETURN(0);
    my_error(ER_COMMIT_NOT_ALLOWED_IN_SF_OR_TRG, MYF(0));
    DBUG_RETURN(1);
  }

  if (tc_log)
    error= tc_log->rollback(thd, all);
  /*
    Mark multi-statement (any autocommit mode) or single-statement
    (autocommit=1) transaction as rolled back
  */
#ifdef HAVE_PSI_TRANSACTION_INTERFACE
  if (all || !thd->in_active_multi_stmt_transaction())
  {
    MYSQL_ROLLBACK_TRANSACTION(thd->m_transaction_psi);
    thd->m_transaction_psi= NULL;
  }
#endif

  /* Always cleanup. Even if nht==0. There may be savepoints. */
  if (is_real_trans)
  {
    trn_ctx->cleanup();
    thd->tx_priority= 0;
  }

  if (all)
    thd->transaction_rollback_request= FALSE;

  /*
    Only call gtid_rollback(THD*), which will purge thd->owned_gtid, if
    complete transaction is being rollback or autocommit=1.
    Notice, XA rollback has just invoked update_on_commit() through
    tc_log->*rollback* stack.
  */
  if (is_real_trans && !is_xa_rollback)
    gtid_state->update_on_rollback(thd);

  /*
    If the transaction cannot be rolled back safely, warn; don't warn if this
    is a slave thread (because when a slave thread executes a ROLLBACK, it has
    been read from the binary log, so it's 100% sure and normal to produce
    error ER_WARNING_NOT_COMPLETE_ROLLBACK. If we sent the warning to the
    slave SQL thread, it would not stop the thread but just be printed in
    the error log; but we don't want users to wonder why they have this
    message in the error log, so we don't send it.
  */
  if (is_real_trans &&
      trn_ctx->cannot_safely_rollback(
        Transaction_ctx::SESSION) &&
      !thd->slave_thread && thd->killed != THD::KILL_CONNECTION)
    trn_ctx->push_unsafe_rollback_warnings(thd);

  DBUG_RETURN(error);
}


/**
  Commit the attachable transaction in storage engines.

  @note This is slimmed down version of ha_commit_trans()/ha_commit_low()
        which commits attachable transaction but skips code which is
        unnecessary and unsafe for them (like dealing with GTIDs).
        Since attachable transactions are read-only their commit only
        needs to release resources and cleanup state in SE.

  @param thd     Current thread

  @retval 0      - Success
  @retval non-0  - Failure
*/
int ha_commit_attachable(THD *thd)
{
  int error= 0;
  Transaction_ctx *trn_ctx= thd->get_transaction();
  Ha_trx_info *ha_info= trn_ctx->ha_trx_info(Transaction_ctx::STMT);
  Ha_trx_info *ha_info_next;

  /* This function only handles attachable transactions. */
  DBUG_ASSERT(thd->is_attachable_ro_transaction_active());
  /*
    Since the attachable transaction is AUTOCOMMIT we only need
    to care about statement transaction.
  */
  DBUG_ASSERT(! trn_ctx->is_active(Transaction_ctx::SESSION));

  if (ha_info)
  {
    for (; ha_info; ha_info= ha_info_next)
    {
      /* Attachable transaction is not supposed to modify anything. */
      DBUG_ASSERT(! ha_info->is_trx_read_write());

      handlerton *ht= ha_info->ht();
      if (ht->commit(ht, thd, false))
      {
        /*
          In theory this should not happen since attachable transactions
          are read only and therefore commit is supposed to only release
          resources/cleanup state. Even if this happens we will simply
          continue committing attachable transaction in other SEs.
        */
        DBUG_ASSERT(false);
        error= 1;
      }
      thd->status_var.ha_commit_count++;
      ha_info_next= ha_info->next();

      ha_info->reset(); /* keep it conveniently zero-filled */
    }
    trn_ctx->reset_scope(Transaction_ctx::STMT);
  }

  /*
    Mark transaction as commited in PSI.
  */
#ifdef HAVE_PSI_TRANSACTION_INTERFACE
  if (thd->m_transaction_psi != NULL)
  {
    MYSQL_COMMIT_TRANSACTION(thd->m_transaction_psi);
    thd->m_transaction_psi= NULL;
  }
#endif

  /* Free resources and perform other cleanup even for 'empty' transactions. */
  trn_ctx->cleanup();

  return (error);
}


/**
  @details
  This function should be called when MySQL sends rows of a SELECT result set
  or the EOF mark to the client. It releases a possible adaptive hash index
  S-latch held by thd in InnoDB and also releases a possible InnoDB query
  FIFO ticket to enter InnoDB. To save CPU time, InnoDB allows a thd to
  keep them over several calls of the InnoDB handler interface when a join
  is executed. But when we let the control to pass to the client they have
  to be released because if the application program uses mysql_use_result(),
  it may deadlock on the S-latch if the application on another connection
  performs another SQL query. In MySQL-4.1 this is even more important because
  there a connection can have several SELECT queries open at the same time.

  @param thd           the thread handle of the current connection

  @return
    always 0
*/

int ha_release_temporary_latches(THD *thd)
{
  const Ha_trx_info *info;
  Transaction_ctx *trn_ctx= thd->get_transaction();

  /*
    Note that below we assume that only transactional storage engines
    may need release_temporary_latches(). If this will ever become false,
    we could iterate on thd->open_tables instead (and remove duplicates
    as if (!seen[hton->slot]) { seen[hton->slot]=1; ... }).
  */
  for (info= trn_ctx->ha_trx_info(Transaction_ctx::STMT);
       info; info= info->next())
  {
    handlerton *hton= info->ht();
    if (hton && hton->release_temporary_latches)
        hton->release_temporary_latches(hton, thd);
  }
  return 0;
}

/**
  Check if all storage engines used in transaction agree that after
  rollback to savepoint it is safe to release MDL locks acquired after
  savepoint creation.

  @param thd   The client thread that executes the transaction.

  @return true  - It is safe to release MDL locks.
          false - If it is not.
*/
bool ha_rollback_to_savepoint_can_release_mdl(THD *thd)
{
  Ha_trx_info *ha_info;
  Transaction_ctx *trn_ctx= thd->get_transaction();
  Transaction_ctx::enum_trx_scope trx_scope=
    thd->in_sub_stmt ? Transaction_ctx::STMT : Transaction_ctx::SESSION;

  DBUG_ENTER("ha_rollback_to_savepoint_can_release_mdl");

  /**
    Checking whether it is safe to release metadata locks after rollback to
    savepoint in all the storage engines that are part of the transaction.
  */
  for (ha_info= trn_ctx->ha_trx_info(trx_scope);
       ha_info; ha_info= ha_info->next())
  {
    handlerton *ht= ha_info->ht();
    DBUG_ASSERT(ht);

    if (ht->savepoint_rollback_can_release_mdl == 0 ||
        ht->savepoint_rollback_can_release_mdl(ht, thd) == false)
      DBUG_RETURN(false);
  }

  DBUG_RETURN(true);
}

int ha_rollback_to_savepoint(THD *thd, SAVEPOINT *sv)
{
  int error=0;
  Transaction_ctx *trn_ctx= thd->get_transaction();
  Transaction_ctx::enum_trx_scope trx_scope=
    !thd->in_sub_stmt ? Transaction_ctx::SESSION : Transaction_ctx::STMT;

  Ha_trx_info *ha_info, *ha_info_next;

  DBUG_ENTER("ha_rollback_to_savepoint");

  trn_ctx->set_rw_ha_count(trx_scope, 0);
  trn_ctx->set_no_2pc(trx_scope, 0);
  /*
    rolling back to savepoint in all storage engines that were part of the
    transaction when the savepoint was set
  */
  for (ha_info= sv->ha_list; ha_info; ha_info= ha_info->next())
  {
    int err;
    handlerton *ht= ha_info->ht();
    DBUG_ASSERT(ht);
    DBUG_ASSERT(ht->savepoint_set != 0);
    if ((err= ht->savepoint_rollback(ht, thd,
                                     (uchar *)(sv+1)+ht->savepoint_offset)))
    { // cannot happen
      char errbuf[MYSQL_ERRMSG_SIZE];
      my_error(ER_ERROR_DURING_ROLLBACK, MYF(0), err,
               my_strerror(errbuf, MYSQL_ERRMSG_SIZE, err));
      error=1;
    }
    thd->status_var.ha_savepoint_rollback_count++;
    if (ht->prepare == 0)
      trn_ctx->set_no_2pc(trx_scope, true);
  }

  /*
    rolling back the transaction in all storage engines that were not part of
    the transaction when the savepoint was set
  */
  for (ha_info= trn_ctx->ha_trx_info(trx_scope); ha_info != sv->ha_list;
       ha_info= ha_info_next)
  {
    int err;
    handlerton *ht= ha_info->ht();
    if ((err= ht->rollback(ht, thd, !thd->in_sub_stmt)))
    { // cannot happen
      char errbuf[MYSQL_ERRMSG_SIZE];
      my_error(ER_ERROR_DURING_ROLLBACK, MYF(0), err,
               my_strerror(errbuf, MYSQL_ERRMSG_SIZE, err));
      error=1;
    }
    thd->status_var.ha_rollback_count++;
    ha_info_next= ha_info->next();
    ha_info->reset(); /* keep it conveniently zero-filled */
  }
  trn_ctx->set_ha_trx_info(trx_scope, sv->ha_list);

#ifdef HAVE_PSI_TRANSACTION_INTERFACE
  if (thd->m_transaction_psi != NULL)
    MYSQL_INC_TRANSACTION_ROLLBACK_TO_SAVEPOINT(thd->m_transaction_psi, 1);
#endif

  DBUG_RETURN(error);
}

int ha_prepare_low(THD *thd, bool all)
{
  int error= 0;
  Transaction_ctx::enum_trx_scope trx_scope=
    all ? Transaction_ctx::SESSION : Transaction_ctx::STMT;
  Ha_trx_info *ha_info= thd->get_transaction()->ha_trx_info(trx_scope);

  DBUG_ENTER("ha_prepare_low");

  if (ha_info)
  {
    for (; ha_info && !error; ha_info= ha_info->next())
    {
      int err= 0;
      handlerton *ht= ha_info->ht();
      /*
        Do not call two-phase commit if this particular
        transaction is read-only. This allows for simpler
        implementation in engines that are always read-only.
      */
      if (!ha_info->is_trx_read_write())
        continue;
      if ((err= ht->prepare(ht, thd, all)))
      {
        char errbuf[MYSQL_ERRMSG_SIZE];
        my_error(ER_ERROR_DURING_COMMIT, MYF(0), err,
                 my_strerror(errbuf, MYSQL_ERRMSG_SIZE, err));
        error= 1;
      }
      thd->status_var.ha_prepare_count++;
    }
    DBUG_EXECUTE_IF("crash_commit_after_prepare", DBUG_SUICIDE(););
  }

  DBUG_RETURN(error);
}

/**
  @note
  according to the sql standard (ISO/IEC 9075-2:2003)
  section "4.33.4 SQL-statements and transaction states",
  SAVEPOINT is *not* transaction-initiating SQL-statement
*/
int ha_savepoint(THD *thd, SAVEPOINT *sv)
{
  int error=0;
  Transaction_ctx::enum_trx_scope trx_scope=
    !thd->in_sub_stmt ? Transaction_ctx::SESSION : Transaction_ctx::STMT;
  Ha_trx_info *ha_info= thd->get_transaction()->ha_trx_info(trx_scope);
  Ha_trx_info *begin_ha_info= ha_info;

  DBUG_ENTER("ha_savepoint");

  for (; ha_info; ha_info= ha_info->next())
  {
    int err;
    handlerton *ht= ha_info->ht();
    DBUG_ASSERT(ht);
    if (! ht->savepoint_set)
    {
      my_error(ER_CHECK_NOT_IMPLEMENTED, MYF(0), "SAVEPOINT");
      error=1;
      break;
    }
    if ((err= ht->savepoint_set(ht, thd, (uchar *)(sv+1)+ht->savepoint_offset)))
    { // cannot happen
      char errbuf[MYSQL_ERRMSG_SIZE];
      my_error(ER_GET_ERRNO, MYF(0), err,
               my_strerror(errbuf, MYSQL_ERRMSG_SIZE, err));
      error=1;
    }
    thd->status_var.ha_savepoint_count++;
  }
  /*
    Remember the list of registered storage engines. All new
    engines are prepended to the beginning of the list.
  */
  sv->ha_list= begin_ha_info;

#ifdef HAVE_PSI_TRANSACTION_INTERFACE
  if (!error && thd->m_transaction_psi != NULL)
    MYSQL_INC_TRANSACTION_SAVEPOINTS(thd->m_transaction_psi, 1);
#endif

  DBUG_RETURN(error);
}

int ha_release_savepoint(THD *thd, SAVEPOINT *sv)
{
  int error=0;
  Ha_trx_info *ha_info= sv->ha_list;
  DBUG_ENTER("ha_release_savepoint");

  for (; ha_info; ha_info= ha_info->next())
  {
    int err;
    handlerton *ht= ha_info->ht();
    /* Savepoint life time is enclosed into transaction life time. */
    DBUG_ASSERT(ht);
    if (!ht->savepoint_release)
      continue;
    if ((err= ht->savepoint_release(ht, thd,
                                    (uchar *)(sv+1) + ht->savepoint_offset)))
    { // cannot happen
      char errbuf[MYSQL_ERRMSG_SIZE];
      my_error(ER_GET_ERRNO, MYF(0), err,
               my_strerror(errbuf, MYSQL_ERRMSG_SIZE, err));
      error=1;
    }
  }

#ifdef HAVE_PSI_TRANSACTION_INTERFACE
  if (thd->m_transaction_psi != NULL)
    MYSQL_INC_TRANSACTION_RELEASE_SAVEPOINT(thd->m_transaction_psi, 1);
#endif
  DBUG_RETURN(error);
}


static my_bool snapshot_handlerton(THD *thd, plugin_ref plugin,
                                   void *arg)
{
  handlerton *hton= plugin_data<handlerton*>(plugin);
  if (hton->state == SHOW_OPTION_YES &&
      hton->start_consistent_snapshot)
  {
    hton->start_consistent_snapshot(hton, thd);
    *((bool *)arg)= false;
  }
  return FALSE;
}

int ha_start_consistent_snapshot(THD *thd)
{
  bool warn= true;

  plugin_foreach(thd, snapshot_handlerton, MYSQL_STORAGE_ENGINE_PLUGIN, &warn);

  /*
    Same idea as when one wants to CREATE TABLE in one engine which does not
    exist:
  */
  if (warn)
    push_warning(thd, Sql_condition::SL_WARNING, ER_UNKNOWN_ERROR,
                 "This MySQL server does not support any "
                 "consistent-read capable storage engine");
  return 0;
}


static my_bool flush_handlerton(THD *thd, plugin_ref plugin,
                                void *arg)
{
  handlerton *hton= plugin_data<handlerton*>(plugin);
  if (hton->state == SHOW_OPTION_YES && hton->flush_logs &&
      hton->flush_logs(hton, *(static_cast<bool *>(arg))))
    return TRUE;
  return FALSE;
}


bool ha_flush_logs(handlerton *db_type, bool binlog_group_flush)
{
  if (db_type == NULL)
  {
    if (plugin_foreach(NULL, flush_handlerton,
                       MYSQL_STORAGE_ENGINE_PLUGIN,
                       static_cast<void *>(&binlog_group_flush)))
      return TRUE;
  }
  else
  {
    if (db_type->state != SHOW_OPTION_YES ||
        (db_type->flush_logs &&
         db_type->flush_logs(db_type, binlog_group_flush)))
      return TRUE;
  }
  return FALSE;
}


/**
  @brief make canonical filename

  @param[in]  file     table handler
  @param[in]  path     original path
  @param[out] tmp_path buffer for canonized path

  @details Lower case db name and table name path parts for
           non file based tables when lower_case_table_names
           is 2 (store as is, compare in lower case).
           Filesystem path prefix (mysql_data_home or tmpdir)
           is left intact.

  @note tmp_path may be left intact if no conversion was
        performed.

  @retval canonized path

  @todo This may be done more efficiently when table path
        gets built. Convert this function to something like
        ASSERT_CANONICAL_FILENAME.
*/
const char *get_canonical_filename(handler *file, const char *path,
                                   char *tmp_path)
{
  uint i;
  if (lower_case_table_names != 2 || (file->ha_table_flags() & HA_FILE_BASED))
    return path;

  for (i= 0; i <= mysql_tmpdir_list.max; i++)
  {
    if (is_prefix(path, mysql_tmpdir_list.list[i]))
      return path;
  }

  /* Ensure that table handler get path in lower case */
  if (tmp_path != path)
    my_stpcpy(tmp_path, path);

  /*
    we only should turn into lowercase database/table part
    so start the process after homedirectory
  */
  my_casedn_str(files_charset_info, tmp_path + mysql_data_home_len);
  return tmp_path;
}


class Ha_delete_table_error_handler: public Internal_error_handler
{
public:
  virtual bool handle_condition(THD *thd,
                                uint sql_errno,
                                const char* sqlstate,
                                Sql_condition::enum_severity_level *level,
                                const char* msg)
  {
    /* Downgrade errors to warnings. */
    if (*level == Sql_condition::SL_ERROR)
      *level= Sql_condition::SL_WARNING;
    return false;
  }
};


/** @brief
  This should return ENOENT if the file doesn't exists.
  The .frm file will be deleted only if we return 0 or ENOENT
*/
int ha_delete_table(THD *thd, handlerton *table_type, const char *path,
                    const char *db, const char *alias, bool generate_warning)
{
  handler *file;
  char tmp_path[FN_REFLEN];
  int error;
  TABLE dummy_table;
  TABLE_SHARE dummy_share;
  DBUG_ENTER("ha_delete_table");

  memset(&dummy_table, 0, sizeof(dummy_table));
  memset(&dummy_share, 0, sizeof(dummy_share));
  dummy_table.s= &dummy_share;

  /* DB_TYPE_UNKNOWN is used in ALTER TABLE when renaming only .frm files */
  if (table_type == NULL ||
      ! (file=get_new_handler((TABLE_SHARE*)0, thd->mem_root, table_type)))
    DBUG_RETURN(ENOENT);

  path= get_canonical_filename(file, path, tmp_path);
  if ((error= file->ha_delete_table(path)) && generate_warning)
  {
    /*
      Because file->print_error() use my_error() to generate the error message
      we use an internal error handler to intercept it and store the text
      in a temporary buffer. Later the message will be presented to user
      as a warning.
    */
    Ha_delete_table_error_handler ha_delete_table_error_handler;

    /* Fill up strucutures that print_error may need */
    dummy_share.path.str= (char*) path;
    dummy_share.path.length= strlen(path);
    dummy_share.db.str= (char*) db;
    dummy_share.db.length= strlen(db);
    dummy_share.table_name.str= (char*) alias;
    dummy_share.table_name.length= strlen(alias);
    dummy_table.alias= alias;

    file->change_table_ptr(&dummy_table, &dummy_share);

    /*
      XXX: should we convert *all* errors to warnings here?
      What if the error is fatal?
    */
    thd->push_internal_handler(&ha_delete_table_error_handler);
    file->print_error(error, 0);

    thd->pop_internal_handler();
  }
  delete file;

#ifdef HAVE_PSI_TABLE_INTERFACE
  if (likely(error == 0))
  {
    /* Table share not available, so check path for temp_table prefix. */
    bool temp_table= (strstr(path, tmp_file_prefix) != NULL);
    PSI_TABLE_CALL(drop_table_share)
      (temp_table, db, strlen(db), alias, strlen(alias));
  }
#endif

  DBUG_RETURN(error);
}

/****************************************************************************
** General handler functions
****************************************************************************/
handler *handler::clone(const char *name, MEM_ROOT *mem_root)
{
  DBUG_ENTER("handler::clone");
  handler *new_handler= get_new_handler(table->s, mem_root, ht);

  if (!new_handler)
    DBUG_RETURN(NULL);
  if (new_handler->set_ha_share_ref(ha_share))
    goto err;

  /*
    Allocate handler->ref here because otherwise ha_open will allocate it
    on this->table->mem_root and we will not be able to reclaim that memory 
    when the clone handler object is destroyed.
  */
  if (!(new_handler->ref= (uchar*) alloc_root(mem_root,
                                              ALIGN_SIZE(ref_length)*2)))
    goto err;
  /*
    TODO: Implement a more efficient way to have more than one index open for
    the same table instance. The ha_open call is not cachable for clone.
  */
  if (new_handler->ha_open(table, name, table->db_stat,
                           HA_OPEN_IGNORE_IF_LOCKED))
    goto err;

  DBUG_RETURN(new_handler);

err:
  delete new_handler;
  DBUG_RETURN(NULL);
}


void handler::ha_statistic_increment(ulonglong System_status_var::*offset) const
{
  (table->in_use->status_var.*offset)++;
}


THD *handler::ha_thd(void) const
{
  DBUG_ASSERT(!table || !table->in_use || table->in_use == current_thd);
  return (table && table->in_use) ? table->in_use : current_thd;
}

void handler::unbind_psi()
{
#ifdef HAVE_PSI_TABLE_INTERFACE
  DBUG_ASSERT(m_lock_type == F_UNLCK);
  DBUG_ASSERT(inited == NONE);
  /*
    Notify the instrumentation that this table is not owned
    by this thread any more.
  */
  PSI_TABLE_CALL(unbind_table)(m_psi);
#endif
}

void handler::rebind_psi()
{
#ifdef HAVE_PSI_TABLE_INTERFACE
  DBUG_ASSERT(m_lock_type == F_UNLCK);
  DBUG_ASSERT(inited == NONE);
  /*
    Notify the instrumentation that this table is now owned
    by this thread.
  */
  PSI_table_share *share_psi= ha_table_share_psi(table_share);
  m_psi= PSI_TABLE_CALL(rebind_table)(share_psi, this, m_psi);
#endif
}

void handler::start_psi_batch_mode()
{
#ifdef HAVE_PSI_TABLE_INTERFACE
  DBUG_ASSERT(m_psi_batch_mode == PSI_BATCH_MODE_NONE);
  DBUG_ASSERT(m_psi_locker == NULL);
  m_psi_batch_mode= PSI_BATCH_MODE_STARTING;
  m_psi_numrows= 0;
#endif
}

void handler::end_psi_batch_mode()
{
#ifdef HAVE_PSI_TABLE_INTERFACE
  DBUG_ASSERT(m_psi_batch_mode != PSI_BATCH_MODE_NONE);
  if (m_psi_locker != NULL)
  {
    DBUG_ASSERT(m_psi_batch_mode == PSI_BATCH_MODE_STARTED);
    PSI_TABLE_CALL(end_table_io_wait)(m_psi_locker, m_psi_numrows);
    m_psi_locker= NULL;
  }
  m_psi_batch_mode= PSI_BATCH_MODE_NONE;
#endif
}

PSI_table_share *handler::ha_table_share_psi(const TABLE_SHARE *share) const
{
  return share->m_psi;
}

/** @brief
  Open database-handler.

  IMPLEMENTATION
    Try O_RDONLY if cannot open as O_RDWR
    Don't wait for locks if not HA_OPEN_WAIT_IF_LOCKED is set
*/
int handler::ha_open(TABLE *table_arg, const char *name, int mode,
                     int test_if_locked)
{
  int error;
  DBUG_ENTER("handler::ha_open");
  DBUG_PRINT("enter",
             ("name: %s  db_type: %d  db_stat: %d  mode: %d  lock_test: %d",
              name, ht->db_type, table_arg->db_stat, mode,
              test_if_locked));

  table= table_arg;
  DBUG_ASSERT(table->s == table_share);
  DBUG_ASSERT(m_lock_type == F_UNLCK);
  DBUG_PRINT("info", ("old m_lock_type: %d F_UNLCK %d", m_lock_type, F_UNLCK));
  DBUG_ASSERT(alloc_root_inited(&table->mem_root));

  if ((error=open(name,mode,test_if_locked)))
  {
    if ((error == EACCES || error == EROFS) && mode == O_RDWR &&
	(table->db_stat & HA_TRY_READ_ONLY))
    {
      table->db_stat|=HA_READ_ONLY;
      error=open(name,O_RDONLY,test_if_locked);
    }
  }
  if (error)
  {
    set_my_errno(error);                            /* Safeguard */
    DBUG_PRINT("error",("error: %d  errno: %d",error,errno));
  }
  else
  {
    DBUG_ASSERT(m_psi == NULL);
    DBUG_ASSERT(table_share != NULL);
#ifdef HAVE_PSI_TABLE_INTERFACE
    /*
      Do not call this for partitions handlers, since it may take too much
      resources.
      So only use the m_psi on table level, not for individual partitions.
    */
    if (!(test_if_locked & HA_OPEN_NO_PSI_CALL))
    {
      PSI_table_share *share_psi= ha_table_share_psi(table_share);
      m_psi= PSI_TABLE_CALL(open_table)(share_psi, this);
    }
#endif

    if (table->s->db_options_in_use & HA_OPTION_READ_ONLY_DATA)
      table->db_stat|=HA_READ_ONLY;
    (void) extra(HA_EXTRA_NO_READCHECK);	// Not needed in SQL

    /* ref is already allocated for us if we're called from handler::clone() */
    if (!ref && !(ref= (uchar*) alloc_root(&table->mem_root, 
                                          ALIGN_SIZE(ref_length)*2)))
    {
      ha_close();
      error=HA_ERR_OUT_OF_MEM;
    }
    else
      dup_ref=ref+ALIGN_SIZE(ref_length);
    cached_table_flags= table_flags();
  }
  DBUG_RETURN(error);
}


/**
  Close handler.
*/

int handler::ha_close(void)
{
  DBUG_ENTER("handler::ha_close");
#ifdef HAVE_PSI_TABLE_INTERFACE
  PSI_TABLE_CALL(close_table)(table_share, m_psi);
  m_psi= NULL; /* instrumentation handle, invalid after close_table() */
  DBUG_ASSERT(m_psi_batch_mode == PSI_BATCH_MODE_NONE);
  DBUG_ASSERT(m_psi_locker == NULL);
#endif
  // TODO: set table= NULL to mark the handler as closed?
  DBUG_ASSERT(m_psi == NULL);
  DBUG_ASSERT(m_lock_type == F_UNLCK);
  DBUG_ASSERT(inited == NONE);
  DBUG_RETURN(close());
}


/**
  Initialize use of index.

  @param idx     Index to use
  @param sorted  Use sorted order

  @return Operation status
    @retval 0     Success
    @retval != 0  Error (error code returned)
*/

int handler::ha_index_init(uint idx, bool sorted)
{
  DBUG_EXECUTE_IF("ha_index_init_fail", return HA_ERR_TABLE_DEF_CHANGED;);
  int result;
  DBUG_ENTER("ha_index_init");
  DBUG_ASSERT(table_share->tmp_table != NO_TMP_TABLE ||
              m_lock_type != F_UNLCK);
  DBUG_ASSERT(inited == NONE);
  if (!(result= index_init(idx, sorted)))
    inited= INDEX;
  end_range= NULL;
  DBUG_RETURN(result);
}


/**
  End use of index.

  @return Operation status
    @retval 0     Success
    @retval != 0  Error (error code returned)
*/

int handler::ha_index_end()
{
  DBUG_ENTER("ha_index_end");
  /* SQL HANDLER function can call this without having it locked. */
  DBUG_ASSERT(table->open_by_handler ||
              table_share->tmp_table != NO_TMP_TABLE ||
              m_lock_type != F_UNLCK);
  DBUG_ASSERT(inited == INDEX);
  inited= NONE;
  end_range= NULL;
  DBUG_RETURN(index_end());
}


/**
  Initialize table for random read or scan.

  @param scan  if true: Initialize for random scans through rnd_next()
               if false: Initialize for random reads through rnd_pos()

  @return Operation status
    @retval 0     Success
    @retval != 0  Error (error code returned)
*/

int handler::ha_rnd_init(bool scan)
{
  DBUG_EXECUTE_IF("ha_rnd_init_fail", return HA_ERR_TABLE_DEF_CHANGED;);
  int result;
  DBUG_ENTER("ha_rnd_init");
  DBUG_ASSERT(table_share->tmp_table != NO_TMP_TABLE ||
              m_lock_type != F_UNLCK);
  DBUG_ASSERT(inited == NONE || (inited == RND && scan));
  inited= (result= rnd_init(scan)) ? NONE : RND;
  end_range= NULL;
  DBUG_RETURN(result);
}


/**
  End use of random access.

  @return Operation status
    @retval 0     Success
    @retval != 0  Error (error code returned)
*/

int handler::ha_rnd_end()
{
  DBUG_ENTER("ha_rnd_end");
  /* SQL HANDLER function can call this without having it locked. */
  DBUG_ASSERT(table->open_by_handler ||
              table_share->tmp_table != NO_TMP_TABLE ||
              m_lock_type != F_UNLCK);
  DBUG_ASSERT(inited == RND);
  inited= NONE;
  end_range= NULL;
  DBUG_RETURN(rnd_end());
}


/**
  Read next row via random scan.

  @param buf  Buffer to read the row into

  @return Operation status
    @retval 0     Success
    @retval != 0  Error (error code returned)
*/

int handler::ha_rnd_next(uchar *buf)
{
  int result;
  DBUG_EXECUTE_IF("ha_rnd_next_deadlock", return HA_ERR_LOCK_DEADLOCK;);
  DBUG_ENTER("handler::ha_rnd_next");
  DBUG_ASSERT(table_share->tmp_table != NO_TMP_TABLE ||
              m_lock_type != F_UNLCK);
  DBUG_ASSERT(inited == RND);

  // Set status for the need to update generated fields
  m_update_generated_read_fields= table->has_gcol();

  MYSQL_TABLE_IO_WAIT(PSI_TABLE_FETCH_ROW, MAX_KEY, result,
    { result= rnd_next(buf); })
  if (!result && m_update_generated_read_fields)
  {
    result= update_generated_read_fields(buf, table);
    m_update_generated_read_fields= false;
  }
  DBUG_RETURN(result);
}


/**
  Read row via random scan from position.

  @param[out] buf  Buffer to read the row into
  @param      pos  Position from position() call

  @return Operation status
    @retval 0     Success
    @retval != 0  Error (error code returned)
*/

int handler::ha_rnd_pos(uchar *buf, uchar *pos)
{
  int result;
  DBUG_ENTER("handler::ha_rnd_pos");
  DBUG_ASSERT(table_share->tmp_table != NO_TMP_TABLE ||
              m_lock_type != F_UNLCK);
  /* TODO: Find out how to solve ha_rnd_pos when finding duplicate update. */
  /* DBUG_ASSERT(inited == RND); */

  // Set status for the need to update generated fields
  m_update_generated_read_fields= table->has_gcol();

  MYSQL_TABLE_IO_WAIT(PSI_TABLE_FETCH_ROW, MAX_KEY, result,
    { result= rnd_pos(buf, pos); })
  if (!result && m_update_generated_read_fields)
  {
    result= update_generated_read_fields(buf, table);
    m_update_generated_read_fields= false;
  }
  DBUG_RETURN(result);
}


/**
  Read [part of] row via [part of] index.
  @param[out] buf          buffer where store the data
  @param      key          Key to search for
  @param      keypart_map  Which part of key to use
  @param      find_flag    Direction/condition on key usage

  @returns Operation status
    @retval  0                   Success (found a record, and function has
                                 set table->status to 0)
    @retval  HA_ERR_END_OF_FILE  Row not found (function has set table->status
                                 to STATUS_NOT_FOUND). End of index passed.
    @retval  HA_ERR_KEY_NOT_FOUND Row not found (function has set table->status
                                 to STATUS_NOT_FOUND). Index cursor positioned.
    @retval  != 0                Error

  @note Positions an index cursor to the index specified in the handle.
  Fetches the row if available. If the key value is null,
  begin at the first key of the index.
  ha_index_read_map can be restarted without calling index_end on the previous
  index scan and without calling ha_index_init. In this case the
  ha_index_read_map is on the same index as the previous ha_index_scan.
  This is particularly used in conjunction with multi read ranges.
*/

int handler::ha_index_read_map(uchar *buf, const uchar *key,
                               key_part_map keypart_map,
                               enum ha_rkey_function find_flag)
{
  int result;
  DBUG_ENTER("handler::ha_index_read_map");
  DBUG_ASSERT(table_share->tmp_table != NO_TMP_TABLE ||
              m_lock_type != F_UNLCK);
  DBUG_ASSERT(inited == INDEX);
  DBUG_ASSERT(!pushed_idx_cond || buf == table->record[0]);

  // Set status for the need to update generated fields
  m_update_generated_read_fields= table->has_gcol();

  MYSQL_TABLE_IO_WAIT(PSI_TABLE_FETCH_ROW, active_index, result,
    { result= index_read_map(buf, key, keypart_map, find_flag); })
  if (!result && m_update_generated_read_fields)
  {
    result= update_generated_read_fields(buf, table, active_index);
    m_update_generated_read_fields= false;
  }
  DBUG_RETURN(result);
}

int handler::ha_index_read_last_map(uchar *buf, const uchar *key,
                                    key_part_map keypart_map)
{
  int result;
  DBUG_ENTER("handler::ha_index_read_last_map");
  DBUG_ASSERT(table_share->tmp_table != NO_TMP_TABLE ||
              m_lock_type != F_UNLCK);
  DBUG_ASSERT(inited == INDEX);
  DBUG_ASSERT(!pushed_idx_cond || buf == table->record[0]);

  // Set status for the need to update generated fields
  m_update_generated_read_fields= table->has_gcol();

  MYSQL_TABLE_IO_WAIT(PSI_TABLE_FETCH_ROW, active_index, result,
    { result= index_read_last_map(buf, key, keypart_map); })
  if (!result && m_update_generated_read_fields)
  {
    result= update_generated_read_fields(buf, table, active_index);
    m_update_generated_read_fields= false;
  }
  DBUG_RETURN(result);
}

/**
  Initializes an index and read it.

  @see handler::ha_index_read_map.
*/

int handler::ha_index_read_idx_map(uchar *buf, uint index, const uchar *key,
                                   key_part_map keypart_map,
                                   enum ha_rkey_function find_flag)
{
  int result;
  DBUG_ASSERT(table_share->tmp_table != NO_TMP_TABLE ||
              m_lock_type != F_UNLCK);
  DBUG_ASSERT(end_range == NULL);
  DBUG_ASSERT(!pushed_idx_cond || buf == table->record[0]);

  // Set status for the need to update generated fields
  m_update_generated_read_fields= table->has_gcol();

  MYSQL_TABLE_IO_WAIT(PSI_TABLE_FETCH_ROW, index, result,
    { result= index_read_idx_map(buf, index, key, keypart_map, find_flag); })
  if (!result && m_update_generated_read_fields)
  {
    result= update_generated_read_fields(buf, table, index);
    m_update_generated_read_fields= false;
  }
  return result;
}


/**
  Reads the next row via index.

  @param[out] buf  Row data

  @return Operation status.
    @retval  0                   Success
    @retval  HA_ERR_END_OF_FILE  Row not found
    @retval  != 0                Error
*/

int handler::ha_index_next(uchar * buf)
{
  int result;
  DBUG_ENTER("handler::ha_index_next");
  DBUG_ASSERT(table_share->tmp_table != NO_TMP_TABLE ||
              m_lock_type != F_UNLCK);
  DBUG_ASSERT(inited == INDEX);
  DBUG_ASSERT(!pushed_idx_cond || buf == table->record[0]);

  // Set status for the need to update generated fields
  m_update_generated_read_fields= table->has_gcol();

  MYSQL_TABLE_IO_WAIT(PSI_TABLE_FETCH_ROW, active_index, result,
    { result= index_next(buf); })
  if (!result && m_update_generated_read_fields)
  {
    result= update_generated_read_fields(buf, table, active_index);
    m_update_generated_read_fields= false;
  }
  DBUG_RETURN(result);
}


/**
  Reads the previous row via index.

  @param[out] buf  Row data

  @return Operation status.
    @retval  0                   Success
    @retval  HA_ERR_END_OF_FILE  Row not found
    @retval  != 0                Error
*/

int handler::ha_index_prev(uchar * buf)
{
  int result;
  DBUG_ENTER("handler::ha_index_prev");
  DBUG_ASSERT(table_share->tmp_table != NO_TMP_TABLE ||
              m_lock_type != F_UNLCK);
  DBUG_ASSERT(inited == INDEX);
  DBUG_ASSERT(!pushed_idx_cond || buf == table->record[0]);

  // Set status for the need to update generated fields
  m_update_generated_read_fields= table->has_gcol();

  MYSQL_TABLE_IO_WAIT(PSI_TABLE_FETCH_ROW, active_index, result,
    { result= index_prev(buf); })
  if (!result && m_update_generated_read_fields)
  {
    result= update_generated_read_fields(buf, table, active_index);
    m_update_generated_read_fields= false;
  }
  DBUG_RETURN(result);
}


/**
  Reads the first row via index.

  @param[out] buf  Row data

  @return Operation status.
    @retval  0                   Success
    @retval  HA_ERR_END_OF_FILE  Row not found
    @retval  != 0                Error
*/

int handler::ha_index_first(uchar * buf)
{
  int result;
  DBUG_ENTER("handler::ha_index_first");
  DBUG_ASSERT(table_share->tmp_table != NO_TMP_TABLE ||
              m_lock_type != F_UNLCK);
  DBUG_ASSERT(inited == INDEX);
  DBUG_ASSERT(!pushed_idx_cond || buf == table->record[0]);

  // Set status for the need to update generated fields
  m_update_generated_read_fields= table->has_gcol();

  MYSQL_TABLE_IO_WAIT(PSI_TABLE_FETCH_ROW, active_index, result,
    { result= index_first(buf); })
  if (!result && m_update_generated_read_fields)
  {
    result= update_generated_read_fields(buf, table, active_index);
    m_update_generated_read_fields= false;
  }
  DBUG_RETURN(result);
}


/**
  Reads the last row via index.

  @param[out] buf  Row data

  @return Operation status.
    @retval  0                   Success
    @retval  HA_ERR_END_OF_FILE  Row not found
    @retval  != 0                Error
*/

int handler::ha_index_last(uchar * buf)
{
  int result;
  DBUG_ENTER("handler::ha_index_last");
  DBUG_ASSERT(table_share->tmp_table != NO_TMP_TABLE ||
              m_lock_type != F_UNLCK);
  DBUG_ASSERT(inited == INDEX);
  DBUG_ASSERT(!pushed_idx_cond || buf == table->record[0]);

  // Set status for the need to update generated fields
  m_update_generated_read_fields= table->has_gcol();

  MYSQL_TABLE_IO_WAIT(PSI_TABLE_FETCH_ROW, active_index, result,
    { result= index_last(buf); })
  if (!result && m_update_generated_read_fields)
  {
    result= update_generated_read_fields(buf, table, active_index);
    m_update_generated_read_fields= false;
  }
  DBUG_RETURN(result);
}


/**
  Reads the next same row via index.

  @param[out] buf     Row data
  @param      key     Key to search for
  @param      keylen  Length of key

  @return Operation status.
    @retval  0                   Success
    @retval  HA_ERR_END_OF_FILE  Row not found
    @retval  != 0                Error
*/

int handler::ha_index_next_same(uchar *buf, const uchar *key, uint keylen)
{
  int result;
  DBUG_ENTER("handler::ha_index_next_same");
  DBUG_ASSERT(table_share->tmp_table != NO_TMP_TABLE ||
              m_lock_type != F_UNLCK);
  DBUG_ASSERT(inited == INDEX);
  DBUG_ASSERT(!pushed_idx_cond || buf == table->record[0]);

  // Set status for the need to update generated fields
  m_update_generated_read_fields= table->has_gcol();

  MYSQL_TABLE_IO_WAIT(PSI_TABLE_FETCH_ROW, active_index, result,
    { result= index_next_same(buf, key, keylen); })
  if (!result && m_update_generated_read_fields)
  {
    result= update_generated_read_fields(buf, table, active_index);
    m_update_generated_read_fields= false;
  }
  DBUG_RETURN(result);
}


/**
  Read first row (only) from a table.

  This is never called for InnoDB tables, as these table types
  has the HA_STATS_RECORDS_IS_EXACT set.
*/
int handler::read_first_row(uchar * buf, uint primary_key)
{
  int error;
  DBUG_ENTER("handler::read_first_row");

  ha_statistic_increment(&System_status_var::ha_read_first_count);

  /*
    If there is very few deleted rows in the table, find the first row by
    scanning the table.
    TODO remove the test for HA_READ_ORDER
  */
  if (stats.deleted < 10 || primary_key >= MAX_KEY ||
      !(index_flags(primary_key, 0, 0) & HA_READ_ORDER))
  {
    if (!(error= ha_rnd_init(1)))
    {
      while ((error= ha_rnd_next(buf)) == HA_ERR_RECORD_DELETED)
        /* skip deleted row */;
      const int end_error= ha_rnd_end();
      if (!error)
        error= end_error;
    }
  }
  else
  {
    /* Find the first row through the primary key */
    if (!(error= ha_index_init(primary_key, 0)))
    {
      error= ha_index_first(buf);
      const int end_error= ha_index_end();
      if (!error)
        error= end_error;
    }
  }
  DBUG_RETURN(error);
}

/**
  Generate the next auto-increment number based on increment and offset.
  computes the lowest number
  - strictly greater than "nr"
  - of the form: auto_increment_offset + N * auto_increment_increment
  If overflow happened then return MAX_ULONGLONG value as an
  indication of overflow.
  In most cases increment= offset= 1, in which case we get:
  @verbatim 1,2,3,4,5,... @endverbatim
    If increment=10 and offset=5 and previous number is 1, we get:
  @verbatim 1,5,15,25,35,... @endverbatim
*/
inline ulonglong
compute_next_insert_id(ulonglong nr,struct System_variables *variables)
{
  const ulonglong save_nr= nr;

  if (variables->auto_increment_increment == 1)
    nr= nr + 1; // optimization of the formula below
  else
  {
    nr= (((nr+ variables->auto_increment_increment -
           variables->auto_increment_offset)) /
         (ulonglong) variables->auto_increment_increment);
    nr= (nr* (ulonglong) variables->auto_increment_increment +
         variables->auto_increment_offset);
  }

  if (unlikely(nr <= save_nr))
    return ULLONG_MAX;

  return nr;
}


void handler::adjust_next_insert_id_after_explicit_value(ulonglong nr)
{
  /*
    If we have set THD::next_insert_id previously and plan to insert an
    explicitely-specified value larger than this, we need to increase
    THD::next_insert_id to be greater than the explicit value.
  */
  if ((next_insert_id > 0) && (nr >= next_insert_id))
    set_next_insert_id(compute_next_insert_id(nr, &table->in_use->variables));
}


/** @brief
  Computes the largest number X:
  - smaller than or equal to "nr"
  - of the form: auto_increment_offset + N * auto_increment_increment
  where N>=0.

  SYNOPSIS
    prev_insert_id
      nr            Number to "round down"
      variables     variables struct containing auto_increment_increment and
                    auto_increment_offset

  RETURN
    The number X if it exists, "nr" otherwise.
*/
inline ulonglong
prev_insert_id(ulonglong nr, struct System_variables *variables)
{
  if (unlikely(nr < variables->auto_increment_offset))
  {
    /*
      There's nothing good we can do here. That is a pathological case, where
      the offset is larger than the column's max possible value, i.e. not even
      the first sequence value may be inserted. User will receive warning.
    */
    DBUG_PRINT("info",("auto_increment: nr: %lu cannot honour "
                       "auto_increment_offset: %lu",
                       (ulong) nr, variables->auto_increment_offset));
    return nr;
  }
  if (variables->auto_increment_increment == 1)
    return nr; // optimization of the formula below
  nr= (((nr - variables->auto_increment_offset)) /
       (ulonglong) variables->auto_increment_increment);
  return (nr * (ulonglong) variables->auto_increment_increment +
          variables->auto_increment_offset);
}


/**
  Update the auto_increment field if necessary.

  Updates columns with type NEXT_NUMBER if:

  - If column value is set to NULL (in which case
    auto_increment_field_not_null is 0)
  - If column is set to 0 and (sql_mode & MODE_NO_AUTO_VALUE_ON_ZERO) is not
    set. In the future we will only set NEXT_NUMBER fields if one sets them
    to NULL (or they are not included in the insert list).

    In those cases, we check if the currently reserved interval still has
    values we have not used. If yes, we pick the smallest one and use it.
    Otherwise:

  - If a list of intervals has been provided to the statement via SET
    INSERT_ID or via an Intvar_log_event (in a replication slave), we pick the
    first unused interval from this list, consider it as reserved.

  - Otherwise we set the column for the first row to the value
    next_insert_id(get_auto_increment(column))) which is usually
    max-used-column-value+1.
    We call get_auto_increment() for the first row in a multi-row
    statement. get_auto_increment() will tell us the interval of values it
    reserved for us.

  - In both cases, for the following rows we use those reserved values without
    calling the handler again (we just progress in the interval, computing
    each new value from the previous one). Until we have exhausted them, then
    we either take the next provided interval or call get_auto_increment()
    again to reserve a new interval.

  - In both cases, the reserved intervals are remembered in
    thd->auto_inc_intervals_in_cur_stmt_for_binlog if statement-based
    binlogging; the last reserved interval is remembered in
    auto_inc_interval_for_cur_row. The number of reserved intervals is
    remembered in auto_inc_intervals_count. It differs from the number of
    elements in thd->auto_inc_intervals_in_cur_stmt_for_binlog() because the
    latter list is cumulative over all statements forming one binlog event
    (when stored functions and triggers are used), and collapses two
    contiguous intervals in one (see its append() method).

    The idea is that generated auto_increment values are predictable and
    independent of the column values in the table.  This is needed to be
    able to replicate into a table that already has rows with a higher
    auto-increment value than the one that is inserted.

    After we have already generated an auto-increment number and the user
    inserts a column with a higher value than the last used one, we will
    start counting from the inserted value.

    This function's "outputs" are: the table's auto_increment field is filled
    with a value, thd->next_insert_id is filled with the value to use for the
    next row, if a value was autogenerated for the current row it is stored in
    thd->insert_id_for_cur_row, if get_auto_increment() was called
    thd->auto_inc_interval_for_cur_row is modified, if that interval is not
    present in thd->auto_inc_intervals_in_cur_stmt_for_binlog it is added to
    this list.

  @todo
    Replace all references to "next number" or NEXT_NUMBER to
    "auto_increment", everywhere (see below: there is
    table->auto_increment_field_not_null, and there also exists
    table->next_number_field, it's not consistent).

  @retval
    0	ok
  @retval
    HA_ERR_AUTOINC_READ_FAILED  get_auto_increment() was called and
    returned ~(ulonglong) 0
  @retval
    HA_ERR_AUTOINC_ERANGE storing value in field caused strict mode
    failure.
*/

#define AUTO_INC_DEFAULT_NB_ROWS 1 // Some prefer 1024 here
#define AUTO_INC_DEFAULT_NB_MAX_BITS 16
#define AUTO_INC_DEFAULT_NB_MAX ((1 << AUTO_INC_DEFAULT_NB_MAX_BITS) - 1)

int handler::update_auto_increment()
{
  ulonglong nr, nb_reserved_values= 0;
  bool append= FALSE;
  THD *thd= table->in_use;
  struct System_variables *variables= &thd->variables;
  DBUG_ASSERT(table_share->tmp_table != NO_TMP_TABLE ||
              m_lock_type != F_UNLCK);
  DBUG_ENTER("handler::update_auto_increment");

  /*
    next_insert_id is a "cursor" into the reserved interval, it may go greater
    than the interval, but not smaller.
  */
  DBUG_ASSERT(next_insert_id >= auto_inc_interval_for_cur_row.minimum());

  if ((nr= table->next_number_field->val_int()) != 0 ||
      (table->auto_increment_field_not_null &&
      thd->variables.sql_mode & MODE_NO_AUTO_VALUE_ON_ZERO))
  {
    /*
      Update next_insert_id if we had already generated a value in this
      statement (case of INSERT VALUES(null),(3763),(null):
      the last NULL needs to insert 3764, not the value of the first NULL plus
      1).
      Also we should take into account the the sign of the value.
      Since auto_increment value can't have negative value we should update
      next_insert_id only in case when we INSERTing explicit positive value.
      It means that for a table that has SIGNED INTEGER column when we execute
      the following statement
      INSERT INTO t1 VALUES( NULL), (-1), (NULL)
      we shouldn't call adjust_next_insert_id_after_explicit_value()
      and the result row will be (1, -1, 2) (for new opened connection
      to the server). On the other hand, for the statement
      INSERT INTO t1 VALUES( NULL), (333), (NULL)
      we should call adjust_next_insert_id_after_explicit_value()
      and result row will be (1, 333, 334).
    */
    if (((Field_num*)table->next_number_field)->unsigned_flag ||
        ((longlong)nr) > 0)
      adjust_next_insert_id_after_explicit_value(nr);

    insert_id_for_cur_row= 0; // didn't generate anything
    DBUG_RETURN(0);
  }

  if (next_insert_id > table->next_number_field->get_max_int_value())
    DBUG_RETURN(HA_ERR_AUTOINC_READ_FAILED);

  if ((nr= next_insert_id) >= auto_inc_interval_for_cur_row.maximum())
  {
    /* next_insert_id is beyond what is reserved, so we reserve more. */
    const Discrete_interval *forced=
      thd->auto_inc_intervals_forced.get_next();
    if (forced != NULL)
    {
      nr= forced->minimum();
      /*
        In a multi insert statement when the number of affected rows is known
        then reserve those many number of auto increment values. So that
        interval will be starting value to starting value + number of affected
        rows * increment of auto increment.
       */
      nb_reserved_values= (estimation_rows_to_insert > 0) ?
        estimation_rows_to_insert : forced->values();
    }
    else
    {
      /*
        handler::estimation_rows_to_insert was set by
        handler::ha_start_bulk_insert(); if 0 it means "unknown".
      */
      ulonglong nb_desired_values;
      /*
        If an estimation was given to the engine:
        - use it.
        - if we already reserved numbers, it means the estimation was
        not accurate, then we'll reserve 2*AUTO_INC_DEFAULT_NB_ROWS the 2nd
        time, twice that the 3rd time etc.
        If no estimation was given, use those increasing defaults from the
        start, starting from AUTO_INC_DEFAULT_NB_ROWS.
        Don't go beyond a max to not reserve "way too much" (because
        reservation means potentially losing unused values).
        Note that in prelocked mode no estimation is given.
      */

      if ((auto_inc_intervals_count == 0) && (estimation_rows_to_insert > 0))
        nb_desired_values= estimation_rows_to_insert;
      else if ((auto_inc_intervals_count == 0) &&
               (thd->lex->bulk_insert_row_cnt > 0))
      {
        /*
          For multi-row inserts, if the bulk inserts cannot be started, the
          handler::estimation_rows_to_insert will not be set. But we still
          want to reserve the autoinc values.
        */
        nb_desired_values= thd->lex->bulk_insert_row_cnt;
      }
      else /* go with the increasing defaults */
      {
        /* avoid overflow in formula, with this if() */
        if (auto_inc_intervals_count <= AUTO_INC_DEFAULT_NB_MAX_BITS)
        {
          nb_desired_values= AUTO_INC_DEFAULT_NB_ROWS *
            (1 << auto_inc_intervals_count);
          set_if_smaller(nb_desired_values, AUTO_INC_DEFAULT_NB_MAX);
        }
        else
          nb_desired_values= AUTO_INC_DEFAULT_NB_MAX;
      }
      /* This call ignores all its parameters but nr, currently */
      get_auto_increment(variables->auto_increment_offset,
                         variables->auto_increment_increment,
                         nb_desired_values, &nr,
                         &nb_reserved_values);
      if (nr == ULLONG_MAX)
        DBUG_RETURN(HA_ERR_AUTOINC_READ_FAILED);  // Mark failure

      /*
        That rounding below should not be needed when all engines actually
        respect offset and increment in get_auto_increment(). But they don't
        so we still do it. Wonder if for the not-first-in-index we should do
        it. Hope that this rounding didn't push us out of the interval; even
        if it did we cannot do anything about it (calling the engine again
        will not help as we inserted no row).
      */
      nr= compute_next_insert_id(nr-1, variables);
    }

    if (table->s->next_number_keypart == 0)
    {
      /* We must defer the appending until "nr" has been possibly truncated */
      append= TRUE;
    }
    else
    {
      /*
        For such auto_increment there is no notion of interval, just a
        singleton. The interval is not even stored in
        thd->auto_inc_interval_for_cur_row, so we are sure to call the engine
        for next row.
      */
      DBUG_PRINT("info",("auto_increment: special not-first-in-index"));
    }
  }

  if (unlikely(nr == ULLONG_MAX))
      DBUG_RETURN(HA_ERR_AUTOINC_ERANGE); 

  DBUG_PRINT("info",("auto_increment: %lu", (ulong) nr));

  if (unlikely(table->next_number_field->store((longlong) nr, TRUE)))
  {
    /*
      first test if the query was aborted due to strict mode constraints
    */
    if (thd->is_error() &&
        thd->get_stmt_da()->mysql_errno() == ER_WARN_DATA_OUT_OF_RANGE)
      DBUG_RETURN(HA_ERR_AUTOINC_ERANGE);

    /*
      field refused this value (overflow) and truncated it, use the result of
      the truncation (which is going to be inserted); however we try to
      decrease it to honour auto_increment_* variables.
      That will shift the left bound of the reserved interval, we don't
      bother shifting the right bound (anyway any other value from this
      interval will cause a duplicate key).
    */
    nr= prev_insert_id(table->next_number_field->val_int(), variables);
    if (unlikely(table->next_number_field->store((longlong) nr, TRUE)))
      nr= table->next_number_field->val_int();
  }
  if (append)
  {
    auto_inc_interval_for_cur_row.replace(nr, nb_reserved_values,
                                          variables->auto_increment_increment);
    auto_inc_intervals_count++;
    /* Row-based replication does not need to store intervals in binlog */
    if (mysql_bin_log.is_open() && !thd->is_current_stmt_binlog_format_row())
        thd->auto_inc_intervals_in_cur_stmt_for_binlog.append(auto_inc_interval_for_cur_row.minimum(),
                                                              auto_inc_interval_for_cur_row.values(),
                                                              variables->auto_increment_increment);
  }

  /*
    Record this autogenerated value. If the caller then
    succeeds to insert this value, it will call
    record_first_successful_insert_id_in_cur_stmt()
    which will set first_successful_insert_id_in_cur_stmt if it's not
    already set.
  */
  insert_id_for_cur_row= nr;
  /*
    Set next insert id to point to next auto-increment value to be able to
    handle multi-row statements.
  */
  set_next_insert_id(compute_next_insert_id(nr, variables));

  DBUG_RETURN(0);
}


/** @brief
  MySQL signal that it changed the column bitmap

  USAGE
    This is for handlers that needs to setup their own column bitmaps.
    Normally the handler should set up their own column bitmaps in
    index_init() or rnd_init() and in any column_bitmaps_signal() call after
    this.

    The handler is allowd to do changes to the bitmap after a index_init or
    rnd_init() call is made as after this, MySQL will not use the bitmap
    for any program logic checking.
*/
void handler::column_bitmaps_signal()
{
  DBUG_ENTER("column_bitmaps_signal");
  DBUG_PRINT("info", ("read_set: 0x%lx  write_set: 0x%lx", (long) table->read_set,
                      (long)table->write_set));
  DBUG_VOID_RETURN;
}


/**
  Reserves an interval of auto_increment values from the handler.

  @param       offset              offset (modulus increment)
  @param       increment           increment between calls
  @param       nb_desired_values   how many values we want
  @param[out]  first_value         the first value reserved by the handler
  @param[out]  nb_reserved_values  how many values the handler reserved

  offset and increment means that we want values to be of the form
  offset + N * increment, where N>=0 is integer.
  If the function sets *first_value to ULLONG_MAX it means an error.
  If the function sets *nb_reserved_values to ULLONG_MAX it means it has
  reserved to "positive infinite".
*/

void handler::get_auto_increment(ulonglong offset, ulonglong increment,
                                 ulonglong nb_desired_values,
                                 ulonglong *first_value,
                                 ulonglong *nb_reserved_values)
{
  ulonglong nr;
  int error;
  DBUG_ENTER("handler::get_auto_increment");

  (void) extra(HA_EXTRA_KEYREAD);
  table->mark_columns_used_by_index_no_reset(table->s->next_number_index,
                                        table->read_set);
  column_bitmaps_signal();

  if (ha_index_init(table->s->next_number_index, 1))
  {
    /* This should never happen, assert in debug, and fail in release build */
    DBUG_ASSERT(0);
    *first_value= ULLONG_MAX;
    DBUG_VOID_RETURN;
  }

  if (table->s->next_number_keypart == 0)
  {						// Autoincrement at key-start
    error= ha_index_last(table->record[1]);
    /*
      MySQL implicitely assumes such method does locking (as MySQL decides to
      use nr+increment without checking again with the handler, in
      handler::update_auto_increment()), so reserves to infinite.
    */
    *nb_reserved_values= ULLONG_MAX;
  }
  else
  {
    uchar key[MAX_KEY_LENGTH];
    key_copy(key, table->record[0],
             table->key_info + table->s->next_number_index,
             table->s->next_number_key_offset);
    error= ha_index_read_map(table->record[1], key,
                             make_prev_keypart_map(table->s->next_number_keypart),
                             HA_READ_PREFIX_LAST);
    /*
      MySQL needs to call us for next row: assume we are inserting ("a",null)
      here, we return 3, and next this statement will want to insert
      ("b",null): there is no reason why ("b",3+1) would be the good row to
      insert: maybe it already exists, maybe 3+1 is too large...
    */
    *nb_reserved_values= 1;
  }

  if (error)
  {
    if (error == HA_ERR_END_OF_FILE || error == HA_ERR_KEY_NOT_FOUND)
    {
      /* No entry found, start with 1. */
      nr= 1;
    }
    else
    {
      DBUG_ASSERT(0);
      nr= ULLONG_MAX;
    }
  }
  else
    nr= ((ulonglong) table->next_number_field->
         val_int_offset(table->s->rec_buff_length)+1);
  ha_index_end();
  (void) extra(HA_EXTRA_NO_KEYREAD);
  *first_value= nr;
  DBUG_VOID_RETURN;
}


void handler::ha_release_auto_increment()
{
  DBUG_ASSERT(table_share->tmp_table != NO_TMP_TABLE ||
              m_lock_type != F_UNLCK ||
              (!next_insert_id && !insert_id_for_cur_row));
  DEBUG_SYNC(ha_thd(), "release_auto_increment");
  release_auto_increment();
  insert_id_for_cur_row= 0;
  auto_inc_interval_for_cur_row.replace(0, 0, 0);
  auto_inc_intervals_count= 0;
  if (next_insert_id > 0)
  {
    next_insert_id= 0;
    /*
      this statement used forced auto_increment values if there were some,
      wipe them away for other statements.
    */
    table->in_use->auto_inc_intervals_forced.empty();
  }
}


const char *table_case_name(const HA_CREATE_INFO *info, const char *name)
{
  return ((lower_case_table_names == 2 && info->alias) ? info->alias : name);
}


/**
  Construct and emit duplicate key error message using information
  from table's record buffer.

  @param table    TABLE object which record buffer should be used as
                  source for column values.
  @param key      Key description.
  @param msg      Error message template to which key value should be
                  added.
  @param errflag  Flags for my_error() call.
*/

void print_keydup_error(TABLE *table, KEY *key, const char *msg, myf errflag)
{
  /* Write the duplicated key in the error message */
  char key_buff[MAX_KEY_LENGTH];
  String str(key_buff,sizeof(key_buff),system_charset_info);

  if (key == NULL)
  {
    /* Key is unknown */
    str.copy("", 0, system_charset_info);
    my_printf_error(ER_DUP_ENTRY, msg, errflag, str.c_ptr(), "*UNKNOWN*");
  }
  else
  {
    /* Table is opened and defined at this point */
    key_unpack(&str,table, key);
    size_t max_length= MYSQL_ERRMSG_SIZE - strlen(msg);
    if (str.length() >= max_length)
    {
      str.length(max_length-4);
      str.append(STRING_WITH_LEN("..."));
    }
    my_printf_error(ER_DUP_ENTRY, msg, errflag, str.c_ptr_safe(), key->name);
  }
}


/**
  Construct and emit duplicate key error message using information
  from table's record buffer.

  @sa print_keydup_error(table, key, msg, errflag).
*/

void print_keydup_error(TABLE *table, KEY *key, myf errflag)
{
  print_keydup_error(table, key,
                     ER_THD(current_thd, ER_DUP_ENTRY_WITH_KEY_NAME), errflag);
}


/**
  This method is used to analyse the error to see whether the error
  is ignorable or not. Further comments in header file.
*/

bool handler::is_ignorable_error(int error)
{
  DBUG_ENTER("is_ignorable_error");

  // Catch errors that are ignorable
  switch (error)
  {
    // Error code 0 is not an error.
    case 0:
    // Dup key errors may be explicitly ignored.
    case HA_ERR_FOUND_DUPP_KEY:
    case HA_ERR_FOUND_DUPP_UNIQUE:
    // Foreign key constraint violations are ignorable.
    case HA_ERR_ROW_IS_REFERENCED:
    case HA_ERR_NO_REFERENCED_ROW:
      DBUG_RETURN(true);
  }

  // Default is that an error is not ignorable.
  DBUG_RETURN(false);
}


/**
  This method is used to analyse the error to see whether the error
  is fatal or not. Further comments in header file.
*/

bool handler::is_fatal_error(int error)
{
  DBUG_ENTER("is_fatal_error");

  // No ignorable errors are fatal
  if (is_ignorable_error(error))
    DBUG_RETURN(false);

  // Catch errors that are not fatal
  switch (error)
  {
    /*
      Deadlock and lock timeout cause transaction/statement rollback so that
      THD::is_fatal_sub_stmt_error will be set. This means that they will not
      be possible to handle by stored program handlers inside stored functions
      and triggers even if non-fatal.
    */
    case HA_ERR_LOCK_WAIT_TIMEOUT:
    case HA_ERR_LOCK_DEADLOCK:
      DBUG_RETURN(false);

    case HA_ERR_NULL_IN_SPATIAL:
      DBUG_RETURN(false);
  }

  // Default is that an error is fatal
  DBUG_RETURN(true);
}


/**
  Print error that we got from handler function.

  @note
    In case of delete table it's only safe to use the following parts of
    the 'table' structure:
    - table->s->path
    - table->alias
*/
void handler::print_error(int error, myf errflag)
{
  DBUG_ENTER("handler::print_error");
  DBUG_PRINT("enter",("error: %d",error));

  int textno=ER_GET_ERRNO;
  switch (error) {
  case EACCES:
    textno=ER_OPEN_AS_READONLY;
    break;
  case EAGAIN:
    textno=ER_FILE_USED;
    break;
  case ENOENT:
    {
      char errbuf[MYSYS_STRERROR_SIZE];
      textno=ER_FILE_NOT_FOUND;
      my_error(textno, errflag, table_share->table_name.str,
               error, my_strerror(errbuf, sizeof(errbuf), error));
    }
    break;
  case HA_ERR_KEY_NOT_FOUND:
  case HA_ERR_NO_ACTIVE_RECORD:
  case HA_ERR_RECORD_DELETED:
  case HA_ERR_END_OF_FILE:
    textno=ER_KEY_NOT_FOUND;
    break;
  case HA_ERR_WRONG_MRG_TABLE_DEF:
    textno=ER_WRONG_MRG_TABLE;
    break;
  case HA_ERR_FOUND_DUPP_KEY:
  {
    uint key_nr= table ? get_dup_key(error) : -1;
    if ((int) key_nr >= 0)
    {
      print_keydup_error(table,
                         key_nr == MAX_KEY ? NULL : &table->key_info[key_nr],
                         errflag);
      DBUG_VOID_RETURN;
    }
    textno=ER_DUP_KEY;
    break;
  }
  case HA_ERR_FOREIGN_DUPLICATE_KEY:
  {
    DBUG_ASSERT(table_share->tmp_table != NO_TMP_TABLE ||
                m_lock_type != F_UNLCK);

    char rec_buf[MAX_KEY_LENGTH];
    String rec(rec_buf, sizeof(rec_buf), system_charset_info);
    /* Table is opened and defined at this point */

    /*
      Just print the subset of fields that are part of the first index,
      printing the whole row from there is not easy.
    */
    key_unpack(&rec, table, &table->key_info[0]);

    char child_table_name[NAME_LEN + 1];
    char child_key_name[NAME_LEN + 1];
    if (get_foreign_dup_key(child_table_name, sizeof(child_table_name),
                            child_key_name, sizeof(child_key_name)))
    {
      my_error(ER_FOREIGN_DUPLICATE_KEY_WITH_CHILD_INFO, errflag,
               table_share->table_name.str, rec.c_ptr_safe(),
               child_table_name, child_key_name);
    }
    else
    {
      my_error(ER_FOREIGN_DUPLICATE_KEY_WITHOUT_CHILD_INFO, errflag,
               table_share->table_name.str, rec.c_ptr_safe());
    }
    DBUG_VOID_RETURN;
  }
  case HA_ERR_NULL_IN_SPATIAL:
    my_error(ER_CANT_CREATE_GEOMETRY_OBJECT, errflag);
    DBUG_VOID_RETURN;
  case HA_ERR_FOUND_DUPP_UNIQUE:
    textno=ER_DUP_UNIQUE;
    break;
  case HA_ERR_RECORD_CHANGED:
    textno=ER_CHECKREAD;
    break;
  case HA_ERR_CRASHED:
    textno=ER_NOT_KEYFILE;
    break;
  case HA_ERR_WRONG_IN_RECORD:
    textno= ER_CRASHED_ON_USAGE;
    break;
  case HA_ERR_CRASHED_ON_USAGE:
    textno=ER_CRASHED_ON_USAGE;
    break;
  case HA_ERR_NOT_A_TABLE:
    textno= error;
    break;
  case HA_ERR_CRASHED_ON_REPAIR:
    textno=ER_CRASHED_ON_REPAIR;
    break;
  case HA_ERR_OUT_OF_MEM:
    textno=ER_OUT_OF_RESOURCES;
    break;
  case HA_ERR_SE_OUT_OF_MEMORY:
    my_error(ER_ENGINE_OUT_OF_MEMORY, errflag,
             table->file->table_type());
    DBUG_VOID_RETURN;
  case HA_ERR_WRONG_COMMAND:
    textno=ER_ILLEGAL_HA;
    break;
  case HA_ERR_OLD_FILE:
    textno=ER_OLD_KEYFILE;
    break;
  case HA_ERR_UNSUPPORTED:
    textno=ER_UNSUPPORTED_EXTENSION;
    break;
  case HA_ERR_RECORD_FILE_FULL:
  case HA_ERR_INDEX_FILE_FULL:
  {
    textno=ER_RECORD_FILE_FULL;
    /* Write the error message to error log */
    errflag|= ME_ERRORLOG;
    break;
  }
  case HA_ERR_LOCK_WAIT_TIMEOUT:
    textno=ER_LOCK_WAIT_TIMEOUT;
    break;
  case HA_ERR_LOCK_TABLE_FULL:
    textno=ER_LOCK_TABLE_FULL;
    break;
  case HA_ERR_LOCK_DEADLOCK:
    textno=ER_LOCK_DEADLOCK;
    break;
  case HA_ERR_READ_ONLY_TRANSACTION:
    textno=ER_READ_ONLY_TRANSACTION;
    break;
  case HA_ERR_CANNOT_ADD_FOREIGN:
    textno=ER_CANNOT_ADD_FOREIGN;
    break;
  case HA_ERR_ROW_IS_REFERENCED:
  {
    String str;
    get_error_message(error, &str);
    my_error(ER_ROW_IS_REFERENCED_2, errflag, str.c_ptr_safe());
    DBUG_VOID_RETURN;
  }
  case HA_ERR_NO_REFERENCED_ROW:
  {
    String str;
    get_error_message(error, &str);
    my_error(ER_NO_REFERENCED_ROW_2, errflag, str.c_ptr_safe());
    DBUG_VOID_RETURN;
  }
  case HA_ERR_TABLE_DEF_CHANGED:
    textno=ER_TABLE_DEF_CHANGED;
    break;
  case HA_ERR_NO_SUCH_TABLE:
    my_error(ER_NO_SUCH_TABLE, errflag, table_share->db.str,
             table_share->table_name.str);
    DBUG_VOID_RETURN;
  case HA_ERR_RBR_LOGGING_FAILED:
    textno= ER_BINLOG_ROW_LOGGING_FAILED;
    break;
  case HA_ERR_DROP_INDEX_FK:
  {
    const char *ptr= "???";
    uint key_nr= table ? get_dup_key(error) : -1;
    if ((int) key_nr >= 0 && key_nr != MAX_KEY)
      ptr= table->key_info[key_nr].name;
    my_error(ER_DROP_INDEX_FK, errflag, ptr);
    DBUG_VOID_RETURN;
  }
  case HA_ERR_TABLE_NEEDS_UPGRADE:
    textno=ER_TABLE_NEEDS_UPGRADE;
    break;
  case HA_ERR_NO_PARTITION_FOUND:
    textno=ER_WRONG_PARTITION_NAME;
    break;
  case HA_ERR_TABLE_READONLY:
    textno= ER_OPEN_AS_READONLY;
    break;
  case HA_ERR_AUTOINC_READ_FAILED:
    textno= ER_AUTOINC_READ_FAILED;
    break;
  case HA_ERR_AUTOINC_ERANGE:
    textno= ER_WARN_DATA_OUT_OF_RANGE;
    break;
  case HA_ERR_TOO_MANY_CONCURRENT_TRXS:
    textno= ER_TOO_MANY_CONCURRENT_TRXS;
    break;
  case HA_ERR_INDEX_COL_TOO_LONG:
    textno= ER_INDEX_COLUMN_TOO_LONG;
    break;
  case HA_ERR_NOT_IN_LOCK_PARTITIONS:
    textno=ER_ROW_DOES_NOT_MATCH_GIVEN_PARTITION_SET;
    break;
  case HA_ERR_INDEX_CORRUPT:
    textno= ER_INDEX_CORRUPT;
    break;
  case HA_ERR_UNDO_REC_TOO_BIG:
    textno= ER_UNDO_RECORD_TOO_BIG;
    break;
  case HA_ERR_TABLE_IN_FK_CHECK:
    textno= ER_TABLE_IN_FK_CHECK;
    break;
  case HA_WRONG_CREATE_OPTION:
    textno= ER_ILLEGAL_HA;
    break;
  case HA_MISSING_CREATE_OPTION:
  {
    const char* engine= table_type();
    my_error(ER_MISSING_HA_CREATE_OPTION, errflag, engine);
    DBUG_VOID_RETURN;
  }
  case HA_ERR_TOO_MANY_FIELDS:
    textno= ER_TOO_MANY_FIELDS;
    break;
  case HA_ERR_INNODB_READ_ONLY:
    textno= ER_INNODB_READ_ONLY;
    break;
  case HA_ERR_TEMP_FILE_WRITE_FAILURE:
    textno= ER_TEMP_FILE_WRITE_FAILURE;
    break;
  case HA_ERR_INNODB_FORCED_RECOVERY:
    textno= ER_INNODB_FORCED_RECOVERY;
    break;
  case HA_ERR_TABLE_CORRUPT:
    my_error(ER_TABLE_CORRUPT, errflag, table_share->db.str,
             table_share->table_name.str);
    DBUG_VOID_RETURN;
  case HA_ERR_QUERY_INTERRUPTED:
    textno= ER_QUERY_INTERRUPTED;
    break;
  case HA_ERR_TABLESPACE_MISSING:
  {
    char errbuf[MYSYS_STRERROR_SIZE];
    my_snprintf(errbuf, MYSYS_STRERROR_SIZE, "`%s`.`%s`", table_share->db.str,
    table_share->table_name.str);
    my_error(ER_TABLESPACE_MISSING, errflag, errbuf, error);
    DBUG_VOID_RETURN;
  }
  case HA_ERR_TABLESPACE_IS_NOT_EMPTY:
    my_error(ER_TABLESPACE_IS_NOT_EMPTY, errflag, table_share->db.str,
             table_share->table_name.str);
    DBUG_VOID_RETURN;
  case HA_ERR_WRONG_FILE_NAME:
    my_error(ER_WRONG_FILE_NAME, errflag, table_share->table_name.str);
    DBUG_VOID_RETURN;
  case HA_ERR_NOT_ALLOWED_COMMAND:
    textno=ER_NOT_ALLOWED_COMMAND;
    break;
  default:
    {
      /* The error was "unknown" to this function.
	 Ask handler if it has got a message for this error */
      String str;
      bool temporary= get_error_message(error, &str);
      if (!str.is_empty())
      {
	const char* engine= table_type();
	if (temporary)
	  my_error(ER_GET_TEMPORARY_ERRMSG, errflag, error, str.ptr(), engine);
	else
	  my_error(ER_GET_ERRMSG, errflag, error, str.ptr(), engine);
      }
      else
      {
        char errbuf[MYSQL_ERRMSG_SIZE];
        my_error(ER_GET_ERRNO, errflag, error,
                 my_strerror(errbuf, MYSQL_ERRMSG_SIZE, error));
      }
      DBUG_VOID_RETURN;
    }
  }
  if (textno != ER_FILE_NOT_FOUND)
    my_error(textno, errflag, table_share->table_name.str, error);
  DBUG_VOID_RETURN;
}


/**
  Return an error message specific to this handler.

  @param error  error code previously returned by handler
  @param buf    pointer to String where to add error message

  @return
    Returns true if this is a temporary error
*/
bool handler::get_error_message(int error, String* buf)
{
  return FALSE;
}


/**
  Check for incompatible collation changes.
   
  @retval
    HA_ADMIN_NEEDS_UPGRADE   Table may have data requiring upgrade.
  @retval
    0                        No upgrade required.
*/

int handler::check_collation_compatibility()
{
  ulong mysql_version= table->s->mysql_version;

  if (mysql_version < 50124)
  {
    KEY *key= table->key_info;
    KEY *key_end= key + table->s->keys;
    for (; key < key_end; key++)
    {
      KEY_PART_INFO *key_part= key->key_part;
      KEY_PART_INFO *key_part_end= key_part + key->user_defined_key_parts;
      for (; key_part < key_part_end; key_part++)
      {
        if (!key_part->fieldnr)
          continue;
        Field *field= table->field[key_part->fieldnr - 1];
        uint cs_number= field->charset()->number;
        if ((mysql_version < 50048 &&
             (cs_number == 11 || /* ascii_general_ci - bug #29499, bug #27562 */
              cs_number == 41 || /* latin7_general_ci - bug #29461 */
              cs_number == 42 || /* latin7_general_cs - bug #29461 */
              cs_number == 20 || /* latin7_estonian_cs - bug #29461 */
              cs_number == 21 || /* latin2_hungarian_ci - bug #29461 */
              cs_number == 22 || /* koi8u_general_ci - bug #29461 */
              cs_number == 23 || /* cp1251_ukrainian_ci - bug #29461 */
              cs_number == 26)) || /* cp1250_general_ci - bug #29461 */
             (mysql_version < 50124 &&
             (cs_number == 33 || /* utf8_general_ci - bug #27877 */
              cs_number == 35))) /* ucs2_general_ci - bug #27877 */
          return HA_ADMIN_NEEDS_UPGRADE;
      }  
    }  
  }  
  return 0;
}


int handler::ha_check_for_upgrade(HA_CHECK_OPT *check_opt)
{
  int error;
  KEY *keyinfo, *keyend;
  KEY_PART_INFO *keypart, *keypartend;

  if (!table->s->mysql_version)
  {
    /* check for blob-in-key error */
    keyinfo= table->key_info;
    keyend= table->key_info + table->s->keys;
    for (; keyinfo < keyend; keyinfo++)
    {
      keypart= keyinfo->key_part;
      keypartend= keypart + keyinfo->user_defined_key_parts;
      for (; keypart < keypartend; keypart++)
      {
        if (!keypart->fieldnr)
          continue;
        Field *field= table->field[keypart->fieldnr-1];
        if (field->type() == MYSQL_TYPE_BLOB)
        {
          if (check_opt->sql_flags & TT_FOR_UPGRADE)
            check_opt->flags= T_MEDIUM;
          return HA_ADMIN_NEEDS_CHECK;
        }
      }
    }
  }

  if ((error= check_collation_compatibility()))
    return error;
    
  return check_for_upgrade(check_opt);
}


int handler::check_old_types()
{
  Field** field;

  for (field= table->field; (*field); field++)
  {
    if (table->s->mysql_version == 0) // prior to MySQL 5.0
    {
      /* check for bad DECIMAL field */
      if ((*field)->type() == MYSQL_TYPE_NEWDECIMAL) // TODO: error? MYSQL_TYPE_DECIMAL?
      {
        return HA_ADMIN_NEEDS_ALTER;
      }
      if ((*field)->type() == MYSQL_TYPE_VAR_STRING)
      {
        return HA_ADMIN_NEEDS_ALTER;
      }
    }
    if ((*field)->type() == MYSQL_TYPE_YEAR && (*field)->field_length == 2)
      return HA_ADMIN_NEEDS_ALTER; // obsolete YEAR(2) type

    //Check for old temporal format if avoid_temporal_upgrade is disabled.
    mysql_mutex_lock(&LOCK_global_system_variables);
    bool check_temporal_upgrade= !avoid_temporal_upgrade;
    mysql_mutex_unlock(&LOCK_global_system_variables);

    if (check_temporal_upgrade)
    {
      if (((*field)->real_type() == MYSQL_TYPE_TIME) ||
          ((*field)->real_type() == MYSQL_TYPE_DATETIME) ||
          ((*field)->real_type() == MYSQL_TYPE_TIMESTAMP))
        return HA_ADMIN_NEEDS_ALTER;
    }
  }
  return 0;
}


/**
  @return
    key if error because of duplicated keys
*/
uint handler::get_dup_key(int error)
{
  DBUG_ASSERT(table_share->tmp_table != NO_TMP_TABLE ||
              m_lock_type != F_UNLCK);
  DBUG_ENTER("handler::get_dup_key");
  table->file->errkey  = (uint) -1;
  if (error == HA_ERR_FOUND_DUPP_KEY ||
      error == HA_ERR_FOUND_DUPP_UNIQUE || error == HA_ERR_NULL_IN_SPATIAL ||
      error == HA_ERR_DROP_INDEX_FK)
    table->file->info(HA_STATUS_ERRKEY | HA_STATUS_NO_LOCK);
  DBUG_RETURN(table->file->errkey);
}


/**
  Delete all files with extension from handlerton::file_extensions.

  @param name		Base name of table

  @note
    We assume that the handler may return more extensions than
    was actually used for the file.

  @retval
    0   If we successfully deleted at least one file from base_ext and
    didn't get any other errors than ENOENT
  @retval
    !0  Error
*/
int handler::delete_table(const char *name)
{
  int saved_error= 0;
  int error= 0;
  int enoent_or_zero= ENOENT;                   // Error if no file was deleted
  char buff[FN_REFLEN];
  const char **start_ext;

  DBUG_ASSERT(m_lock_type == F_UNLCK);

  if (! (start_ext= ht->file_extensions))
    return 0;
  for (const char **ext= start_ext; *ext ; ext++)
  {
    fn_format(buff, name, "", *ext, MY_UNPACK_FILENAME|MY_APPEND_EXT);
    if (mysql_file_delete_with_symlink(key_file_misc, buff, MYF(0)))
    {
      if (my_errno() != ENOENT)
      {
        /*
          If error on the first existing file, return the error.
          Otherwise delete as much as possible.
        */
        if (enoent_or_zero)
          return my_errno();
	saved_error= my_errno();
      }
    }
    else
      enoent_or_zero= 0;                        // No error for ENOENT
    error= enoent_or_zero;
  }
  return saved_error ? saved_error : error;
}


int handler::rename_table(const char * from, const char * to)
{
  int error= 0;
  const char **ext, **start_ext;

  if (! (start_ext= ht->file_extensions))
    return 0;
  for (ext= start_ext; *ext ; ext++)
  {
    if (rename_file_ext(from, to, *ext))
    {
      error= my_errno();
      if (error != ENOENT)
	break;
      error= 0;
    }
  }
  if (error)
  {
    /* Try to revert the rename. Ignore errors. */
    for (; ext >= start_ext; ext--)
      rename_file_ext(to, from, *ext);
  }
  return error;
}


void handler::drop_table(const char *name)
{
  close();
  delete_table(name);
}


/**
  Performs checks upon the table.

  @param thd                thread doing CHECK TABLE operation
  @param check_opt          options from the parser

  @retval
    HA_ADMIN_OK               Successful upgrade
  @retval
    HA_ADMIN_NEEDS_UPGRADE    Table has structures requiring upgrade
  @retval
    HA_ADMIN_NEEDS_ALTER      Table has structures requiring ALTER TABLE
  @retval
    HA_ADMIN_NOT_IMPLEMENTED
*/
int handler::ha_check(THD *thd, HA_CHECK_OPT *check_opt)
{
  int error;
  DBUG_ASSERT(table_share->tmp_table != NO_TMP_TABLE ||
              m_lock_type != F_UNLCK);

  if ((table->s->mysql_version >= MYSQL_VERSION_ID) &&
      (check_opt->sql_flags & TT_FOR_UPGRADE))
    return 0;

  if (table->s->mysql_version < MYSQL_VERSION_ID)
  {
    if ((error= check_old_types()))
      return error;
    error= ha_check_for_upgrade(check_opt);
    if (error && (error != HA_ADMIN_NEEDS_CHECK))
      return error;
    if (!error && (check_opt->sql_flags & TT_FOR_UPGRADE))
      return 0;
  }
  return check(thd, check_opt);
}

/**
  A helper function to mark a transaction read-write,
  if it is started.
*/

void
handler::mark_trx_read_write()
{
  Ha_trx_info *ha_info= &ha_thd()->get_ha_data(ht->slot)->ha_info[0];
  /*
    When a storage engine method is called, the transaction must
    have been started, unless it's a DDL call, for which the
    storage engine starts the transaction internally, and commits
    it internally, without registering in the ha_list.
    Unfortunately here we can't know know for sure if the engine
    has registered the transaction or not, so we must check.
  */
  if (ha_info->is_started())
  {
    DBUG_ASSERT(has_transactions());
    /*
      table_share can be NULL in ha_delete_table(). See implementation
      of standalone function ha_delete_table() in sql_base.cc.
    */
    if (table_share == NULL || table_share->tmp_table == NO_TMP_TABLE)
      ha_info->set_trx_read_write();
  }
}


/**
  Repair table: public interface.

  @sa handler::repair()
*/

int handler::ha_repair(THD* thd, HA_CHECK_OPT* check_opt)
{
  int result;
  mark_trx_read_write();

  result= repair(thd, check_opt);
  DBUG_ASSERT(result == HA_ADMIN_NOT_IMPLEMENTED ||
              ha_table_flags() & HA_CAN_REPAIR);

  // TODO: Check if table version in DD needs to be updated.
  // Previously we checked/updated FRM version here.
  return result;
}


/**
  Start bulk insert.

  Allow the handler to optimize for multiple row insert.

  @param rows  Estimated rows to insert
*/

void handler::ha_start_bulk_insert(ha_rows rows)
{
  DBUG_ENTER("handler::ha_start_bulk_insert");
  DBUG_ASSERT(table_share->tmp_table != NO_TMP_TABLE ||
              m_lock_type == F_WRLCK);
  estimation_rows_to_insert= rows;
  start_bulk_insert(rows);
  DBUG_VOID_RETURN;
}


/**
  End bulk insert.

  @return Operation status
    @retval 0     Success
    @retval != 0  Failure (error code returned)
*/

int handler::ha_end_bulk_insert()
{
  DBUG_ENTER("handler::ha_end_bulk_insert");
  DBUG_ASSERT(table_share->tmp_table != NO_TMP_TABLE ||
              m_lock_type == F_WRLCK);
  estimation_rows_to_insert= 0;
  DBUG_RETURN(end_bulk_insert());
}


/**
  Bulk update row: public interface.

  @sa handler::bulk_update_row()
*/

int
handler::ha_bulk_update_row(const uchar *old_data, uchar *new_data,
                            uint *dup_key_found)
{
  DBUG_ASSERT(table_share->tmp_table != NO_TMP_TABLE ||
              m_lock_type == F_WRLCK);
  mark_trx_read_write();

  return bulk_update_row(old_data, new_data, dup_key_found);
}


/**
  Delete all rows: public interface.

  @sa handler::delete_all_rows()
*/

int
handler::ha_delete_all_rows()
{
  DBUG_ASSERT(table_share->tmp_table != NO_TMP_TABLE ||
              m_lock_type == F_WRLCK);
  mark_trx_read_write();

  return delete_all_rows();
}


/**
  Truncate table: public interface.

  @sa handler::truncate()
*/

int
handler::ha_truncate()
{
  DBUG_ASSERT(table_share->tmp_table != NO_TMP_TABLE ||
              m_lock_type == F_WRLCK);
  mark_trx_read_write();

  return truncate();
}


/**
  Optimize table: public interface.

  @sa handler::optimize()
*/

int
handler::ha_optimize(THD* thd, HA_CHECK_OPT* check_opt)
{
  DBUG_ASSERT(table_share->tmp_table != NO_TMP_TABLE ||
              m_lock_type == F_WRLCK);
  mark_trx_read_write();

  return optimize(thd, check_opt);
}


/**
  Analyze table: public interface.

  @sa handler::analyze()
*/

int
handler::ha_analyze(THD* thd, HA_CHECK_OPT* check_opt)
{
  DBUG_ASSERT(table_share->tmp_table != NO_TMP_TABLE ||
              m_lock_type != F_UNLCK);
  mark_trx_read_write();

  return analyze(thd, check_opt);
}


/**
  Check and repair table: public interface.

  @sa handler::check_and_repair()
*/

bool
handler::ha_check_and_repair(THD *thd)
{
  DBUG_ASSERT(table_share->tmp_table != NO_TMP_TABLE ||
              m_lock_type == F_UNLCK);
  mark_trx_read_write();

  return check_and_repair(thd);
}


/**
  Disable indexes: public interface.

  @sa handler::disable_indexes()
*/

int
handler::ha_disable_indexes(uint mode)
{
  DBUG_ASSERT(table_share->tmp_table != NO_TMP_TABLE ||
              m_lock_type != F_UNLCK);
  mark_trx_read_write();

  return disable_indexes(mode);
}


/**
  Enable indexes: public interface.

  @sa handler::enable_indexes()
*/

int
handler::ha_enable_indexes(uint mode)
{
  DBUG_ASSERT(table_share->tmp_table != NO_TMP_TABLE ||
              m_lock_type != F_UNLCK);
  mark_trx_read_write();

  return enable_indexes(mode);
}


/**
  Discard or import tablespace: public interface.

  @sa handler::discard_or_import_tablespace()
*/

int
handler::ha_discard_or_import_tablespace(my_bool discard)
{
  DBUG_ASSERT(table_share->tmp_table != NO_TMP_TABLE ||
              m_lock_type == F_WRLCK);
  mark_trx_read_write();

  return discard_or_import_tablespace(discard);
}


bool handler::ha_prepare_inplace_alter_table(TABLE *altered_table,
                                             Alter_inplace_info *ha_alter_info)
{
  DBUG_ASSERT(table_share->tmp_table != NO_TMP_TABLE ||
              m_lock_type != F_UNLCK);
  mark_trx_read_write();

  return prepare_inplace_alter_table(altered_table, ha_alter_info);
}


bool handler::ha_commit_inplace_alter_table(TABLE *altered_table,
                                            Alter_inplace_info *ha_alter_info,
                                            bool commit)
{
   /*
     At this point we should have an exclusive metadata lock on the table.
     The exception is if we're about to roll back changes (commit= false).
     In this case, we might be rolling back after a failed lock upgrade,
     so we could be holding the same lock level as for inplace_alter_table().
   */
   DBUG_ASSERT(ha_thd()->mdl_context.owns_equal_or_stronger_lock(MDL_key::TABLE,
                                       table->s->db.str,
                                       table->s->table_name.str,
                                       MDL_EXCLUSIVE) ||
               !commit);

   return commit_inplace_alter_table(altered_table, ha_alter_info, commit);
}


/*
   Default implementation to support in-place alter table
   and old online add/drop index API
*/

enum_alter_inplace_result
handler::check_if_supported_inplace_alter(TABLE *altered_table,
                                          Alter_inplace_info *ha_alter_info)
{
  DBUG_ENTER("check_if_supported_alter");

  HA_CREATE_INFO *create_info= ha_alter_info->create_info;

  Alter_inplace_info::HA_ALTER_FLAGS inplace_offline_operations=
    Alter_inplace_info::ALTER_COLUMN_EQUAL_PACK_LENGTH |
    Alter_inplace_info::ALTER_COLUMN_NAME |
    Alter_inplace_info::ALTER_COLUMN_DEFAULT |
    Alter_inplace_info::CHANGE_CREATE_OPTION |
    Alter_inplace_info::ALTER_RENAME |
    Alter_inplace_info::RENAME_INDEX |
    Alter_inplace_info::ALTER_INDEX_COMMENT |
    Alter_inplace_info::CHANGE_INDEX_OPTION;

  /* Is there at least one operation that requires copy algorithm? */
  if (ha_alter_info->handler_flags & ~inplace_offline_operations)
    DBUG_RETURN(HA_ALTER_INPLACE_NOT_SUPPORTED);

  /*
    ALTER TABLE tbl_name CONVERT TO CHARACTER SET .. and
    ALTER TABLE table_name DEFAULT CHARSET = .. most likely
    change column charsets and so not supported in-place through
    old API.

    Changing of PACK_KEYS, MAX_ROWS and ROW_FORMAT options were
    not supported as in-place operations in old API either.
  */
  if (create_info->used_fields & (HA_CREATE_USED_CHARSET |
                                  HA_CREATE_USED_DEFAULT_CHARSET |
                                  HA_CREATE_USED_PACK_KEYS |
                                  HA_CREATE_USED_MAX_ROWS) ||
      (table->s->row_type != create_info->row_type))
    DBUG_RETURN(HA_ALTER_INPLACE_NOT_SUPPORTED);

  uint table_changes= (ha_alter_info->handler_flags &
                       Alter_inplace_info::ALTER_COLUMN_EQUAL_PACK_LENGTH) ?
    IS_EQUAL_PACK_LENGTH : IS_EQUAL_YES;
  if (table->file->check_if_incompatible_data(create_info, table_changes)
      == COMPATIBLE_DATA_YES)
    DBUG_RETURN(HA_ALTER_INPLACE_EXCLUSIVE_LOCK);

  DBUG_RETURN(HA_ALTER_INPLACE_NOT_SUPPORTED);
}


/*
   Default implementation to support in-place alter table
   and old online add/drop index API
*/

void handler::notify_table_changed()
{
  ha_create_handler_files(table->s->path.str, NULL, CHF_INDEX_FLAG, NULL);
}


void Alter_inplace_info::report_unsupported_error(const char *not_supported,
                                                  const char *try_instead)
{
  if (unsupported_reason == NULL)
    my_error(ER_ALTER_OPERATION_NOT_SUPPORTED, MYF(0),
             not_supported, try_instead);
  else
    my_error(ER_ALTER_OPERATION_NOT_SUPPORTED_REASON, MYF(0),
             not_supported, unsupported_reason, try_instead);
}


/**
  Rename table: public interface.

  @sa handler::rename_table()
*/

int
handler::ha_rename_table(const char *from, const char *to)
{
  DBUG_ASSERT(m_lock_type == F_UNLCK);
  mark_trx_read_write();

  return rename_table(from, to);
}


/**
  Delete table: public interface.

  @sa handler::delete_table()
*/

int
handler::ha_delete_table(const char *name)
{
  DBUG_ASSERT(m_lock_type == F_UNLCK);
  mark_trx_read_write();

  return delete_table(name);
}


/**
  Drop table in the engine: public interface.

  @sa handler::drop_table()
*/

void
handler::ha_drop_table(const char *name)
{
  DBUG_ASSERT(m_lock_type == F_UNLCK);
  mark_trx_read_write();

  return drop_table(name);
}


/**
  Create a table in the engine: public interface.

  @sa handler::create()
*/

int
handler::ha_create(const char *name, TABLE *form, HA_CREATE_INFO *info)
{
  DBUG_ASSERT(m_lock_type == F_UNLCK);
  mark_trx_read_write();

  return create(name, form, info);
}


/**
  Create handler files for CREATE TABLE: public interface.

  @sa handler::create_handler_files()
*/

int
handler::ha_create_handler_files(const char *name, const char *old_name,
                        int action_flag, HA_CREATE_INFO *info)
{
  /*
    Normally this is done when unlocked, but in fast_alter_partition_table,
    it is done on an already locked handler when preparing to alter/rename
    partitions.
  */
  DBUG_ASSERT(m_lock_type == F_UNLCK ||
              (!old_name && strcmp(name, table_share->path.str)));
  mark_trx_read_write();

  return create_handler_files(name, old_name, action_flag, info);
}


/**
  Tell the storage engine that it is allowed to "disable transaction" in the
  handler. It is a hint that ACID is not required - it is used in NDB for
  ALTER TABLE, for example, when data are copied to temporary table.
  A storage engine may treat this hint any way it likes. NDB for example
  starts to commit every now and then automatically.
  This hint can be safely ignored.
*/
int ha_enable_transaction(THD *thd, bool on)
{
  int error=0;
  DBUG_ENTER("ha_enable_transaction");
  DBUG_PRINT("enter", ("on: %d", (int) on));

  if ((thd->get_transaction()->m_flags.enabled= on))
  {
    /*
      Now all storage engines should have transaction handling enabled.
      But some may have it enabled all the time - "disabling" transactions
      is an optimization hint that storage engine is free to ignore.
      So, let's commit an open transaction (if any) now.
    */
    if (!(error= ha_commit_trans(thd, 0)))
      error= trans_commit_implicit(thd);
  }
  DBUG_RETURN(error);
}

int handler::index_next_same(uchar *buf, const uchar *key, uint keylen)
{
  int error;
  DBUG_ENTER("index_next_same");
  if (!(error=index_next(buf)))
  {
    my_ptrdiff_t ptrdiff= buf - table->record[0];
    uchar *save_record_0= NULL;
    KEY *key_info= NULL;
    KEY_PART_INFO *key_part= NULL;
    KEY_PART_INFO *key_part_end= NULL;

    /*
      key_cmp_if_same() compares table->record[0] against 'key'.
      In parts it uses table->record[0] directly, in parts it uses
      field objects with their local pointers into table->record[0].
      If 'buf' is distinct from table->record[0], we need to move
      all record references. This is table->record[0] itself and
      the field pointers of the fields used in this key.
    */
    if (ptrdiff)
    {
      save_record_0= table->record[0];
      table->record[0]= buf;
      key_info= table->key_info + active_index;
      key_part= key_info->key_part;
      key_part_end= key_part + key_info->user_defined_key_parts;
      for (; key_part < key_part_end; key_part++)
      {
        DBUG_ASSERT(key_part->field);
        key_part->field->move_field_offset(ptrdiff);
      }
    }

    if (key_cmp_if_same(table, key, active_index, keylen))
    {
      table->status=STATUS_NOT_FOUND;
      error=HA_ERR_END_OF_FILE;
    }

    /* Move back if necessary. */
    if (ptrdiff)
    {
      table->record[0]= save_record_0;
      for (key_part= key_info->key_part; key_part < key_part_end; key_part++)
        key_part->field->move_field_offset(-ptrdiff);
    }
  }
  DBUG_RETURN(error);
}

/****************************************************************************
** Some general functions that isn't in the handler class
****************************************************************************/

/**
  Initiates table-file and calls appropriate database-creator.

  @param thd                 Thread context.
  @param path                Path to table file (without extension).
  @param db                  Database name.
  @param table_name          Table name.
  @param create_info         HA_CREATE_INFO describing table.
  @param update_create_info  Indicates that create_info needs to be
                             updated from table share.
  @param is_temp_table       Indicates that this is temporary table (for
                             cases when this info is not available from
                             HA_CREATE_INFO).
  @param table_def           Data-dictionary object describing table to
                             be used for table creation instead of reading
                             information from DD. Currently used only for
                             explicit temporary tables, NULL otherwise.

  @retval
   0  ok
  @retval
   1  error
*/
int ha_create_table(THD *thd, const char *path,
                    const char *db, const char *table_name,
                    HA_CREATE_INFO *create_info,
                    bool update_create_info,
                    bool is_temp_table,
                    const dd::Table *table_def)
{
  int error= 1;
  TABLE table;
  char name_buff[FN_REFLEN];
  const char *name;
  TABLE_SHARE share;
#ifdef HAVE_PSI_TABLE_INTERFACE
  bool temp_table = is_temp_table ||
    (create_info->options & HA_LEX_CREATE_TMP_TABLE) ||
    (strstr(path, tmp_file_prefix) != NULL);
#endif
  DBUG_ENTER("ha_create_table");
  
  init_tmp_table_share(thd, &share, db, 0, table_name, path);
  if (open_table_def(thd, &share, false, table_def))
    goto err;

#ifdef HAVE_PSI_TABLE_INTERFACE
  share.m_psi= PSI_TABLE_CALL(get_table_share)(temp_table, &share);
#endif

  if (open_table_from_share(thd, &share, "", 0, (uint) READ_ALL, 0, &table,
                            TRUE))
  {
#ifdef HAVE_PSI_TABLE_INTERFACE
    PSI_TABLE_CALL(drop_table_share)
      (temp_table, db, strlen(db), table_name, strlen(table_name));
#endif
    goto err;
  }

  if (update_create_info)
    update_create_info_from_table(create_info, &table);

  name= get_canonical_filename(table.file, share.path.str, name_buff);

  error= table.file->ha_create(name, &table, create_info);
  if (error)
  {
    table.file->print_error(error, MYF(0));
#ifdef HAVE_PSI_TABLE_INTERFACE
    PSI_TABLE_CALL(drop_table_share)
      (temp_table, db, strlen(db), table_name, strlen(table_name));
#endif
  }
  (void) closefrm(&table, 0);
err:
  free_table_share(&share);
  DBUG_RETURN(error != 0);
}

/**
  Try to discover table from engine.

  @note
    If found, import the serialized dictionary information.

  @retval
  -1    Table did not exists
  @retval
   0    Table created ok
  @retval
   > 0  Error, table existed but could not be created
*/
int ha_create_table_from_engine(THD* thd, const char *db, const char *name)
{
  int error;
  uchar *sdi_blob;
  size_t sdi_len;
  char path[FN_REFLEN + 1];
  HA_CREATE_INFO create_info;
  TABLE table;
  TABLE_SHARE share;
  DBUG_ENTER("ha_create_table_from_engine");
  DBUG_PRINT("enter", ("name '%s'.'%s'", db, name));

  if ((error= ha_discover(thd, db, name, &sdi_blob, &sdi_len)))
  {
    /* Table could not be discovered and thus not created */
    DBUG_RETURN(error);
  }

  /*
    The table exists in the handler and could be discovered.
    Import the SDI based on the sdi_blob and sdi_len, which are set.
  */

  // Import the SDI
  error= import_serialized_meta_data(sdi_blob, sdi_len, true);
  my_free(sdi_blob);
  if (error)
    DBUG_RETURN(2);

  build_table_filename(path, sizeof(path) - 1, db, name, "", 0);
  init_tmp_table_share(thd, &share, db, 0, name, path);
  if (open_table_def(thd, &share, false, NULL))
  {
    DBUG_RETURN(3);
  }

#ifdef HAVE_PSI_TABLE_INTERFACE
  /*
    Table discovery is not instrumented.
    Once discovered, the table will be opened normally,
    and instrumented normally.
  */
#endif

  if (open_table_from_share(thd, &share, "" ,0, 0, 0, &table, FALSE))
  {
    free_table_share(&share);
    DBUG_RETURN(3);
  }

  update_create_info_from_table(&create_info, &table);
  create_info.table_options|= HA_OPTION_CREATE_FROM_ENGINE;

  get_canonical_filename(table.file, path, path);
  error=table.file->ha_create(path, &table, &create_info);
  (void) closefrm(&table, 1);

  DBUG_RETURN(error != 0);
}


/**
  Try to find a table in a storage engine.

  @param thd  Thread handle
  @param db   Normalized table schema name
  @param name Normalized table name.
  @param[out] exists Only valid if the function succeeded.

  @retval TRUE   An error is found
  @retval FALSE  Success, check *exists
*/

bool
ha_check_if_table_exists(THD* thd, const char *db, const char *name,
                         bool *exists)
{
  uchar *frmblob= NULL;
  size_t frmlen;
  DBUG_ENTER("ha_check_if_table_exists");

  *exists= ! ha_discover(thd, db, name, &frmblob, &frmlen);
  if (*exists)
    my_free(frmblob);

  DBUG_RETURN(FALSE);
}



/**
  Check if a table specified by name is a system table.

  @param db                    Database name for the table.
  @param table_name            Table name to be checked.
  @param [out] is_sql_layer_system_table  True if a system table belongs to sql_layer.

  @return Operation status
    @retval  true              If the table name is a system table.
    @retval  false             If the table name is a user-level table.
*/

static bool check_if_system_table(const char *db,
                                  const char *table_name,
                                  bool *is_sql_layer_system_table)
{
  st_handler_tablename *systab;
  const char **names;
  bool is_system_database= false;
  const char *found_db_name= NULL;

  // Check if we have a system database name in the command.
  names= known_system_databases;
  while (names && *names)
  {
    if (strcmp(*names, db) == 0)
    {
      /* Used to compare later, will be faster */
      found_db_name= *names;
      is_system_database= true;
      break;
    }
    names++;
  }
  if (!is_system_database)
    return false;

  // Check if this is SQL layer system tables.
  systab= mysqld_system_tables;
  while (systab && systab->db)
  {
    if (systab->db == found_db_name &&
        strcmp(systab->tablename, table_name) == 0)
    {
      *is_sql_layer_system_table= true;
      break;
    }

    systab++;
  }

  return true;
}


/**
  Check if a table specified by name is a sql layer system table.

  @param db                    Database name.
  @param table_name            Table name to be checked.

  @return Operation status
    @retval  true            If the table name is a sql-layer system table.
    @retval  false           If the table name is not a sql-layer system table.
*/

bool check_if_sql_layer_system_table(const char *db,
                                     const char *table_name)
{
  bool is_sql_layer_system_table= false;
  return
    check_if_system_table(db, table_name,
                          &is_sql_layer_system_table) &&
    is_sql_layer_system_table;
}


/**
  @brief Check if a given table is a system table.

  @details The primary purpose of introducing this function is to stop system
  tables to be created or being moved to undesired storage engines.

  @todo There is another function called is_system_table_name() used by
        get_table_category(), which is used to set TABLE_SHARE table_category.
        It checks only a subset of table name like proc, event and time*.
        We cannot use below function in get_table_category(),
        as that affects locking mechanism. If we need to
        unify these functions, we need to fix locking issues generated.

  @param   hton                  Handlerton of new engine.
  @param   db                    Database name.
  @param   table_name            Table name to be checked.

  @return Operation status
    @retval  true                If the table name is a valid system table
                                 or if its a valid user table.

    @retval  false               If the table name is a system table name
                                 and does not belong to engine specified
                                 in the command.
*/

bool ha_check_if_supported_system_table(handlerton *hton, const char *db,
                                        const char *table_name)
{
  DBUG_ENTER("ha_check_if_supported_system_table");
  st_sys_tbl_chk_params check_params;

  check_params.is_sql_layer_system_table= false;
  if (!check_if_system_table(db, table_name,
                             &check_params.is_sql_layer_system_table))
    DBUG_RETURN(true); // It's a user table name

  // Check if this is a system table and if some engine supports it.
  check_params.status= check_params.is_sql_layer_system_table ?
    st_sys_tbl_chk_params::KNOWN_SYSTEM_TABLE :
    st_sys_tbl_chk_params::NOT_KNOWN_SYSTEM_TABLE;
  check_params.db_type= hton->db_type;
  check_params.table_name= table_name;
  check_params.db= db;
  plugin_foreach(NULL, check_engine_system_table_handlerton,
                 MYSQL_STORAGE_ENGINE_PLUGIN, &check_params);

  // SE does not support this system table.
  if (check_params.status == st_sys_tbl_chk_params::KNOWN_SYSTEM_TABLE)
    DBUG_RETURN(false);

  // It's a system table or a valid user table.
  DBUG_RETURN(true);
}

/**
  @brief Called for each SE to check if given db, tablename is a system table.

  @details The primary purpose of introducing this function is to stop system
  tables to be created or being moved to undesired storage engines.

  @param   unused  unused THD*
  @param   plugin  Points to specific SE.
  @param   arg     Is of type struct st_sys_tbl_chk_params.

  @note
    args->status   Indicates OUT param,
                   see struct st_sys_tbl_chk_params definition for more info.

  @return Operation status
    @retval  true  There was a match found.
                   This will stop doing checks with other SE's.

    @retval  false There was no match found.
                   Other SE's will be checked to find a match.
*/
static my_bool check_engine_system_table_handlerton(THD *unused,
                                                    plugin_ref plugin,
                                                    void *arg)
{
  st_sys_tbl_chk_params *check_params= (st_sys_tbl_chk_params*) arg;
  handlerton *hton= plugin_data<handlerton*>(plugin);

  // Do we already know that the table is a system table?
  if (check_params->status == st_sys_tbl_chk_params::KNOWN_SYSTEM_TABLE)
  {
    /*
      If this is the same SE specified in the command, we can
      simply ask the SE if it supports it stop the search regardless.
    */
    if (hton->db_type == check_params->db_type)
    {
      if (hton->is_supported_system_table &&
          hton->is_supported_system_table(check_params->db,
                                       check_params->table_name,
                                       check_params->is_sql_layer_system_table))
        check_params->status= st_sys_tbl_chk_params::SUPPORTED_SYSTEM_TABLE;
      return TRUE;
    }
    /*
      If this is a different SE, there is no point in asking the SE
      since we already know it's a system table and we don't care
      if it is supported or not.
    */
    return FALSE;
  }

  /*
    We don't yet know if the table is a system table or not.
    We therefore must always ask the SE.
  */
  if (hton->is_supported_system_table &&
      hton->is_supported_system_table(check_params->db,
                                      check_params->table_name,
                                      check_params->is_sql_layer_system_table))
  {
    /*
      If this is the same SE specified in the command, we know it's a
      supported system table and can stop the search.
    */
    if (hton->db_type == check_params->db_type)
    {
      check_params->status= st_sys_tbl_chk_params::SUPPORTED_SYSTEM_TABLE;
      return TRUE;
    }
    else
      check_params->status= st_sys_tbl_chk_params::KNOWN_SYSTEM_TABLE;
  }

  return FALSE;
}

/*
  Prepare list of all known system database names
  current we just have 'mysql' as system database name.

  Later ndbcluster, innodb SE's can define some new database
  name which can store system tables specific to SE.
*/
const char** ha_known_system_databases(void)
{
  list<const char*> found_databases;
  const char **databases, **database;

  // Get mysqld system database name.
  found_databases.push_back((char*) mysqld_system_database);

  // Get system database names from every specific storage engine.
  plugin_foreach(NULL, system_databases_handlerton,
                 MYSQL_STORAGE_ENGINE_PLUGIN, &found_databases);

  databases= (const char **) my_once_alloc(sizeof(char *)*
                                     (found_databases.size()+1),
                                     MYF(MY_WME | MY_FAE));
  DBUG_ASSERT(databases != NULL);

  list<const char*>::iterator it;
  database= databases;
  for (it= found_databases.begin(); it != found_databases.end(); it++)
    *database++= *it;
  *database= 0; // Last element.

  return databases;
}

/**
  @brief Fetch system database name specific to SE.

  @details This function is invoked by plugin_foreach() from
           ha_known_system_databases(), for each storage engine.
*/
static my_bool system_databases_handlerton(THD *unused, plugin_ref plugin,
                                           void *arg)
{
  list<const char*> *found_databases= (list<const char*> *) arg;
  const char *db;

  handlerton *hton= plugin_data<handlerton*>(plugin);
  if (hton->system_database)
  {
    db= hton->system_database();
    if (db)
      found_databases->push_back(db);
  }

  return FALSE;
}


static my_bool rm_tmp_tables_handlerton(THD *thd, plugin_ref plugin,
                                        void *files)
{
  handlerton *hton= plugin_data<handlerton*>(plugin);

  if (hton->state == SHOW_OPTION_YES && hton->rm_tmp_tables &&
      hton->rm_tmp_tables(hton, thd, (List<LEX_STRING> *)files))
    return true;

  return false;
}


/**
  Ask all SEs to drop all temporary tables which have been left from
  previous server run. Used on server start-up.

  @param[in]      thd    Thread context.
  @param[in,out]  files  List of files in directories for temporary files
                         which match tmp_file_prefix and thus can belong to
                         temporary tables. If any SE recognizes some file as
                         belonging to temporary table in this SE and deletes
                         the file it is also supposed to remove file from
                         this list.
*/

bool ha_rm_tmp_tables(THD *thd, List<LEX_STRING> *files)
{
  return plugin_foreach(thd, rm_tmp_tables_handlerton,
                        MYSQL_STORAGE_ENGINE_PLUGIN, files);
}


/**
  Default implementation for handlerton::rm_tmp_tables() method which
  simply removes all files from "files" list which have one of SE's
  extensions. This implementation corresponds to default implementation
  of handler::delete_table() method.
*/

bool default_rm_tmp_tables(handlerton *hton, THD *thd, List<LEX_STRING> *files)
{
  List_iterator<LEX_STRING> files_it(*files);
  LEX_STRING *file_path;

  if (! hton->file_extensions)
    return 0;

  while ((file_path= files_it++))
  {
    const char *file_ext= fn_ext(file_path->str);

    for (const char **ext= hton->file_extensions; *ext ; ext++)
    {
      if (strcmp(file_ext, *ext) == 0)
      {
        if (my_is_symlink(file_path->str) &&
            test_if_data_home_dir(file_path->str))
        {
          /*
            For safety reasons, if temporary table file is a symlink pointing
            to a file in the data directory, don't delete the file, delete
            symlink file only. It would be nicer to not delete symlinked files
            at all but MyISAM supports temporary tables with DATA DIRECTORY/INDEX
            DIRECTORY options.
          */
          (void) mysql_file_delete(key_file_misc, file_path->str, MYF(0));
        }
        else
          (void) mysql_file_delete_with_symlink(key_file_misc, file_path->str,
                                                MYF(0));
        files_it.remove();
        break;
      }
    }
  }
  return false;
}


void st_ha_check_opt::init()
{
  flags= sql_flags= 0;
}


/*****************************************************************************
  Key cache handling.

  This code is only relevant for ISAM/MyISAM tables

  key_cache->cache may be 0 only in the case where a key cache is not
  initialized or when we where not able to init the key cache in a previous
  call to ha_init_key_cache() (probably out of memory)
*****************************************************************************/

/**
  Init a key cache if it has not been initied before.
*/
int ha_init_key_cache(const char *name, KEY_CACHE *key_cache)
{
  DBUG_ENTER("ha_init_key_cache");

  if (!key_cache->key_cache_inited)
  {
    mysql_mutex_lock(&LOCK_global_system_variables);
    size_t tmp_buff_size= (size_t) key_cache->param_buff_size;
    ulonglong tmp_block_size= key_cache->param_block_size;
    ulonglong division_limit= key_cache->param_division_limit;
    ulonglong age_threshold=  key_cache->param_age_threshold;
    mysql_mutex_unlock(&LOCK_global_system_variables);
    DBUG_RETURN(!init_key_cache(key_cache,
				tmp_block_size,
				tmp_buff_size,
				division_limit, age_threshold));
  }
  DBUG_RETURN(0);
}


/**
  Resize key cache.
*/
int ha_resize_key_cache(KEY_CACHE *key_cache)
{
  DBUG_ENTER("ha_resize_key_cache");

  if (key_cache->key_cache_inited)
  {
    mysql_mutex_lock(&LOCK_global_system_variables);
    size_t tmp_buff_size= (size_t) key_cache->param_buff_size;
    ulonglong tmp_block_size= key_cache->param_block_size;
    ulonglong division_limit= key_cache->param_division_limit;
    ulonglong age_threshold=  key_cache->param_age_threshold;
    mysql_mutex_unlock(&LOCK_global_system_variables);
    const int retval= resize_key_cache(key_cache,
                                       keycache_thread_var(),
                                       tmp_block_size,
                                       tmp_buff_size,
                                       division_limit, age_threshold);
    DBUG_RETURN(!retval);
  }
  DBUG_RETURN(0);
}


/**
  Move all tables from one key cache to another one.
*/
int ha_change_key_cache(KEY_CACHE *old_key_cache,
			KEY_CACHE *new_key_cache)
{
  mi_change_key_cache(old_key_cache, new_key_cache);
  return 0;
}


/**
  Try to discover one table from handler(s).

  @retval
    -1   Table did not exists
  @retval
    0   OK. In this case *frmblob and *frmlen are set
  @retval
    >0   error.  frmblob and frmlen may not be set
*/
struct st_discover_args
{
  const char *db;
  const char *name;
  uchar **frmblob; 
  size_t *frmlen;
};

static my_bool discover_handlerton(THD *thd, plugin_ref plugin,
                                   void *arg)
{
  st_discover_args *vargs= (st_discover_args *)arg;
  handlerton *hton= plugin_data<handlerton*>(plugin);
  if (hton->state == SHOW_OPTION_YES && hton->discover &&
      (!(hton->discover(hton, thd, vargs->db, vargs->name, 
                        vargs->frmblob, 
                        vargs->frmlen))))
    return TRUE;

  return FALSE;
}


static int ha_discover(THD *thd, const char *db, const char *name,
                       uchar **frmblob, size_t *frmlen)
{
  int error= -1; // Table does not exist in any handler
  DBUG_ENTER("ha_discover");
  DBUG_PRINT("enter", ("db: %s, name: %s", db, name));
  st_discover_args args= {db, name, frmblob, frmlen};

  if (is_prefix(name,tmp_file_prefix)) /* skip temporary tables */
    DBUG_RETURN(error);

  if (plugin_foreach(thd, discover_handlerton,
                 MYSQL_STORAGE_ENGINE_PLUGIN, &args))
    error= 0;

  if (!error)
    thd->status_var.ha_discover_count++;
  DBUG_RETURN(error);
}


/**
  Call this function in order to give the handler the possiblity
  to ask engine if there are any new tables that should be written to disk
  or any dropped tables that need to be removed from disk
*/
struct st_find_files_args
{
  const char *db;
  const char *path;
  const char *wild;
  bool dir;
  List<LEX_STRING> *files;
};

static my_bool find_files_handlerton(THD *thd, plugin_ref plugin,
                                   void *arg)
{
  st_find_files_args *vargs= (st_find_files_args *)arg;
  handlerton *hton= plugin_data<handlerton*>(plugin);


  if (hton->state == SHOW_OPTION_YES && hton->find_files)
      if (hton->find_files(hton, thd, vargs->db, vargs->path, vargs->wild, 
                          vargs->dir, vargs->files))
        return TRUE;

  return FALSE;
}

int
ha_find_files(THD *thd,const char *db,const char *path,
	      const char *wild, bool dir, List<LEX_STRING> *files)
{
  int error= 0;
  DBUG_ENTER("ha_find_files");
  DBUG_PRINT("enter", ("db: '%s'  path: '%s'  wild: '%s'  dir: %d", 
		       db, path, wild ? wild : "NULL", dir));
  st_find_files_args args= {db, path, wild, dir, files};

  plugin_foreach(thd, find_files_handlerton,
                 MYSQL_STORAGE_ENGINE_PLUGIN, &args);
  /* The return value is not currently used */
  DBUG_RETURN(error);
}

/**
  Ask handler if the table exists in engine.
  @retval
    HA_ERR_NO_SUCH_TABLE     Table does not exist
  @retval
    HA_ERR_TABLE_EXIST       Table exists
*/
struct st_table_exists_in_engine_args
{
  const char *db;
  const char *name;
  int err;
};

static my_bool table_exists_in_engine_handlerton(THD *thd, plugin_ref plugin,
                                   void *arg)
{
  st_table_exists_in_engine_args *vargs= (st_table_exists_in_engine_args *)arg;
  handlerton *hton= plugin_data<handlerton*>(plugin);

  int err= HA_ERR_NO_SUCH_TABLE;

  if (hton->state == SHOW_OPTION_YES && hton->table_exists_in_engine)
    err = hton->table_exists_in_engine(hton, thd, vargs->db, vargs->name);

  vargs->err = err;
  if (vargs->err == HA_ERR_TABLE_EXIST)
    return TRUE;

  return FALSE;
}

int ha_table_exists_in_engine(THD* thd, const char* db, const char* name)
{
  DBUG_ENTER("ha_table_exists_in_engine");
  DBUG_PRINT("enter", ("db: %s, name: %s", db, name));
  st_table_exists_in_engine_args args= {db, name, HA_ERR_NO_SUCH_TABLE};
  plugin_foreach(thd, table_exists_in_engine_handlerton,
                 MYSQL_STORAGE_ENGINE_PLUGIN, &args);
  DBUG_PRINT("exit", ("error: %d", args.err));
  DBUG_RETURN(args.err);
}

/**
  Prepare (sub-) sequences of joins in this statement 
  which may be pushed to each storage engine for execution.
*/
struct st_make_pushed_join_args
{
  const AQP::Join_plan* plan; // Query plan provided by optimizer
  int err;                    // Error code to return.
};

static my_bool make_pushed_join_handlerton(THD *thd, plugin_ref plugin,
                                   void *arg)
{
  st_make_pushed_join_args *vargs= (st_make_pushed_join_args *)arg;
  handlerton *hton= plugin_data<handlerton*>(plugin);

  if (hton && hton->make_pushed_join)
  {
    const int error= hton->make_pushed_join(hton, thd, vargs->plan);
    if (unlikely(error))
    {
      vargs->err = error;
      return TRUE;
    }
  }
  return FALSE;
}

int ha_make_pushed_joins(THD *thd, const AQP::Join_plan* plan)
{
  DBUG_ENTER("ha_make_pushed_joins");
  st_make_pushed_join_args args= {plan, 0};
  plugin_foreach(thd, make_pushed_join_handlerton,
                 MYSQL_STORAGE_ENGINE_PLUGIN, &args);
  DBUG_PRINT("exit", ("error: %d", args.err));
  DBUG_RETURN(args.err);
}

/*
  TODO: change this into a dynamic struct
  List<handlerton> does not work as
  1. binlog_end is called when MEM_ROOT is gone
  2. cannot work with thd MEM_ROOT as memory should be freed
*/
#define MAX_HTON_LIST_ST 63
struct hton_list_st
{
  handlerton *hton[MAX_HTON_LIST_ST];
  uint sz;
};

struct binlog_func_st
{
  enum_binlog_func fn;
  void *arg;
};

/** @brief
  Listing handlertons first to avoid recursive calls and deadlock
*/
static my_bool binlog_func_list(THD *thd, plugin_ref plugin, void *arg)
{
  hton_list_st *hton_list= (hton_list_st *)arg;
  handlerton *hton= plugin_data<handlerton*>(plugin);
  if (hton->state == SHOW_OPTION_YES && hton->binlog_func)
  {
    uint sz= hton_list->sz;
    if (sz == MAX_HTON_LIST_ST-1)
    {
      /* list full */
      return FALSE;
    }
    hton_list->hton[sz]= hton;
    hton_list->sz= sz+1;
  }
  return FALSE;
}

static my_bool binlog_func_foreach(THD *thd, binlog_func_st *bfn)
{
  hton_list_st hton_list;
  uint i, sz;

  hton_list.sz= 0;
  plugin_foreach(thd, binlog_func_list,
                 MYSQL_STORAGE_ENGINE_PLUGIN, &hton_list);

  for (i= 0, sz= hton_list.sz; i < sz ; i++)
    hton_list.hton[i]->binlog_func(hton_list.hton[i], thd, bfn->fn, bfn->arg);
  return FALSE;
}


int ha_reset_logs(THD *thd)
{
  binlog_func_st bfn= {BFN_RESET_LOGS, 0};
  binlog_func_foreach(thd, &bfn);
  return 0;
}

void ha_reset_slave(THD* thd)
{
  binlog_func_st bfn= {BFN_RESET_SLAVE, 0};
  binlog_func_foreach(thd, &bfn);
}

void ha_binlog_wait(THD* thd)
{
  binlog_func_st bfn= {BFN_BINLOG_WAIT, 0};
  binlog_func_foreach(thd, &bfn);
}

int ha_binlog_index_purge_file(THD *thd, const char *file)
{
  binlog_func_st bfn= {BFN_BINLOG_PURGE_FILE, (void *)file};
  binlog_func_foreach(thd, &bfn);
  return 0;
}

struct binlog_log_query_st
{
  enum_binlog_command binlog_command;
  const char *query;
  size_t query_length;
  const char *db;
  const char *table_name;
};

static my_bool binlog_log_query_handlerton2(THD *thd,
                                            handlerton *hton,
                                            void *args)
{
  struct binlog_log_query_st *b= (struct binlog_log_query_st*)args;
  if (hton->state == SHOW_OPTION_YES && hton->binlog_log_query)
    hton->binlog_log_query(hton, thd,
                           b->binlog_command,
                           b->query,
                           b->query_length,
                           b->db,
                           b->table_name);
  return FALSE;
}

static my_bool binlog_log_query_handlerton(THD *thd,
                                           plugin_ref plugin,
                                           void *args)
{
  return binlog_log_query_handlerton2(thd,
                                      plugin_data<handlerton*>(plugin), args);
}

void ha_binlog_log_query(THD *thd, handlerton *hton,
                         enum_binlog_command binlog_command,
                         const char *query, size_t query_length,
                         const char *db, const char *table_name)
{
  struct binlog_log_query_st b;
  b.binlog_command= binlog_command;
  b.query= query;
  b.query_length= query_length;
  b.db= db;
  b.table_name= table_name;
  if (hton == 0)
    plugin_foreach(thd, binlog_log_query_handlerton,
                   MYSQL_STORAGE_ENGINE_PLUGIN, &b);
  else
    binlog_log_query_handlerton2(thd, hton, &b);
}

int ha_binlog_end(THD* thd)
{
  binlog_func_st bfn= {BFN_BINLOG_END, 0};
  binlog_func_foreach(thd, &bfn);
  return 0;
}

/**
  Calculate cost of 'index only' scan for given index and number of records

  @param keynr    Index number
  @param records  Estimated number of records to be retrieved

  @note
    It is assumed that we will read trough the whole key range and that all
    key blocks are half full (normally things are much better). It is also
    assumed that each time we read the next key from the index, the handler
    performs a random seek, thus the cost is proportional to the number of
    blocks read.

  @return
    Estimated cost of 'index only' scan
*/

double handler::index_only_read_time(uint keynr, double records)
{
  double read_time;
  uint keys_per_block= (stats.block_size/2/
                        (table_share->key_info[keynr].key_length + ref_length) +
                        1);
  read_time=((double) (records + keys_per_block-1) /
             (double) keys_per_block);
  return read_time;
}


double handler::table_in_memory_estimate() const
{
  DBUG_ASSERT(stats.table_in_mem_estimate == IN_MEMORY_ESTIMATE_UNKNOWN ||
              (stats.table_in_mem_estimate >= 0.0 &&
               stats.table_in_mem_estimate <= 1.0));

  /*
    If the storage engine has supplied information about how much of the
    table that is currently in a memory buffer, then use this estimate.
  */
  if (stats.table_in_mem_estimate != IN_MEMORY_ESTIMATE_UNKNOWN)
    return stats.table_in_mem_estimate;

  /*
    The storage engine has not provided any information about how much of
    this index is in memory, use an heuristic to produce an estimate.
  */
  return estimate_in_memory_buffer(stats.data_file_length);
}


double handler::index_in_memory_estimate(uint keyno) const
{
  const KEY *key= &table->key_info[keyno];

  /*
    If the storage engine has supplied information about how much of the
    index that is currently in a memory buffer, then use this estimate.
  */
  const double est= key->in_memory_estimate();
  if (est != IN_MEMORY_ESTIMATE_UNKNOWN)
    return est;

  /*
    The storage engine has not provided any information about how much of
    this index is in memory, use an heuristic to produce an estimate.
  */
  ulonglong file_length;

  /*
    If the index is a clustered primary index, then use the data file
    size as estimate for how large the index is.
  */
  if (keyno == table->s->primary_key && primary_key_is_clustered())
    file_length= stats.data_file_length;
  else
    file_length= stats.index_file_length;

  return estimate_in_memory_buffer(file_length);
}


double handler::estimate_in_memory_buffer(ulonglong table_index_size) const
{
  /*
    The storage engine has not provided any information about how much of
    the table/index is in memory. In this case we use a heuristic:

    - if the size of the table/index is less than 20 percent (pick any
      number) of the memory buffer, then the entire table/index is likely in
      memory.
    - if the size of the table/index is larger than the memory buffer, then
      assume nothing of the table/index is in memory.
    - if the size of the table/index is larger than 20 percent but less than
      the memory buffer size, then use a linear function of the table/index
      size that goes from 1.0 to 0.0.
  */

  /*
    If the storage engine has information about the size of its
    memory buffer, then use this. Otherwise, assume that at least 100 MB
    of data can be chached in memory.
  */
  longlong memory_buf_size= get_memory_buffer_size();
  if (memory_buf_size <= 0)
    memory_buf_size= 100 * 1024 * 1024;    // 100 MB

  /*
    Upper limit for the relative size of a table to be considered
    entirely available in a memory buffer. If the actual table size is
    less than this we assume it is complete cached in a memory buffer.
  */
  const double table_index_in_memory_limit= 0.2;

  /*
    Estimate for how much of the total memory buffer this table/index
    can occupy.
  */
  const double percent_of_mem= static_cast<double>(table_index_size) /
    memory_buf_size;

  double in_mem_est;

  if (percent_of_mem < table_index_in_memory_limit) // Less than 20 percent
    in_mem_est= 1.0;
  else if (percent_of_mem > 1.0)                // Larger than buffer
    in_mem_est= 0.0;
  else
  {
    /*
      The size of the table/index is larger than
      "table_index_in_memory_limit" * "memory_buf_size" but less than
      the total size of the memory buffer.
    */
    in_mem_est= 1.0 - (percent_of_mem - table_index_in_memory_limit) /
      (1.0 - table_index_in_memory_limit);
  }
  DBUG_ASSERT(in_mem_est >= 0.0 && in_mem_est <= 1.0);

  return in_mem_est;
}


Cost_estimate handler::table_scan_cost()
{
  /*
    This function returns a Cost_estimate object. The function should be
    implemented in a way that allows the compiler to use "return value
    optimization" to avoid creating the temporary object for the return value
    and use of the copy constructor.
  */

  const double io_cost= scan_time() * table->cost_model()->page_read_cost(1.0);
  Cost_estimate cost;
  cost.add_io(io_cost);
  return cost;
}

  
Cost_estimate handler::index_scan_cost(uint index, double ranges, double rows)
{
  /*
    This function returns a Cost_estimate object. The function should be
    implemented in a way that allows the compiler to use "return value
    optimization" to avoid creating the temporary object for the return value
    and use of the copy constructor.
  */

  DBUG_ASSERT(ranges >= 0.0);
  DBUG_ASSERT(rows >= 0.0);

  const double io_cost= index_only_read_time(index, rows) *
    table->cost_model()->page_read_cost_index(index, 1.0);
  Cost_estimate cost;
  cost.add_io(io_cost);
  return cost;
}


Cost_estimate handler::read_cost(uint index, double ranges, double rows)
{
  /*
    This function returns a Cost_estimate object. The function should be
    implemented in a way that allows the compiler to use "return value
    optimization" to avoid creating the temporary object for the return value
    and use of the copy constructor.
  */

  DBUG_ASSERT(ranges >= 0.0);
  DBUG_ASSERT(rows >= 0.0);

  const double io_cost= read_time(index, static_cast<uint>(ranges),
                                  static_cast<ha_rows>(rows)) *
                        table->cost_model()->page_read_cost(1.0);
  Cost_estimate cost;
  cost.add_io(io_cost);
  return cost;
}
  

/**
  Check if key has partially-covered columns

  We can't use DS-MRR to perform range scans when the ranges are over
  partially-covered keys, because we'll not have full key part values
  (we'll have their prefixes from the index) and will not be able to check
  if we've reached the end the range.

  @param table  Table to check keys for
  @param keyno  Key to check

  @todo
    Allow use of DS-MRR in cases where the index has partially-covered
    components but they are not used for scanning.

  @retval TRUE   Yes
  @retval FALSE  No
*/

static bool key_uses_partial_cols(TABLE *table, uint keyno)
{
  KEY_PART_INFO *kp= table->key_info[keyno].key_part;
  KEY_PART_INFO *kp_end= kp + table->key_info[keyno].user_defined_key_parts;
  for (; kp != kp_end; kp++)
  {
    if (!kp->field->part_of_key.is_set(keyno))
      return TRUE;
  }
  return FALSE;
}

/****************************************************************************
 * Default MRR implementation (MRR to non-MRR converter)
 ***************************************************************************/

/**
  Get cost and other information about MRR scan over a known list of ranges

  Calculate estimated cost and other information about an MRR scan for given
  sequence of ranges.

  @param keyno           Index number
  @param seq             Range sequence to be traversed
  @param seq_init_param  First parameter for seq->init()
  @param n_ranges_arg    Number of ranges in the sequence, or 0 if the caller
                         can't efficiently determine it
  @param [in,out] bufsz  IN:  Size of the buffer available for use
                         OUT: Size of the buffer that is expected to be actually
                              used, or 0 if buffer is not needed.
  @param [in,out] flags  A combination of HA_MRR_* flags
  @param [out] cost      Estimated cost of MRR access

  @note
    This method (or an overriding one in a derived class) must check for
    \c thd->killed and return HA_POS_ERROR if it is not zero. This is required
    for a user to be able to interrupt the calculation by killing the
    connection/query.

  @retval
    HA_POS_ERROR  Error or the engine is unable to perform the requested
                  scan. Values of OUT parameters are undefined.
  @retval
    other         OK, *cost contains cost of the scan, *bufsz and *flags
                  contain scan parameters.
*/

ha_rows 
handler::multi_range_read_info_const(uint keyno, RANGE_SEQ_IF *seq,
                                     void *seq_init_param, uint n_ranges_arg,
                                     uint *bufsz, uint *flags, 
                                     Cost_estimate *cost)
{
  KEY_MULTI_RANGE range;
  range_seq_t seq_it;
  ha_rows rows, total_rows= 0;
  uint n_ranges=0;
  THD *thd= current_thd;
  
  /* Default MRR implementation doesn't need buffer */
  *bufsz= 0;

  DBUG_EXECUTE_IF("bug13822652_2", thd->killed= THD::KILL_QUERY;);

  seq_it= seq->init(seq_init_param, n_ranges, *flags);
  while (!seq->next(seq_it, &range))
  {
    if (unlikely(thd->killed != 0))
      return HA_POS_ERROR;
    
    n_ranges++;
    key_range *min_endp, *max_endp;
    if (range.range_flag & GEOM_FLAG)
    {
      min_endp= &range.start_key;
      max_endp= NULL;
    }
    else
    {
      min_endp= range.start_key.length? &range.start_key : NULL;
      max_endp= range.end_key.length? &range.end_key : NULL;
    }
    /*
      Get the number of rows in the range. This is done by calling
      records_in_range() unless:

        1) The range is an equality range and the index is unique.
           There cannot be more than one matching row, so 1 is
           assumed. Note that it is possible that the correct number
           is actually 0, so the row estimate may be too high in this
           case. Also note: ranges of the form "x IS NULL" may have more
           than 1 mathing row so records_in_range() is called for these.
        2) a) The range is an equality range but the index is either 
              not unique or all of the keyparts are not used. 
           b) The user has requested that index statistics should be used
              for equality ranges to avoid the incurred overhead of 
              index dives in records_in_range().
           c) Index statistics is available.
           Ranges of the form "x IS NULL" will not use index statistics 
           because the number of rows with this value are likely to be 
           very different than the values in the index statistics.
    */
    int keyparts_used= 0;
    if ((range.range_flag & UNIQUE_RANGE) &&                        // 1)
        !(range.range_flag & NULL_RANGE))
      rows= 1; /* there can be at most one row */
    else if ((range.range_flag & EQ_RANGE) &&                       // 2a)
             (range.range_flag & USE_INDEX_STATISTICS) &&           // 2b)
             (keyparts_used= my_count_bits(range.start_key.keypart_map)) &&
             table->
               key_info[keyno].has_records_per_key(keyparts_used-1) && // 2c)
             !(range.range_flag & NULL_RANGE))
    {
      rows= static_cast<ha_rows>(
        table->key_info[keyno].records_per_key(keyparts_used - 1));
    }
    else
    {
      DBUG_EXECUTE_IF("crash_records_in_range", DBUG_SUICIDE(););
      DBUG_ASSERT(min_endp || max_endp);
      if (HA_POS_ERROR == (rows= this->records_in_range(keyno, min_endp, 
                                                        max_endp)))
      {
        /* Can't scan one range => can't do MRR scan at all */
        total_rows= HA_POS_ERROR;
        break;
      }
    }
    total_rows += rows;
  }
  
  if (total_rows != HA_POS_ERROR)
  {
    const Cost_model_table *const cost_model= table->cost_model();

    /* The following calculation is the same as in multi_range_read_info(): */
    *flags|= HA_MRR_USE_DEFAULT_IMPL;
    *flags|= HA_MRR_SUPPORT_SORTED;

    DBUG_ASSERT(cost->is_zero());
    if (*flags & HA_MRR_INDEX_ONLY)
      *cost= index_scan_cost(keyno, static_cast<double>(n_ranges),
                             static_cast<double>(total_rows));
    else
      *cost= read_cost(keyno, static_cast<double>(n_ranges),
                       static_cast<double>(total_rows));
    cost->add_cpu(cost_model->row_evaluate_cost(
      static_cast<double>(total_rows)) + 0.01);
  }
  return total_rows;
}


/**
  Get cost and other information about MRR scan over some sequence of ranges

  Calculate estimated cost and other information about an MRR scan for some
  sequence of ranges.

  The ranges themselves will be known only at execution phase. When this
  function is called we only know number of ranges and a (rough) E(#records)
  within those ranges.

  Currently this function is only called for "n-keypart singlepoint" ranges,
  i.e. each range is "keypart1=someconst1 AND ... AND keypartN=someconstN"

  The flags parameter is a combination of those flags: HA_MRR_SORTED,
  HA_MRR_INDEX_ONLY, HA_MRR_NO_ASSOCIATION, HA_MRR_LIMITS.

  @param keyno           Index number
  @param n_ranges        Estimated number of ranges (i.e. intervals) in the
                         range sequence.
  @param n_rows          Estimated total number of records contained within all
                         of the ranges
  @param [in,out] bufsz  IN:  Size of the buffer available for use
                         OUT: Size of the buffer that will be actually used, or
                              0 if buffer is not needed.
  @param [in,out] flags  A combination of HA_MRR_* flags
  @param [out] cost      Estimated cost of MRR access

  @retval
    0     OK, *cost contains cost of the scan, *bufsz and *flags contain scan
          parameters.
  @retval
    other Error or can't perform the requested scan
*/

ha_rows handler::multi_range_read_info(uint keyno, uint n_ranges, uint n_rows,
                                       uint *bufsz, uint *flags, 
                                       Cost_estimate *cost)
{
  *bufsz= 0; /* Default implementation doesn't need a buffer */

  *flags|= HA_MRR_USE_DEFAULT_IMPL;
  *flags|= HA_MRR_SUPPORT_SORTED;

  DBUG_ASSERT(cost->is_zero());

  /* Produce the same cost as non-MRR code does */
  if (*flags & HA_MRR_INDEX_ONLY)
    *cost= index_scan_cost(keyno, n_ranges, n_rows);
  else
    *cost= read_cost(keyno, n_ranges, n_rows);
  return 0;
}


/**
  Initialize the MRR scan.

  This function may do heavyweight scan 
  initialization like row prefetching/sorting/etc (NOTE: but better not do
  it here as we may not need it, e.g. if we never satisfy WHERE clause on
  previous tables. For many implementations it would be natural to do such
  initializations in the first multi_read_range_next() call)

  mode is a combination of the following flags: HA_MRR_SORTED,
  HA_MRR_INDEX_ONLY, HA_MRR_NO_ASSOCIATION 

  @param seq_funcs       Range sequence to be traversed
  @param seq_init_param  First parameter for seq->init()
  @param n_ranges        Number of ranges in the sequence
  @param mode            Flags, see the description section for the details
  @param buf             INOUT: memory buffer to be used

  @note
    One must have called index_init() before calling this function. Several
    multi_range_read_init() calls may be made in course of one query.

    Until WL#2623 is done (see its text, section 3.2), the following will 
    also hold:
    The caller will guarantee that if "seq->init == mrr_ranges_array_init"
    then seq_init_param is an array of n_ranges KEY_MULTI_RANGE structures.
    This property will only be used by NDB handler until WL#2623 is done.
     
    Buffer memory management is done according to the following scenario:
    The caller allocates the buffer and provides it to the callee by filling
    the members of HANDLER_BUFFER structure.
    The callee consumes all or some fraction of the provided buffer space, and
    sets the HANDLER_BUFFER members accordingly.
    The callee may use the buffer memory until the next multi_range_read_init()
    call is made, all records have been read, or until index_end() call is
    made, whichever comes first.

  @retval 0  OK
  @retval 1  Error
*/

int
handler::multi_range_read_init(RANGE_SEQ_IF *seq_funcs, void *seq_init_param,
                               uint n_ranges, uint mode, HANDLER_BUFFER *buf)
{
  DBUG_ENTER("handler::multi_range_read_init");
  mrr_iter= seq_funcs->init(seq_init_param, n_ranges, mode);
  mrr_funcs= *seq_funcs;
  mrr_is_output_sorted= MY_TEST(mode & HA_MRR_SORTED);
  mrr_have_range= FALSE;
  DBUG_RETURN(0);
}


/**
  Get next record in MRR scan

  Default MRR implementation: read the next record

  @param range_info  OUT  Undefined if HA_MRR_NO_ASSOCIATION flag is in effect
                          Otherwise, the opaque value associated with the range
                          that contains the returned record.

  @retval 0      OK
  @retval other  Error code
*/

int handler::multi_range_read_next(char **range_info)
{
  int result= HA_ERR_END_OF_FILE;
  int range_res= 0;
  DBUG_ENTER("handler::multi_range_read_next");

  // Set status for the need to update generated fields
  m_update_generated_read_fields= table->has_gcol();

  if (!mrr_have_range)
  {
    mrr_have_range= TRUE;
    goto start;
  }

  do
  {
    /* Save a call if there can be only one row in range. */
    if (mrr_cur_range.range_flag != (UNIQUE_RANGE | EQ_RANGE))
    {
      result= read_range_next();
      /* On success or non-EOF errors jump to the end. */
      if (result != HA_ERR_END_OF_FILE)
        break;
    }
    else
    {
      if (was_semi_consistent_read())
        goto scan_it_again;
    }

start:
    /* Try the next range(s) until one matches a record. */
    while (!(range_res= mrr_funcs.next(mrr_iter, &mrr_cur_range)))
    {
scan_it_again:
      result= read_range_first(mrr_cur_range.start_key.keypart_map ?
                                 &mrr_cur_range.start_key : 0,
                               mrr_cur_range.end_key.keypart_map ?
                                 &mrr_cur_range.end_key : 0,
                               MY_TEST(mrr_cur_range.range_flag & EQ_RANGE),
                               mrr_is_output_sorted);
      if (result != HA_ERR_END_OF_FILE)
        break;
    }
  }
  while ((result == HA_ERR_END_OF_FILE) && !range_res);

  *range_info= mrr_cur_range.ptr;

  /* Update virtual generated fields */
  if (!result && m_update_generated_read_fields)
  {
    result= update_generated_read_fields(table->record[0], table, active_index);
    m_update_generated_read_fields= false;
  }

  DBUG_PRINT("exit",("handler::multi_range_read_next result %d", result));
  DBUG_RETURN(result);
}


/****************************************************************************
 * DS-MRR implementation 
 ***************************************************************************/

/**
  DS-MRR: Initialize and start MRR scan

  Initialize and start the MRR scan. Depending on the mode parameter, this
  may use default or DS-MRR implementation.

  The DS-MRR implementation will use a second handler object (h2) for
  doing scan on the index:
  - on the first call to this function the h2 handler will be created
    and h2 will be opened using the same index as the main handler
    is set to use. The index scan on the main index will be closed
    and it will be re-opened to read records from the table using either 
    no key or the primary key. The h2 handler will be deleted when
    reset() is called (which should happen on the end of the statement).
  - when dsmrr_close() is called the index scan on h2 is closed.
  - on following calls to this function one of the following must be valid:
    a. if dsmrr_close has been called:
       the main handler (h) must be open on an index, h2 will be opened
       using this index, and the index on h will be closed and 
       h will be re-opened to read reads from the table using either
       no key or the primary key.
    b. dsmrr_close has not been called:
       h2 will already be open, the main handler h must be set up
       to read records from the table (handler->inited is RND) either
       using the primary index or using no index at all.

  @param         seq_funcs       Interval sequence enumeration functions
  @param         seq_init_param  Interval sequence enumeration parameter
  @param         n_ranges        Number of ranges in the sequence.
  @param         mode            HA_MRR_* modes to use
  @param[in,out] buf             Buffer to use

  @retval 0     Ok, Scan started.
  @retval other Error
*/

int DsMrr_impl::dsmrr_init(RANGE_SEQ_IF *seq_funcs, void *seq_init_param,
                           uint n_ranges, uint mode, HANDLER_BUFFER *buf)
{
  DBUG_ASSERT(table != NULL);                   // Verify init() called

  uint elem_size;
  int retval= 0;
  DBUG_ENTER("DsMrr_impl::dsmrr_init");
  THD *const thd= table->in_use;                // current THD

  if (!hint_key_state(thd, table, h->active_index,
                      MRR_HINT_ENUM, OPTIMIZER_SWITCH_MRR) ||
      mode & (HA_MRR_USE_DEFAULT_IMPL | HA_MRR_SORTED)) // DS-MRR doesn't sort
  {
    use_default_impl= TRUE;
    retval= h->handler::multi_range_read_init(seq_funcs, seq_init_param,
                                              n_ranges, mode, buf);
    DBUG_RETURN(retval);
  }

  /* 
    This assert will hit if we have pushed an index condition to the
    primary key index and then "change our mind" and use a different
    index for retrieving data with MRR. One of the following criteria
    must be true:
      1. We have not pushed an index conditon on this handler.
      2. We have pushed an index condition and this is on the currently used
         index.
      3. We have pushed an index condition but this is not for the primary key.
      4. We have pushed an index condition and this has been transferred to 
         the clone (h2) of the handler object.
  */
  DBUG_ASSERT(!h->pushed_idx_cond ||
              h->pushed_idx_cond_keyno == h->active_index ||
              h->pushed_idx_cond_keyno != table->s->primary_key ||
              (h2 && h->pushed_idx_cond_keyno == h2->active_index));

  rowids_buf= buf->buffer;

  is_mrr_assoc= !MY_TEST(mode & HA_MRR_NO_ASSOCIATION);

  if (is_mrr_assoc)
    table->in_use->status_var.ha_multi_range_read_init_count++;
 
  rowids_buf_end= buf->buffer_end;
  elem_size= h->ref_length + (int)is_mrr_assoc * sizeof(void*);
  rowids_buf_last= rowids_buf + 
                      ((rowids_buf_end - rowids_buf)/ elem_size)*
                      elem_size;
  rowids_buf_end= rowids_buf_last;

  /*
    The DS-MRR scan uses a second handler object (h2) for doing the
    index scan. Create this by cloning the primary handler
    object. The h2 handler object is deleted when DsMrr_impl::reset()
    is called.
  */
  if (!h2)
  {
    handler *new_h2;
    /*
      ::clone() takes up a lot of stack, especially on 64 bit platforms.
      The constant 5 is an empiric result.
      @todo Is this still the case? Leave it as it is for now but could
            likely be removed?
    */
    if (check_stack_overrun(thd, 5*STACK_MIN_SIZE, (uchar*) &new_h2))
      DBUG_RETURN(1);

    if (!(new_h2= h->clone(table->s->normalized_path.str, thd->mem_root)))
      DBUG_RETURN(1);
    h2= new_h2; /* Ok, now can put it into h2 */
    table->prepare_for_position();
  }

  /*
    Open the index scan on h2 using the key from the primary handler.
  */
  if (h2->active_index == MAX_KEY)
  {
    DBUG_ASSERT(h->active_index != MAX_KEY);
    const uint mrr_keyno= h->active_index;

    if ((retval= h2->ha_external_lock(thd, h->get_lock_type())))
      goto error;

    if ((retval= h2->extra(HA_EXTRA_KEYREAD)))
      goto error;

    if ((retval= h2->ha_index_init(mrr_keyno, false)))
      goto error;

    // Transfer ICP from h to h2
    if (mrr_keyno == h->pushed_idx_cond_keyno)
    {
      if (h2->idx_cond_push(mrr_keyno, h->pushed_idx_cond))
      {
        retval= 1;
        goto error;
      }
    }
    else
    {
      // Cancel any potentially previously pushed index conditions
      h2->cancel_pushed_idx_cond();
    }
  }
  else
  {
    /*
      h2 has already an open index. This happens when the DS-MRR scan
      is re-started without closing it first. In this case the primary
      handler must be used for reading records from the table, ie. it
      must not be opened for doing a new range scan. In this case
      the active_index must either not be set or be the primary key.
    */
    DBUG_ASSERT(h->inited == handler::RND);
    DBUG_ASSERT(h->active_index == MAX_KEY || 
                h->active_index == table->s->primary_key);
  }

  /*
    The index scan is now transferred to h2 and we can close the open
    index scan on the primary handler.
  */
  if (h->inited == handler::INDEX)
  {
    /*
      Calling h->ha_index_end() will invoke dsmrr_close() for this object,
      which will close the index scan on h2. We need to keep it open, so 
      temporarily move h2 out of the DsMrr object.
    */
    handler *save_h2= h2;
    h2= NULL;
    retval= h->ha_index_end();
    h2= save_h2;
    if (retval)
      goto error;
  }

  /*
    Verify consistency between h and h2.
  */
  DBUG_ASSERT(h->inited != handler::INDEX);
  DBUG_ASSERT(h->active_index == MAX_KEY || 
              h->active_index == table->s->primary_key);
  DBUG_ASSERT(h2->inited == handler::INDEX);
  DBUG_ASSERT(h2->active_index != MAX_KEY);
  DBUG_ASSERT(h->get_lock_type() == h2->get_lock_type());

  if ((retval= h2->handler::multi_range_read_init(seq_funcs, seq_init_param, 
                                                  n_ranges, mode, buf)))
    goto error;

  if ((retval= dsmrr_fill_buffer()))
    goto error;

  /*
    If the above call has scanned through all intervals in *seq, then
    adjust *buf to indicate that the remaining buffer space will not be used.
  */
  if (dsmrr_eof) 
    buf->end_of_used_area= rowids_buf_last;

  /*
     h->inited == INDEX may occur when 'range checked for each record' is
     used.
  */
  if ((h->inited != handler::RND) && 
      ((h->inited==handler::INDEX? h->ha_index_end(): FALSE) || 
       (h->ha_rnd_init(FALSE))))
  {
    retval= 1;
    goto error;
  }

  use_default_impl= FALSE;
  h->mrr_funcs= *seq_funcs;
  
  DBUG_RETURN(0);
error:
  h2->ha_index_or_rnd_end();
  h2->ha_external_lock(thd, F_UNLCK);
  h2->ha_close();
  delete h2;
  h2= NULL;
  DBUG_ASSERT(retval != 0);
  DBUG_RETURN(retval);
}


void DsMrr_impl::dsmrr_close()
{
  DBUG_ENTER("DsMrr_impl::dsmrr_close");

  // If there is an open index on h2, then close it
  if (h2 && h2->active_index != MAX_KEY)
  {
    h2->ha_index_or_rnd_end();
    h2->ha_external_lock(current_thd, F_UNLCK);
  }
  use_default_impl= true;
  DBUG_VOID_RETURN;
}


void DsMrr_impl::reset()
{
  DBUG_ENTER("DsMrr_impl::reset");

  if (h2)
  {
    // Close any ongoing DS-MRR scan 
    dsmrr_close();

    // Close and delete the h2 handler
    h2->ha_close();
    delete h2;
    h2= NULL;
  }
  DBUG_VOID_RETURN;
}


static int rowid_cmp(const void *h, const void *a, const void *b)
{
  return
    pointer_cast<const handler*>(h)->cmp_ref(pointer_cast<const uchar*>(a),
                                             pointer_cast<const uchar*>(b));
}


/**
  DS-MRR: Fill the buffer with rowids and sort it by rowid

  {This is an internal function of DiskSweep MRR implementation}
  Scan the MRR ranges and collect ROWIDs (or {ROWID, range_id} pairs) into 
  buffer. When the buffer is full or scan is completed, sort the buffer by 
  rowid and return.
  
  The function assumes that rowids buffer is empty when it is invoked. 
  
  @retval 0      OK, the next portion of rowids is in the buffer,
                 properly ordered
  @retval other  Error
*/

int DsMrr_impl::dsmrr_fill_buffer()
{
  char *range_info;
  int res= 0;
  DBUG_ENTER("DsMrr_impl::dsmrr_fill_buffer");
  DBUG_ASSERT(rowids_buf < rowids_buf_end);

  /*
    Set key_read to TRUE since we only read fields from the index.
    This ensures that any virtual columns are read from index and are not
    attempted to be evaluated from base columns.
    (Do not use TABLE::set_keyread() since the MRR implementation operates
    with two handler objects, and set_keyread() would manipulate the keyread
    property of the wrong handler. MRR sets the handlers' keyread properties
    when initializing the MRR operation, independent of this call).
  */
  DBUG_ASSERT(table->key_read == FALSE);
  table->key_read= TRUE;

  rowids_buf_cur= rowids_buf;
  while ((rowids_buf_cur < rowids_buf_end) && 
         !(res= h2->handler::multi_range_read_next(&range_info)))
  {
    KEY_MULTI_RANGE *curr_range= &h2->handler::mrr_cur_range;
    if (h2->mrr_funcs.skip_index_tuple &&
        h2->mrr_funcs.skip_index_tuple(h2->mrr_iter, curr_range->ptr))
      continue;
    
    /* Put rowid, or {rowid, range_id} pair into the buffer */
    h2->position(table->record[0]);
    memcpy(rowids_buf_cur, h2->ref, h2->ref_length);
    rowids_buf_cur += h2->ref_length;

    if (is_mrr_assoc)
    {
      memcpy(rowids_buf_cur, &range_info, sizeof(void*));
      rowids_buf_cur += sizeof(void*);
    }
  }

  // Restore key_read since the next read operation will read complete rows
  table->key_read= FALSE;

  if (res && res != HA_ERR_END_OF_FILE)
    DBUG_RETURN(res); 
  dsmrr_eof= MY_TEST(res == HA_ERR_END_OF_FILE);

  /* Sort the buffer contents by rowid */
  uint elem_size= h->ref_length + (int)is_mrr_assoc * sizeof(void*);
  size_t n_rowids= (rowids_buf_cur - rowids_buf) / elem_size;
  
  my_qsort2(rowids_buf, n_rowids, elem_size, rowid_cmp,
            (void*)h);
  rowids_buf_last= rowids_buf_cur;
  rowids_buf_cur=  rowids_buf;
  DBUG_RETURN(0);
}


/*
  DS-MRR implementation: multi_range_read_next() function
*/

int DsMrr_impl::dsmrr_next(char **range_info)
{
  int res;
  uchar *cur_range_info= 0;
  uchar *rowid;

  if (use_default_impl)
    return h->handler::multi_range_read_next(range_info);
  
  do
  {
    if (rowids_buf_cur == rowids_buf_last)
    {
      if (dsmrr_eof)
      {
        res= HA_ERR_END_OF_FILE;
        goto end;
      }

      res= dsmrr_fill_buffer();
      if (res)
        goto end;
    }
   
    /* return eof if there are no rowids in the buffer after re-fill attempt */
    if (rowids_buf_cur == rowids_buf_last)
    {
      res= HA_ERR_END_OF_FILE;
      goto end;
    }
    rowid= rowids_buf_cur;

    if (is_mrr_assoc)
      memcpy(&cur_range_info, rowids_buf_cur + h->ref_length, sizeof(uchar*));

    rowids_buf_cur += h->ref_length + sizeof(void*) * MY_TEST(is_mrr_assoc);
    if (h2->mrr_funcs.skip_record &&
	h2->mrr_funcs.skip_record(h2->mrr_iter, (char *) cur_range_info, rowid))
      continue;
    res= h->ha_rnd_pos(table->record[0], rowid);
    break;
  } while (true);
 
  if (is_mrr_assoc)
  {
    memcpy(range_info, rowid + h->ref_length, sizeof(void*));
  }
end:
  return res;
}


/*
  DS-MRR implementation: multi_range_read_info() function
*/
ha_rows DsMrr_impl::dsmrr_info(uint keyno, uint n_ranges, uint rows,
                               uint *bufsz, uint *flags, Cost_estimate *cost)
{
  ha_rows res __attribute__((unused));
  uint def_flags= *flags;
  uint def_bufsz= *bufsz;

  /* Get cost/flags/mem_usage of default MRR implementation */
  res=
    h->handler::multi_range_read_info(keyno, n_ranges, rows, &def_bufsz,
                                      &def_flags, cost);
  DBUG_ASSERT(!res);

  if ((*flags & HA_MRR_USE_DEFAULT_IMPL) || 
      choose_mrr_impl(keyno, rows, flags, bufsz, cost))
  {
    /* Default implementation is choosen */
    DBUG_PRINT("info", ("Default MRR implementation choosen"));
    *flags= def_flags;
    *bufsz= def_bufsz;
    DBUG_ASSERT(*flags & HA_MRR_USE_DEFAULT_IMPL);
  }
  else
  {
    /* *flags and *bufsz were set by choose_mrr_impl */
    DBUG_PRINT("info", ("DS-MRR implementation choosen"));
  }
  return 0;
}


/*
  DS-MRR Implementation: multi_range_read_info_const() function
*/

ha_rows DsMrr_impl::dsmrr_info_const(uint keyno, RANGE_SEQ_IF *seq,
                                 void *seq_init_param, uint n_ranges, 
                                 uint *bufsz, uint *flags, Cost_estimate *cost)
{
  ha_rows rows;
  uint def_flags= *flags;
  uint def_bufsz= *bufsz;
  /* Get cost/flags/mem_usage of default MRR implementation */
  rows= h->handler::multi_range_read_info_const(keyno, seq, seq_init_param,
                                                n_ranges, &def_bufsz, 
                                                &def_flags, cost);
  if (rows == HA_POS_ERROR)
  {
    /* Default implementation can't perform MRR scan => we can't either */
    return rows;
  }

  /*
    If HA_MRR_USE_DEFAULT_IMPL has been passed to us, that is an order to
    use the default MRR implementation (we need it for UPDATE/DELETE).
    Otherwise, make a choice based on cost and mrr* flags of
    @@optimizer_switch.
  */
  if ((*flags & HA_MRR_USE_DEFAULT_IMPL) ||
      choose_mrr_impl(keyno, rows, flags, bufsz, cost))
  {
    DBUG_PRINT("info", ("Default MRR implementation choosen"));
    *flags= def_flags;
    *bufsz= def_bufsz;
    DBUG_ASSERT(*flags & HA_MRR_USE_DEFAULT_IMPL);
  }
  else
  {
    /* *flags and *bufsz were set by choose_mrr_impl */
    DBUG_PRINT("info", ("DS-MRR implementation choosen"));
  }
  return rows;
}


/**
  DS-MRR Internals: Choose between Default MRR implementation and DS-MRR

  Make the choice between using Default MRR implementation and DS-MRR.
  This function contains common functionality factored out of dsmrr_info()
  and dsmrr_info_const(). The function assumes that the default MRR
  implementation's applicability requirements are satisfied.

  @param keyno       Index number
  @param rows        E(full rows to be retrieved)
  @param flags  IN   MRR flags provided by the MRR user
                OUT  If DS-MRR is choosen, flags of DS-MRR implementation
                     else the value is not modified
  @param bufsz  IN   If DS-MRR is choosen, buffer use of DS-MRR implementation
                     else the value is not modified
  @param cost   IN   Cost of default MRR implementation
                OUT  If DS-MRR is choosen, cost of DS-MRR scan
                     else the value is not modified

  @retval TRUE   Default MRR implementation should be used
  @retval FALSE  DS-MRR implementation should be used
*/

bool DsMrr_impl::choose_mrr_impl(uint keyno, ha_rows rows, uint *flags,
                                 uint *bufsz, Cost_estimate *cost)
{
  bool res;
  THD *thd= current_thd;

  const bool mrr_on= hint_key_state(thd, table, keyno, MRR_HINT_ENUM,
                                    OPTIMIZER_SWITCH_MRR);
  const bool force_dsmrr_by_hints=
    hint_key_state(thd, table, keyno, MRR_HINT_ENUM, 0) ||
    hint_table_state(thd, table, BKA_HINT_ENUM, 0);

  if (!(mrr_on || force_dsmrr_by_hints) ||
      *flags & (HA_MRR_INDEX_ONLY | HA_MRR_SORTED) || // Unsupported by DS-MRR
      (keyno == table->s->primary_key && h->primary_key_is_clustered()) ||
       key_uses_partial_cols(table, keyno) ||
       table->s->tmp_table != NO_TMP_TABLE)
  {
    /* Use the default implementation, don't modify args: See comments  */
    return TRUE;
  }

  /*
    If @@optimizer_switch has "mrr_cost_based" on, we should avoid
    using DS-MRR for queries where it is likely that the records are
    stored in memory. Since there is currently no way to determine
    this, we use a heuristic:
    a) if the storage engine has a memory buffer, DS-MRR is only
       considered if the table size is bigger than the buffer.
    b) if the storage engine does not have a memory buffer, DS-MRR is
       only considered if the table size is bigger than 100MB.
    c) Since there is an initial setup cost of DS-MRR, so it is only
       considered if at least 50 records will be read.
  */
  if (thd->optimizer_switch_flag(OPTIMIZER_SWITCH_MRR_COST_BASED) &&
      !force_dsmrr_by_hints)
  {
    /*
      If the storage engine has a database buffer we use this as the
      minimum size the table should have before considering DS-MRR.
    */ 
    longlong min_file_size= table->file->get_memory_buffer_size();
    if (min_file_size == -1)
    {
      // No estimate for database buffer
      min_file_size= 100 * 1024 * 1024;    // 100 MB
    }

    if (table->file->stats.data_file_length < 
        static_cast<ulonglong>(min_file_size) ||
        rows <= 50)
      return true;                 // Use the default implementation 
  }

  Cost_estimate dsmrr_cost;
  if (get_disk_sweep_mrr_cost(keyno, rows, *flags, bufsz, &dsmrr_cost))
    return TRUE;
  
  /* 
    If @@optimizer_switch has "mrr" on and "mrr_cost_based" off, then set cost
    of DS-MRR to be minimum of DS-MRR and Default implementations cost. This
    allows one to force use of DS-MRR whenever it is applicable without
    affecting other cost-based choices. Note that if MRR or BKA hint is
    specified, DS-MRR will be used regardless of cost.
  */
  const bool force_dsmrr=
    (force_dsmrr_by_hints ||
     !thd->optimizer_switch_flag(OPTIMIZER_SWITCH_MRR_COST_BASED));

  if (force_dsmrr && dsmrr_cost.total_cost() > cost->total_cost())
    dsmrr_cost= *cost;

  if (force_dsmrr || (dsmrr_cost.total_cost() <= cost->total_cost()))
  {
    *flags &= ~HA_MRR_USE_DEFAULT_IMPL;  /* Use the DS-MRR implementation */
    *flags &= ~HA_MRR_SUPPORT_SORTED;    /* We can't provide ordered output */
    *cost= dsmrr_cost;
    res= FALSE;
  }
  else
  {
    /* Use the default MRR implementation */
    res= TRUE;
  }
  return res;
}


static void get_sort_and_sweep_cost(TABLE *table, ha_rows nrows, 
                                    Cost_estimate *cost);


/**
  Get cost of DS-MRR scan

  @param keynr              Index to be used
  @param rows               E(Number of rows to be scanned)
  @param flags              Scan parameters (HA_MRR_* flags)
  @param buffer_size INOUT  Buffer size
  @param cost        OUT    The cost

  @retval FALSE  OK
  @retval TRUE   Error, DS-MRR cannot be used (the buffer is too small
                 for even 1 rowid)
*/

bool DsMrr_impl::get_disk_sweep_mrr_cost(uint keynr, ha_rows rows, uint flags,
                                         uint *buffer_size, 
                                         Cost_estimate *cost)
{
  ha_rows rows_in_last_step;
  uint n_full_steps;

  const uint elem_size= h->ref_length + 
                        sizeof(void*) * (!MY_TEST(flags & HA_MRR_NO_ASSOCIATION));
  const ha_rows max_buff_entries= *buffer_size / elem_size;

  if (!max_buff_entries)
    return TRUE; /* Buffer has not enough space for even 1 rowid */

  /* Number of iterations we'll make with full buffer */
  n_full_steps= (uint)floor(rows2double(rows) / max_buff_entries);

  /*
    Get numbers of rows we'll be processing in last iteration, with
    non-full buffer
  */
  rows_in_last_step= rows % max_buff_entries;
  
  DBUG_ASSERT(cost->is_zero());

  if (n_full_steps)
  {
    get_sort_and_sweep_cost(table, max_buff_entries, cost);
    cost->multiply(n_full_steps);
  }
  else
  {
    /* 
      Adjust buffer size since only parts of the buffer will be used:
      1. Adjust record estimate for the last scan to reduce likelyhood
         of needing more than one scan by adding 20 percent to the
         record estimate and by ensuring this is at least 100 records.
      2. If the estimated needed buffer size is lower than suggested by 
         the caller then set it to the estimated buffer size.
    */
    const ha_rows keys_in_buffer=
      max<ha_rows>(static_cast<ha_rows>(1.2 * rows_in_last_step), 100);
    *buffer_size= min<ulong>(*buffer_size,
                             static_cast<ulong>(keys_in_buffer) * elem_size);
  }

  Cost_estimate last_step_cost;
  get_sort_and_sweep_cost(table, rows_in_last_step, &last_step_cost);
  (*cost)+= last_step_cost;

  /*
    Cost of memory is not included in the total_cost() function and
    thus will not be considered when comparing costs. Still, we
    record it in the cost estimate object for future use.
  */
  cost->add_mem(*buffer_size);

  /* Total cost of all index accesses */
  (*cost)+= h->index_scan_cost(keynr, 1, static_cast<double>(rows));

  /*
    Add CPU cost for processing records (see
    @handler::multi_range_read_info_const()).
  */
  cost->add_cpu(table->cost_model()->row_evaluate_cost(
    static_cast<double>(rows)));
  return FALSE;
}


/* 
  Get cost of one sort-and-sweep step

  SYNOPSIS
    get_sort_and_sweep_cost()
      table       Table being accessed
      nrows       Number of rows to be sorted and retrieved
      cost   OUT  The cost

  DESCRIPTION
    Get cost of these operations:
     - sort an array of #nrows ROWIDs using qsort
     - read #nrows records from table in a sweep.
*/

static 
void get_sort_and_sweep_cost(TABLE *table, ha_rows nrows, Cost_estimate *cost)
{
  DBUG_ASSERT(cost->is_zero());
  if (nrows)
  {
    get_sweep_read_cost(table, nrows, FALSE, cost);

    /*
      @todo CostModel: For the old version of the cost model the
      following code should be used. For the new version of the cost
      model Cost_model::key_compare_cost() should be used.  When
      removing support for the old cost model this code should be
      removed. The reason for this is that we should get rid of the
      ROWID_COMPARE_SORT_COST and use key_compare_cost() instead. For
      the current value returned by key_compare_cost() this would
      overestimate the cost for sorting.
    */

    /* 
      Constant for the cost of doing one key compare operation in the
      sort operation. We should have used the value returned by
      key_compare_cost() here but this would make the cost
      estimate of sorting very high for queries accessing many
      records. Until this constant is adjusted we introduce a constant
      that is more realistic. @todo: Replace this with
      key_compare_cost() when this has been given a realistic value.
    */
    const double ROWID_COMPARE_SORT_COST=
      table->cost_model()->key_compare_cost(1.0) / 10;

    /* Add cost of qsort call: n * log2(n) * cost(rowid_comparison) */
    
    // For the old version of the cost model this cost calculations should
    // be used....
    const double cpu_sort= nrows * log2(nrows) * ROWID_COMPARE_SORT_COST;
    // .... For the new cost model something like this should be used...
    // cpu_sort= nrows * log2(nrows) *
    //           table->cost_model()->rowid_compare_cost();
    cost->add_cpu(cpu_sort);
  }
}


/**
  Get cost of reading nrows table records in a "disk sweep"

  A disk sweep read is a sequence of handler->rnd_pos(rowid) calls that made
  for an ordered sequence of rowids.

  We take into account that some of the records might be in a memory
  buffer while others need to be read from a secondary storage
  device. The model for this assumes hard disk IO. A disk read is
  performed as follows:

   1. The disk head is moved to the needed cylinder
   2. The controller waits for the plate to rotate
   3. The data is transferred

  Time to do #3 is insignificant compared to #2+#1.

  Time to move the disk head is proportional to head travel distance.

  Time to wait for the plate to rotate depends on whether the disk head
  was moved or not. 

  If disk head wasn't moved, the wait time is proportional to distance
  between the previous block and the block we're reading.

  If the head was moved, we don't know how much we'll need to wait for the
  plate to rotate. We assume the wait time to be a variate with a mean of
  0.5 of full rotation time.

  Our cost units are "random disk seeks". The cost of random disk seek is
  actually not a constant, it depends one range of cylinders we're going
  to access. We make it constant by introducing a fuzzy concept of "typical 
  datafile length" (it's fuzzy as it's hard to tell whether it should
  include index file, temp.tables etc). Then random seek cost is:

    1 = half_rotation_cost + move_cost * 1/3 * typical_data_file_length

  We define half_rotation_cost as disk_seek_base_cost() (see
  Cost_model_server::disk_seek_base_cost()).

  @param      table        Table to be accessed
  @param      nrows        Number of rows to retrieve
  @param      interrupted  true <=> Assume that the disk sweep will be
                           interrupted by other disk IO. false - otherwise.
  @param[out] cost         the cost
*/

void get_sweep_read_cost(TABLE *table, ha_rows nrows, bool interrupted, 
                         Cost_estimate *cost)
{
  DBUG_ENTER("get_sweep_read_cost");

  DBUG_ASSERT(cost->is_zero());
  if(nrows > 0)
  {
    const Cost_model_table *const cost_model= table->cost_model();

    // The total number of blocks used by this table
    double n_blocks=
      ceil(ulonglong2double(table->file->stats.data_file_length) / IO_SIZE);
    if (n_blocks < 1.0)                         // When data_file_length is 0
      n_blocks= 1.0;

    /*
      The number of blocks that in average need to be read given that
      the records are uniformly distribution over the table.
    */
    double busy_blocks=
      n_blocks * (1.0 - pow(1.0 - 1.0/n_blocks, rows2double(nrows)));
    if (busy_blocks < 1.0)
      busy_blocks= 1.0;

    DBUG_PRINT("info",("sweep: nblocks=%g, busy_blocks=%g", n_blocks,
                       busy_blocks));
    if (interrupted)
      cost->add_io(cost_model->page_read_cost(busy_blocks));
    else
    {
      /*
        Assume reading pages from disk is done in one 'sweep'. 

        The cost model and cost estimate for pages already in a memory
        buffer will be different from pages that needed to be read from
        disk. Calculate the number of blocks that likely already are
        in memory and the number of blocks that need to be read from
        disk.
      */
      const double busy_blocks_mem=
        busy_blocks * table->file->table_in_memory_estimate();
      const double busy_blocks_disk= busy_blocks - busy_blocks_mem;
      DBUG_ASSERT(busy_blocks_disk >= 0.0);

      // Cost of accessing blocks in main memory buffer
      cost->add_io(cost_model->buffer_block_read_cost(busy_blocks_mem));

      // Cost of reading blocks from disk in a 'sweep'
      const double seek_distance= (busy_blocks_disk > 1.0) ?
        n_blocks / busy_blocks_disk : n_blocks;

      const double disk_cost=
        busy_blocks_disk * cost_model->disk_seek_cost(seek_distance);
      cost->add_io(disk_cost);
    }
  }
  DBUG_PRINT("info",("returning cost=%g", cost->total_cost()));
  DBUG_VOID_RETURN;
}


/****************************************************************************
 * DS-MRR implementation ends
 ***************************************************************************/

/** @brief
  Read first row between two ranges.
  Store ranges for future calls to read_range_next.

  @param start_key		Start key. Is 0 if no min range
  @param end_key		End key.  Is 0 if no max range
  @param eq_range_arg	        Set to 1 if start_key == end_key
  @param sorted		Set to 1 if result should be sorted per key

  @note
    Record is read into table->record[0]

  @retval
    0			Found row
  @retval
    HA_ERR_END_OF_FILE	No rows in range
*/
int handler::read_range_first(const key_range *start_key,
			      const key_range *end_key,
			      bool eq_range_arg,
                              bool sorted /* ignored */)
{
  int result;
  DBUG_ENTER("handler::read_range_first");

  eq_range= eq_range_arg;
  set_end_range(end_key, RANGE_SCAN_ASC);

  range_key_part= table->key_info[active_index].key_part;

  if (!start_key)			// Read first record
    result= ha_index_first(table->record[0]);
  else
    result= ha_index_read_map(table->record[0],
                              start_key->key,
                              start_key->keypart_map,
                              start_key->flag);
  if (result)
    DBUG_RETURN((result == HA_ERR_KEY_NOT_FOUND) 
		? HA_ERR_END_OF_FILE
		: result);

  if (compare_key(end_range) <= 0)
  {
    DBUG_RETURN(0);
  }
  else
  {
    /*
      The last read row does not fall in the range. So request
      storage engine to release row lock if possible.
    */
    unlock_row();
    DBUG_RETURN(HA_ERR_END_OF_FILE);
  }
}


/** @brief
  Read next row between two endpoints.

  @note
    Record is read into table->record[0]

  @retval
    0			Found row
  @retval
    HA_ERR_END_OF_FILE	No rows in range
*/
int handler::read_range_next()
{
  int result;
  DBUG_ENTER("handler::read_range_next");

  if (eq_range)
  {
    /* We trust that index_next_same always gives a row in range */
    DBUG_RETURN(ha_index_next_same(table->record[0],
                                   end_range->key,
                                   end_range->length));
  }
  result= ha_index_next(table->record[0]);
  if (result)
    DBUG_RETURN(result);

  if (compare_key(end_range) <= 0)
  {
    DBUG_RETURN(0);
  }
  else
  {
    /*
      The last read row does not fall in the range. So request
      storage engine to release row lock if possible.
    */
    unlock_row();
    DBUG_RETURN(HA_ERR_END_OF_FILE);
  }
}


void handler::set_end_range(const key_range* range,
                            enum_range_scan_direction direction)
{
  if (range)
  {
    save_end_range= *range;
    end_range= &save_end_range;
    range_key_part= table->key_info[active_index].key_part;
    key_compare_result_on_equal= ((range->flag == HA_READ_BEFORE_KEY) ? 1 :
                                  (range->flag == HA_READ_AFTER_KEY) ? -1 : 0);
  }
  else
    end_range= NULL;

  range_scan_direction= direction;
}


/**
  Compare if found key (in row) is over max-value.

  @param range		range to compare to row. May be 0 for no range

  @sa
    key.cc::key_cmp()

  @return
    The return value is SIGN(key_in_row - range_key):

    - 0   : Key is equal to range or 'range' == 0 (no range)
    - -1  : Key is less than range
    - 1   : Key is larger than range
*/
int handler::compare_key(key_range *range)
{
  int cmp;
  if (!range || in_range_check_pushed_down)
    return 0;					// No max range
  cmp= key_cmp(range_key_part, range->key, range->length);
  if (!cmp)
    cmp= key_compare_result_on_equal;
  return cmp;
}


/*
  Compare if a found key (in row) is within the range.

  This function is similar to compare_key() but checks the range scan
  direction to determine if this is a descending scan. This function
  is used by the index condition pushdown implementation to determine
  if the read record is within the range scan.

  @param range Range to compare to row. May be NULL for no range.

  @seealso
    handler::compare_key()

  @return Returns whether the key is within the range

    - 0   : Key is equal to range or 'range' == 0 (no range)
    - -1  : Key is within the current range
    - 1   : Key is outside the current range
*/

int handler::compare_key_icp(const key_range *range) const
{
  int cmp;
  if (!range)
    return 0;					// no max range
  cmp= key_cmp(range_key_part, range->key, range->length);
  if (!cmp)
    cmp= key_compare_result_on_equal;
  if (range_scan_direction == RANGE_SCAN_DESC)
    cmp= -cmp;
  return cmp;
}

int handler::index_read_idx_map(uchar * buf, uint index, const uchar * key,
                                key_part_map keypart_map,
                                enum ha_rkey_function find_flag)
{
  int error, error1= 0;
  error= index_init(index, 0);
  if (!error)
  {
    error= index_read_map(buf, key, keypart_map, find_flag);
    error1= index_end();
  }
  return error ?  error : error1;
}


uint calculate_key_len(TABLE *table, uint key,
                       key_part_map keypart_map)
{
  /* works only with key prefixes */
  DBUG_ASSERT(((keypart_map + 1) & keypart_map) == 0);

  KEY *key_info= table->key_info + key;
  KEY_PART_INFO *key_part= key_info->key_part;
  KEY_PART_INFO *end_key_part= key_part + actual_key_parts(key_info);
  uint length= 0;

  while (key_part < end_key_part && keypart_map)
  {
    length+= key_part->store_length;
    keypart_map >>= 1;
    key_part++;
  }
  return length;
}


/**
  Returns a list of all known extensions.

    No mutexes, worst case race is a minor surplus memory allocation
    We have to recreate the extension map if mysqld is restarted (for example
    within libmysqld)

  @retval
    pointer		pointer to TYPELIB structure
*/
static my_bool exts_handlerton(THD *unused, plugin_ref plugin,
                               void *arg)
{
  List<char> *found_exts= (List<char> *) arg;
  handlerton *hton= plugin_data<handlerton*>(plugin);
  if (hton->state == SHOW_OPTION_YES && hton->file_extensions)
  {
    List_iterator_fast<char> it(*found_exts);
    const char **ext, *old_ext;

    for (ext= hton->file_extensions; *ext; ext++)
    {
      while ((old_ext= it++))
      {
        if (!strcmp(old_ext, *ext))
	  break;
      }
      if (!old_ext)
        found_exts->push_back((char *) *ext);

      it.rewind();
    }
  }
  return FALSE;
}

TYPELIB* ha_known_exts()
{
  TYPELIB *known_extensions = (TYPELIB*) sql_alloc(sizeof(TYPELIB));
  known_extensions->name= "known_exts";
  known_extensions->type_lengths= NULL;
  
  List<char> found_exts;
  const char **ext, *old_ext;

  found_exts.push_back((char*) TRG_EXT);
  found_exts.push_back((char*) TRN_EXT);

  plugin_foreach(NULL, exts_handlerton,
                 MYSQL_STORAGE_ENGINE_PLUGIN, &found_exts);

  size_t arr_length= sizeof(char *)* (found_exts.elements+1);
  ext= (const char **) sql_alloc(arr_length);

  DBUG_ASSERT(NULL != ext);
  known_extensions->count= found_exts.elements;
  known_extensions->type_names= ext;

  List_iterator_fast<char> it(found_exts);
  while ((old_ext= it++))
    *ext++= old_ext;
  *ext= NULL;
  return known_extensions;
}


static bool stat_print(THD *thd, const char *type, size_t type_len,
                       const char *file, size_t file_len,
                       const char *status, size_t status_len)
{
  Protocol *protocol= thd->get_protocol();
  protocol->start_row();
  protocol->store(type, type_len, system_charset_info);
  protocol->store(file, file_len, system_charset_info);
  protocol->store(status, status_len, system_charset_info);
  if (protocol->end_row())
    return TRUE;
  return FALSE;
}


static my_bool showstat_handlerton(THD *thd, plugin_ref plugin,
                                   void *arg)
{
  enum ha_stat_type stat= *(enum ha_stat_type *) arg;
  handlerton *hton= plugin_data<handlerton*>(plugin);
  if (hton->state == SHOW_OPTION_YES && hton->show_status &&
      hton->show_status(hton, thd, stat_print, stat))
    return TRUE;
  return FALSE;
}

bool ha_show_status(THD *thd, handlerton *db_type, enum ha_stat_type stat)
{
  List<Item> field_list;
  bool result;

  field_list.push_back(new Item_empty_string("Type",10));
  field_list.push_back(new Item_empty_string("Name",FN_REFLEN));
  field_list.push_back(new Item_empty_string("Status",10));

  if (thd->send_result_metadata(&field_list,
                                Protocol::SEND_NUM_ROWS | Protocol::SEND_EOF))
    return TRUE;

  if (db_type == NULL)
  {
    result= plugin_foreach(thd, showstat_handlerton,
                           MYSQL_STORAGE_ENGINE_PLUGIN, &stat);
  }
  else
  {
    if (db_type->state != SHOW_OPTION_YES)
    {
      const LEX_STRING *name= &se_plugin_array[db_type->slot]->name;
      result= stat_print(thd, name->str, name->length,
                         "", 0, "DISABLED", 8) ? 1 : 0;
    }
    else
    {
      DBUG_EXECUTE_IF("simulate_show_status_failure",
                      DBUG_SET("+d,simulate_net_write_failure"););
      result= db_type->show_status &&
              db_type->show_status(db_type, thd, stat_print, stat) ? 1 : 0;
      DBUG_EXECUTE_IF("simulate_show_status_failure",
                      DBUG_SET("-d,simulate_net_write_failure"););
    }
  }

  if (!result)
    my_eof(thd);
  return result;
}

/*
  Function to check if the conditions for row-based binlogging is
  correct for the table.

  A row in the given table should be replicated if:
  - Row-based replication is enabled in the current thread
  - The binlog is enabled
  - It is not a temporary table
  - The binary log is open
  - The database the table resides in shall be binlogged (binlog_*_db rules)
  - table is not mysql.event
*/

static bool check_table_binlog_row_based(THD *thd, TABLE *table)
{
  if (table->s->cached_row_logging_check == -1)
  {
    int const check(table->s->tmp_table == NO_TMP_TABLE &&
                    ! table->no_replicate &&
                    binlog_filter->db_ok(table->s->db.str));
    table->s->cached_row_logging_check= check;
  }

  DBUG_ASSERT(table->s->cached_row_logging_check == 0 ||
              table->s->cached_row_logging_check == 1);

  return (thd->is_current_stmt_binlog_format_row() &&
          table->s->cached_row_logging_check &&
          (thd->variables.option_bits & OPTION_BIN_LOG) &&
          mysql_bin_log.is_open());
}


/** @brief
   Write table maps for all (manually or automatically) locked tables
   to the binary log.

   SYNOPSIS
     write_locked_table_maps()
       thd     Pointer to THD structure

   DESCRIPTION
       This function will generate and write table maps for all tables
       that are locked by the thread 'thd'.

   RETURN VALUE
       0   All OK
       1   Failed to write all table maps

   SEE ALSO
       THD::lock
*/

static int write_locked_table_maps(THD *thd)
{
  DBUG_ENTER("write_locked_table_maps");
  DBUG_PRINT("enter", ("thd: 0x%lx  thd->lock: 0x%lx "
                       "thd->extra_lock: 0x%lx",
                       (long) thd, (long) thd->lock, (long) thd->extra_lock));

  DBUG_PRINT("debug", ("get_binlog_table_maps(): %d", thd->get_binlog_table_maps()));

  if (thd->get_binlog_table_maps() == 0)
  {
    MYSQL_LOCK *locks[2];
    locks[0]= thd->extra_lock;
    locks[1]= thd->lock;
    for (uint i= 0 ; i < sizeof(locks)/sizeof(*locks) ; ++i )
    {
      MYSQL_LOCK const *const lock= locks[i];
      if (lock == NULL)
        continue;

      bool need_binlog_rows_query= thd->variables.binlog_rows_query_log_events;
      TABLE **const end_ptr= lock->table + lock->table_count;
      for (TABLE **table_ptr= lock->table ; 
           table_ptr != end_ptr ;
           ++table_ptr)
      {
        TABLE *const table= *table_ptr;
        DBUG_PRINT("info", ("Checking table %s", table->s->table_name.str));
        if (table->current_lock == F_WRLCK &&
            check_table_binlog_row_based(thd, table))
        {
          /*
            We need to have a transactional behavior for SQLCOM_CREATE_TABLE
            (e.g. CREATE TABLE... SELECT * FROM TABLE) in order to keep a
            compatible behavior with the STMT based replication even when
            the table is not transactional. In other words, if the operation
            fails while executing the insert phase nothing is written to the
            binlog.

            Note that at this point, we check the type of a set of tables to
            create the table map events. In the function binlog_log_row(),
            which calls the current function, we check the type of the table
            of the current row.
          */
          bool const has_trans= thd->lex->sql_command == SQLCOM_CREATE_TABLE ||
                                table->file->has_transactions();
          int const error= thd->binlog_write_table_map(table, has_trans,
                                                       need_binlog_rows_query);
          /* Binlog Rows_query log event once for one statement which updates
             two or more tables.*/
          if (need_binlog_rows_query)
            need_binlog_rows_query= FALSE;
          /*
            If an error occurs, it is the responsibility of the caller to
            roll back the transaction.
          */
          if (unlikely(error))
            DBUG_RETURN(1);
        }
      }
    }
  }
  DBUG_RETURN(0);
}


int binlog_log_row(TABLE* table,
                   const uchar *before_record,
                   const uchar *after_record,
                   Log_func *log_func)
{
  bool error= 0;
  THD *const thd= table->in_use;

  if (check_table_binlog_row_based(thd, table))
  {
    if (thd->variables.transaction_write_set_extraction != HASH_ALGORITHM_OFF)
    {
      bitmap_set_all(table->read_set);
      if (before_record && after_record)
      {
        size_t length= table->s->reclength;
        uchar* temp_image=(uchar*) my_malloc(PSI_NOT_INSTRUMENTED,
                                             length,
                                             MYF(MY_WME));
        if (!temp_image)
        {
          sql_print_error("Out of memory on transaction write set extraction");
          return 1;
        }
        add_pke(table, thd);

        memcpy(temp_image, table->record[0],(size_t) table->s->reclength);
        memcpy(table->record[0],table->record[1],(size_t) table->s->reclength);

        add_pke(table, thd);

        memcpy(table->record[0], temp_image, (size_t) table->s->reclength);

        my_free(temp_image);
      }
      else
      {
        add_pke(table, thd);
      }
    }
    DBUG_DUMP("read_set 10", (uchar*) table->read_set->bitmap,
              (table->s->fields + 7) / 8);

    /*
      If there are no table maps written to the binary log, this is
      the first row handled in this statement. In that case, we need
      to write table maps for all locked tables to the binary log.
    */
    if (likely(!(error= write_locked_table_maps(thd))))
    {
      /*
        We need to have a transactional behavior for SQLCOM_CREATE_TABLE
        (i.e. CREATE TABLE... SELECT * FROM TABLE) in order to keep a
        compatible behavior with the STMT based replication even when
        the table is not transactional. In other words, if the operation
        fails while executing the insert phase nothing is written to the
        binlog.
      */
      bool const has_trans= thd->lex->sql_command == SQLCOM_CREATE_TABLE ||
                           table->file->has_transactions();
      error=
        (*log_func)(thd, table, has_trans, before_record, after_record);
    }
  }
  return error ? HA_ERR_RBR_LOGGING_FAILED : 0;
}

int handler::ha_external_lock(THD *thd, int lock_type)
{
  int error;
  DBUG_ENTER("handler::ha_external_lock");
  /*
    Whether this is lock or unlock, this should be true, and is to verify that
    if get_auto_increment() was called (thus may have reserved intervals or
    taken a table lock), ha_release_auto_increment() was too.
  */
  DBUG_ASSERT(next_insert_id == 0);
  /* Consecutive calls for lock without unlocking in between is not allowed */
  DBUG_ASSERT(table_share->tmp_table != NO_TMP_TABLE ||
              ((lock_type != F_UNLCK && m_lock_type == F_UNLCK) ||
               lock_type == F_UNLCK));
  /* SQL HANDLER call locks/unlock while scanning (RND/INDEX). */
  DBUG_ASSERT(inited == NONE || table->open_by_handler);

  if (MYSQL_HANDLER_RDLOCK_START_ENABLED() && lock_type == F_RDLCK)
  {
    MYSQL_HANDLER_RDLOCK_START(table_share->db.str,
                               table_share->table_name.str);
  }
  else if (MYSQL_HANDLER_WRLOCK_START_ENABLED() && lock_type == F_WRLCK)
  {
    MYSQL_HANDLER_WRLOCK_START(table_share->db.str,
                               table_share->table_name.str);
  }
  else if (MYSQL_HANDLER_UNLOCK_START_ENABLED() && lock_type == F_UNLCK)
  {
    MYSQL_HANDLER_UNLOCK_START(table_share->db.str,
                               table_share->table_name.str);
  }

  ha_statistic_increment(&System_status_var::ha_external_lock_count);

  MYSQL_TABLE_LOCK_WAIT(PSI_TABLE_EXTERNAL_LOCK, lock_type,
    { error= external_lock(thd, lock_type); })

  /*
    We cache the table flags if the locking succeeded. Otherwise, we
    keep them as they were when they were fetched in ha_open().
  */

  if (error == 0)
  {
    /*
      The lock type is needed by MRR when creating a clone of this handler
      object.
    */
    m_lock_type= lock_type;
    cached_table_flags= table_flags();
  }

  if (MYSQL_HANDLER_RDLOCK_DONE_ENABLED() && lock_type == F_RDLCK)
  {
    MYSQL_HANDLER_RDLOCK_DONE(error);
  }
  else if (MYSQL_HANDLER_WRLOCK_DONE_ENABLED() && lock_type == F_WRLCK)
  {
    MYSQL_HANDLER_WRLOCK_DONE(error);
  }
  else if (MYSQL_HANDLER_UNLOCK_DONE_ENABLED() && lock_type == F_UNLCK)
  {
    MYSQL_HANDLER_UNLOCK_DONE(error);
  }
  DBUG_RETURN(error);
}


/** @brief
  Check handler usage and reset state of file to after 'open'

  @note can be called regardless of it is locked or not.
*/
int handler::ha_reset()
{
  DBUG_ENTER("handler::ha_reset");
  /* Check that we have called all proper deallocation functions */
  DBUG_ASSERT((uchar*) table->def_read_set.bitmap +
              table->s->column_bitmap_size ==
              (uchar*) table->def_write_set.bitmap);
  DBUG_ASSERT(bitmap_is_set_all(&table->s->all_set));
  DBUG_ASSERT(table->key_read == 0);
  /* ensure that ha_index_end / ha_rnd_end has been called */
  DBUG_ASSERT(inited == NONE);
  /* Free cache used by filesort */
  free_io_cache(table);
  /* reset the bitmaps to point to defaults */
  table->default_column_bitmaps();
  /* Reset information about pushed engine conditions */
  pushed_cond= NULL;
  /* Reset information about pushed index conditions */
  cancel_pushed_idx_cond();

  const int retval= reset();
  DBUG_RETURN(retval);
}


int handler::ha_write_row(uchar *buf)
{
  int error;
  Log_func *log_func= Write_rows_log_event::binlog_row_logging_function;
  DBUG_ASSERT(table_share->tmp_table != NO_TMP_TABLE ||
              m_lock_type == F_WRLCK);

  DBUG_ENTER("handler::ha_write_row");
  DBUG_EXECUTE_IF("inject_error_ha_write_row",
                  DBUG_RETURN(HA_ERR_INTERNAL_ERROR); );
  DBUG_EXECUTE_IF("simulate_storage_engine_out_of_memory",
                  DBUG_RETURN(HA_ERR_SE_OUT_OF_MEMORY); );
  MYSQL_INSERT_ROW_START(table_share->db.str, table_share->table_name.str);
  mark_trx_read_write();

  DBUG_EXECUTE_IF("handler_crashed_table_on_usage",
                  my_error(HA_ERR_CRASHED, MYF(ME_ERRORLOG), table_share->table_name.str);
                  set_my_errno(HA_ERR_CRASHED);
                  DBUG_RETURN(HA_ERR_CRASHED););

  MYSQL_TABLE_IO_WAIT(PSI_TABLE_WRITE_ROW, MAX_KEY, error,
    { error= write_row(buf); })

  MYSQL_INSERT_ROW_DONE(error);
  if (unlikely(error))
    DBUG_RETURN(error);

  if (unlikely((error= binlog_log_row(table, 0, buf, log_func))))
    DBUG_RETURN(error); /* purecov: inspected */

  DEBUG_SYNC_C("ha_write_row_end");
  DBUG_RETURN(0);
}


int handler::ha_update_row(const uchar *old_data, uchar *new_data)
{
  int error;
  DBUG_ASSERT(table_share->tmp_table != NO_TMP_TABLE ||
              m_lock_type == F_WRLCK);
  Log_func *log_func= Update_rows_log_event::binlog_row_logging_function;

  /*
    Some storage engines require that the new record is in record[0]
    (and the old record is in record[1]).
   */
  DBUG_ASSERT(new_data == table->record[0]);
  DBUG_ASSERT(old_data == table->record[1]);

  MYSQL_UPDATE_ROW_START(table_share->db.str, table_share->table_name.str);
  mark_trx_read_write();

  DBUG_EXECUTE_IF("handler_crashed_table_on_usage",
                  my_error(HA_ERR_CRASHED, MYF(ME_ERRORLOG), table_share->table_name.str);
                  set_my_errno(HA_ERR_CRASHED);
                  return(HA_ERR_CRASHED););

  MYSQL_TABLE_IO_WAIT(PSI_TABLE_UPDATE_ROW, active_index, error,
    { error= update_row(old_data, new_data);})

  MYSQL_UPDATE_ROW_DONE(error);
  if (unlikely(error))
    return error;
  if (unlikely((error= binlog_log_row(table, old_data, new_data, log_func))))
    return error;
  return 0;
}

int handler::ha_delete_row(const uchar *buf)
{
  int error;
  DBUG_ASSERT(table_share->tmp_table != NO_TMP_TABLE ||
              m_lock_type == F_WRLCK);
  Log_func *log_func= Delete_rows_log_event::binlog_row_logging_function;
  /*
    Normally table->record[0] is used, but sometimes table->record[1] is used.
  */
  DBUG_ASSERT(buf == table->record[0] ||
              buf == table->record[1]);
  DBUG_EXECUTE_IF("inject_error_ha_delete_row",
                  return HA_ERR_INTERNAL_ERROR; );

  DBUG_EXECUTE_IF("handler_crashed_table_on_usage",
                  my_error(HA_ERR_CRASHED, MYF(ME_ERRORLOG), table_share->table_name.str);
                  set_my_errno(HA_ERR_CRASHED);
                  return(HA_ERR_CRASHED););

  MYSQL_DELETE_ROW_START(table_share->db.str, table_share->table_name.str);
  mark_trx_read_write();

  MYSQL_TABLE_IO_WAIT(PSI_TABLE_DELETE_ROW, active_index, error,
    { error= delete_row(buf);})

  MYSQL_DELETE_ROW_DONE(error);
  if (unlikely(error))
    return error;
  if (unlikely((error= binlog_log_row(table, buf, 0, log_func))))
    return error;
  return 0;
}



/** @brief
  use_hidden_primary_key() is called in case of an update/delete when
  (table_flags() and HA_PRIMARY_KEY_REQUIRED_FOR_DELETE) is defined
  but we don't have a primary key
*/
void handler::use_hidden_primary_key()
{
  /* fallback to use all columns in the table to identify row */
  table->use_all_columns();
}


/**
  Get an initialized ha_share.

  @return Initialized ha_share
    @retval NULL    ha_share is not yet initialized.
    @retval != NULL previous initialized ha_share.

  @note
  If not a temp table, then LOCK_ha_data must be held.
*/

Handler_share *handler::get_ha_share_ptr()
{
  DBUG_ENTER("handler::get_ha_share_ptr");
  DBUG_ASSERT(ha_share && table_share);

#ifndef DBUG_OFF
  if (table_share->tmp_table == NO_TMP_TABLE)
    mysql_mutex_assert_owner(&table_share->LOCK_ha_data);
#endif

  DBUG_RETURN(*ha_share);
}


/**
  Set ha_share to be used by all instances of the same table/partition.

  @param arg_ha_share    Handler_share to be shared.

  @note
  If not a temp table, then LOCK_ha_data must be held.
*/

void handler::set_ha_share_ptr(Handler_share *arg_ha_share)
{
  DBUG_ENTER("handler::set_ha_share_ptr");
  DBUG_ASSERT(ha_share);
#ifndef DBUG_OFF
  if (table_share->tmp_table == NO_TMP_TABLE)
    mysql_mutex_assert_owner(&table_share->LOCK_ha_data);
#endif

  *ha_share= arg_ha_share;
  DBUG_VOID_RETURN;
}


/**
  Take a lock for protecting shared handler data.
*/

void handler::lock_shared_ha_data()
{
  DBUG_ASSERT(table_share);
  if (table_share->tmp_table == NO_TMP_TABLE)
    mysql_mutex_lock(&table_share->LOCK_ha_data);
}


/**
  Release lock for protecting ha_share.
*/

void handler::unlock_shared_ha_data()
{
  DBUG_ASSERT(table_share);
  if (table_share->tmp_table == NO_TMP_TABLE)
    mysql_mutex_unlock(&table_share->LOCK_ha_data);
}


/**
  This structure is a helper structure for passing the length and pointer of
  blob space allocated by storage engine.
*/
struct blob_len_ptr{
  uint length;  // length of the blob
  uchar *ptr;   // pointer of the value
};


/**
  Get the blob length and pointer of allocated space from the record buffer.

  During evaluating the blob virtual generated columns, the blob space will
  be allocated by server. In order to keep the blob data after the table is
  closed, we need write the data into a specified space allocated by storage
  engine. Here, we have to extract the space pointer and length from the
  record buffer.
  After we get the value of virtual generated columns, copy the data into
  the specified space and store it in the record buffer (@see copy_blob_data()).

  @param table                    the pointer of table
  @param fields                   bitmap of field index of evaluated
                                  generated column
  @param[out] blob_len_ptr_array  an array to record the length and pointer
                                  of allocated space by storage engine.
  @note The caller should provide the blob_len_ptr_array with a size of
        MAX_FIELDS.
*/

static void extract_blob_space_and_length_from_record_buff(const TABLE *table,
                                           const MY_BITMAP *const fields,
                                           blob_len_ptr *blob_len_ptr_array)
{
  int num= 0;
  for (Field **vfield= table->vfield; *vfield; vfield++)
  {
    // Check if this field should be included
    if (bitmap_is_set(fields, (*vfield)->field_index) &&
        (*vfield)->is_virtual_gcol() && (*vfield)->type() == MYSQL_TYPE_BLOB)
    {
      blob_len_ptr_array[num].length= (*vfield)->data_length();
      // TODO: The following check is only for Innodb.
      DBUG_ASSERT(blob_len_ptr_array[num].length == 255 ||
                  blob_len_ptr_array[num].length == 768 ||
                  blob_len_ptr_array[num].length == 3073);

      uchar *ptr;
      (*vfield)->get_ptr(&ptr);
      blob_len_ptr_array[num].ptr= ptr;

      // Let server allocate the space for BLOB virtual generated columns
      (*vfield)->reset();

      num++;
      DBUG_ASSERT(num <= MAX_FIELDS);
    }
  }
}


/**
  Copy the value of BLOB virtual generated columns into the space allocated
  by storage engine.

  This is because the table is closed after evaluating the value. In order to
  keep the BLOB value after the table is closed, we have to copy the value into
  the place where storage engine prepares for.

  @param table              pointer of the table to be operated on
  @param fields             bitmap of field index of evaluated generated column
  @param blob_len_ptr_array array of length and pointer of allocated space by
                            storage engine.
*/

static void copy_blob_data(const TABLE *table,
                           const MY_BITMAP *const fields,
                           blob_len_ptr *blob_len_ptr_array)
{
  uint  num= 0;
  for (Field **vfield= table->vfield; *vfield; vfield++)
  {
    // Check if this field should be included
    if (bitmap_is_set(fields, (*vfield)->field_index) &&
        (*vfield)->is_virtual_gcol() && (*vfield)->type() == MYSQL_TYPE_BLOB)
    {
      DBUG_ASSERT(blob_len_ptr_array[num].length > 0);
      DBUG_ASSERT(blob_len_ptr_array[num].ptr != NULL);

      /*
        Only copy as much of the blob as the storage engine has
        allocated space for. This is sufficient since the only use of the
        blob in the storage engine is for using a prefix of it in a
        secondary index.
      */
      uint length= (*vfield)->data_length();
      const uint alloc_len= blob_len_ptr_array[num].length;
      length= length > alloc_len ? alloc_len : length;

      uchar *ptr;
      (*vfield)->get_ptr(&ptr);
      memcpy(blob_len_ptr_array[num].ptr, ptr, length);
      (down_cast<Field_blob *>(*vfield))->store_in_allocated_space(
                            pointer_cast<char *>(blob_len_ptr_array[num].ptr),
                            length);
      num++;
      DBUG_ASSERT(num <= MAX_FIELDS);
    }
  }
}


/*
  Evaluate generated column's value. This is an internal helper reserved for
  handler::my_eval_gcolumn_expr().

  @param thd        pointer of THD
  @param table      The pointer of table where evaluted generated
                    columns are in
  @param fields     bitmap of field index of evaluated generated column
  @param[in,out] record record buff of base columns generated column depends.
                        After calling this function, it will be used to return
                        the value of generated column.
  @param in_purge   whehter the function is called by purge thread

  @return true in case of error, false otherwise.
*/

static bool my_eval_gcolumn_expr_helper(THD *thd, TABLE *table,
                                        const MY_BITMAP *const fields,
                                        uchar *record,
                                        bool in_purge)
{
  DBUG_ENTER("my_eval_gcolumn_expr_helper");
  DBUG_ASSERT(table && table->vfield);

  uchar *old_buf= table->record[0];
  repoint_field_to_record(table, old_buf, record);

  blob_len_ptr blob_len_ptr_array[MAX_FIELDS];

  /*
    If it's purge thread, we need get the space allocated by storage engine
    for blob.
  */
  if (in_purge)
    extract_blob_space_and_length_from_record_buff(table, fields,
                                                   blob_len_ptr_array);

  bool res= false;
  MY_BITMAP fields_to_evaluate;
  my_bitmap_map bitbuf[bitmap_buffer_size(MAX_FIELDS) / sizeof(my_bitmap_map)];
  bitmap_init(&fields_to_evaluate, bitbuf, table->s->fields, 0);
  bitmap_set_all(&fields_to_evaluate);
  bitmap_intersect(&fields_to_evaluate, fields);
  /*
    In addition to evaluating the value for the columns requested by
    the caller we also need to evaluate any virtual columns that these
    depend on.
    This loop goes through the columns that should be evaluated and
    adds all the base columns. If the base column is virtual, it has
    to be evaluated.
  */
  for (Field **vfield_ptr= table->vfield; *vfield_ptr; vfield_ptr++)
  {
    Field *field= *vfield_ptr;
    // Validate that the field number is less than the bit map size
    DBUG_ASSERT(field->field_index < fields->n_bits);

    if (bitmap_is_set(fields, field->field_index))
      bitmap_union(&fields_to_evaluate, &field->gcol_info->base_columns_map);
  }

   /*
     Evaluate all requested columns and all base columns these depends
     on that are virtual.

     This function is called by the storage engine, which may request to
     evaluate more generated columns than read_set/write_set says.
     For example, InnoDB's row_sel_sec_rec_is_for_clust_rec() reads the full
     record from the clustered index and asks us to compute generated columns
     that match key fields in the used secondary index. So we trust that the
     engine has filled all base columns necessary to requested computations,
     and we ignore read_set/write_set.
  */

  my_bitmap_map *old_maps[2];
  dbug_tmp_use_all_columns(table, old_maps,
                           table->read_set, table->write_set);

  for (Field **vfield_ptr= table->vfield; *vfield_ptr; vfield_ptr++)
  {
    Field *field= *vfield_ptr;

    // Check if we should evaluate this field
    if (bitmap_is_set(&fields_to_evaluate, field->field_index) &&
        field->is_virtual_gcol())
    {
      DBUG_ASSERT(field->gcol_info && field->gcol_info->expr_item->fixed);

      const type_conversion_status save_in_field_status=
        field->gcol_info->expr_item->save_in_field(field, 0);
      DBUG_ASSERT(!thd->is_error() || save_in_field_status != TYPE_OK);

      /*
        save_in_field() may return non-zero even if there was no
        error. This happens if a warning is raised, such as an
        out-of-range warning when converting the result to the target
        type of the virtual column. We should stop only if the
        non-zero return value was caused by an actual error.
      */
      if (save_in_field_status != TYPE_OK && thd->is_error())
      {
        res= true;
        break;
      }
    }
  }

  dbug_tmp_restore_column_maps(table->read_set, table->write_set, old_maps);

  /*
    If it's a purge thread, we need copy the blob data into specified place
    allocated by storage engine so that the blob data still can be accessed
    after table is closed.
  */
  if (in_purge)
    copy_blob_data(table, fields, blob_len_ptr_array);

  repoint_field_to_record(table, record, old_buf);
  DBUG_RETURN(res);
}


/**
   Callback to allow InnoDB to prepare a template for generated
   column processing. This function will open the table without
   opening in the engine and call the provided function with
   the TABLE object made. The function will then close the TABLE.

   @param thd            Thread handle
   @param db_name        Name of database containing the table
   @param table_name     Name of table to open
   @param myc            InnoDB function to call for processing TABLE
   @param ib_table       Argument for InnoDB function

   @return true in case of error, false otherwise.
*/

bool handler::my_prepare_gcolumn_template(THD *thd,
                                          const char *db_name,
                                          const char *table_name,
                                          my_gcolumn_template_callback_t myc,
                                          void* ib_table)
{
  /*
    This is a background thread, so we can re-initialize the main LEX, its
    current content is not important.
  */
  DBUG_ASSERT(thd->system_thread == SYSTEM_THREAD_BACKGROUND);
  char path[FN_REFLEN + 1];
  bool was_truncated;
  build_table_filename(path, sizeof(path) - 1 - reg_ext_length,
                       db_name, table_name, "", 0, &was_truncated);
  DBUG_ASSERT(!was_truncated);
  lex_start(thd);
  bool rc= true;

  MDL_ticket *mdl_ticket= NULL;
  if (dd::acquire_shared_table_mdl(
           thd, db_name, table_name, false, &mdl_ticket))
    return true;

  // Note! The last argument to open_table_uncached() must be false,
  // since the table already exists in the TDC. Allowing the table to
  // be opened in the SE in this case is dangerous as the two shares
  // could get conflicting SE private data.
  TABLE *table= open_table_uncached(thd, path, db_name, table_name,
                                    false, false, NULL);

  dd::release_mdl(thd, mdl_ticket);

  if (table)
  {
    myc(table, ib_table);
    intern_close_table(table);
    rc= false;
  }
  lex_end(thd->lex);
  return rc;
}


/**
  Callback for generated columns processing. Will open the table, in the
  server *only*, and call my_eval_gcolumn_expr_helper() to do the actual
  processing. This function is a variant of the other
  handler::my_eval_gcolumn_expr() but is intended for use when no TABLE
  object already exists - e.g. from purge threads.

  Note! The call to open_table_uncached() must be made with the last
  argument (open_in_engine) set to false. Failing to do so will cause
  deadlocks and incorrect behavior.

  @param thd         thread handle
  @param db_name     database containing the table to open
  @param table_name  name of table to open
  @param fields      bitmap of field index of evaluated generated column
  @param record      record buffer

  @return true in case of error, false otherwise.
*/

bool handler::my_eval_gcolumn_expr_with_open(THD *thd,
                                             const char *db_name,
                                             const char *table_name,
                                             const MY_BITMAP *const fields,
                                             uchar *record)
{
  DBUG_ASSERT(thd->system_thread == SYSTEM_THREAD_BACKGROUND);
  bool retval= true;
  lex_start(thd);

  char path[FN_REFLEN + 1];
  bool was_truncated;
  build_table_filename(path, sizeof(path) - 1 - reg_ext_length,
                       db_name, table_name, "", 0, &was_truncated);
  DBUG_ASSERT(!was_truncated);

  MDL_ticket *mdl_ticket= NULL;
  if (dd::acquire_shared_table_mdl(
                                   thd, db_name, table_name, false, &mdl_ticket))
    return true;

  TABLE *table= open_table_uncached(thd, path, db_name, table_name,
                                    false, false, NULL);

  dd::release_mdl(thd, mdl_ticket);

  if (table)
  {
    retval= my_eval_gcolumn_expr_helper(thd, table, fields, record, true);
    intern_close_table(table);
  }

  lex_end(thd->lex);
  return retval;
}


bool handler::my_eval_gcolumn_expr(THD *thd, TABLE *table,
				   const MY_BITMAP *const fields,
                                   uchar *record)
{
  DBUG_ENTER("my_eval_gcolumn_expr");

  const bool res=
    my_eval_gcolumn_expr_helper(thd, table, fields, record, false);
  DBUG_RETURN(res);
}


/**
  Auxiliary structure for passing information to notify_*_helper()
  functions.
*/

struct HTON_NOTIFY_PARAMS
{
  const MDL_key *key;
  const ha_notification_type notification_type;
  bool some_htons_were_notified;
};


static my_bool
notify_exclusive_mdl_helper(THD *thd, plugin_ref plugin, void *arg)
{
  handlerton *hton= plugin_data<handlerton*>(plugin);
  if (hton->state == SHOW_OPTION_YES && hton->notify_exclusive_mdl)
  {
    HTON_NOTIFY_PARAMS *params= reinterpret_cast<HTON_NOTIFY_PARAMS*>(arg);

    if (hton->notify_exclusive_mdl(thd, params->key,
                                   params->notification_type))
    {
      // Ignore failures from post event notification.
      if (params->notification_type == HA_NOTIFY_PRE_EVENT)
        return TRUE;
    }
    else
      params->some_htons_were_notified= true;
  }
  return FALSE;
}


/**
  Notify/get permission from all interested storage engines before
  acquisition or after release of exclusive metadata lock on object
  represented by key.

  @param thd                Thread context.
  @param mdl_key            MDL key identifying object on which exclusive
                            lock is to be acquired/was released.
  @param notification_type  Indicates whether this is pre-acquire or
                            post-release notification.

  See @sa handlerton::notify_exclusive_mdl for details about
  calling convention and error reporting.

  @return False - if notification was successful/lock can be acquired,
          True - if it has failed/lock should not be acquired.
*/

bool ha_notify_exclusive_mdl(THD *thd, const MDL_key *mdl_key,
                             ha_notification_type notification_type)
{
  HTON_NOTIFY_PARAMS params = {mdl_key, notification_type, false};
  if (plugin_foreach(thd, notify_exclusive_mdl_helper,
                     MYSQL_STORAGE_ENGINE_PLUGIN, &params))
  {
    /*
      If some SE hasn't given its permission to acquire lock and some SEs
      has given their permissions, we need to notify the latter group about
      failed lock acquisition. We do this by calling post-release notification
      for all interested SEs unconditionally.
    */
    if (notification_type == HA_NOTIFY_PRE_EVENT &&
        params.some_htons_were_notified)
    {
      HTON_NOTIFY_PARAMS rollback_params = {mdl_key, HA_NOTIFY_POST_EVENT,
                                            false};
      (void) plugin_foreach(thd, notify_exclusive_mdl_helper,
                            MYSQL_STORAGE_ENGINE_PLUGIN, &rollback_params);
    }
    return true;
  }
  return false;
}


static my_bool
notify_alter_table_helper(THD *thd, plugin_ref plugin, void *arg)
{
  handlerton *hton= plugin_data<handlerton*>(plugin);
  if (hton->state == SHOW_OPTION_YES && hton->notify_alter_table)
  {
    HTON_NOTIFY_PARAMS *params= reinterpret_cast<HTON_NOTIFY_PARAMS*>(arg);

    if (hton->notify_alter_table(thd, params->key, params->notification_type))
    {
      // Ignore failures from post event notification.
      if (params->notification_type == HA_NOTIFY_PRE_EVENT)
        return TRUE;
    }
    else
      params->some_htons_were_notified= true;
  }
  return FALSE;
}


/**
  Notify/get permission from all interested storage engines before
  or after executed ALTER TABLE on the table identified by key.

  @param thd                Thread context.
  @param mdl_key            MDL key identifying table.
  @param notification_type  Indicates whether this is pre-ALTER or
                            post-ALTER notification.

  See @sa handlerton::notify_alter_table for rationale,
  details about calling convention and error reporting.

  @return False - if notification was successful/ALTER TABLE can
                  proceed.
          True -  if it has failed/ALTER TABLE should fail.
*/

bool ha_notify_alter_table(THD *thd, const MDL_key *mdl_key,
                           ha_notification_type notification_type)
{
  HTON_NOTIFY_PARAMS params = {mdl_key, notification_type, false};

  if (plugin_foreach(thd, notify_alter_table_helper,
                     MYSQL_STORAGE_ENGINE_PLUGIN, &params))
  {
    /*
      If some SE hasn't given its permission to do ALTER TABLE and some SEs
      has given their permissions, we need to notify the latter group about
      failed attemopt. We do this by calling post-ALTER TABLE notification
      for all interested SEs unconditionally.
    */
    if (notification_type == HA_NOTIFY_PRE_EVENT &&
        params.some_htons_were_notified)
    {
      HTON_NOTIFY_PARAMS rollback_params = {mdl_key, HA_NOTIFY_POST_EVENT,
                                            false};
      (void) plugin_foreach(thd, notify_alter_table_helper,
                            MYSQL_STORAGE_ENGINE_PLUGIN, &rollback_params);
    }
    return true;
  }
  return false;
}<|MERGE_RESOLUTION|>--- conflicted
+++ resolved
@@ -1536,11 +1536,6 @@
 
 
 /**
-<<<<<<< HEAD
-  @param[in] thd                       Thread handle.
-  @param[in] all                       Session transaction if true, statement
-                                       otherwise.
-=======
   The function computes condition to call gtid persistor wrapper,
   and executes it.
   It is invoked at committing a statement or transaction, including XA,
@@ -1582,7 +1577,9 @@
 
 
 /**
->>>>>>> ca5d1791
+  @param[in] thd                       Thread handle.
+  @param[in] all                       Session transaction if true, statement
+                                       otherwise.
   @param[in] ignore_global_read_lock   Allow commit to complete even if a
                                        global read lock is active. This can be
                                        used to allow changes to internal tables
