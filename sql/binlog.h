#ifndef BINLOG_H_INCLUDED
/* Copyright (c) 2010, 2018, Oracle and/or its affiliates. All rights reserved.

   This program is free software; you can redistribute it and/or modify
   it under the terms of the GNU General Public License as published by
   the Free Software Foundation; version 2 of the License.

   This program is distributed in the hope that it will be useful,
   but WITHOUT ANY WARRANTY; without even the implied warranty of
   MERCHANTABILITY or FITNESS FOR A PARTICULAR PURPOSE.  See the
   GNU General Public License for more details.

   You should have received a copy of the GNU General Public License
   along with this program; if not, write to the Free Software Foundation,
   51 Franklin Street, Suite 500, Boston, MA 02110-1335 USA */

#define BINLOG_H_INCLUDED

#include "sql_class.h"
#include "my_global.h"
#include "m_string.h"                  // llstr
#include "binlog_event.h"              // enum_binlog_checksum_alg
#include "mysqld.h"                    // opt_relay_logname
#include "tc_log.h"                    // TC_LOG
#include "atomic_class.h"
#include "rpl_gtid.h"                  // Gtid_set, Sid_map
#include "rpl_trx_tracking.h"


class Relay_log_info;
class Master_info;
class Slave_worker;
class Format_description_log_event;
class Transaction_boundary_parser;
class Rows_log_event;
class Rows_query_log_event;
class Incident_log_event;
class Log_event;
class Gtid_set;
struct Gtid;

typedef int64 query_id_t;


/**
  Class for maintaining the commit stages for binary log group commit.
 */
class Stage_manager {
public:
  class Mutex_queue {
    friend class Stage_manager;
  public:
    Mutex_queue()
      : m_first(NULL), m_last(&m_first), m_size(0)
    {
    }

    void init(
#ifdef HAVE_PSI_INTERFACE
              PSI_mutex_key key_LOCK_queue
#endif
              ) {
      mysql_mutex_init(key_LOCK_queue, &m_lock, MY_MUTEX_INIT_FAST);
    }

    void deinit() {
      mysql_mutex_destroy(&m_lock);
    }

    bool is_empty() const {
      return m_first == NULL;
    }

    /**
      Append a linked list of threads to the queue.
      @retval true The queue was empty before this operation.
      @retval false The queue was non-empty before this operation.
    */
    bool append(THD *first);

    /**
       Fetch the entire queue for a stage.

       This will fetch the entire queue in one go.
    */
    THD *fetch_and_empty();

    std::pair<bool,THD*> pop_front();

    inline int32 get_size()
    {
      return my_atomic_load32(&m_size);
    }

  private:
    void lock() { mysql_mutex_lock(&m_lock); }
    void unlock() { mysql_mutex_unlock(&m_lock); }

    /**
       Pointer to the first thread in the queue, or NULL if the queue is
       empty.
    */
    THD *m_first;

    /**
       Pointer to the location holding the end of the queue.

       This is either @c &first, or a pointer to the @c next_to_commit of
       the last thread that is enqueued.
    */
    THD **m_last;

    /** size of the queue */
    int32 m_size;

    /** Lock for protecting the queue. */
    mysql_mutex_t m_lock;
    /*
      This attribute did not have the desired effect, at least not according
      to -fsanitize=undefined with gcc 5.2.1
      Also: it fails to compile with gcc 7.2
     */
  }; // MY_ATTRIBUTE((aligned(CPU_LEVEL1_DCACHE_LINESIZE)));

public:
  Stage_manager()
  {
  }

  ~Stage_manager()
  {
  }

  /**
     Constants for queues for different stages.
   */
  enum StageID {
    FLUSH_STAGE,
    SYNC_STAGE,
    COMMIT_STAGE,
    STAGE_COUNTER
  };

  void init(
#ifdef HAVE_PSI_INTERFACE
            PSI_mutex_key key_LOCK_flush_queue,
            PSI_mutex_key key_LOCK_sync_queue,
            PSI_mutex_key key_LOCK_commit_queue,
            PSI_mutex_key key_LOCK_done,
            PSI_cond_key key_COND_done
#endif
            )
  {
    mysql_mutex_init(key_LOCK_done, &m_lock_done, MY_MUTEX_INIT_FAST);
    mysql_cond_init(key_COND_done, &m_cond_done);
#ifndef DBUG_OFF
    /* reuse key_COND_done 'cos a new PSI object would be wasteful in !DBUG_OFF */
    mysql_cond_init(key_COND_done, &m_cond_preempt);
#endif
    m_queue[FLUSH_STAGE].init(
#ifdef HAVE_PSI_INTERFACE
                              key_LOCK_flush_queue
#endif
                              );
    m_queue[SYNC_STAGE].init(
#ifdef HAVE_PSI_INTERFACE
                             key_LOCK_sync_queue
#endif
                             );
    m_queue[COMMIT_STAGE].init(
#ifdef HAVE_PSI_INTERFACE
                               key_LOCK_commit_queue
#endif
                               );
  }

  void deinit()
  {
    for (size_t i = 0 ; i < STAGE_COUNTER ; ++i)
      m_queue[i].deinit();
    mysql_cond_destroy(&m_cond_done);
    mysql_mutex_destroy(&m_lock_done);
  }

  /**
    Enroll a set of sessions for a stage.

    This will queue the session thread for writing and flushing.

    If the thread being queued is assigned as stage leader, it will
    return immediately.

    If wait_if_follower is true the thread is not the stage leader,
    the thread will be wait for the queue to be processed by the
    leader before it returns.
    In DBUG-ON version the follower marks is preempt status as ready.

    @param stage Stage identifier for the queue to append to.
    @param first Queue to append.
    @param stage_mutex
                 Pointer to the currently held stage mutex, or NULL if
                 we're not in a stage.

    @retval true  Thread is stage leader.
    @retval false Thread was not stage leader and processing has been done.
   */
  bool enroll_for(StageID stage, THD *first, mysql_mutex_t *stage_mutex);

  std::pair<bool,THD*> pop_front(StageID stage)
  {
    return m_queue[stage].pop_front();
  }

#ifndef DBUG_OFF
  /**
     The method ensures the follower's execution path can be preempted
     by the leader's thread.
     Preempt status of @c head follower is checked to engange the leader
     into waiting when set.

     @param head  THD* of a follower thread
  */
  void clear_preempt_status(THD *head);
#endif

  /**
    Fetch the entire queue and empty it.

    @return Pointer to the first session of the queue.
   */
  THD *fetch_queue_for(StageID stage) {
    DBUG_PRINT("debug", ("Fetching queue for stage %d", stage));
    return m_queue[stage].fetch_and_empty();
  }

  /**
    Introduces a wait operation on the executing thread.  The
    waiting is done until the timeout elapses or count is
    reached (whichever comes first).

    If count == 0, then the session will wait until the timeout
    elapses. If timeout == 0, then there is no waiting.

    @param usec     the number of microseconds to wait.
    @param count    wait for as many as count to join the queue the
                    session is waiting on
    @param stage    which stage queue size to compare count against.
   */
  void wait_count_or_timeout(ulong count, long usec, StageID stage);

  void signal_done(THD *queue);

private:
  /**
     Queues for sessions.

     We need two queues:
     - Waiting. Threads waiting to be processed
     - Committing. Threads waiting to be committed.
   */
  Mutex_queue m_queue[STAGE_COUNTER];

  /** Condition variable to indicate that the commit was processed */
  mysql_cond_t m_cond_done;

  /** Mutex used for the condition variable above */
  mysql_mutex_t m_lock_done;
#ifndef DBUG_OFF
  /** Flag is set by Leader when it starts waiting for follower's all-clear */
  bool leader_await_preempt_status;

  /** Condition variable to indicate a follower started waiting for commit */
  mysql_cond_t m_cond_preempt;
#endif
};

/* log info errors */
#define LOG_INFO_EOF -1
#define LOG_INFO_IO  -2
#define LOG_INFO_INVALID -3
#define LOG_INFO_SEEK -4
#define LOG_INFO_MEM -6
#define LOG_INFO_FATAL -7
#define LOG_INFO_IN_USE -8
#define LOG_INFO_EMFILE -9

/* bitmap to MYSQL_BIN_LOG::close() */
#define LOG_CLOSE_INDEX		1
#define LOG_CLOSE_TO_BE_OPENED	2
#define LOG_CLOSE_STOP_EVENT	4


/*
  Note that we destroy the lock mutex in the destructor here.
  This means that object instances cannot be destroyed/go out of scope
  until we have reset thd->current_linfo to NULL;
 */
typedef struct st_log_info
{
  char log_file_name[FN_REFLEN];
  my_off_t index_file_offset, index_file_start_offset;
  my_off_t pos;
  bool fatal; // if the purge happens to give us a negative offset
  int entry_index; //used in purge_logs(), calculatd in find_log_pos().
  st_log_info()
    : index_file_offset(0), index_file_start_offset(0),
      pos(0), fatal(0), entry_index(0)
    {
      memset(log_file_name, 0, FN_REFLEN);
    }
} LOG_INFO;

/*
  TODO use mmap instead of IO_CACHE for binlog
  (mmap+fsync is two times faster than write+fsync)
*/

class MYSQL_BIN_LOG: public TC_LOG
{
  enum enum_log_state { LOG_OPENED, LOG_CLOSED, LOG_TO_BE_OPENED };

  /* LOCK_log is inited by init_pthread_objects() */
  mysql_mutex_t LOCK_log;
  char *name;
  char log_file_name[FN_REFLEN];
  char db[NAME_LEN + 1];
  bool write_error, inited;
  IO_CACHE log_file;
  const enum cache_type io_cache_type;
#ifdef HAVE_PSI_INTERFACE
  /** Instrumentation key to use for file io in @c log_file */
  PSI_file_key m_log_file_key;
  /** The instrumentation key to use for @ LOCK_log. */
  PSI_mutex_key m_key_LOCK_log;
  /** The instrumentation key to use for @ LOCK_index. */
  PSI_mutex_key m_key_LOCK_index;
  /** The instrumentation key to use for @ LOCK_binlog_end_pos. */
  PSI_mutex_key m_key_LOCK_binlog_end_pos;

  PSI_mutex_key m_key_COND_done;

  PSI_mutex_key m_key_LOCK_commit_queue;
  PSI_mutex_key m_key_LOCK_done;
  PSI_mutex_key m_key_LOCK_flush_queue;
  PSI_mutex_key m_key_LOCK_sync_queue;
  /** The instrumentation key to use for @ LOCK_commit. */
  PSI_mutex_key m_key_LOCK_commit;
  /** The instrumentation key to use for @ LOCK_sync. */
  PSI_mutex_key m_key_LOCK_sync;
  /** The instrumentation key to use for @ LOCK_xids. */
  PSI_mutex_key m_key_LOCK_xids;
  /** The instrumentation key to use for @ update_cond. */
  PSI_cond_key m_key_update_cond;
  /** The instrumentation key to use for @ prep_xids_cond. */
  PSI_cond_key m_key_prep_xids_cond;
  /** The instrumentation key to use for opening the log file. */
  PSI_file_key m_key_file_log;
  /** The instrumentation key to use for opening the log index file. */
  PSI_file_key m_key_file_log_index;
  /** The instrumentation key to use for opening a log cache file. */
  PSI_file_key m_key_file_log_cache;
  /** The instrumentation key to use for opening a log index cache file. */
  PSI_file_key m_key_file_log_index_cache;
#endif
  /* POSIX thread objects are inited by init_pthread_objects() */
  mysql_mutex_t LOCK_index;
  mysql_mutex_t LOCK_commit;
  mysql_mutex_t LOCK_sync;
  mysql_mutex_t LOCK_binlog_end_pos;
  mysql_mutex_t LOCK_xids;
  mysql_cond_t update_cond;

  my_off_t binlog_end_pos;
  ulonglong bytes_written;
  IO_CACHE index_file;
  char index_file_name[FN_REFLEN];
  /*
    crash_safe_index_file is temp file used for guaranteeing
    index file crash safe when master server restarts.
  */
  IO_CACHE crash_safe_index_file;
  char crash_safe_index_file_name[FN_REFLEN];
  /*
    purge_file is a temp file used in purge_logs so that the index file
    can be updated before deleting files from disk, yielding better crash
    recovery. It is created on demand the first time purge_logs is called
    and then reused for subsequent calls. It is cleaned up in cleanup().
  */
  IO_CACHE purge_index_file;
  char purge_index_file_name[FN_REFLEN];
  /*
     The max size before rotation (usable only if log_type == LOG_BIN: binary
     logs and relay logs).
     For a binlog, max_size should be max_binlog_size.
     For a relay log, it should be max_relay_log_size if this is non-zero,
     max_binlog_size otherwise.
     max_size is set in init(), and dynamically changed (when one does SET
     GLOBAL MAX_BINLOG_SIZE|MAX_RELAY_LOG_SIZE) by fix_max_binlog_size and
     fix_max_relay_log_size).
  */
  ulong max_size;

  // current file sequence number for load data infile binary logging
  uint file_id;
  uint open_count;				// For replication
  int readers_count;

  /* pointer to the sync period variable, for binlog this will be
     sync_binlog_period, for relay log this will be
     sync_relay_log_period
  */
  uint *sync_period_ptr;
  uint sync_counter;

  mysql_cond_t m_prep_xids_cond;
  Atomic_int32 m_prep_xids;

  /**
    Increment the prepared XID counter.
   */
  void inc_prep_xids(THD *thd);

  /**
    Decrement the prepared XID counter.

    Signal m_prep_xids_cond if the counter reaches zero.
   */
  void dec_prep_xids(THD *thd);

  int32 get_prep_xids() {
    int32 result= m_prep_xids.atomic_get();
    return result;
  }

  inline uint get_sync_period()
  {
    return *sync_period_ptr;
  }

  int write_to_file(IO_CACHE *cache);
  /*
    This is used to start writing to a new log file. The difference from
    new_file() is locking. new_file_without_locking() does not acquire
    LOCK_log.
  */
  int new_file_without_locking(Format_description_log_event *extra_description_event);
  int new_file_impl(bool need_lock, Format_description_log_event *extra_description_event);

  /** Manage the stages in ordered_commit. */
  Stage_manager stage_manager;
  void do_flush(THD *thd);

  bool open(
#ifdef HAVE_PSI_INTERFACE
            PSI_file_key log_file_key,
#endif
            const char *log_name,
            const char *new_name);
  bool init_and_set_log_file_name(const char *log_name,
                                  const char *new_name);
  int generate_new_name(char *new_name, const char *log_name);

public:
  const char *generate_name(const char *log_name, const char *suffix,
                            char *buff);
  bool is_open() { return log_state.atomic_get() != LOG_CLOSED; }

  /* This is relay log */
  bool is_relay_log;
  ulong signal_cnt;  // update of the counter is checked by heartbeat
  uint8 checksum_alg_reset; // to contain a new value when binlog is rotated
  /*
    Holds the last seen in Relay-Log FD's checksum alg value.
    The initial value comes from the slave's local FD that heads
    the very first Relay-Log file. In the following the value may change
    with each received master's FD_m.
    Besides to be used in verification events that IO thread receives
    (except the 1st fake Rotate, see @c Master_info:: checksum_alg_before_fd), 
    the value specifies if/how to compute checksum for slave's local events
    and the first fake Rotate (R_f^1) coming from the master.
    R_f^1 needs logging checksum-compatibly with the RL's heading FD_s.

    Legends for the checksum related comments:

    FD     - Format-Description event,
    R      - Rotate event
    R_f    - the fake Rotate event
    E      - an arbirary event

    The underscore indexes for any event
    `_s'   indicates the event is generated by Slave
    `_m'   - by Master

    Two special underscore indexes of FD:
    FD_q   - Format Description event for queuing   (relay-logging)
    FD_e   - Format Description event for executing (relay-logging)

    Upper indexes:
    E^n    - n:th event is a sequence

    RL     - Relay Log
    (A)    - checksum algorithm descriptor value
    FD.(A) - the value of (A) in FD
  */
  binary_log::enum_binlog_checksum_alg relay_log_checksum_alg;

  MYSQL_BIN_LOG(uint *sync_period,
                enum cache_type io_cache_type_arg);
  /*
    note that there's no destructor ~MYSQL_BIN_LOG() !
    The reason is that we don't want it to be automatically called
    on exit() - but only during the correct shutdown process
  */

#ifdef HAVE_PSI_INTERFACE
  void set_psi_keys(PSI_mutex_key key_LOCK_index,
                    PSI_mutex_key key_LOCK_commit,
                    PSI_mutex_key key_LOCK_commit_queue,
                    PSI_mutex_key key_LOCK_done,
                    PSI_mutex_key key_LOCK_flush_queue,
                    PSI_mutex_key key_LOCK_log,
                    PSI_mutex_key key_LOCK_binlog_end_pos,
                    PSI_mutex_key key_LOCK_sync,
                    PSI_mutex_key key_LOCK_sync_queue,
                    PSI_mutex_key key_LOCK_xids,
                    PSI_cond_key key_COND_done,
                    PSI_cond_key key_update_cond,
                    PSI_cond_key key_prep_xids_cond,
                    PSI_file_key key_file_log,
                    PSI_file_key key_file_log_index,
                    PSI_file_key key_file_log_cache,
                    PSI_file_key key_file_log_index_cache)
  {
    m_key_COND_done= key_COND_done;

    m_key_LOCK_commit_queue= key_LOCK_commit_queue;
    m_key_LOCK_done= key_LOCK_done;
    m_key_LOCK_flush_queue= key_LOCK_flush_queue;
    m_key_LOCK_sync_queue= key_LOCK_sync_queue;

    m_key_LOCK_index= key_LOCK_index;
    m_key_LOCK_log= key_LOCK_log;
    m_key_LOCK_binlog_end_pos= key_LOCK_binlog_end_pos;
    m_key_LOCK_commit= key_LOCK_commit;
    m_key_LOCK_sync= key_LOCK_sync;
    m_key_LOCK_xids= key_LOCK_xids;
    m_key_update_cond= key_update_cond;
    m_key_prep_xids_cond= key_prep_xids_cond;
    m_key_file_log= key_file_log;
    m_key_file_log_index= key_file_log_index;
    m_key_file_log_cache= key_file_log_cache;
    m_key_file_log_index_cache= key_file_log_index_cache;
  }
#endif

public:
  /** Manage the MTS dependency tracking */
  Transaction_dependency_tracker m_dependency_tracker;

  /**
    Find the oldest binary log that contains any GTID that
    is not in the given gtid set.

    @param[out] binlog_file_name, the file name of oldest binary log found
    @param[in]  gtid_set, the given gtid set
    @param[out] first_gtid, the first GTID information from the binary log
                file returned at binlog_file_name
    @param[out] errmsg, the error message outputted, which is left untouched
                if the function returns false
    @return false on success, true on error.
  */
  bool find_first_log_not_in_gtid_set(char *binlog_file_name,
                                      const Gtid_set *gtid_set,
                                      Gtid *first_gtid,
                                      const char **errmsg);

  /**
    Reads the set of all GTIDs in the binary/relay log, and the set
    of all lost GTIDs in the binary log, and stores each set in
    respective argument.

    @param gtid_set Will be filled with all GTIDs in this binary/relay
    log.
    @param lost_groups Will be filled with all GTIDs in the
    Previous_gtids_log_event of the first binary log that has a
    Previous_gtids_log_event. This is requested to binary logs but not
    to relay logs.
    @param verify_checksum If true, checksums will be checked.
    @param need_lock If true, LOCK_log, LOCK_index, and
    global_sid_lock->wrlock are acquired; otherwise they are asserted
    to be taken already.
    @param trx_parser [out] This will be used to return the actual
    relaylog transaction parser state because of the possibility
    of partial transactions.
    @param [out] gtid_partial_trx If a transaction was left incomplete
    on the relaylog, it's GTID should be returned to be used in the
    case of the rest of the transaction be added to the relaylog.
    @param is_server_starting True if the server is starting.
    @return false on success, true on error.
  */
  bool init_gtid_sets(Gtid_set *gtid_set, Gtid_set *lost_groups,
                      bool verify_checksum,
                      bool need_lock,
                      Transaction_boundary_parser *trx_parser,
                      Gtid *gtid_partial_trx,
                      bool is_server_starting= false);

  void set_previous_gtid_set_relaylog(Gtid_set *previous_gtid_set_param)
  {
    DBUG_ASSERT(is_relay_log);
    previous_gtid_set_relaylog= previous_gtid_set_param;
  }
  /**
    If the thread owns a GTID, this function generates an empty
    transaction and releases ownership of the GTID.

    - If the binary log is disabled for this thread, the GTID is
      inserted directly into the mysql.gtid_executed table and the
      GTID is included in @@global.gtid_executed.  (This only happens
      for DDL, since DML will save the GTID into table and release
      ownership inside ha_commit_trans.)

    - If the binary log is enabled for this thread, an empty
      transaction consisting of GTID, BEGIN, COMMIT is written to the
      binary log, the GTID is included in @@global.gtid_executed, and
      the GTID is added to the mysql.gtid_executed table on the next
      binlog rotation.

    This function must be called by any committing statement (COMMIT,
    implicitly committing statements, or Xid_log_event), after the
    statement has completed execution, regardless of whether the
    statement updated the database.

    This logic ensures that an empty transaction is generated for the
    following cases:

    - Explicit empty transaction:
      SET GTID_NEXT = 'UUID:NUMBER'; BEGIN; COMMIT;

    - Transaction or DDL that gets completely filtered out in the
      slave thread.

    @param thd The committing thread

    @retval 0 Success
    @retval nonzero Error
  */
  int gtid_end_transaction(THD *thd);
private:
  Atomic_int32 log_state; /* atomic enum_log_state */

  /* The previous gtid set in relay log. */
  Gtid_set* previous_gtid_set_relaylog;

  int open(const char *opt_name) { return open_binlog(opt_name); }
  bool change_stage(THD *thd, Stage_manager::StageID stage,
                    THD* queue, mysql_mutex_t *leave,
                    mysql_mutex_t *enter);
  std::pair<int,my_off_t> flush_thread_caches(THD *thd);
  int flush_cache_to_file(my_off_t *flush_end_pos);
  int finish_commit(THD *thd);
  std::pair<bool, bool> sync_binlog_file(bool force);
  void process_commit_stage_queue(THD *thd, THD *queue);
  void process_after_commit_stage_queue(THD *thd, THD *first);
  int process_flush_stage_queue(my_off_t *total_bytes_var, bool *rotate_var,
                                THD **out_queue_var);
  int ordered_commit(THD *thd, bool all, bool skip_commit = false);
  void handle_binlog_flush_or_sync_error(THD *thd, bool need_lock_log);
public:
  int open_binlog(const char *opt_name);
  void close();
  enum_result commit(THD *thd, bool all);
  int rollback(THD *thd, bool all);
  int prepare(THD *thd, bool all);
  int recover(IO_CACHE *log, Format_description_log_event *fdle,
              my_off_t *valid_pos);
  int recover(IO_CACHE *log, Format_description_log_event *fdle);
#if !defined(MYSQL_CLIENT)

  void update_thd_next_event_pos(THD *thd);
  int flush_and_set_pending_rows_event(THD *thd, Rows_log_event* event,
                                       bool is_transactional);

#endif /* !defined(MYSQL_CLIENT) */
  void add_bytes_written(ulonglong inc)
  {
    bytes_written += inc;
  }
  void reset_bytes_written()
  {
    bytes_written = 0;
  }
  void harvest_bytes_written(ulonglong* counter)
  {
#ifndef DBUG_OFF
    char buf1[22],buf2[22];
#endif
    DBUG_ENTER("harvest_bytes_written");
    (*counter)+=bytes_written;
    DBUG_PRINT("info",("counter: %s  bytes_written: %s", llstr(*counter,buf1),
		       llstr(bytes_written,buf2)));
    bytes_written=0;
    DBUG_VOID_RETURN;
  }
  void set_max_size(ulong max_size_arg);
  void signal_update()
  {
    DBUG_ENTER("MYSQL_BIN_LOG::signal_update");
    signal_cnt++;
    mysql_cond_broadcast(&update_cond);
    DBUG_VOID_RETURN;
  }

  void update_binlog_end_pos()
  {
    /*
      binlog_end_pos is used only on master's binlog right now. It is possible
      to use it on relay log.
    */
    if (is_relay_log)
      signal_update();
    else
    {
      lock_binlog_end_pos();
      binlog_end_pos= my_b_tell(&log_file);
      signal_update();
      unlock_binlog_end_pos();
    }
  }

  void update_binlog_end_pos(my_off_t pos)
  {
    lock_binlog_end_pos();
    if (pos > binlog_end_pos)
      binlog_end_pos= pos;
    signal_update();
    unlock_binlog_end_pos();
  }

  int wait_for_update_relay_log(THD* thd, const struct timespec * timeout);
  int wait_for_update_bin_log(THD* thd, const struct timespec * timeout);
  bool do_write_cache(IO_CACHE *cache, class Binlog_event_writer *writer);
public:
  void init_pthread_objects();
  void cleanup();
  /**
    Create a new binary log.
    @param log_name Name of binlog
    @param new_name Name of binlog, too. todo: what's the difference
    between new_name and log_name?
    @param max_size The size at which this binlog will be rotated.
    @param null_created If false, and a Format_description_log_event
    is written, then the Format_description_log_event will have the
    timestamp 0. Otherwise, it the timestamp will be the time when the
    event was written to the log.
    @param need_lock_index If true, LOCK_index is acquired; otherwise
    LOCK_index must be taken by the caller.
    @param need_sid_lock If true, the read lock on global_sid_lock
    will be acquired.  Otherwise, the caller must hold the read lock
    on global_sid_lock.
  */
  bool open_binlog(const char *log_name,
                   const char *new_name,
                   ulong max_size,
                   bool null_created,
                   bool need_lock_index, bool need_sid_lock,
                   Format_description_log_event *extra_description_event);
  bool open_index_file(const char *index_file_name_arg,
                       const char *log_name, bool need_lock_index);
  /* Use this to start writing a new log file */
  int new_file(Format_description_log_event *extra_description_event);

  bool write_event(Log_event* event_info);
  bool write_cache(THD *thd, class binlog_cache_data *binlog_cache_data,
                   class Binlog_event_writer *writer);
  /**
    Assign automatic generated GTIDs for all commit group threads in the flush
    stage having gtid_next.type == AUTOMATIC_GROUP.

    @param first_seen The first thread seen entering the flush stage.
    @return Returns false if succeeds, otherwise true is returned.
  */
  bool assign_automatic_gtids_to_flush_group(THD *first_seen);
  bool write_gtid(THD *thd, binlog_cache_data *cache_data,
                  class Binlog_event_writer *writer);

  /**
     Write a dml into statement cache and then flush it into binlog. It writes
     Gtid_log_event and BEGIN, COMMIT automatically.

     It is aimed to handle cases of "background" logging where a statement is
     logged indirectly, like "DELETE FROM a_memory_table". So don't use it on any
     normal statement.

     @param[IN] thd  the THD object of current thread.
     @param[IN] stmt the DELETE statement.
     @param[IN] stmt_len the length of DELETE statement.

     @return Returns false if succeeds, otherwise true is returned.
  */
  bool write_dml_directly(THD* thd, const char *stmt, size_t stmt_len);

  void set_write_error(THD *thd, bool is_transactional);
  bool check_write_error(THD *thd);
  bool write_incident(THD *thd, bool need_lock_log,
                      const char* err_msg,
                      bool do_flush_and_sync= true);
  bool write_incident(Incident_log_event *ev, THD *thd,
                      bool need_lock_log,
                      const char* err_msg,
                      bool do_flush_and_sync= true);

  void start_union_events(THD *thd, query_id_t query_id_param);
  void stop_union_events(THD *thd);
  bool is_query_in_union(THD *thd, query_id_t query_id_param);

#ifdef HAVE_REPLICATION
  bool append_buffer(const char* buf, uint len, Master_info *mi);
  bool append_event(Log_event* ev, Master_info *mi);
private:
  bool after_append_to_relay_log(Master_info *mi);
#endif // ifdef HAVE_REPLICATION
public:

  void make_log_name(char* buf, const char* log_ident);
  bool is_active(const char* log_file_name);
  int remove_logs_from_index(LOG_INFO* linfo, bool need_update_threads);
  int rotate(bool force_rotate, bool* check_purge);
  void purge();
  int rotate_and_purge(THD* thd, bool force_rotate);
  /**
     Flush binlog cache and synchronize to disk.

     This function flushes events in binlog cache to binary log file,
     it will do synchronizing according to the setting of system
     variable 'sync_binlog'. If file is synchronized, @c synced will
     be set to 1, otherwise 0.

     @param[out] synced if not NULL, set to 1 if file is synchronized, otherwise 0
     @param[in] force if TRUE, ignores the 'sync_binlog' and synchronizes the file.

     @retval 0 Success
     @retval other Failure
  */
  bool flush_and_sync(const bool force= false);
  int purge_logs(const char *to_log, bool included,
                 bool need_lock_index, bool need_update_threads,
                 ulonglong *decrease_log_space, bool auto_purge);
  int purge_logs_before_date(time_t purge_time, bool auto_purge);
  int purge_first_log(Relay_log_info* rli, bool included);
  int set_crash_safe_index_file_name(const char *base_file_name);
  int open_crash_safe_index_file();
  int close_crash_safe_index_file();
  int add_log_to_index(uchar* log_file_name, size_t name_len,
                       bool need_lock_index);
  int move_crash_safe_index_file_to_index_file(bool need_lock_index);
  int set_purge_index_file_name(const char *base_file_name);
  int open_purge_index_file(bool destroy);
  bool is_inited_purge_index_file();
  int close_purge_index_file();
  int clean_purge_index_file();
  int sync_purge_index_file();
  int register_purge_index_entry(const char* entry);
  int register_create_index_entry(const char* entry);
  int purge_index_entry(THD *thd, ulonglong *decrease_log_space,
                        bool need_lock_index);
  bool reset_logs(THD* thd, bool delete_only= false);
  void close(uint exiting, bool need_lock_log, bool need_lock_index);

  // iterating through the log index file
  int find_log_pos(LOG_INFO* linfo, const char* log_name,
                   bool need_lock_index);
  int find_next_log(LOG_INFO* linfo, bool need_lock_index);
  int find_next_relay_log(char log_name[FN_REFLEN+1]);
  int get_current_log(LOG_INFO* linfo, bool need_lock_log= true);
  int raw_get_current_log(LOG_INFO* linfo);
  uint next_file_id();
  inline char* get_index_fname() { return index_file_name;}
  inline char* get_log_fname() { return log_file_name; }
  inline char* get_name() { return name; }
  inline mysql_mutex_t* get_log_lock() { return &LOCK_log; }
  inline mysql_cond_t* get_log_cond() { return &update_cond; }
  inline IO_CACHE* get_log_file() { return &log_file; }

  inline void lock_index() { mysql_mutex_lock(&LOCK_index);}
  inline void unlock_index() { mysql_mutex_unlock(&LOCK_index);}
  inline IO_CACHE *get_index_file() { return &index_file;}
  inline uint32 get_open_count() { return open_count; }
<<<<<<< HEAD

  /*
    It is called by the threads(e.g. dump thread) which want to read
    hot log without LOCK_log protection.
  */
  my_off_t get_binlog_end_pos() const
  {
    mysql_mutex_assert_not_owner(&LOCK_log);
    mysql_mutex_assert_owner(&LOCK_binlog_end_pos);
    return binlog_end_pos;
  }
  mysql_mutex_t* get_binlog_end_pos_lock() { return &LOCK_binlog_end_pos; }
  void lock_binlog_end_pos() { mysql_mutex_lock(&LOCK_binlog_end_pos); }
  void unlock_binlog_end_pos() { mysql_mutex_unlock(&LOCK_binlog_end_pos); }

  /**
    Deep copy global_sid_map to @param sid_map and
    gtid_state->get_executed_gtids() to @param gtid_set
    Both operations are done under LOCK_commit and global_sid_lock
    protection.

    @param[out] sid_map  The Sid_map to which global_sid_map will
                         be copied.
    @param[out] gtid_set The Gtid_set to which gtid_executed will
                         be copied.

    @return the operation status
      @retval 0      OK
      @retval !=0    Error
  */
  int get_gtid_executed(Sid_map *sid_map, Gtid_set *gtid_set);

  /*
    True while rotating binlog, which is caused by logging Incident_log_event.
  */
  bool is_rotating_caused_by_incident;
=======
  static const int MAX_RETRIES_FOR_DELETE_RENAME_FAILURE = 5;
>>>>>>> 63fc08e2
};

typedef struct st_load_file_info
{
  THD* thd;
  my_off_t last_pos_in_file;
  bool wrote_create_file, log_delayed;
} LOAD_FILE_INFO;

extern MYSQL_PLUGIN_IMPORT MYSQL_BIN_LOG mysql_bin_log;

/**
  Check if at least one of transacaction and statement binlog caches contains
  an empty transaction, other one is empty or contains an empty transaction,
  which has two binlog events "BEGIN" and "COMMIT".

  @param thd The client thread that executed the current statement.

  @retval true  At least one of transacaction and statement binlog caches
                contains an empty transaction, other one is empty or
                contains an empty transaction.
  @retval false Otherwise.
*/
bool is_empty_transaction_in_binlog_cache(const THD* thd);
bool trans_has_updated_trans_table(const THD* thd);
bool stmt_has_updated_trans_table(Ha_trx_info* ha_list);
bool ending_trans(THD* thd, const bool all);
bool ending_single_stmt_trans(THD* thd, const bool all);
bool trans_cannot_safely_rollback(const THD* thd);
bool stmt_cannot_safely_rollback(const THD* thd);

int log_loaded_block(IO_CACHE* file);

/**
  Open a single binary log file for reading.
*/
File open_binlog_file(IO_CACHE *log, const char *log_file_name,
                      const char **errmsg);
int check_binlog_magic(IO_CACHE* log, const char** errmsg);
bool purge_master_logs(THD* thd, const char* to_log);
bool purge_master_logs_before_date(THD* thd, time_t purge_time);
bool show_binlog_events(THD *thd, MYSQL_BIN_LOG *binary_log);
bool mysql_show_binlog_events(THD* thd);
void check_binlog_cache_size(THD *thd);
void check_binlog_stmt_cache_size(THD *thd);
bool binlog_enabled();
void register_binlog_handler(THD *thd, bool trx);
int query_error_code(THD *thd, bool not_killed);

extern const char *log_bin_index;
extern const char *log_bin_basename;
extern bool opt_binlog_order_commits;

/**
  Turns a relative log binary log path into a full path, based on the
  opt_bin_logname or opt_relay_logname. Also trims the cr-lf at the
  end of the full_path before return to avoid any server startup
  problem on windows.

  @param from         The log name we want to make into an absolute path.
  @param to           The buffer where to put the results of the 
                      normalization.
  @param is_relay_log Switch that makes is used inside to choose which
                      option (opt_bin_logname or opt_relay_logname) to
                      use when calculating the base path.

  @returns true if a problem occurs, false otherwise.
 */

inline bool normalize_binlog_name(char *to, const char *from, bool is_relay_log)
{
  DBUG_ENTER("normalize_binlog_name");
  bool error= false;
  char buff[FN_REFLEN];
  char *ptr= (char*) from;
  char *opt_name= is_relay_log ? opt_relay_logname : opt_bin_logname;

  DBUG_ASSERT(from);

  /* opt_name is not null and not empty and from is a relative path */
  if (opt_name && opt_name[0] && from && !test_if_hard_path(from))
  {
    // take the path from opt_name
    // take the filename from from 
    char log_dirpart[FN_REFLEN], log_dirname[FN_REFLEN];
    size_t log_dirpart_len, log_dirname_len;
    dirname_part(log_dirpart, opt_name, &log_dirpart_len);
    dirname_part(log_dirname, from, &log_dirname_len);

    /* log may be empty => relay-log or log-bin did not 
        hold paths, just filename pattern */
    if (log_dirpart_len > 0)
    {
      /* create the new path name */
      if(fn_format(buff, from+log_dirname_len, log_dirpart, "",
                   MYF(MY_UNPACK_FILENAME | MY_SAFE_PATH)) == NULL)
      {
        error= true;
        goto end;
      }

      ptr= buff;
    }
  }

  DBUG_ASSERT(ptr);
  if (ptr)
  {
    size_t length= strlen(ptr);

    // Strips the CR+LF at the end of log name and \0-terminates it.
    if (length && ptr[length-1] == '\n')
    {
      ptr[length-1]= 0;
      length--;
      if (length && ptr[length-1] == '\r')
      {
        ptr[length-1]= 0;
        length--;
      }
    }
    if (!length)
    {
      error= true;
      goto end;
    }
    strmake(to, ptr, length);
  }
end:
  DBUG_RETURN(error);
}
#endif /* BINLOG_H_INCLUDED */<|MERGE_RESOLUTION|>--- conflicted
+++ resolved
@@ -886,8 +886,7 @@
   inline void unlock_index() { mysql_mutex_unlock(&LOCK_index);}
   inline IO_CACHE *get_index_file() { return &index_file;}
   inline uint32 get_open_count() { return open_count; }
-<<<<<<< HEAD
-
+  static const int MAX_RETRIES_FOR_DELETE_RENAME_FAILURE = 5;
   /*
     It is called by the threads(e.g. dump thread) which want to read
     hot log without LOCK_log protection.
@@ -923,9 +922,6 @@
     True while rotating binlog, which is caused by logging Incident_log_event.
   */
   bool is_rotating_caused_by_incident;
-=======
-  static const int MAX_RETRIES_FOR_DELETE_RENAME_FAILURE = 5;
->>>>>>> 63fc08e2
 };
 
 typedef struct st_load_file_info
