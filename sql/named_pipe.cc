--- conflicted
+++ resolved
@@ -66,14 +66,8 @@
     return false;
   }
 
-<<<<<<< HEAD
-  if (strcmp(group_name, DEFAULT_NAMED_PIPE_FULL_ACCESS_GROUP) == 0) {
+  if (strcmp(group_name, NAMED_PIPE_FULL_ACCESS_GROUP_EVERYONE) == 0) {
     *is_everyone_group = true;
-=======
-  if (strcmp(group_name, NAMED_PIPE_FULL_ACCESS_GROUP_EVERYONE) == 0)
-  {
-    *is_everyone_group= true;
->>>>>>> a28db00f
     return false;
   } else {
     TCHAR last_error_msg[256];
@@ -157,17 +151,9 @@
 
   // Treat the NAMED_PIPE_FULL_ACCESS_GROUP_EVERYONE value
   // as a special case: we  convert it to the "world" SID
-<<<<<<< HEAD
-  if (strcmp(group_name, DEFAULT_NAMED_PIPE_FULL_ACCESS_GROUP) == 0) {
+  if (strcmp(group_name, NAMED_PIPE_FULL_ACCESS_GROUP_EVERYONE) == 0) {
     if (!CreateWellKnownSid(WinWorldSid, NULL, soughtSID, &size_sid)) {
       DWORD last_error_num = GetLastError();
-=======
-  if (strcmp(group_name, NAMED_PIPE_FULL_ACCESS_GROUP_EVERYONE) == 0)
-  {
-    if (!CreateWellKnownSid(WinWorldSid, NULL, soughtSID, &size_sid))
-    {
-      DWORD last_error_num= GetLastError();
->>>>>>> a28db00f
       FormatMessage(FORMAT_MESSAGE_FROM_SYSTEM | FORMAT_MESSAGE_IGNORE_INSERTS,
                     NULL, last_error_num,
                     MAKELANGID(LANG_NEUTRAL, SUBLANG_DEFAULT), last_error_msg,
