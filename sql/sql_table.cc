--- conflicted
+++ resolved
@@ -10803,19 +10803,6 @@
 
   /* We have to do full alter table. */
 
-  if (table->s->tmp_table == NO_TMP_TABLE)
-  {
-    MDL_request tmp_name_mdl_request;
-
-    MDL_REQUEST_INIT(&tmp_name_mdl_request, MDL_key::TABLE,
-                     alter_ctx.new_db, alter_ctx.tmp_name,
-                     MDL_EXCLUSIVE, MDL_TRANSACTION);
-
-    if (thd->mdl_context.acquire_lock(&tmp_name_mdl_request,
-                                      thd->variables.lock_wait_timeout))
-      DBUG_RETURN(true);
-  }
-
   bool partition_changed= false;
   bool fast_alter_part_table= false;
   partition_info *new_part_info= NULL;
@@ -11049,10 +11036,6 @@
 
     We become responsible for destroying this dd::Table object until we pass its
     ownership to the TABLE_SHARE of the temporary table.
-
-    WL7743/TODO: Consider acquiring X lock on tmp_name before using it (needed
-                 to block InnoDB purge, also makes sense since such names might
-                 be visible to other threads for non-trans SEs).
   */
   dd::Table *tmp_table_def;
 
@@ -11065,7 +11048,8 @@
   bool is_tmp_table= (table->s->tmp_table != NO_TMP_TABLE);
 
   if (!is_tmp_table)
-  {  MDL_REQUEST_INIT(&tmp_name_mdl_request,
+  {
+    MDL_REQUEST_INIT(&tmp_name_mdl_request,
                      MDL_key::TABLE,
                      alter_ctx.new_db, alter_ctx.tmp_name,
                      MDL_EXCLUSIVE, MDL_STATEMENT);
@@ -11548,31 +11532,16 @@
   if (lower_case_table_names)
     my_casedn_str(files_charset_info, backup_name);
 
-<<<<<<< HEAD
-  {
-    MDL_request backup_name_mdl_request;
-    MDL_REQUEST_INIT(&backup_name_mdl_request, MDL_key::TABLE,
-                     alter_ctx.db, backup_name,
-                     MDL_EXCLUSIVE, MDL_TRANSACTION);
-    if (thd->mdl_context.acquire_lock(&backup_name_mdl_request,
-                                      thd->variables.lock_wait_timeout))
-      goto err_new_table_cleanup;
-  }
-
   close_all_tables_for_name(thd, table->s, alter_ctx.is_table_renamed(), NULL);
   table_list->table= table= NULL;                  /* Safety */
 
   /*
-    Rename the old table to temporary name to have a backup in case
+    Rename the old version to temporary name to have a backup in case
     anything goes wrong while renaming the new table.
 
-    WL7743/TODO Acquire X MDL lock on backup_name too?
-  */
-=======
-  /*
-    Take the X metadata lock on temporary name used for new version of
-    the table. This ensures that concurrent I_S queries won't try to open it.
-    Assert to ensure we do not come here when ALTERing temporary table.
+    Take the X metadata lock on this temporary name too. This ensures that
+    concurrent I_S queries won't try to open it. Assert to ensure we do not
+    come here when ALTERing temporary table.
   */
   {
     DBUG_ASSERT(!is_tmp_table);
@@ -11591,7 +11560,7 @@
       goto err_with_mdl;
     }
   }
->>>>>>> f5c32ea3
+
   if (mysql_rename_table(thd, old_db_type, alter_ctx.db, alter_ctx.table_name,
                          alter_ctx.db, backup_name,
                          FN_TO_IS_TMP | (atomic_replace ? NO_DD_COMMIT : 0)))
