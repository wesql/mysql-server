--- conflicted
+++ resolved
@@ -4138,7 +4138,6 @@
              been merged into an outer query block).
 */
 
-<<<<<<< HEAD
 void Query_block::empty_order_list(Query_block *sl) {
   if (m_windows.elements != 0) {
     /*
@@ -4150,27 +4149,23 @@
     */
     order_list.clear();
     return;
-=======
-void SELECT_LEX::empty_order_list(SELECT_LEX *sl)
-{
-  for (ORDER *o= order_list.first; o != NULL; o= o->next)
-  {
+  }
+  for (ORDER *o = order_list.first; o != nullptr; o = o->next) {
     /*
-      Do not remove the order by expression if it has a view
-      reference. There is possibility that this view reference could
-      be used elsewhere in the query
+      Do not remove an order_item of type Item_view_ref. Refer to
+      the comments in Item_cond::fix_fields on the removal of
+      Item_view_ref type.
     */
     if (*o->item == o->item_ptr &&
         (!o->item_ptr->has_subquery() ||
-         !o->item_ptr->walk(&Item::is_direct_view_ref,
-                            Item::WALK_SUBQUERY_PREFIX, NULL))) {
-      (*o->item)->walk(&Item::clean_up_after_removal, walk_subquery,
-                       pointer_cast<uchar *>(sl));
-    }
->>>>>>> 68c0d660
-  }
-  for (ORDER *o = order_list.first; o != nullptr; o = o->next) {
-    if (*o->item == o->item_ptr) {
+         !WalkItem(o->item_ptr, enum_walk::PREFIX, [](Item *inner_item) {
+           if (inner_item->type() == Item::REF_ITEM &&
+               down_cast<Item_ref *>(inner_item)->ref_type() ==
+                   Item_ref::VIEW_REF) {
+             return true;
+           }
+           return false;
+         }))) {
       Item::Cleanup_after_removal_context ctx(sl);
       (*o->item)->walk(&Item::clean_up_after_removal,
                        enum_walk::SUBQUERY_POSTFIX,
