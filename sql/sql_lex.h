--- conflicted
+++ resolved
@@ -105,7 +105,6 @@
   SQLCOM_XA_START, SQLCOM_XA_END, SQLCOM_XA_PREPARE,
   SQLCOM_XA_COMMIT, SQLCOM_XA_ROLLBACK, SQLCOM_XA_RECOVER,
   SQLCOM_SHOW_PROC_CODE, SQLCOM_SHOW_FUNC_CODE,
-<<<<<<< HEAD
   SQLCOM_ALTER_TABLESPACE,
   SQLCOM_INSTALL_PLUGIN, SQLCOM_UNINSTALL_PLUGIN,
   SQLCOM_SHOW_AUTHORS, SQLCOM_BINLOG_BASE64_EVENT,
@@ -114,11 +113,7 @@
   SQLCOM_CREATE_SERVER, SQLCOM_DROP_SERVER, SQLCOM_ALTER_SERVER,
   SQLCOM_CREATE_EVENT, SQLCOM_ALTER_EVENT, SQLCOM_DROP_EVENT,
   SQLCOM_SHOW_CREATE_EVENT, SQLCOM_SHOW_EVENTS, 
-
-  /* This should be the last !!! */
-=======
   SQLCOM_SHOW_PROFILE, SQLCOM_SHOW_PROFILES,
->>>>>>> 9dd7812f
 
   /*
     When a command is added here, be sure it's also added in mysqld.cc
