/* Copyright (c) 2011, 2021, Oracle and/or its affiliates.

   This program is free software; you can redistribute it and/or modify
   it under the terms of the GNU General Public License, version 2.0,
   as published by the Free Software Foundation.

   This program is also distributed with certain software (including
   but not limited to OpenSSL) that is licensed under separate terms,
   as designated in a particular file or component or in included license
   documentation.  The authors of MySQL hereby grant you an additional
   permission to link the program and your derivative works with the
   separately licensed software that they have included with MySQL.

   This program is distributed in the hope that it will be useful,
   but WITHOUT ANY WARRANTY; without even the implied warranty of
   MERCHANTABILITY or FITNESS FOR A PARTICULAR PURPOSE.  See the
   GNU General Public License, version 2.0, for more details.

   You should have received a copy of the GNU General Public License
   along with this program; if not, write to the Free Software
   Foundation, Inc., 51 Franklin St, Fifth Floor, Boston, MA 02110-1301  USA */

#include <time.h>
#include <atomic>

#include "lex_string.h"
#include "libbinlogevents/include/control_events.h"
#include "my_compiler.h"
#include "my_dbug.h"
#include "my_inttypes.h"
#include "my_sys.h"
#include "my_systime.h"
#include "mysql/components/services/log_builtins.h"  //LogErr
#include "mysql/components/services/psi_stage_bits.h"
#include "mysql/psi/mysql_mutex.h"
#include "mysqld_error.h"
#include "prealloced_array.h"
#include "sql/binlog.h"
#include "sql/current_thd.h"
#include "sql/debug_sync.h"  // DEBUG_SYNC
#include "sql/mdl.h"
#include "sql/mysqld.h"  // opt_bin_log
#include "sql/rpl_context.h"
#include "sql/rpl_gtid.h"
#include "sql/rpl_gtid_persist.h"  // gtid_table_persistor
#include "sql/sql_class.h"         // THD
#include "sql/sql_error.h"
#include "sql/system_variables.h"
#include "sql/thr_malloc.h"

struct TABLE_LIST;

PSI_memory_key key_memory_Gtid_state_group_commit_sidno;

int Gtid_state::clear(THD *thd) {
  DBUG_TRACE;
  int ret = 0;
  // the wrlock implies that no other thread can hold any of the mutexes
  sid_lock->assert_some_wrlock();
  lost_gtids.clear();
  executed_gtids.clear();
  gtids_only_in_table.clear();
  previous_gtids_logged.clear();
  /* Reset gtid_executed table. */
  if ((ret = gtid_table_persistor->reset(thd)) == 1) {
    /*
      Gtid table is not ready to be used, so failed to
      open it. Ignore the error.
    */
    thd->clear_error();
    ret = 0;
  }
  next_free_gno = 1;
  return ret;
}

enum_return_status Gtid_state::acquire_ownership(THD *thd, const Gtid &gtid) {
  DBUG_TRACE;
  // caller must take both global_sid_lock and lock on the SIDNO.
  global_sid_lock->assert_some_lock();
  gtid_state->assert_sidno_lock_owner(gtid.sidno);
  assert(!executed_gtids.contains_gtid(gtid));
  DBUG_PRINT("info", ("gtid=%d:%lld", gtid.sidno, gtid.gno));
  assert(thd->owned_gtid.sidno == 0);
  if (owned_gtids.add_gtid_owner(gtid, thd->thread_id()) != RETURN_STATUS_OK)
    goto err;
  if (thd->get_gtid_next_list() != nullptr) {
#ifdef HAVE_GTID_NEXT_LIST
    thd->owned_gtid_set._add_gtid(gtid);
    thd->owned_gtid.sidno = THD::OWNED_SIDNO_GTID_SET;
    thd->owned_sid.clear();
#else
    assert(0);
#endif
  } else {
    thd->owned_gtid = gtid;
    thd->owned_gtid.dbug_print(nullptr, "set owned_gtid in acquire_ownership");
    thd->owned_sid = sid_map->sidno_to_sid(gtid.sidno);
    thd->rpl_thd_ctx.last_used_gtid_tracker_ctx().set_last_used_gtid(gtid);
  }
  RETURN_OK;
err:
  if (thd->get_gtid_next_list() != nullptr) {
#ifdef HAVE_GTID_NEXT_LIST
    Gtid_set::Gtid_iterator git(&thd->owned_gtid_set);
    Gtid g = git.get();
    while (g.sidno != 0) {
      owned_gtids.remove_gtid(g);
      g = git.get();
    }
#else
    assert(0);
#endif
  }
  thd->clear_owned_gtids();
  thd->owned_gtid.dbug_print(nullptr,
                             "set owned_gtid (clear) in acquire_ownership");
  RETURN_REPORTED_ERROR;
}

#ifdef HAVE_GTID_NEXT_LIST
void Gtid_state::lock_owned_sidnos(const THD *thd) {
  if (thd->owned_gtid.sidno == THD::OWNED_SIDNO_GTID_SET)
    lock_sidnos(&thd->owned_gtid_set);
  else if (thd->owned_gtid.sidno > 0)
    lock_sidno(thd->owned_gtid.sidno);
}
#endif

void Gtid_state::unlock_owned_sidnos(const THD *thd) {
  if (thd->owned_gtid.sidno == THD::OWNED_SIDNO_GTID_SET) {
#ifdef HAVE_GTID_NEXT_LIST
    unlock_sidnos(&thd->owned_gtid_set);
#else
    assert(0);
#endif
  } else if (thd->owned_gtid.sidno > 0) {
    unlock_sidno(thd->owned_gtid.sidno);
  }
}

void Gtid_state::broadcast_owned_sidnos(const THD *thd) {
  if (thd->owned_gtid.sidno == THD::OWNED_SIDNO_GTID_SET) {
#ifdef HAVE_GTID_NEXT_LIST
    broadcast_sidnos(&thd->owned_gtid_set);
#else
    assert(0);
#endif
  } else if (thd->owned_gtid.sidno > 0) {
    broadcast_sidno(thd->owned_gtid.sidno);
  }
}

void Gtid_state::update_commit_group(THD *first_thd) {
  DBUG_TRACE;

  bool gtid_threshold_breach = false;
  /*
    We are going to loop in all sessions of the group commit in order to avoid
    being taking and releasing the global_sid_lock and sidno_lock for each
    session.
  */
  DEBUG_SYNC(first_thd, "update_gtid_state_before_global_sid_lock");
  global_sid_lock->rdlock();
  DEBUG_SYNC(first_thd, "update_gtid_state_after_global_sid_lock");

  update_gtids_impl_lock_sidnos(first_thd);

  for (THD *thd = first_thd; thd != nullptr; thd = thd->next_to_commit) {
    bool is_commit = (thd->commit_error != THD::CE_COMMIT_ERROR);

    if (update_gtids_impl_do_nothing(thd) ||
        (!is_commit && update_gtids_impl_check_skip_gtid_rollback(thd)))
      continue;

    bool more_trx_with_same_gtid_next = update_gtids_impl_begin(thd);

    if (!gtid_threshold_breach)
      gtid_threshold_breach = (thd->owned_gtid.gno > GNO_WARNING_THRESHOLD);

    if (thd->owned_gtid.sidno == THD::OWNED_SIDNO_GTID_SET) {
      update_gtids_impl_own_gtid_set(thd, is_commit);
    } else if (thd->owned_gtid.sidno > 0) {
      update_gtids_impl_own_gtid(thd, is_commit);
    } else if (thd->owned_gtid.sidno == THD::OWNED_SIDNO_ANONYMOUS) {
      update_gtids_impl_own_anonymous(thd, &more_trx_with_same_gtid_next);
    } else {
      update_gtids_impl_own_nothing(thd);
    }

    update_gtids_impl_end(thd, more_trx_with_same_gtid_next);
  }

  update_gtids_impl_broadcast_and_unlock_sidnos();

  global_sid_lock->unlock();

  if (gtid_threshold_breach)
    LogErr(WARNING_LEVEL, ER_WARN_GTID_THRESHOLD_BREACH);
}

void Gtid_state::update_on_commit(THD *thd) {
  DBUG_TRACE;

  update_gtids_impl(thd, true);
  DEBUG_SYNC(thd, "end_of_gtid_state_update_on_commit");
}

void Gtid_state::update_on_rollback(THD *thd) {
  DBUG_TRACE;

  if (!update_gtids_impl_check_skip_gtid_rollback(thd))
    update_gtids_impl(thd, false);
}

void Gtid_state::update_gtids_impl(THD *thd, bool is_commit) {
  DBUG_TRACE;

  if (update_gtids_impl_do_nothing(thd)) return;

  bool more_trx_with_same_gtid_next = update_gtids_impl_begin(thd);

  DEBUG_SYNC(thd, "update_gtid_state_before_global_sid_lock");
  global_sid_lock->rdlock();
  DEBUG_SYNC(thd, "update_gtid_state_after_global_sid_lock");
  bool gtid_threshold_breach = (thd->owned_gtid.gno > GNO_WARNING_THRESHOLD);

  if (thd->owned_gtid.sidno == THD::OWNED_SIDNO_GTID_SET) {
    update_gtids_impl_own_gtid_set(thd, is_commit);
  } else if (thd->owned_gtid.sidno > 0) {
    rpl_sidno sidno = thd->owned_gtid.sidno;
    update_gtids_impl_lock_sidno(sidno);
    update_gtids_impl_own_gtid(thd, is_commit);
    update_gtids_impl_broadcast_and_unlock_sidno(sidno);
  } else if (thd->owned_gtid.sidno == THD::OWNED_SIDNO_ANONYMOUS) {
    update_gtids_impl_own_anonymous(thd, &more_trx_with_same_gtid_next);
  } else {
    update_gtids_impl_own_nothing(thd);
  }

  global_sid_lock->unlock();

  update_gtids_impl_end(thd, more_trx_with_same_gtid_next);

  if (gtid_threshold_breach)
    LogErr(WARNING_LEVEL, ER_WARN_GTID_THRESHOLD_BREACH);

  thd->owned_gtid.dbug_print(nullptr,
                             "set owned_gtid (clear) in update_gtids_impl");
}

void Gtid_state::end_gtid_violating_transaction(THD *thd) {
  DBUG_TRACE;
  if (thd->has_gtid_consistency_violation) {
    if (thd->variables.gtid_next.type == AUTOMATIC_GTID)
      end_automatic_gtid_violating_transaction();
    else {
      assert(thd->variables.gtid_next.type == ANONYMOUS_GTID);
      end_anonymous_gtid_violating_transaction();
    }
    thd->has_gtid_consistency_violation = false;
  }
}

bool Gtid_state::wait_for_sidno(THD *thd, rpl_sidno sidno,
                                struct timespec *abstime) {
  DBUG_TRACE;
  PSI_stage_info old_stage;
  sid_lock->assert_some_lock();
  sid_locks.assert_owner(sidno);
  sid_locks.enter_cond(thd, sidno, &stage_waiting_for_gtid_to_be_committed,
                       &old_stage);
  bool ret = sid_locks.wait(thd, sidno, abstime);
  // Can't call sid_locks.unlock() as that requires global_sid_lock.
  mysql_mutex_unlock(thd->current_mutex);
  thd->EXIT_COND(&old_stage);
  return ret;
}

bool Gtid_state::wait_for_gtid(THD *thd, const Gtid &gtid,
                               struct timespec *abstime) {
  DBUG_TRACE;
  DBUG_PRINT("info", ("SIDNO=%d GNO=%lld thread_id=%u", gtid.sidno, gtid.gno,
                      thd->thread_id()));
  assert(!owned_gtids.is_owned_by(gtid, thd->thread_id()));
  assert(!owned_gtids.is_owned_by(gtid, 0));

  bool ret = wait_for_sidno(thd, gtid.sidno, abstime);
  return ret;
}

bool Gtid_state::wait_for_gtid_set(THD *thd, Gtid_set *wait_for,
                                   double timeout) {
  struct timespec abstime;
  DBUG_TRACE;
  DEBUG_SYNC(thd, "begin_wait_for_executed_gtid_set");
  wait_for->dbug_print("Waiting for");
  DBUG_PRINT("info", ("Timeout %f", timeout));

  global_sid_lock->assert_some_rdlock();

  assert(wait_for->get_sid_map() == global_sid_map);

  if (timeout > 0) {
    set_timespec_nsec(&abstime,
                      static_cast<ulonglong>(timeout * 1000000000ULL));
  }

  /*
    Algorithm:

    Let 'todo' contain the GTIDs to wait for. Iterate over SIDNOs in
    'todo' (this is the 'for' loop below).

    For each SIDNO in 'todo', remove gtid_executed for that SIDNO from
    'todo'.  If, after this removal, there is still some interval for
    this SIDNO in 'todo', then wait for a signal on this SIDNO.
    Repeat this step until 'todo' is empty for this SIDNO (this is the
    innermost 'while' loop below).

    Once the loop over SIDNOs has completed, 'todo' is guaranteed to
    be empty.  However, it may still be the case that not all GTIDs of
    wait_for are included in gtid_executed, since RESET MASTER may
    have been executed while we were waiting.

    RESET MASTER requires global_sid_lock.wrlock.  We hold
    global_sid_lock.rdlock while removing GTIDs from 'todo', but the
    wait operation releases global_sid_lock.rdlock.  So if we
    completed the 'for' loop without waiting, we know for sure that
    global_sid_lock.rdlock was held while emptying 'todo', and thus
    RESET MASTER cannot have executed in the meantime.  But if we
    waited at some point during the execution of the 'for' loop, RESET
    MASTER may have been called.  Thus, we repeatedly run 'for' loop
    until it completes without waiting (this is the outermost 'while'
    loop).
  */

  // Will be true once the entire 'for' loop completes without waiting.
  bool verified = false;

  // The set of GTIDs that we are still waiting for.
  Gtid_set todo(global_sid_map, nullptr);
  // As an optimization, add 100 Intervals that do not need to be
  // allocated. This avoids allocation of these intervals.
  static const int preallocated_interval_count = 100;
  Gtid_set::Interval ivs[preallocated_interval_count];
  todo.add_interval_memory(preallocated_interval_count, ivs);

  /*
    Iterate until we have verified that all GTIDs in the set are
    included in gtid_executed.
  */
  while (!verified) {
    todo.add_gtid_set(wait_for);

    // Iterate over SIDNOs until all GTIDs have been removed from 'todo'.

    // Set 'verified' to true; it will be set to 'false' if any wait
    // is done.
    verified = true;
    for (int sidno = 1; sidno <= todo.get_max_sidno(); sidno++) {
      // Iterate until 'todo' is empty for this SIDNO.
      while (todo.contains_sidno(sidno)) {
        lock_sidno(sidno);
        todo.remove_intervals_for_sidno(&executed_gtids, sidno);

        if (todo.contains_sidno(sidno)) {
          bool ret =
              wait_for_sidno(thd, sidno, timeout > 0 ? &abstime : nullptr);

          // wait_for_gtid will release both the global lock and the
          // mutex.  Acquire the global lock again.
          global_sid_lock->rdlock();
          verified = false;

          if (thd->killed) {
            switch (thd->killed.load()) {
              case ER_SERVER_SHUTDOWN:
              case ER_QUERY_INTERRUPTED:
              case ER_QUERY_TIMEOUT:
                my_error(thd->killed, MYF(0));
                break;
              default:
                my_error(ER_QUERY_INTERRUPTED, MYF(0));
                break;
            }
            return true;
          }

          if (ret) return true;
        } else {
          // Keep the global lock since it may be needed in a later
          // iteration of the for loop.
          unlock_sidno(sidno);
          break;
        }
      }
    }
  }
  return false;
}

rpl_gno Gtid_state::get_automatic_gno(rpl_sidno sidno) const {
  DBUG_TRACE;
  assert_sidno_lock_owner(sidno);
  Gtid_set::Const_interval_iterator ivit(&executed_gtids, sidno);
  /*
    When assigning new automatic GTIDs, we can optimize the assignment by start
    searching an available GNO from the "supposed" next free one instead of
    starting from 1.

    This is useful mostly on systems having many transactions committing in
    group asking for automatic GTIDs. When a GNO is assigned to be owned by a
    transaction, it is not removed from the free intervals, but will be added
    to the owned_gtids set. In this way, picking up the actual first free GNO
    would often lead to getting a GNO already owned by other thread. This can
    lead to many "tries" of getting a free and not owned yet GNO (a thread
    would try N times, N being the sum of transactions in the FLUSH stage plus
    the transactions in the COMMIT stage that didn't released their ownership
    yet).

    The optimization just set next_free_gno variable to the last assigned
    GNO + 1, as this would be the common case without having transactions
    rolling back. This is done at Gtid_state::generate_automatic_gtid.

    In order to fill the gaps of GTID_EXECUTED when a transaction rolls back
    releasing the ownership of a GTID, we check if the released GNO is smaller
    than the next_free_gno at Gtid_state::update_gtids_impl_own_gtid function
    to set next_free_gno with the "released" GNO in this case.
  */
<<<<<<< HEAD
  Gtid next_candidate = {sidno,
                         sidno == get_server_sidno() ? next_free_gno : 1};
  while (true) {
    const Gtid_set::Interval *iv = ivit.get();
    rpl_gno next_interval_start = iv != nullptr ? iv->start : MAX_GNO;
=======
  Gtid next_candidate= { sidno,
                         sidno == get_server_sidno() ? next_free_gno : 1 };
  while (true)
  {
    const Gtid_set::Interval *iv= ivit.get();
    rpl_gno next_interval_start= iv != NULL ? iv->start : GNO_END;
>>>>>>> 70cf38f9
    while (next_candidate.gno < next_interval_start &&
           DBUG_EVALUATE_IF("simulate_gno_exhausted", false, true)) {
      DBUG_PRINT("debug",
                 ("Checking availability of gno= %llu", next_candidate.gno));
      if (owned_gtids.is_owned_by(next_candidate, 0)) return next_candidate.gno;
      next_candidate.gno++;
    }
    if (iv == nullptr ||
        DBUG_EVALUATE_IF("simulate_gno_exhausted", true, false)) {
      my_error(ER_GNO_EXHAUSTED, MYF(0));
      return -1;
    }
<<<<<<< HEAD
    if (next_candidate.gno <= iv->end) next_candidate.gno = iv->end;
=======
    if (next_candidate.gno < iv->end)
      next_candidate.gno= iv->end;
>>>>>>> 70cf38f9
    ivit.next();
  }
}

rpl_gno Gtid_state::get_last_executed_gno(rpl_sidno sidno) const {
  DBUG_TRACE;
  rpl_gno gno = 0;

  gtid_state->lock_sidno(sidno);
  gno = executed_gtids.get_last_gno(sidno);
  gtid_state->unlock_sidno(sidno);

  return gno;
}

enum_return_status Gtid_state::generate_automatic_gtid(
    THD *thd, rpl_sidno specified_sidno, rpl_gno specified_gno,
    rpl_sidno *locked_sidno) {
  DBUG_TRACE;
  enum_return_status ret = RETURN_STATUS_OK;

  assert(thd->variables.gtid_next.type == AUTOMATIC_GTID);
  assert(specified_sidno >= 0);
  assert(specified_gno >= 0);
  assert(thd->owned_gtid.is_empty());

  bool locked_sidno_was_passed_null = (locked_sidno == nullptr);

  if (locked_sidno_was_passed_null)
    sid_lock->rdlock();
  else
    /* The caller must lock the sid_lock when locked_sidno is passed */
    sid_lock->assert_some_lock();

  // If GTID_MODE = ON_PERMISSIVE or ON, generate a new GTID
  if (global_gtid_mode.get() >= Gtid_mode::ON_PERMISSIVE) {
    Gtid automatic_gtid = {specified_sidno, specified_gno};

    if (automatic_gtid.sidno == 0) automatic_gtid.sidno = get_server_sidno();

    /*
      We need to lock the sidno if locked_sidno wasn't passed as paramenter
      or the already locked sidno doesn't match the one to generate the new
      automatic GTID.
    */
    bool need_to_lock_sidno =
        (locked_sidno_was_passed_null || *locked_sidno != automatic_gtid.sidno);
    if (need_to_lock_sidno) {
      /*
        When locked_sidno contains a value greater than zero we must release
        the current locked sidno. This should not happen with current code, as
        the server only generates automatic GTIDs with server's UUID as sid.
      */
      if (!locked_sidno_was_passed_null && *locked_sidno != 0)
        unlock_sidno(*locked_sidno);
      lock_sidno(automatic_gtid.sidno);
      /* Update the locked_sidno, so the caller would know what to unlock */
      if (!locked_sidno_was_passed_null) *locked_sidno = automatic_gtid.sidno;
    }

    if (automatic_gtid.gno == 0) {
      automatic_gtid.gno = get_automatic_gno(automatic_gtid.sidno);
      if (automatic_gtid.sidno == get_server_sidno() &&
          automatic_gtid.gno != -1)
        next_free_gno = automatic_gtid.gno + 1;
    }

    if (automatic_gtid.gno == -1 || acquire_ownership(thd, automatic_gtid))
      ret = RETURN_STATUS_REPORTED_ERROR;

    /* The caller will unlock the sidno_lock if locked_sidno was passed */
    if (locked_sidno_was_passed_null) unlock_sidno(automatic_gtid.sidno);

  } else {
    // If GTID_MODE = OFF or OFF_PERMISSIVE, just mark this thread as
    // using an anonymous transaction.
    thd->owned_gtid.sidno = THD::OWNED_SIDNO_ANONYMOUS;
    thd->owned_gtid.gno = 0;
    acquire_anonymous_ownership();
    thd->owned_gtid.dbug_print(
        nullptr, "set owned_gtid (anonymous) in generate_automatic_gtid");
  }

  /* The caller will unlock the sid_lock if locked_sidno was passed */
  if (locked_sidno_was_passed_null) sid_lock->unlock();

  gtid_set_performance_schema_values(thd);

  return ret;
}

void Gtid_state::lock_sidnos(const Gtid_set *gs) {
  assert(gs);
  rpl_sidno max_sidno = gs->get_max_sidno();
  for (rpl_sidno sidno = 1; sidno <= max_sidno; sidno++)
    if (gs->contains_sidno(sidno)) lock_sidno(sidno);
}

void Gtid_state::unlock_sidnos(const Gtid_set *gs) {
  assert(gs);
  rpl_sidno max_sidno = gs->get_max_sidno();
  for (rpl_sidno sidno = 1; sidno <= max_sidno; sidno++)
    if (gs->contains_sidno(sidno)) unlock_sidno(sidno);
}

void Gtid_state::broadcast_sidnos(const Gtid_set *gs) {
  assert(gs);
  rpl_sidno max_sidno = gs->get_max_sidno();
  for (rpl_sidno sidno = 1; sidno <= max_sidno; sidno++)
    if (gs->contains_sidno(sidno)) broadcast_sidno(sidno);
}

enum_return_status Gtid_state::ensure_sidno() {
  DBUG_TRACE;
  sid_lock->assert_some_wrlock();
  rpl_sidno sidno = sid_map->get_max_sidno();
  if (sidno > 0) {
    // The lock may be temporarily released during one of the calls to
    // ensure_sidno or ensure_index.  Hence, we must re-check the
    // condition after the calls.
    PROPAGATE_REPORTED_ERROR(executed_gtids.ensure_sidno(sidno));
    PROPAGATE_REPORTED_ERROR(gtids_only_in_table.ensure_sidno(sidno));
    PROPAGATE_REPORTED_ERROR(previous_gtids_logged.ensure_sidno(sidno));
    PROPAGATE_REPORTED_ERROR(lost_gtids.ensure_sidno(sidno));
    PROPAGATE_REPORTED_ERROR(owned_gtids.ensure_sidno(sidno));
    PROPAGATE_REPORTED_ERROR(sid_locks.ensure_index(sidno));
    PROPAGATE_REPORTED_ERROR(ensure_commit_group_sidnos(sidno));
    sidno = sid_map->get_max_sidno();
    assert(executed_gtids.get_max_sidno() >= sidno);
    assert(gtids_only_in_table.get_max_sidno() >= sidno);
    assert(previous_gtids_logged.get_max_sidno() >= sidno);
    assert(lost_gtids.get_max_sidno() >= sidno);
    assert(owned_gtids.get_max_sidno() >= sidno);
    assert(sid_locks.get_max_index() >= sidno);
    assert(commit_group_sidnos.size() >= (unsigned int)sidno);
  }
  RETURN_OK;
}

void Gtid_state::update_prev_gtids(Gtid_set *write_gtid_set) {
  DBUG_ENTER("Gtid_state::add_prev_gtids()");
  write_gtid_set->dbug_print("add_prev_gtids");

  if (!opt_bin_log) {
    DBUG_VOID_RETURN;
  }
  global_sid_lock->wrlock();

  /* Remove from list if GTID is already written. */
  write_gtid_set->remove_gtid_set(&previous_gtids_logged);

  /* Add to the list so that it won't be written again later. */
  previous_gtids_logged.add_gtid_set(write_gtid_set);

  global_sid_lock->unlock();
  DBUG_VOID_RETURN;
}

enum_return_status Gtid_state::add_lost_gtids(Gtid_set *gtid_set,
                                              bool starts_with_plus) {
  DBUG_TRACE;
  sid_lock->assert_some_wrlock();

  gtid_set->dbug_print("add_lost_gtids");

  if (!starts_with_plus) {
    if (!gtid_state->get_lost_gtids()->is_subset(gtid_set)) {
      my_error(ER_CANT_SET_GTID_PURGED_DUE_SETS_CONSTRAINTS, MYF(0),
               "the new value must be a superset of the old value");
      RETURN_REPORTED_ERROR;
    }
    /*
      Remove @@GLOBAL.GTID_PURGED from gtid_set. This ensures that
      the next check generates an error only if gtid_set intersects
      (@@GLOBAL.GTID_EXECUTED - @@GLOBAL.GTID_PURGED).
    */
    gtid_set->remove_gtid_set(gtid_state->get_lost_gtids());
  }
  if (executed_gtids.is_intersection_nonempty(gtid_set)) {
    my_error(ER_CANT_SET_GTID_PURGED_DUE_SETS_CONSTRAINTS, MYF(0),
             "the added gtid set must not overlap with @@GLOBAL.GTID_EXECUTED");
    RETURN_REPORTED_ERROR;
  }
  assert(!lost_gtids.is_intersection_nonempty(gtid_set));

  if (owned_gtids.is_intersection_nonempty(gtid_set)) {
    my_error(ER_CANT_SET_GTID_PURGED_DUE_SETS_CONSTRAINTS, MYF(0),
             "the added gtid set must not overlap with @@GLOBAL.GTID_OWNED");
    RETURN_REPORTED_ERROR;
  }

  if (save(gtid_set)) RETURN_REPORTED_ERROR;
  PROPAGATE_REPORTED_ERROR(gtids_only_in_table.add_gtid_set(gtid_set));
  PROPAGATE_REPORTED_ERROR(lost_gtids.add_gtid_set(gtid_set));
  PROPAGATE_REPORTED_ERROR(executed_gtids.add_gtid_set(gtid_set));
  lock_sidnos(gtid_set);
  broadcast_sidnos(gtid_set);
  unlock_sidnos(gtid_set);

  return RETURN_STATUS_OK;
}

int Gtid_state::init() {
  DBUG_TRACE;

  global_sid_lock->assert_some_wrlock();

  rpl_sid server_sid{};
  if (server_sid.parse(server_uuid, binary_log::Uuid::TEXT_LENGTH) != 0)
    return 1;
  rpl_sidno sidno = sid_map->add_sid(server_sid);
  if (sidno <= 0) return 1;
  server_sidno = sidno;
  next_free_gno = 1;
  return 0;
}

int Gtid_state::save(THD *thd) {
  DBUG_TRACE;
  assert(gtid_table_persistor != nullptr);
  assert(thd->owned_gtid.sidno > 0);
  int error = 0;

  int ret = gtid_table_persistor->save(thd, &thd->owned_gtid);
  if (1 == ret) {
    /*
      Gtid table is not ready to be used, so failed to
      open it. Ignore the error.
    */
    thd->clear_error();
    if (!thd->get_stmt_da()->is_set())
      thd->get_stmt_da()->set_ok_status(0, 0, nullptr);
  } else if (-1 == ret)
    error = -1;

  return error;
}

int Gtid_state::save(const Gtid_set *gtid_set) {
  DBUG_TRACE;
  int ret = gtid_table_persistor->save(gtid_set);
  return ret;
}

int Gtid_state::save_gtids_of_last_binlog_into_table() {
  DBUG_TRACE;
  int ret = 0;

  if (DBUG_EVALUATE_IF("gtid_executed_readonly", true, false)) {
    my_error(ER_DA_RPL_GTID_TABLE_CANNOT_OPEN, MYF(0), "mysql",
             "gtid_executed");
    return ER_RPL_GTID_TABLE_CANNOT_OPEN;
  }

  /*
    Use local Sid_map, so that we don't need a lock while inserting
    into the table.
  */
  Sid_map sid_map(nullptr);
  Gtid_set logged_gtids_last_binlog(&sid_map, nullptr);
  // Allocate some intervals on stack to reduce allocation.
  static const int PREALLOCATED_INTERVAL_COUNT = 64;
  Gtid_set::Interval iv[PREALLOCATED_INTERVAL_COUNT];
  logged_gtids_last_binlog.add_interval_memory(PREALLOCATED_INTERVAL_COUNT, iv);
  /*
    logged_gtids_last_binlog= executed_gtids - previous_gtids_logged -
                              gtids_only_in_table
  */
  global_sid_lock->wrlock();
  ret = (logged_gtids_last_binlog.add_gtid_set(&executed_gtids) !=
         RETURN_STATUS_OK);
  if (!ret) {
    logged_gtids_last_binlog.remove_gtid_set(&previous_gtids_logged);
    logged_gtids_last_binlog.remove_gtid_set(&gtids_only_in_table);
    if (!logged_gtids_last_binlog.is_empty() ||
        mysql_bin_log.is_rotating_caused_by_incident) {
      /* Prepare previous_gtids_logged for next binlog always. Need it
      even during shutdown to synchronize with innodb GTID persister. */
      if (previous_gtids_logged.add_gtid_set(&logged_gtids_last_binlog))
        ret = ER_OOM_SAVE_GTIDS;

      global_sid_lock->unlock();
      /* Save set of GTIDs of the last binlog into gtid_executed table */
      if (!ret) {
        if (save(&logged_gtids_last_binlog))
          ret = ER_RPL_GTID_TABLE_CANNOT_OPEN;
      }
    } else
      global_sid_lock->unlock();
  } else
    global_sid_lock->unlock();

  return ret;
}

int Gtid_state::read_gtid_executed_from_table() {
  return gtid_table_persistor->fetch_gtids(&executed_gtids);
}

int Gtid_state::compress(THD *thd) {
  return gtid_table_persistor->compress(thd);
}

int Gtid_state::warn_or_err_on_modify_gtid_table(THD *thd, TABLE_LIST *table) {
  DBUG_TRACE;
  int ret =
      gtid_table_persistor->warn_or_err_on_explicit_modification(thd, table);
  return ret;
}

bool Gtid_state::update_gtids_impl_check_skip_gtid_rollback(THD *thd) {
  if (thd->skip_gtid_rollback) {
    DBUG_PRINT("info", ("skipping gtid rollback because "
                        "thd->skip_gtid_rollback is set"));
    return true;
  }
  return false;
}

bool Gtid_state::update_gtids_impl_do_nothing(THD *thd) {
  if (thd->owned_gtid_is_empty() && !thd->has_gtid_consistency_violation) {
    if (thd->variables.gtid_next.type == ASSIGNED_GTID)
      thd->variables.gtid_next.set_undefined();
    DBUG_PRINT("info", ("skipping update_gtids_impl because "
                        "thread does not own anything and does not violate "
                        "gtid consistency"));

    return true;
  }
  return false;
}

bool Gtid_state::update_gtids_impl_begin(THD *thd) {
#ifndef NDEBUG
  if (current_thd != thd) mysql_mutex_lock(&thd->LOCK_thd_query);
  DBUG_PRINT("info", ("query='%s' thd->is_commit_in_middle_of_statement=%d",
                      thd->query().str, thd->is_commit_in_middle_of_statement));
  if (current_thd != thd) mysql_mutex_unlock(&thd->LOCK_thd_query);
#endif
  return thd->is_commit_in_middle_of_statement;
}

void Gtid_state ::update_gtids_impl_own_gtid_set(
    THD *thd MY_ATTRIBUTE((unused)), bool is_commit MY_ATTRIBUTE((unused))) {
#ifdef HAVE_GTID_NEXT_LIST
  rpl_sidno prev_sidno = 0;
  Gtid_set::Gtid_iterator git(&thd->owned_gtid_set);
  Gtid g = git.get();
  while (g.sidno != 0) {
    if (g.sidno != prev_sidno) sid_locks.lock(g.sidno);
    owned_gtids.remove_gtid(g);
    git.next();
    g = git.get();
    if (is_commit) executed_gtids._add_gtid(g);
  }

  if (is_commit && !thd->owned_gtid_set.is_empty())
    thd->rpl_thd_ctx.session_gtids_ctx().notify_after_gtid_executed_update(thd);

  thd->variables.gtid_next.set_undefined();
  thd->owned_gtid.dbug_print(nullptr,
                             "set owned_gtid (clear; old was gtid_set) "
                             "in update_gtids_impl");
  thd->clear_owned_gtids();
#else
  assert(0);
#endif
}

void Gtid_state::update_gtids_impl_lock_sidno(rpl_sidno sidno) {
  assert(sidno > 0);
  DBUG_PRINT("info", ("Locking sidno %d", sidno));
  lock_sidno(sidno);
}

void Gtid_state::update_gtids_impl_lock_sidnos(THD *first_thd) {
  /* Define which sidnos should be locked to be updated */
  for (THD *thd = first_thd; thd != nullptr; thd = thd->next_to_commit) {
    if (thd->owned_gtid.sidno > 0) {
      DBUG_PRINT("info",
                 ("Setting sidno %d to be locked", thd->owned_gtid.sidno));
      commit_group_sidnos[thd->owned_gtid.sidno] = true;
    } else if (thd->owned_gtid.sidno == THD::OWNED_SIDNO_GTID_SET)
#ifdef HAVE_GTID_NEXT_LIST
      for (rpl_sidno i = 1; i < thd->owned_gtid_set.max_sidno; i++)
        if (owned_gtid_set.contains_sidno(i)) commit_group_sidnos[i] = true;
#else
      assert(0);
#endif
  }

  /* Take the sidno_locks in order */
  for (rpl_sidno i = 1; i < (rpl_sidno)commit_group_sidnos.size(); i++)
    if (commit_group_sidnos[i]) update_gtids_impl_lock_sidno(i);
}

void Gtid_state::update_gtids_impl_own_gtid(THD *thd, bool is_commit) {
  assert_sidno_lock_owner(thd->owned_gtid.sidno);
  /*
    In Group Replication the GTID may additionally be owned by another
    thread, and we won't remove that ownership (it will be rolled back later)
  */
  assert(owned_gtids.is_owned_by(thd->owned_gtid, thd->thread_id()));
  owned_gtids.remove_gtid(thd->owned_gtid, thd->thread_id());

  if (is_commit) {
    assert(!executed_gtids.contains_gtid(thd->owned_gtid));
    DBUG_EXECUTE_IF(
        "rpl_gtid_update_on_commit_simulate_out_of_memory",
        DBUG_SET("+d,rpl_gtid_get_free_interval_simulate_out_of_memory"););
    /*
      Any session adds transaction owned GTID into global executed_gtids.

      If binlog is disabled, we report @@GLOBAL.GTID_PURGED from
      executed_gtids, since @@GLOBAL.GTID_PURGED and @@GLOBAL.GTID_EXECUTED
      are always same, so we did not save gtid into lost_gtids for every
      transaction for improving performance.

      If binlog is enabled and log_replica_updates is disabled, slave
      SQL thread or slave worker thread adds transaction owned GTID
      into global executed_gtids, lost_gtids and gtids_only_in_table.
    */
    executed_gtids._add_gtid(thd->owned_gtid);
    thd->rpl_thd_ctx.session_gtids_ctx().notify_after_gtid_executed_update(thd);
    if (thd->slave_thread && opt_bin_log && !opt_log_replica_updates) {
      lost_gtids._add_gtid(thd->owned_gtid);
      gtids_only_in_table._add_gtid(thd->owned_gtid);
    }
  } else {
    if (thd->owned_gtid.sidno == server_sidno &&
        next_free_gno > thd->owned_gtid.gno)
      next_free_gno = thd->owned_gtid.gno;
  }

  thd->clear_owned_gtids();
  if (thd->variables.gtid_next.type == ASSIGNED_GTID) {
    assert(!thd->is_commit_in_middle_of_statement);
    thd->variables.gtid_next.set_undefined();
  } else {
    /*
      Can be UNDEFINED for statements where
      gtid_pre_statement_checks skips the test for undefined,
      e.g. ROLLBACK.
    */
    assert(thd->variables.gtid_next.type == AUTOMATIC_GTID ||
           thd->variables.gtid_next.type == UNDEFINED_GTID);
  }
}

void Gtid_state::update_gtids_impl_broadcast_and_unlock_sidno(rpl_sidno sidno) {
  DBUG_PRINT("info", ("Unlocking sidno %d", sidno));
  broadcast_sidno(sidno);
  unlock_sidno(sidno);
}

void Gtid_state::update_gtids_impl_broadcast_and_unlock_sidnos() {
  for (rpl_sidno i = 1; i < (rpl_sidno)commit_group_sidnos.size(); i++)
    if (commit_group_sidnos[i]) {
      update_gtids_impl_broadcast_and_unlock_sidno(i);
      commit_group_sidnos[i] = false;
    }
}

void Gtid_state::update_gtids_impl_own_anonymous(THD *thd, bool *more_trx) {
  assert(thd->variables.gtid_next.type == ANONYMOUS_GTID ||
         thd->variables.gtid_next.type == AUTOMATIC_GTID);
  /*
    If there is more in the transaction cache, set more_trx to indicate this.

    See comment for the update_gtids_impl_begin function.
  */
  if (opt_bin_log) {
    // Needed before is_binlog_cache_empty.
    thd->binlog_setup_trx_data();
    if (!thd->is_binlog_cache_empty(true)) {
      *more_trx = true;
      DBUG_PRINT("info", ("Transaction cache is non-empty: setting "
                          "more_transaction_with_same_gtid_next="
                          "true."));
    }
  }
  if (!(*more_trx && thd->variables.gtid_next.type == ANONYMOUS_GTID)) {
    release_anonymous_ownership();
    thd->clear_owned_gtids();
  }
}

void Gtid_state::update_gtids_impl_own_nothing(
    THD *thd MY_ATTRIBUTE((unused))) {
  assert(thd->commit_error != THD::CE_COMMIT_ERROR ||
         thd->has_gtid_consistency_violation);
  assert(thd->variables.gtid_next.type == AUTOMATIC_GTID);
}

void Gtid_state::update_gtids_impl_end(THD *thd, bool more_trx) {
  if (!more_trx) end_gtid_violating_transaction(thd);
}

enum_return_status Gtid_state::ensure_commit_group_sidnos(rpl_sidno sidno) {
  DBUG_TRACE;
  sid_lock->assert_some_wrlock();
  /*
    As we use the sidno as index of commit_group_sidnos and there is no
    sidno=0, the array size must be at least sidno + 1.
  */
  while ((commit_group_sidnos.size()) < (size_t)sidno + 1) {
    if (commit_group_sidnos.push_back(false)) goto error;
  }
  RETURN_OK;
error:
  BINLOG_ERROR(("Out of memory."), (ER_OUT_OF_RESOURCES, MYF(0)));
  RETURN_REPORTED_ERROR;
}<|MERGE_RESOLUTION|>--- conflicted
+++ resolved
@@ -80,7 +80,7 @@
   global_sid_lock->assert_some_lock();
   gtid_state->assert_sidno_lock_owner(gtid.sidno);
   assert(!executed_gtids.contains_gtid(gtid));
-  DBUG_PRINT("info", ("gtid=%d:%lld", gtid.sidno, gtid.gno));
+  DBUG_PRINT("info", ("gtid=%d:%" PRId64, gtid.sidno, gtid.gno));
   assert(thd->owned_gtid.sidno == 0);
   if (owned_gtids.add_gtid_owner(gtid, thd->thread_id()) != RETURN_STATUS_OK)
     goto err;
@@ -280,8 +280,8 @@
 bool Gtid_state::wait_for_gtid(THD *thd, const Gtid &gtid,
                                struct timespec *abstime) {
   DBUG_TRACE;
-  DBUG_PRINT("info", ("SIDNO=%d GNO=%lld thread_id=%u", gtid.sidno, gtid.gno,
-                      thd->thread_id()));
+  DBUG_PRINT("info", ("SIDNO=%d GNO=%" PRId64 " thread_id=%u", gtid.sidno,
+                      gtid.gno, thd->thread_id()));
   assert(!owned_gtids.is_owned_by(gtid, thd->thread_id()));
   assert(!owned_gtids.is_owned_by(gtid, 0));
 
@@ -428,24 +428,15 @@
     than the next_free_gno at Gtid_state::update_gtids_impl_own_gtid function
     to set next_free_gno with the "released" GNO in this case.
   */
-<<<<<<< HEAD
   Gtid next_candidate = {sidno,
                          sidno == get_server_sidno() ? next_free_gno : 1};
   while (true) {
     const Gtid_set::Interval *iv = ivit.get();
-    rpl_gno next_interval_start = iv != nullptr ? iv->start : MAX_GNO;
-=======
-  Gtid next_candidate= { sidno,
-                         sidno == get_server_sidno() ? next_free_gno : 1 };
-  while (true)
-  {
-    const Gtid_set::Interval *iv= ivit.get();
-    rpl_gno next_interval_start= iv != NULL ? iv->start : GNO_END;
->>>>>>> 70cf38f9
+    rpl_gno next_interval_start = iv != nullptr ? iv->start : GNO_END;
     while (next_candidate.gno < next_interval_start &&
            DBUG_EVALUATE_IF("simulate_gno_exhausted", false, true)) {
-      DBUG_PRINT("debug",
-                 ("Checking availability of gno= %llu", next_candidate.gno));
+      DBUG_PRINT("debug", ("Checking availability of gno= %" PRId64,
+                           next_candidate.gno));
       if (owned_gtids.is_owned_by(next_candidate, 0)) return next_candidate.gno;
       next_candidate.gno++;
     }
@@ -454,12 +445,7 @@
       my_error(ER_GNO_EXHAUSTED, MYF(0));
       return -1;
     }
-<<<<<<< HEAD
-    if (next_candidate.gno <= iv->end) next_candidate.gno = iv->end;
-=======
-    if (next_candidate.gno < iv->end)
-      next_candidate.gno= iv->end;
->>>>>>> 70cf38f9
+    if (next_candidate.gno < iv->end) next_candidate.gno = iv->end;
     ivit.next();
   }
 }
