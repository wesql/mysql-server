/*
   Copyright (c) 2002, 2017, Oracle and/or its affiliates. All rights reserved.

   This program is free software; you can redistribute it and/or modify
   it under the terms of the GNU General Public License as published by
   the Free Software Foundation; version 2 of the License.

   This program is distributed in the hope that it will be useful,
   but WITHOUT ANY WARRANTY; without even the implied warranty of
   MERCHANTABILITY or FITNESS FOR A PARTICULAR PURPOSE.  See the
   GNU General Public License for more details.

   You should have received a copy of the GNU General Public License
   along with this program; if not, write to the Free Software
   Foundation, Inc., 51 Franklin St, Fifth Floor, Boston, MA 02110-1301  USA */

#include "sp_head.h"

#include <stdio.h>
#include <string.h>
#ifdef HAVE_SYS_TIME_H
#include <sys/time.h>
#endif
#include <algorithm>
#include <atomic>

#include "auth_acls.h"
#include "auth_common.h"       // *_ACL
#include "binlog.h"
#include "check_stack.h"
#include "dd/dd.h"             // get_dictionary
#include "dd/dictionary.h"     // is_dd_table_access_allowed
#include "derror.h"            // ER_THD
#include "discrete_interval.h"
#include "hash.h"
#include "item.h"
#include "log_event.h"         // append_query_string, Query_log_event
#include "m_ctype.h"
#include "m_string.h"
#include "mdl.h"
#include "my_bitmap.h"
#include "my_config.h"
#include "my_dbug.h"
#include "my_inttypes.h"
#include "my_pointer_arithmetic.h"
#include "my_user.h"           // parse_user
#include "mysql/psi/mysql_error.h"
#include "mysql/psi/mysql_sp.h"
#include "mysql/psi/mysql_statement.h"
#include "mysql/psi/psi_error.h"
#include "mysql/psi/psi_statement.h"
#include "mysql_com.h"
#include "mysqld.h"            // atomic_global_query_id
#include "opt_trace.h"         // opt_trace_disable_etc
#include "prealloced_array.h"
#include "protocol.h"
#include "protocol_classic.h"
#include "psi_memory_key.h"
#include "query_options.h"
#include "session_tracker.h"
#include "sp.h"
#include "sp_instr.h"
#include "sp_pcontext.h"
#include "sp_rcontext.h"
#include "sql_base.h"          // close_thread_tables
#include "sql_const.h"
#include "sql_db.h"            // mysql_opt_change_db, mysql_change_db
#include "sql_digest_stream.h"
#include "sql_error.h"
#include "sql_parse.h"         // cleanup_items
#include "sql_profile.h"
#include "sql_show.h"          // append_identifier
#include "sql_string.h"
#include "template_utils.h"    // pointer_cast
#include "thr_lock.h"
#include "thr_malloc.h"
#include "transaction.h"       // trans_commit_stmt
#include "trigger_def.h"

/**
  @page stored_programs Stored Programs

  @section sp_overview Overview

  Stored Programs in general refers to:

  - <tt>PROCEDURE</tt>
  - <tt>FUNCTION</tt>
  - <tt>%TABLE TRIGGER</tt>
  - <tt>EVENT</tt>

  When developing, there are a couple of tools available in the server itself that are helpful.
  These tools are only available in builds compiled with debugging support:

  - <tt>SHOW PROCEDURE CODE</tt>
  - <tt>SHOW FUNCTION CODE</tt>

  The equivalent for triggers or events is not available at this point.

  The internal implementation of Stored Programs in the server
  depends on several components:

  - the storage layer, used to store in the database itself
  a program (hence the name stored program)
  - the internal memory representation of a Stored Program,
  used within the server implementation
  - the SQL parser, used to convert a Stored Program from
  its persistent representation to its internal form
  - a flow analyser, used to optimize the code representing a stored program
  - various caches, used to improve performance by avoiding the need
  to load and parse a stored program at every invocation
  - the Stored Program runtime execution itself,
  which interprets the code of the program and executes its statements

  @section sp_storage Persistent Representation

  Storage of Stored Programs is implemented using either
  tables in the database (in the @c mysql schema), or physical files.

  @subsection sp_storage_sp_sf Stored Procedure and Stored Function Storage

  The table <tt>mysql.proc</tt> contains
  one record per Stored Procedure or Stored Function.
  Note that this table design is a mix of relational
  and non relational (blob) content:

  - Attributes that are part of the interface of a stored procedure
  or function (like its name, return type, etc),
  or that are global to the object (implementation language,
  deterministic properties, security properties, sql mode, etc)
  are stored with a dedicated column in table <tt>mysql.proc</tt>.

  - The body of a stored procedure or function,
  which consists of the original code expressed in SQL,
  including user comments if any, is stored as-is preserving
  the original indentation in blob column 'body'.

  This design choice allows the various attributes to be
  represented in a format that is easy to work with (relational model),
  while allowing a lot of flexibility for the content of the body.

  A minor exception to this is the storage of the parameters
  of a stored procedure or function (which are part of its interface)
  inside the blob column @c param_list (instead of using a child table @c proc_param).

  Table <tt>mysql.procs_priv</tt> describes privileges granted
  for a given Stored Procedure or Stored Function in table <tt>mysql.proc</tt>.

  The code used to encapsulate database access is:

  - #sp_create_routine()
  - #db_load_routine()
  - #sp_drop_routine()
  - #mysql_routine_grant()
  - #grant_load()
  - #grant_reload()

  @subsection sp_storage_trigger Table Trigger Storage

  Information for a given trigger is stored in the table mysql.triggers
  of the Data Dictionary.

  The code used to encapsulate access is:

  - #Table_trigger_dispatcher::create_trigger()

  - #Table_trigger_dispatcher::check_n_load()

  See the C++ class #Table_trigger_dispatcher in general.

  @warning The current implementation of the storage layer for table triggers
  is considered private to the server,
  and might change without warnings in future releases.

  @subsection sp_storage_event Event Storage

  %Events storage is very similar to Stored Procedure
  and Stored Function storage, and shares the same design.
  Since more attributes are needed to represent an event,
  a different table is used: table <tt>mysql.event</tt>.

  The code used to encapsulate the database access is:

  - #Event_db_repository::create_event()
  - #Event_db_repository::update_event()
  - #Event_db_repository::drop_event()

  See the C++ class #Event_db_repository in general.

  @subsection sp_storage_derived Derived Attributes Storage

  Some critical attributes, such as @c SQL_MODE,
  are explicitly part of the storage format.

  Other attributes, that also impact significantly the behavior
  in general of Stored Programs, can be implicitly derived
  from other properties of the storage layer.
  In particular:

  - The <tt>USE @<database@></tt> in effect for a stored program
  is the schema the stored object belongs to.

  - The statement <tt>DECLARE v CHAR(10)</tt> does not intrinsically convey
  any notion of character set or collation.
  The character set and collation of this local variable,
  in a stored program, derives from the character set and collation
  of the schema the stored object belongs to.

  @section sp_internal Internal Representation

  A Stored Program is represented in memory by two major parts:

  - The code of the stored program, including SQL statements
  and control flow logic (IF, WHILE, ...),

  - A symbol table that describes all the local variables,
  cursors, labels, conditions ... declared in the code.

  Individual instructions of various kind are implemented by all
  the C++ classes that inherit from class #sp_instr.
  The symbol table ('symbol table' is a term used in conjunction
                    with compilers or interpreters,
                    in MySQL the term 'Parsing Context' is used instead)
  is implemented by the C++ class #sp_pcontext.
  A Stored Program as a whole is represented by the C++ class #sp_head,
  which contains the instructions (array #sp_head::m_instructions)
  and the root parsing context (member #sp_head::m_root_parsing_ctx).

  @attention Class #sp_head contains concepts from different areas.
  It represents both what a stored program @em is,
  which is the topic of this section,
  and how a stored program logic <em> is used </em> during runtime interpretation,
  which is the subject of other sections.

  @subsection sp_internal_instr Instructions

  Data Definition Language and Data Manipulation Language SQL statements
  are represented as-is, by a single instruction.
  For flow control statements and exception handlers,
  several instructions are used to implement in the low level
  #sp_instr language the semantic of the SQL construct.

  Let's see an example with a stored procedure:

@verbatim
delimiter $$

CREATE PROCEDURE proc_1(x int)
BEGIN
  IF x < 0 THEN
   INSERT INTO t1 VALUES ("negative");
  ELSEIF x = 0 THEN
   INSERT INTO t1 VALUES ("zero");
  ELSE
   INSERT INTO t1 VALUES ("positive");
  END IF;
END$$
@endverbatim

  The resulting code, displayed by <tt>SHOW PROCEDURE CODE</tt>, is:

@verbatim
SHOW PROCEDURE CODE proc_1;
Pos     Instruction
0       jump_if_not 3(7) (x@0 < 0)
1       stmt 5 "INSERT INTO t1 VALUES ("negative")"
2       jump 7
3       jump_if_not 6(7) (x@0 = 0)
4       stmt 5 "INSERT INTO t1 VALUES ("zero")"
5       jump 7
6       stmt 5 "INSERT INTO t1 VALUES ("positive")"
@endverbatim

  Instructions are numbered sequentially.
  Position 0 is the start of the code.
  The position 7 that is one past the last instruction
  in this example represents the end of the code.

  Note that the instruction jump_if_not 3(7) at position 0
  can actually jump to three locations:

  - When the evaluation of the condition "x < 0" is true,
  the next instruction will be position 1 (the "then" branch),

  - When the evaluation of the condition "x < 0" is false,
  the next instruction will be position 3 (the "else" branch),

  - When the evaluation of the condition "x < 0" results in an error,
  and when a continue handler exists for the error,
  the next instruction will be position 7,
  known as the "continuation" destination.

  Now, let's see how exception handlers are represented.
  The following code contains just a very basic handler,
  protecting a BEGIN/END block in the SQL logic:

@verbatim
CREATE PROCEDURE proc_2(x int)
BEGIN
  SELECT "Start";

  INSERT INTO t1 VALUES (1);

  BEGIN
    DECLARE CONTINUE HANDLER FOR SQLEXCEPTION
    BEGIN
      SELECT "Oops";
    END;

    INSERT INTO t1 VALUES (2);
    INSERT INTO t1 VALUES (2);
  END;

  INSERT INTO t1 VALUES (3);
  SELECT "Finish";
END$$
@endverbatim

  The internal instructions for this stored procedure are:

@verbatim
SHOW PROCEDURE CODE proc_2;
Pos     Instruction
0       stmt 0 "SELECT "Start""
1       stmt 5 "INSERT INTO t1 VALUES (1)"
2       hpush_jump 5 1 CONTINUE
3       stmt 0 "SELECT "Oops""
4       hreturn 1
5       stmt 5 "INSERT INTO t1 VALUES (2)"
6       stmt 5 "INSERT INTO t1 VALUES (2)"
7       hpop 1
8       stmt 5 "INSERT INTO t1 VALUES (3)"
9       stmt 0 "SELECT "Finish""
@endverbatim

  Note the flow of control in the code: there is not a single if.
  The couple of @c hpush_jump / @c hpop represent the installation
  and the removal of the exception handler.
  The body of the exception handler starts at position 3,
  whereas the code protected by the handler starts at position 5.
  @c hpush_jump 5 1 means: add a handler for "1" condition (sqlexception),
  where "1" stands for the index of declared conditions in the parsing context,
  and execute the code starting at position "5".

  @subsection sp_internal_pcontext Parsing Context

  A parsing context is a tree of nodes,
  where each node contains symbols (variables, cursors, labels, ...)
  declared locally in the same name visibility scope.

  For example, with the following SQL code:

@verbatim
CREATE PROCEDURE proc_3(x int, y int)
BEGIN
  -- This is the root parsing context
  DECLARE v1 INT;
  DECLARE v2 INT;
  DECLARE v3 INT;

  IF (x > 0) THEN
    BEGIN
      -- This is the child context A
      DECLARE v1 INT;
      DECLARE v4 INT DEFAULT 100;

      set v4:= 1;
      set v1:= x;
    END;
  ELSE
    BEGIN
      -- This is the child context B
      DECLARE v2 INT;
      DECLARE v4 INT DEFAULT 200;

      set v4:= 2;
      set v2:= y;
      set v3:= 3;
    END;
  END IF;

  set v1 := 4;
END$$
@endverbatim

  The parsing contexts match exactly the nesting of BEGIN/END blocks:

  - The root parsing context contains parameters x, y,
  and local variables v1, v2, v3,

  - The BEGIN/END block in the THEN part defines a child parsing
  context (let's call it 'A'), that contains local variables v1 and v4,

  - Likewise, the ELSE block defines a parsing context
  (let's call it 'B') which is a child of the root,
  and contains local variables v2 and v4.

  The total number of symbols is 9: 5 for the root + 2 for A + 2 for B.
  All the symbols are numbered internally (starting at offset 0),
  by walking the parsing context tree in a depth first manner,
  resulting in the following:

  - Root:x --> 0, Root:y --> 1, Root:v1 --> 2, Root:v2 --> 3, Root:v3 --> 4,

  - A:v1 --> 5, A:v4 --> 6,

  - B:v2 --> 7, B:v4 --> 8,

  There is no tool to dump the parsing context tree explicitly.
  However, the internal numbering of symbols is apparent when printing the code:

@verbatim
SHOW PROCEDURE CODE proc_3;
Pos     Instruction
0       set v1@2 NULL
1       set v2@3 NULL
2       set v3@4 NULL
3       jump_if_not 9(14) (x@0 > 0)
4       set v1@5 NULL
5       set v4@6 100
6       set v4@6 1
7       set v1@5 x@0
8       jump 14
9       set v2@7 NULL
10      set v4@8 200
11      set v4@8 2
12      set v2@7 y@1
13      set v3@4 3
14      set v1@2 4
@endverbatim

  The points of interest are that:

  - There are two variables named v1,
  where the variable v1 from block A (represented as v1@5)
  eclipses the variable v1 from the root block (represented as v1@2).

  - There are two variables named v4, which are independent.
  The variable v4 from block A is represented as v4@6,
  whereas the variable v4 from block B is represented as v4@8.

  The parsing context C++ class, #sp_pcontext,
  contains much more information related to each symbol,
  notably data types of variables
  (unfortunately not printable with SHOW PROCEDURE CODE).

  @section sp_parser Stored Program Parser

  There is no “Stored Program Parser” as such,
  there is only one parser in the SQL layer in the server.
  This parser is capable of understanding every SQL statement,
  including statements related to Stored Programs.
  The parser is implemented as an ascendant parser, using bison.
  The source code is located in the file sql/sql_yacc.yy.

  The parts of the parser dedicated more specially to
  Stored Programs are starting at the following rules:

  - <tt>CREATE PROCEDURE</tt> : see rule sp_tail,

  - <tt>CREATE FUNCTION</tt> : see rule sp_tail,

  - <tt>CREATE TRIGGER</tt> : see rule trigger_tail,

  - <tt>CREATE EVENT</tt> : see rule event_tail.

  In every case, the parser reads the SQL text stream that
  represents the code as input, and creates an internal representation
  of the Stored Program as output, with one C++ object of type #sp_head.
  A limiting consequence of this approach is that a stored program
  does not support nesting: it is impossible to embed one
  <tt>CREATE PROCEDURE</tt> into another,
  since the parser currently may only support
  one #sp_head object at a time.

  @subsection sp_parser_structure Parser Structure

  Conceptually, there are many different layers involved during parsing:

  - Lexical analysis (making words or tokens from a character stream),

  - Syntactic analysis (making "sentences" or an abstract syntax tree from the tokens),

  - Semantic analysis (making sure these sentences do make sense),

  - Code generation (for compilers) or evaluation (for interpreters).

  From the implementation point or view,
  many different concepts from different layers actually collide
  in the same code base, so that the actual code organization is as follows:

  - The lexical analysis is implemented in sql/sql_lex.cc,
  as when parsing regular statements.

  - Syntactic analysis, semantic analysis,
  and code generation -- all of them -- are done at once,
  during parsing of the code.
  From that perspective, the parser behaves as a single pass compiler.
  In other words, both the code and the symbol table
  for the final result are generated on the fly,
  interleaved with syntactic analysis.

  This is both very efficient from a performance point of view,
  but difficult to understand, from a maintenance point of view.

  Let's illustrate for example how the following SQL statement is parsed:

@code
 DECLARE my_cursor CURSOR FOR SELECT col1 FROM t1;
@endcode

  The corresponding part of the grammar in the parser
  for DECLARE CURSOR statements is the following (with annotated line numbers):

@verbatim
[ 1] sp_decl:
[ 2]   DECLARE_SYM ident CURSOR_SYM FOR_SYM sp_cursor_stmt
[ 3]   {
[ 4]     LEX *lex= Lex;
[ 5]     sp_head *sp= lex->sphead;
[ 6]     sp_pcontext *ctx= lex->spcont;
[ 7]     uint offp;
[ 8]     sp_instr_cpush *i;
[ 9]
[10]     if (ctx->find_cursor(&$2, &offp, TRUE))
[11]     {
[12]       my_error(ER_SP_DUP_CURS, MYF(0), $2.str);
[13]       delete $5;
[14]       MYSQL_YYABORT;
[15]     }
[16]     i= new sp_instr_cpush(sp->instructions(), ctx, $5,
[17]                           ctx->current_cursor_count());
[18]     sp->add_instr(i);
[19]     ctx->push_cursor(&$2);
[20]     $$.vars= $$.conds= $$.hndlrs= 0;
[21]     $$.curs= 1;
[22]   }
[23] ;
@endverbatim

  The lines [1], [2] and [23] are bison code
  that express the structure of the grammar.
  These lines belong to the syntactic parsing realm.

  The lines [3] and [22] are bison delimiters
  for the associated action to execute,
  when parsing of the syntax succeeds.
  Everything between lines [3] and [22] is C++ code,
  executed when the parser finds a syntactically
  correct DECLARE %CURSOR statement.

  The lines [4] to [8] could be considered syntactic parsing:
  what the code does is find what is the current
  Stored Program being parsed,
  find the associated part of the syntax tree under construction (#sp_head),
  and find the associated current context
  in the symbol table (#sp_pcontext).

  Note that there is some black magic here:
  since we are still currently parsing the content
  of a Stored Program (the DECLARE %CURSOR statement),
  the final “syntax” tree for the Stored Program (#sp_head)
  is not supposed to exist yet. The reason the #sp_head object
  is already available is that the actions in the
  <tt>CREATE PROCEDURE</tt>, <tt>CREATE FUNCTION</tt>, <tt>CREATE TRIGGER</tt>,
  or <tt>CREATE EVENT</tt> are implemented as a descendant parser
  (it created an empty #sp_head object first, filling the content later).
  Mixing code that way (descendant actions with ascendant parsing)
  is extremely sensitive to changes.

  The line [10] is a semantic check.
  The statement might be syntactically correct (it parsed),
  but to be semantically correct,
  the name or the cursor must be unique in the symbol table.

  Line [12] is reporting a semantic error back to the client (duplicate cursor).
  The code at line [14] forces the syntactic parser (bison) to abort.

  By line [16], we have verified that the code is syntactically valid,
  and semantically valid: it's now time for code generation,
  implemented by creating a new #sp_instr_cpush to represent
  the cursor in the compiled code.
  Note that variable allocation is done on the fly,
  by looking up the current cursor count in the symbol table
  (#sp_pcontext::current_cursor_count()).

  Line [18] adds the generated code to the object
  representing the stored program (code generation).

  Line [19] maintains the symbol table (semantic parsing)
  by adding the new cursor in the current local context.

  Lines [20] and [21] return to bison a fragment of
  a fake syntax tree, indicating that one cursor was found.

  By looking at the complete implementation of this action in bison,
  one should note that the target code was generated,
  the symbol table for the Stored Program was looked up and updated,
  while at no point in time a syntax node was even created.
  Note that the #sp_instr_cpush object should really be considered generated code:
  the fact that there is a one-to-one correspondence with the syntax is incidental.

  @subsection sp_parser_codegen Single-Pass Code Generation

  All the code generated by the parser is emitted in a single pass.
  For example, consider the following SQL logic:

@verbatim
CREATE FUNCTION func_4(i int)
RETURNS CHAR(10)
BEGIN
  DECLARE str CHAR(10);

  CASE i
    WHEN 1 THEN SET str="1";
    WHEN 2 THEN SET str="2";
    WHEN 3 THEN SET str="3";
    ELSE SET str="unknown";
  END CASE;

  RETURN str;
END$$
@endverbatim

  The compiled program for this Stored Function is:

@verbatim
SHOW FUNCTION CODE func_4;
Pos     Instruction
0       set str@1 NULL
1       set_case_expr (12) 0 i@0
2       jump_if_not 5(12) (case_expr@0 = 1)
3       set str@1 _latin1'1'
4       jump 12
5       jump_if_not 8(12) (case_expr@0 = 2)
6       set str@1 _latin1'2'
7       jump 12
8       jump_if_not 11(12) (case_expr@0 = 3)
9       set str@1 _latin1'3'
10      jump 12
11      set str@1 _latin1'unknown'
12      freturn 254 str@1
@endverbatim

  Note the instruction at position 4: jump 12.
  How can the compiler generate this instruction in a single pass,
  when the destination (12) is not known yet ?
  This instruction is a forward jump.
  What happens during code generation is that,
  by the time the compiler has generated the code
  for positions [0] to [11], the generated code looks like this:

@verbatim
Pos     Instruction
0       set str@1 NULL
1       set_case_expr ( ?? ) 0 i@0
2       jump_if_not 5( ?? ) (case_expr@0 = 1)
3       set str@1 _latin1'1'
4       jump ??
5       jump_if_not 8( ?? ) (case_expr@0 = 2)
6       set str@1 _latin1'2'
7       jump ??
8       jump_if_not 11( ?? ) (case_expr@0 = 3)
9       set str@1 _latin1'3'
10      jump ??
11      set str@1 _latin1'unknown'
...
@endverbatim

  The final destination of the label for the END CASE is not known yet,
  and the list of all the instructions (1, 2, 4, 5, 7, 8 and 10)
  that need to point to this unknown destination (represented as ??)
  is maintained in a temporary structure used during code generation only.
  This structure is called the context back patch list.

  When the destination label is finally resolved to a destination (12),
  all the instructions pointing to that label,
  which have been already generated (but with a bogus destination)
  are back patched to point to the correct location.
  See the comments marked @c BACKPATCH in the code for more details.

  As a side note, this generated code also shows that
  some temporary variables can be generated implicitly,
  such as the operand of the CASE expression, labeled case_expr@0.

  @attention Numbering of case expressions in the symbol table
  uses a different name space than variables,
  so that case_expr@0 and i@0 are two different variables,
  even when both internally numbered with offset zero.

  @section sp_optimizer Flow Analysis Optimizations

  After code is generated, the low level sp_instr instructions are optimized.
  The optimization focuses on two areas:

  - Dead code removal,

  - Jump shortcut resolution.

  These two optimizations are performed together,
  as they both are a problem involving flow analysis
  in the graph that represents the generated code.

  The code that implements these optimizations is #sp_head::optimize().

  @attention Do not confuse #sp_head::optimize()
  with the component named the optimizer,
  as they are very different.
  The former is specific to Stored Programs,
  and focuses on improving the flow of statements,
  whereas the latter is general to queries,
  and focuses on finding the best execution plan when executing a single statement.
  For the optimizer, see Optimization.

  The (Stored Program) optimizer is invoked from only one place,
  in the following code:

@code
db_load_routine(..., sp_head **sphp, ...)
{
  ...
  (*sphp)->optimize();
  ...
}
@endcode

  @note By disabling the call to #sp_head::optimize()
  and recompiling the code,
  SHOW PROCEDURE CODE will display the code before flow optimization.

  @attention When investigating issues related to this area,
  you may want to use a @c DBUG_EXECUTE_IF
  to avoid recompiling the server with or without
  flow optimization every time.
  Be careful to shutdown and restart the server with or without
  the call to #sp_head::optimize() for each test,
  or you will find that caching of a Stored Program code does interfere.

  @subsection sp_optimizer_dead Dead Code Removal

  'Dead code' is also known as 'unreachable code':
  code that cannot possibly be executed,
  because no path in the logic leads to it.

  For example, consider the following SQL code:

@verbatim
CREATE PROCEDURE proc_5()
BEGIN
  DECLARE i INT DEFAULT 0;

  again:
  WHILE TRUE DO
    BEGIN
      set i:= i+1;

      SELECT "This code is alive";

      IF (i = 100) THEN
        LEAVE again;
      END IF;

      ITERATE again;

      SELECT "This code is dead";
    END;
  END WHILE;
END$$
@endverbatim

  Before flow optimization, the compiled code is:

@verbatim
SHOW PROCEDURE CODE proc_5;
Pos     Instruction
0       set i@0 0
1       jump_if_not 10(10) 1
2       set i@0 (i@0 + 1)
3       stmt 0 "SELECT "This code is alive""
4       jump_if_not 7(7) (i@0 = 100)
5       jump 10
6       jump 7
7       jump 1
8       stmt 0 "SELECT "This code is dead""
9       jump 1
@endverbatim

  Note the instruction at position 8:
  the previous instruction is an unconditional jump,
  so the flow of control can never reach 8 by coming from 7.
  Because there exists no jump in the entire code that leads to 8 either,
  the instruction at 8 is unreachable.
  By looking further in the flow,
  because 8 is unreachable and there are no jumps to position 9,
  the instruction at position 9 is also unreachable.

  The instruction at position 6 is also unreachable,
  for a similar reason: the THEN part of the if contains a jump,
  due to the statement LEAVE again;,
  so that the code never executes the jump generated by the compiler
  to go from the end of the THEN block to the statement following the IF.

  After detecting all the unreachable instructions,
  and simplifying the code,
  the result after flow optimization is:

@verbatim
SHOW PROCEDURE CODE proc_5;
Pos     Instruction
0       set i@0 0
1       jump_if_not 10(10) 1
2       set i@0 (i@0 + 1)
3       stmt 0 "SELECT "This code is alive""
4       jump_if_not 1(1) (i@0 = 100)
5       jump 10
@endverbatim

  The flow optimizer is good at detecting most of the dead code,
  but has limitations.
  For example, coding in SQL IF FALSE THEN ... END IF;
  leads to code that can never be executed,
  but since the flow optimizer does neither propagate constants
  nor consider impossible conditional jumps, this code will not be removed.

  The goal of the flow optimizer is mostly to perform
  simple local optimizations with a low cost.
  It's not a fully featured code optimizer,
  and does not guard against poor SQL.

  @subsection sp_optimizer_jump Jump Shortcut Resolution

  The term jump shortcut refers to the following optimization:
  when instruction A is a jump (conditional or not)
  that goes to position B,
  and when B is an unconditional jump to position C,
  the code can be changed so that A can jump to C directly,
  taking a shortcut to avoid the unnecessary B.
  Consider the following SQL code:

@verbatim
CREATE PROCEDURE proc_6(x int, y int, z int)
BEGIN
  SELECT "Start";

  IF (x > 0)
  THEN
    BEGIN
      SELECT "x looks ok";
      IF (y > 0)
      THEN
        BEGIN
          SELECT "so does y";
          IF (z > 0)
          THEN
            SELECT "even z is fine";
          ELSE
            SELECT "bad z";
          END IF;
        END;
      ELSE
        SELECT "bad y";
      END IF;
    END;
  ELSE
    SELECT "bad x";
  END IF;

  SELECT "Finish";
END$$
@endverbatim

  Before flow optimization, the compiled code is:

@verbatim
SHOW PROCEDURE CODE proc_6;
Pos     Instruction
0       stmt 0 "SELECT "Start""
1       jump_if_not 12(13) (x@0 > 0)
2       stmt 0 "SELECT "x looks ok""
3       jump_if_not 10(11) (y@1 > 0)
4       stmt 0 "SELECT "so does y""
5       jump_if_not 8(9) (z@2 > 0)
6       stmt 0 "SELECT "even z is fine""
7       jump 9
8       stmt 0 "SELECT "bad z""
9       jump 11
10      stmt 0 "SELECT "bad y""
11      jump 13
12      stmt 0 "SELECT "bad x""
13      stmt 0 "SELECT "Finish""
@endverbatim

  Note the jump 9 at position 7:
  since the instruction at position 9 is jump 11,
  the code at position 7 can be simplified to jump 11.
  The optimization is also recursive:
  since the instruction 11 is jump 13,
  the final jump destination for the instruction at position 7 is jump 13.
  Conditional jumps are optimized also,
  so that the instruction 5: jump_if_not 8(9) can be optimized to jump_if_not 8(13).

  After flow optimization, the compiled code is:

@verbatim
SHOW PROCEDURE CODE proc_6;
Pos     Instruction
0       stmt 0 "SELECT "Start""
1       jump_if_not 12(13) (x@0 > 0)
2       stmt 0 "SELECT "x looks ok""
3       jump_if_not 10(13) (y@1 > 0)
4       stmt 0 "SELECT "so does y""
5       jump_if_not 8(13) (z@2 > 0)
6       stmt 0 "SELECT "even z is fine""
7       jump 13
8       stmt 0 "SELECT "bad z""
9       jump 13
10      stmt 0 "SELECT "bad y""
11      jump 13
12      stmt 0 "SELECT "bad x""
13      stmt 0 "SELECT "Finish""
@endverbatim

  Note the differences with every jump instruction.

  @attention For clarity, this example has been designed
  to not involve dead code.
  Note that in general, an instruction that was reachable
  before taking a shortcut might become unreachable after the shortcut,
  so that the optimizations for jump shortcuts
  and dead code are tightly intertwined.

  @section sp_cache Stored Program Caches

  The goal of the Stored Program cache is to keep
  a parsed sp_head in memory, for future reuse. Reuse means:

  - To be able to execute concurrently the same
  Stored Program in different THD threads,

  - To be able to execute the same Stored Program
  multiple times (for recursive calls) in the same THD thread.

  To achieve this, the implementation of #sp_head must be
  both thread-safe and stateless.
  Unfortunately, it is neither:

  - The class #sp_head is composed of #sp_instr instructions to represent the code,
  and these instructions in turn depend on Item objects,
  used to represent the internal structure of a statement.
  The various C++ Item classes are not currently thread-safe,
  since the evaluation of an Item at runtime involves methods like Item::fix_fields(),
  which modify the internal state of items,
  making them impossible to safely evaluate concurrently.

  - The class #sp_head itself contains attributes that describe
  the SQL logic of a Stored Program (which are safe to share),
  mixed with attributes that relate to the evaluation
  of this logic in a given instance to a Stored Program call
  (mostly the MEM_ROOT memory pool used during execution),
  which by definition cannot be shared.

  The consequence of these restrictions is less than optimal code.
  What is currently implemented in the server
  is detailed in the following subsections, to help maintenance.

  @attention Needless to say, the current implementation
  of Stored Program caching is by no mean final,
  and could be re factored in future releases.

  @subsection sp_cache_sp Stored Procedure Cache

  The PROCEDURE cache is maintained on a per thread basis,
  in #THD::sp_proc_cache.

  The function used to lookup the cache is #sp_find_routine.
  It relies on the C++ class #sp_cache for the low level implementation.

  There is a global mechanism to invalidate all the caches
  of all the THD threads at once,
  implemented with the variable #atomic_Cversion in file sp_cache.cc,
  which is incremented by function #sp_cache_invalidate().
  This global invalidation is used when the server executes
  DROP PROCEDURE or ALTER PROCEDURE statements.

  Each entry in the cache is keyed by name,
  and consists of a linked list of stored procedure instances
  which are all duplicates of the same object.
  The reason for the list is recursion,
  when the runtime needs to evaluate several calls
  to the same procedure at once.

  The runtime behavior of this caching mechanism
  has some limitations, and in particular:

  - Each #THD has its own cache, so each separate client connection
  to the server uses its own cache.
  Multiple client connections calling the same Stored Procedure
  will cause the parser to be invoked multiple times,
  and memory to be consumed multiple times.

  - If a given client constantly opens and closes
  a new connection to the server,
  and invokes Stored Procedures,
  the cache will be always empty,
  causing excessive parsing of used stored procedures on every invocation.

  - If a given client constantly keeps an existing connection
  to the server for a long time, and invokes Stored Procedures,
  the cache size will grow, consuming and retaining memory.
  In other words, memory limits or expulsion of cold members
  of the stored procedure cache is not implemented.

  - Calling #sp_cache_invalidate() does not reclaim the cache memory.
  This memory will be reclaimed only if a Stored Procedure
  is looked up in the cache again, causing the cache to flush.

  @subsection sp_cache_sf Stored Function Cache

  The FUNCTION cache is implemented exactly
  like the PROCEDURE cache,
  in the thread member in #THD::sp_func_cache.

  Note that because #THD::sp_proc_cache and #THD::sp_func_cache are
  both invalidated based on the same #atomic_Cversion counter,
  executing DROP PROCEDURE happens to invalidate the FUNCTION cache as well,
  while DROP FUNCTION also invalidates the PROCEDURE cache.
  In practice, this has no consequences since DDL statements
  like this are not executed typically while an application is running,
  only when it is deployed.

  @subsection sp_cache_trg Table Trigger Cache

  For table triggers, all the triggers that relate to
  a given table are grouped in the C++ class #Table_trigger_dispatcher,
  which in particular contains the member sp_head *bodies[TRG_EVENT_MAX][TRG_ACTION_MAX].

  Note that at most one trigger per event (BEFORE, AFTER)
  and per action (INSERT, UPDATE, DELETE) can be defined currently.

  The #Table_trigger_dispatcher itself is a part of struct #TABLE.

  As a result, each table trigger body is duplicated
  in each table handle, which is necessary to properly evaluate them.
  #TABLE handles are globally cached and reused across threads,
  so the table triggers are effectively reused across different
  clients connections manipulating the same physical table.

  @subsection sp_cache_evt Events and Caching

  For events, the #sp_head object that represents the body
  of an EVENT is part of the C++ class #Event_parse_data.

  There is no caching of #sp_head for multiple scheduling of an event.
  The method #Event_job_data::execute() invokes the parser
  every time an event is executed.

  @section sp_execution Stored Program Execution

  Executing a Stored Program consists of interpreting
  the low level #sp_instr code.
  The runtime interpreter itself is implemented
  in the method #sp_head::execute().
  Wrappers for different kinds of Stored Programs
  are implemented in the following methods:

  - @c PROCEDURE : see #sp_head::execute_procedure(),

  - @c FUNCTION : see #sp_head::execute_function(),

  - @c TRIGGER : see #sp_head::execute_trigger(),

  - @c EVENT : see #Event_job_data::execute().

  @subsection sp_exc_rcont Runtime Context

  An interpretor needs to be able to represent the state
  of the SQL program being executed:
  this is the role of the C++ class #sp_rcontext, or runtime context.

  @subsubsection sp_exec_rcont_var Local Variables

  Values of local variables in an SQL Stored Program
  are stored within the #sp_rcontext.
  When the code enters a new scope,
  the sp_instr contains explicit statements to initialize
  the local variable DEFAULT value, if any.
  Since initialization of values is done in the code,
  and since no logic needs to be executed
  when an SQL variable goes out of scope,
  space allocation to represent the data does
  not need to follow the nesting of BEGIN/END blocks during runtime.

  Another important point regarding the representation
  of local SQL variables is that, conceptually,
  a local variable can be considered to be an SQL table
  with a single column (of the variable type),
  with a single row (to represent the value).

  As a result, all the local variables of a Stored Program
  are represented by a row in a table internally.
  For example, consider the following SQL code:

@verbatim
CREATE PROCEDURE proc_7(x int)
BEGIN
  DECLARE v1 INT;
  DECLARE v2 VARCHAR(10);
  DECLARE v3 TEXT;

  IF (x > 0) THEN
    BEGIN
      DECLARE v4 BLOB;
      DECLARE v5 VARCHAR(20);
    END;
  ELSE
    BEGIN
      DECLARE v6 DECIMAL(10, 2);
      DECLARE v7 BIGINT;
    END;
  END IF;
END$$
@endverbatim

  Internally, a temporary table is created, with the following structure:

@verbatim
CREATE TEMPORARY TABLE `proc_7_vars` (
  `v1` int(11) DEFAULT NULL,
  `v2` varchar(10) DEFAULT NULL,
  `v3` text,
  `v4` blob,
  `v5` varchar(20) DEFAULT NULL,
  `v6` decimal(10,2) DEFAULT NULL,
  `v7` bigint(20) DEFAULT NULL
) ENGINE=MyISAM DEFAULT CHARSET=latin1
@endverbatim

  The real name of the table and the columns are purely internal,
  and the table is not accessible to regular statements
  for DDL or DML operations:
  proc_7_vars and v1 ... v7 are just a notation used in this example.
  The #TABLE handle that implements all the local variable storage
  is the member #sp_rcontext::m_var_table

  Inside a statement, local variables in a Stored Program
  are represented by the dedicated C++ class #Item_splocal.
  #Item_splocal really is a proxy exposing the interface needed to support #Item,
  which delegates to the underlying #sp_rcontext for reading
  or writing local variable values.
  The coupling between #Item_splocal and #sp_rcontext
  is based on #Item_splocal::m_var_idx,
  which is the variable index in the symbol table
  computed by the parser, and maintained in #sp_pcontext.

  @subsubsection sp_exec_rcont_cursor Cursors

  Unlike local variables,
  some action is needed in the interpreter
  when a CURSOR goes out of scope:
  the cursor must be closed,
  to prevent leaks of the underlying TABLE resources.

  As a result, cursor allocation
  (and really, deallocation so they can be properly closed)
  needs to follow tightly the BEGIN-END block structure of the code,
  so a stack is used,
  implemented by #sp_rcontext::m_cstack and #sp_rcontext::m_ccount.

  @subsubsection sp_exec_rcont_case Case Expressions

  For CASE expressions,
  temporary variables are generated automatically.
  Like CURSOR, there are some constraints that prevent
  treating these special local variables like regular local variables.

  The difficulty with CASE is that the real type
  of the expression is only known when the case statement is executed,
  so that allocating space in a statically computed TABLE is not practical.
  For example, CASE (SELECT col1 FROM t1 WHERE ...)
  is a case expression that involves a single row subselect.
  During parsing, the table might not even exists,
  so evaluating the type of col1 is impossible.
  Creation of the table can be delayed until execution,
  with statements like CREATE TEMPORARY TABLE.

  Instead, an array of Item * is used,
  implemented by #sp_rcontext::m_case_expr_holders.
  The size of the array is static (it's the total number of cases),
  but the content of each element is dynamic
  (to account for the type of the case expression).

  @attention Note the wording used here:
  “static” means something that can be evaluated when compiling the code,
  in the parser,
  whereas “dynamic” means something that can be evaluated
  only when interpreting the code, during runtime.
  Of course, from a C++ coding point of view, everything is dynamic.

  Inside a CASE statement, temporary local variables
  in a Stored Program are represented by the dedicated C++ class #Item_case_expr.
  The class #Item_case_expr is also a proxy,
  similar in nature to #Item_splocal,
  and delegates to #sp_rcontext for accessing the underlying
  case expression value.
  The coupling between #Item_case_expr and #sp_rcontext
  is based on #Item_case_expr::m_case_expr_id,
  which is the case expression index in the symbol table (see #sp_pcontext).

  @subsubsection sp_exec_rcont_handler Exception Handlers

  @todo Update the exception handler doc for SIGNAL, RESIGNAL and GET DIAGNOSTICS.

  When the code enters a block of logic guarded by an SQL exception handler,
  the state or the runtime context in the interpreter changes,
  to represent this fact.
  The state change is not apparent immediately,
  it will only become apparent if an exception is raised.
  The internal runtime state of the engine also changes
  when the code leaves a block that contains an exception handler.

  How exception handlers work during runtime is the subject
  of another section (“Exception Handling”).
  What is described here is the state maintained internally,
  to represent which HANDLER is currently “active”,
  and what CONDITION is protected against.

  The SQL precedence rules for HANDLER dictates that
  the last installed (inner most) handler is always considered first,
  so the natural structure to represent what handler is active is a stack,
  implemented by #sp_rcontext::m_visible_handlers.

  In addition, some extra information is required for
  CONTINUE handlers: the “address” in the code,
  or instruction pointer in the #sp_instr array,
  of where to resume execution when the handler returns.
  This data is maintained in #sp_rcontext::m_activated_handlers,
  which again is a stack because exception handlers can be nested
  (exceptions can be raised and trapped during the execution
   of the body of an exception handler, too).

  @subsection sp_exec_instr Executing One Instruction

  Executing an instruction consists of calling
  the virtual method #sp_instr::execute(),
  which is implemented for each instruction.

  For instructions that can be executed directly,
  and don't depend on the evaluation of
  a general SQL statement or expression,
  the execution is very simple.
  See for example #sp_instr_jump::execute(),
  #sp_instr_hpush_jump::execute() or #sp_instr_hpop::execute().
  In all cases, the implementation of the execute()
  method is purely internal to the runtime interpreter.

  For instructions that need to evaluate a general expression,
  like #sp_instr_jump_if_not::execute(),
  or general instructions that need to execute an SQL statement,
  such as #sp_instr_stmt::execute(), things are more complex.
  The implementation needs to leverage the existing code
  that is already capable of evaluating an expression or executing a query,
  and is implemented by the function #mysql_execute_command().

  The function #mysql_execute_command(),
  for historical reasons (it was implemented before Stored Programs),
  is mostly designed to consume directly the result of the parser,
  which is passed as input in #THD::lex.

  To comply with this interface,
  the runtime for stored program has to provide a THD::lex structure
  before executing each instruction,
  to prepare an execution environment which looks
  as if the statement to execute was just parsed.
  Dealing with the existing interface for re-entrant
  execution of SQL statements is the role of the C++ class #sp_lex_instr.
  The wrapper method to used to execute instructions
  is #sp_lex_instr::reset_lex_and_exec_core(),
  which ultimately invokes the #sp_lex_instr::exec_core() instructions implementation.

  @subsection sp_exec_flow Flow Control

  Instructions are numbered sequentially,
  and the current position in the code is represented
  by an “instruction pointer”, which is just an integer.
  In the main execution loop in #sp_head::execute(),
  this instruction pointer is represented by the local variable ip.

  When executing each instruction,
  the method #sp_head::execute() is also responsible to
  return the address of the next instruction to execute.
  Most of the time,
  this corresponds to the “next” instruction (implemented by m_ip+1),
  except for absolute jumps (see #sp_instr_jump::execute())
  or conditional jumps (see #sp_instr_jump_if_not::execute()).

  @subsection sp_exec_handler Exception Handling

  When the code enters a block protected by a HANDLER,
  the execution leads to #sp_instr_hpush_jump::execute(),
  which installs the exception handler in the runtime handler stack,
  by calling #sp_rcontext::push_handler().

  In a similar way, when the code leaves a block protected by a HANDLER,
  #sp_instr_hpop::execute() removes the handlers installed
  by the matching #sp_instr_hpush_jump,
  by calling #sp_rcontext::pop_handlers().

  During the execution of any statement,
  different CONDITION can be raised at runtime,
  which are reported by the implementation of each statement
  by calling push_warning(), my_error() or similar functions.
  All these entry points ultimately leads
  to the error handler hook callback function
  implemented by error_handler_hook in mysys/my_error.c.
  In case of the server itself, this hook points to the function #my_message_sql().

  Under normal circumstances,
  my_message_sql() just reports a warning or an error
  to the client application, and for errors causes the query to abort.

  When executing a stored program,
  #THD::sp_runtime_ctx points to the runtime context
  of the program currently executed.
  When a HANDLER is active, the runtime context contains
  in its handler stack the list of all the CONDITIONs currently trapped,
  giving a chance to the call to #sp_rcontext::handle_sql_condition() to intercept error handling.

  If the condition reported does not match
  any of the conditions for which an exception handler is active,
  #sp_rcontext::handle_sql_condition() returns false,
  and #my_message_sql() raises the error or warning as usual.

  When the condition reported does match an active HANDLER,
  that handler is called, but the technical nature of this call is special:
  the call is asynchronous.
  Instead of invoking the exception handler directly,
  #sp_rcontext::handle_sql_condition() marks which exception handler is to be called,
  by saving the activation on #sp_rcontext::m_activated_handlers,
  and then returns true,
  so that #my_message_sql() returns without reporting anything:
  at this point, the error condition has been totally masked,
  except for the fact that #sp_rcontext::m_activated_handlers is set.

  Once #my_message_sql() returns,
  the implementation of a given statement continues,
  either by proceeding if only a warning was reported,
  or by aborting the current execution if an error was raised.
  The execution of code in the server will eventually
  return from the implementation of a statement,
  and return from the call to #sp_instr::execute() for that statement,
  returning control to the loop located in #sp_head::execute().
  Note that during the execution of the code that follows a call to #my_message_sql(),
  error conditions are propagated in the call stack
  though the function's return value.
  It is transparent to the implementation
  of statements in general whether an exception was caught by an error handler.

  After an instruction is executed in #sp_head::execute(),
  the main interpreter loop checks for any pending exception handler code to call,
  by checking the thd error status.
  If an exception was caught,
  #sp_rcontext::handle_sql_condition() is invoked.

  In case of CONTINUE HANDLER,
  the instruction to return to after the handler code is executed
  needs to be saved in the runtime context.
  Finding the continuation destination is accomplished
  by the call to #sp_instr::get_cont_dest() for the current instruction,
  whereas preserving this destination is done
  with a push on #sp_rcontext::m_activated_handlers.
  The matching call to #sp_rcontext::pop_handler_frame(),
  which is executed when the exception handler is done,
  is located in #sp_instr_hreturn::execute().

  @attention To integrate properly with exception handling in general,
  the code should avoid testing for thd->net.report_error,
  or worse inspecting the content of the error stack (displayed by SHOW ERRORS),
  because doing this actually assumes
  not only that an error was raised,
  but also that it was not caught.
  Instead, the proper way to implement error handling in the server
  is to return error status values and check for them.

  @subsection sp_exec_nest Call Nesting

  In the following example,
  the Stored Procedure proc_1 makes a nested call to proc_2.

@verbatim
CREATE TABLE my_debug(
  seq int NOT NULL AUTO_INCREMENT,
  msg varchar(80),
  PRIMARY KEY(seq)
);

delimiter $$
    CREATE PROCEDURE proc_1()
BEGIN
  INSERT INTO my_debug(msg) VALUES ("entering p1");
  CALL proc_2();
  INSERT INTO my_debug(msg) VALUES ("leaving p1");
END$$

CREATE PROCEDURE proc_2()
BEGIN
  INSERT INTO my_debug(msg) VALUES ("inside p2");
END$$

delimiter ;
    CALL proc_1();
@endverbatim

  @note We do not have a debugger,
  so this is old school printf-like debugging into a table.

  By setting a breakpoint in #Sql_cmd_insert_values::execute_inner in
  the server, the current thread stack at the first insert will look like this:

  @todo Refresh the stack

@verbatim
#0  mysql_insert () at sql_insert.cc:351
#1  in mysql_execute_command () at sql_parse.cc:2643
#2  in sp_instr_stmt::exec_core () at sp_head.cc:2609
#3  in sp_lex_keeper::reset_lex_and_exec_core () at sp_head.cc:2455
#4  in sp_instr_stmt::execute () at sp_head.cc:2560
#5  in sp_head::execute () at sp_head.cc:1077
#6  in sp_head::execute_procedure () at sp_head.cc:1726
#7  in mysql_execute_command () at sql_parse.cc:3807
#8  in mysql_parse () at sql_parse.cc:5274
#9  in dispatch_command () at sql_parse.cc:896
#10 in do_command () at sql_parse.cc:662
#11 in handle_one_connection () at sql_connect.cc:1089
#12 in start_thread () from /lib/libpthread.so.0
#13 in clone () from /lib/libc.so.6
@endverbatim

  By the time the second INSERT is executed, the stack will look like this:

  @todo Refresh the stack

@verbatim
#0  mysql_insert () at sql_insert.cc:351
#1  in mysql_execute_command () at sql_parse.cc:2643
#2  in sp_instr_stmt::exec_core () at sp_head.cc:2609
#3  in sp_lex_keeper::reset_lex_and_exec_core () at sp_head.cc:2455
#4  in sp_instr_stmt::execute () at sp_head.cc:2560
#5  in sp_head::execute () at sp_head.cc:1077
#6  in sp_head::execute_procedure () at sp_head.cc:1726
#7  in mysql_execute_command () at sql_parse.cc:3807
#8  in sp_instr_stmt::exec_core () at sp_head.cc:2609
#9  in sp_lex_keeper::reset_lex_and_exec_core () at sp_head.cc:2455
#10 in sp_instr_stmt::execute () at sp_head.cc:2560
#11 in sp_head::execute () at sp_head.cc:1077
#12 in sp_head::execute_procedure () at sp_head.cc:1726
#13 in mysql_execute_command () at sql_parse.cc:3807
#14 in mysql_parse () at sql_parse.cc:5274
#15 in dispatch_command () at sql_parse.cc:896
#16 in do_command () at sql_parse.cc:662
#17 in handle_one_connection () at sql_connect.cc:1089
#18 in start_thread () from /lib/libpthread.so.0
#19 in clone () from /lib/libc.so.6
@endverbatim

  In this stack trace,
  #sp_head::execute_procedure() at #12 corresponds to CALL proc_1();,
  whereas #sp_head::execute_procedure() at #6 corresponds to CALL proc_2();.
  In other words,
  recursive calls in the user SQL code are implemented
  by performing matching recursive calls in the system C++ code (the server).

  This is actually a severe limitation of the implementation,
  which causes problems for the following reasons:

  - User logic can be arbitrarily nested,
  with a long chain of Stored Programs calling other Stored Programs.
  The total depth of calls can be greater than one would expect,
  especially considering that a VIEW can invoke a FUNCTION,
  and that a TRIGGER can also invoke other PROCEDURE,
  FUNCTION, or TRIGGER objects.

  - The amount of memory that can be consumed in the stack
  for a thread is not infinite.
  In fact, it's quite limited because
  {MAX NUMBER OF THREADS} * {MAX THREAD STACK} = {TOTAL STACK}.
  Note the catch in the equation here: @em MAX thread stack,
  which is dependent on the nesting of stored program in the user SQL code,
  for the worst case.
  When MySQL does not use a thread pool and uses a @em big number of threads,
  this can be a problem affecting scalability.

  - As a result,
  the Stored Program interpreter has to protect itself against stack overflow.
  This is implemented by #check_stack_overrun()

  What should be implemented instead,
  is representing the user SQL stack on the C++ heap,
  and have the interpreter loop instead of making recursive calls.

  There are also other good reasons to use the heap.
  For example, for error reporting,
  the current implementation has no way to tell
  that proc_2 was called from proc_1,
  since this data is not available to the code; it's hidden in the C++ stack.

  Nesting calls also has some impact on SQL exception handlers.
  The member #THD::sp_runtime_ctx for the current thread
  is not pointing to a single #sp_rcontext,
  but to a stack of runtime contexts.

  With the example used,
  when the code is executing proc_1,
  #THD::sp_runtime_ctx points to the runtime context for proc_1.
  When the code is inside proc_2,
  the current thread #THD::sp_runtime_ctx points to #sp_rcontext{proc_2}.
  This pointer is saved and restored during each stored program execution.
*/

#ifdef HAVE_PSI_INTERFACE
void init_sp_psi_keys()
{
  const char *category= "sp";

  mysql_statement_register(category, & sp_instr_stmt::psi_info, 1);
  mysql_statement_register(category, & sp_instr_set::psi_info, 1);
  mysql_statement_register(category, & sp_instr_set_trigger_field::psi_info, 1);
  mysql_statement_register(category, & sp_instr_jump::psi_info, 1);
  mysql_statement_register(category, & sp_instr_jump_if_not::psi_info, 1);
  mysql_statement_register(category, & sp_instr_freturn::psi_info, 1);
  mysql_statement_register(category, & sp_instr_hpush_jump::psi_info, 1);
  mysql_statement_register(category, & sp_instr_hpop::psi_info, 1);
  mysql_statement_register(category, & sp_instr_hreturn::psi_info, 1);
  mysql_statement_register(category, & sp_instr_cpush::psi_info, 1);
  mysql_statement_register(category, & sp_instr_cpop::psi_info, 1);
  mysql_statement_register(category, & sp_instr_copen::psi_info, 1);
  mysql_statement_register(category, & sp_instr_cclose::psi_info, 1);
  mysql_statement_register(category, & sp_instr_cfetch::psi_info, 1);
  mysql_statement_register(category, & sp_instr_error::psi_info, 1);
  mysql_statement_register(category, & sp_instr_set_case_expr::psi_info, 1);
}
#endif

/**
  SP_TABLE represents all instances of one table in an optimized multi-set of
  tables used by a stored program.
*/
struct SP_TABLE
{
  /*
    Multi-set key:
      db_name\0table_name\0alias\0 - for normal tables
      db_name\0table_name\0        - for temporary tables
    Note that in both cases we don't take last '\0' into account when
    we count length of key.
  */
  LEX_STRING qname;
  size_t db_length, table_name_length;
  bool temp;               /* true if corresponds to a temporary table */
  thr_lock_type lock_type; /* lock type used for prelocking */
  uint lock_count;
  uint query_lock_count;
  uint8 trg_event_map;
};


///////////////////////////////////////////////////////////////////////////
// Static function implementations.
///////////////////////////////////////////////////////////////////////////


/**
  Helper function which operates on a THD object to set the query start_time to
  the current time.

  @param thd  Thread context.
*/
static void reset_start_time_for_sp(THD *thd)
{
  if (thd->in_sub_stmt)
    return;

  /*
    First investigate if there is a cached time stamp
  */
  if (thd->user_time.tv_sec || thd->user_time.tv_usec)
    thd->start_time= thd->user_time;
  else
    my_micro_time_to_timeval(my_micro_time(), &thd->start_time);
}


/**
  Merge contents of two hashes representing sets of routines used
  by statements or by other routines.

  @param dst   hash to which elements should be added
  @param src   hash from which elements merged

  @note
    This procedure won't create new Sroutine_hash_entry objects,
    instead it will simply add elements from source to destination
    hash. Thus time of life of elements in destination hash becomes
    dependant on time of life of elements from source hash. It also
    won't touch lists linking elements in source and destination
    hashes.

    @return Error status.
*/

static void sp_update_sp_used_routines
  (malloc_unordered_map<std::string, Sroutine_hash_entry*> *dst,
   const malloc_unordered_map<std::string, Sroutine_hash_entry*> &src)
{
  for (const auto &key_and_value : src)
    dst->insert(key_and_value);
}

///////////////////////////////////////////////////////////////////////////
// sp_name implementation.
///////////////////////////////////////////////////////////////////////////

/**
  Create temporary sp_name object for Sroutine_hash_entry.

  @note The lifetime of this object is bound to the lifetime of the
        Sroutine_hash_entry object.
        This should be fine as sp_name objects created by this constructor
        are mainly used for SP-cache lookups.

  @note Stored routine names are case insensitive. So for the proper key
        comparison, routine name is converted to the lower case while
        creating Sroutine_hash_entry. Hence the instance of sp_name created
        from it has the routine name in lower case.
        Since instances created by this constructor are mainly used for
        SP-cache lookups, routine name in lower case should work fine.

  @param rt          Sroutine_hash_entry with key containing database and
                     routine name.
  @param qname_buff  Buffer to be used for storing quoted routine name
                     (should be at least 2*NAME_LEN+1+1 bytes).
*/

sp_name::sp_name(const Sroutine_hash_entry *rt, char *qname_buff)
{
  m_db.str= rt->db();
  m_db.length= rt->db_length();
  // Safe as sp_name is not changed in scenarios when this ctor is used.
  m_name.str= const_cast<char*>(rt->name());
  m_name.length= rt->name_length();
  m_qname.str= qname_buff;
  if (m_db.length)
  {
    strxmov(qname_buff, m_db.str, ".", m_name.str, NullS);
    m_qname.length= m_db.length + 1 + m_name.length;
  }
  else
  {
    my_stpcpy(qname_buff, m_name.str);
    m_qname.length= m_name.length;
  }
  m_explicit_name= false;
}


/**
  Init the qualified name from the db and name.
*/
void sp_name::init_qname(THD *thd)
{
  const uint dot= !!m_db.length;
  /* m_qname format: [database + dot] + name + '\0' */
  m_qname.length= m_db.length + dot + m_name.length;
  if (!(m_qname.str= (char*) thd->alloc(m_qname.length + 1)))
    return;
  sprintf(m_qname.str, "%.*s%.*s%.*s",
          (int) m_db.length, (m_db.length ? m_db.str : ""),
          dot, ".",
          (int) m_name.length, m_name.str);
}

///////////////////////////////////////////////////////////////////////////
// sp_head implementation.
///////////////////////////////////////////////////////////////////////////

void sp_head::destroy(sp_head *sp)
{
  if (!sp)
    return;

  /* Pull out main_mem_root as free_root will free the sp */
  MEM_ROOT own_root= std::move(sp->main_mem_root);

  sp->~sp_head();

  free_root(&own_root, MYF(0));
}


sp_head::sp_head(MEM_ROOT &&mem_root, enum_sp_type type)
 :Query_arena(&main_mem_root, STMT_INITIALIZED_FOR_SP),
  m_type(type),
  m_flags(0),
  m_chistics(NULL),
  m_sql_mode(0),
  m_explicit_name(false),
  m_created(0),
  m_modified(0),
  m_recursion_level(0),
  m_next_cached_sp(NULL),
  m_first_instance(NULL),
  m_first_free_instance(NULL),
  m_last_cached_sp(NULL),
  m_sroutines(key_memory_sp_head_main_root),
  m_trg_list(NULL),
  main_mem_root(std::move(mem_root)),
  m_root_parsing_ctx(NULL),
  m_instructions(&main_mem_root),
  m_sptabs(system_charset_info, key_memory_sp_head_main_root),
  m_sp_cache_version(0),
  m_creation_ctx(NULL),
  unsafe_flags(0)
{
  m_first_instance= this;
  m_first_free_instance= this;
  m_last_cached_sp= this;

  m_instructions.reserve(32);

  m_return_field_def.charset = NULL;

  /*
    FIXME: the only use case when name is NULL is events, and it should
    be rewritten soon. Remove the else part and replace 'if' with
    an assert when this is done.
  */

  m_db= NULL_STR;
  m_name= NULL_STR;
  m_qname= NULL_STR;

  m_params= NULL_STR;

  m_defstr= NULL_STR;
  m_body= NULL_STR;
  m_body_utf8= NULL_STR;

<<<<<<< HEAD
  my_hash_init(&m_sptabs, system_charset_info, 0, 0, sp_table_key, nullptr, 0,
               key_memory_sp_head_main_root);
=======
>>>>>>> 57c4f9ca

  m_trg_chistics.ordering_clause= TRG_ORDER_NONE;
  m_trg_chistics.anchor_trigger_name= NULL_CSTR;
}


void sp_head::init_sp_name(THD *thd, sp_name *spname)
{
  /* Must be initialized in the parser. */

  DBUG_ASSERT(spname && spname->m_db.str && spname->m_db.length);

  /* We have to copy strings to get them into the right memroot. */

  m_db.length= spname->m_db.length;
  m_db.str= strmake_root(thd->mem_root, spname->m_db.str, spname->m_db.length);

  m_name.length= spname->m_name.length;
  m_name.str= strmake_root(thd->mem_root, spname->m_name.str,
                           spname->m_name.length);

  m_explicit_name= spname->m_explicit_name;

  if (spname->m_qname.length == 0)
    spname->init_qname(thd);

  m_qname.length= spname->m_qname.length;
  m_qname.str= (char*) memdup_root(thd->mem_root,
                                   spname->m_qname.str,
                                   spname->m_qname.length + 1);
}


void sp_head::set_body_start(THD *thd, const char *begin_ptr)
{
  m_parser_data.set_body_start_ptr(begin_ptr);

  thd->m_parser_state->m_lip.body_utf8_start(thd, begin_ptr);
}


void sp_head::set_body_end(THD *thd)
{
  Lex_input_stream *lip= & thd->m_parser_state->m_lip; /* shortcut */
  const char *end_ptr= lip->get_cpp_ptr(); /* shortcut */

  /* Make the string of parameters. */

  {
    const char *p_start= m_parser_data.get_parameter_start_ptr();
    const char *p_end= m_parser_data.get_parameter_end_ptr();

    if (p_start && p_end)
    {
      m_params.length= p_end - p_start;
      m_params.str= thd->strmake(p_start, m_params.length);
    }
  }

  /* Remember end pointer for further dumping of whole statement. */

  thd->lex->stmt_definition_end= end_ptr;

  /* Make the string of body (in the original character set). */

  m_body.length= end_ptr - m_parser_data.get_body_start_ptr();
  m_body.str= thd->strmake(m_parser_data.get_body_start_ptr(), m_body.length);
  trim_whitespace(thd->charset(), & m_body);

  /* Make the string of UTF-body. */

  lip->body_utf8_append(end_ptr);

  m_body_utf8.length= lip->get_body_utf8_length();
  m_body_utf8.str= thd->strmake(lip->get_body_utf8_str(), m_body_utf8.length);
  trim_whitespace(thd->charset(), & m_body_utf8);

  /*
    Make the string of whole stored-program-definition query (in the
    original character set).
  */

  m_defstr.length= end_ptr - lip->get_cpp_buf();
  m_defstr.str= thd->strmake(lip->get_cpp_buf(), m_defstr.length);
  trim_whitespace(thd->charset(), & m_defstr);
}


bool sp_head::setup_trigger_fields(THD *thd,
                                   Table_trigger_field_support *tfs,
                                   GRANT_INFO *subject_table_grant,
                                   bool need_fix_fields)
{
  for (SQL_I_List<Item_trigger_field> *trig_field_list=
         m_list_of_trig_fields_item_lists.first;
       trig_field_list;
       trig_field_list= trig_field_list->first->next_trig_field_list)
  {
    for (Item_trigger_field *f= trig_field_list->first; f;
         f= f->next_trg_field)
    {
      f->setup_field(tfs, subject_table_grant);

      if (need_fix_fields &&
          !f->fixed &&
          f->fix_fields(thd, (Item **) NULL))
      {
        return true;
      }
    }
  }

  return false;
}


void sp_head::mark_used_trigger_fields(TABLE *subject_table)
{
  for (SQL_I_List<Item_trigger_field> *trig_field_list=
         m_list_of_trig_fields_item_lists.first;
       trig_field_list;
       trig_field_list= trig_field_list->first->next_trig_field_list)
  {
    for (Item_trigger_field *f= trig_field_list->first; f;
         f= f->next_trg_field)
    {
      if (f->field_idx == (uint) -1)
      {
        // We cannot mark fields which does not present in table.
        continue;
      }

      bitmap_set_bit(subject_table->read_set, f->field_idx);

      if (f->get_settable_routine_parameter())
        bitmap_set_bit(subject_table->write_set, f->field_idx);
    }
  }
}


/**
  Check whether any table's fields are used in trigger.

  @param [in] used_fields       bitmap of fields to check

  @return Check result
    @retval true   Some table fields are used in trigger
    @retval false  None of table fields are used in trigger
*/

bool sp_head::has_updated_trigger_fields(const MY_BITMAP *used_fields) const
{
  for (SQL_I_List<Item_trigger_field> *trig_field_list=
         m_list_of_trig_fields_item_lists.first;
       trig_field_list;
       trig_field_list= trig_field_list->first->next_trig_field_list)
  {
    for (Item_trigger_field *f= trig_field_list->first; f;
         f= f->next_trg_field)
    {
      // We cannot check fields which does not present in table.
      if (f->field_idx != (uint) -1)
      {
        if (bitmap_is_set(used_fields, f->field_idx) &&
            f->get_settable_routine_parameter())
          return true;
      }
    }
  }

  return false;
}


sp_head::~sp_head()
{
  LEX *lex;
  sp_instr *i;

  // Parsing of SP-body must have been already finished.
  DBUG_ASSERT(!m_parser_data.is_parsing_sp_body());

  for (uint ip = 0 ; (i = get_instr(ip)) ; ip++)
    ::destroy(i);

  ::destroy(m_root_parsing_ctx);

  free_items();

  /*
    If we have non-empty LEX stack then we just came out of parser with
    error. Now we should delete all auxiliary LEXes and restore original
    THD::lex. It is safe to not update LEX::ptr because further query
    string parsing and execution will be stopped anyway.
  */
  while ((lex= m_parser_data.pop_lex()))
  {
    THD *thd= lex->thd;
    thd->lex->sphead= NULL;
    lex_end(thd->lex);
    delete thd->lex;
    thd->lex= lex;
  }

<<<<<<< HEAD
  my_hash_free(&m_sptabs);

=======
>>>>>>> 57c4f9ca
  sp_head::destroy(m_next_cached_sp);
}


Field *sp_head::create_result_field(size_t field_max_length,
                                    const char *field_name,
                                    TABLE *table)
{
  size_t field_length= !m_return_field_def.length ?
    field_max_length : m_return_field_def.length;

  Field *field=
    ::make_field(table->s,                     /* TABLE_SHARE ptr */
                 (uchar*) 0,                   /* field ptr */
                 field_length,                 /* field [max] length */
                 (uchar*) "",                  /* null ptr */
                 0,                            /* null bit */
                 m_return_field_def.sql_type,
                 m_return_field_def.charset,
                 m_return_field_def.geom_type,
                 Field::NONE,                  /* unreg check */
                 m_return_field_def.interval,
                 field_name ? field_name : (const char *) m_name.str,
                 m_return_field_def.maybe_null,
                 m_return_field_def.is_zerofill,
                 m_return_field_def.is_unsigned,
                 m_return_field_def.decimals,
                 m_return_field_def.treat_bit_as_char,
                 m_return_field_def.pack_length_override);

  field->gcol_info= m_return_field_def.gcol_info;
  field->stored_in_db= m_return_field_def.stored_in_db;
  if (field)
    field->init(table);

  return field;
}


bool sp_head::execute(THD *thd, bool merge_da_on_success)
{
  char saved_cur_db_name_buf[NAME_LEN+1];
  LEX_STRING saved_cur_db_name=
    { saved_cur_db_name_buf, sizeof(saved_cur_db_name_buf) };
  bool cur_db_changed= FALSE;
  bool err_status= FALSE;
  uint ip= 0;
  sql_mode_t save_sql_mode;
  Query_arena *old_arena;
  /* per-instruction arena */
  MEM_ROOT execute_mem_root;
  Query_arena execute_arena(&execute_mem_root, STMT_INITIALIZED_FOR_SP),
              backup_arena;
  query_id_t old_query_id;
  LEX *old_lex;
  Item_change_list old_change_list;
  String old_packet;
  Object_creation_ctx *saved_creation_ctx;
  Diagnostics_area *caller_da= thd->get_stmt_da();
  Diagnostics_area sp_da(false);

  /*
    Just reporting a stack overrun error
    (@sa check_stack_overrun()) requires stack memory for error
    message buffer. Thus, we have to put the below check
    relatively close to the beginning of the execution stack,
    where available stack margin is still big. As long as the check
    has to be fairly high up the call stack, the amount of memory
    we "book" for has to stay fairly high as well, and hence
    not very accurate. The number below has been calculated
    by trial and error, and reflects the amount of memory necessary
    to execute a single stored procedure instruction, be it either
    an SQL statement, or, heaviest of all, a CALL, which involves
    parsing and loading of another stored procedure into the cache
    (@sa db_load_routine() and Bug#10100).

    TODO: that should be replaced by proper handling of stack overrun error.

    Stack size depends on the platform:
      - for most platforms (8 * STACK_MIN_SIZE) is enough;
      - for Solaris SPARC 64 (10 * STACK_MIN_SIZE) is required.
  */

  {
#if defined(__sparc) && defined(__SUNPRO_CC)
    const int sp_stack_size= 10 * STACK_MIN_SIZE;
#else
    const int sp_stack_size=  8 * STACK_MIN_SIZE;
#endif

    if (check_stack_overrun(thd, sp_stack_size, (uchar*) &old_packet))
      return true;
  }

  opt_trace_disable_if_no_security_context_access(thd);

  /* init per-instruction memroot */
  init_sql_alloc(key_memory_sp_head_execute_root,
                 &execute_mem_root, MEM_ROOT_BLOCK_SIZE, 0);

  DBUG_ASSERT(!(m_flags & IS_INVOKED));
  m_flags|= IS_INVOKED;
  m_first_instance->m_first_free_instance= m_next_cached_sp;
  if (m_next_cached_sp)
  {
    DBUG_PRINT("info",
               ("first free for %p ++: %p->%p  level: %lu  flags %x",
                m_first_instance, this,
                m_next_cached_sp,
                m_next_cached_sp->m_recursion_level,
                m_next_cached_sp->m_flags));
  }
  /*
    Check that if there are not any instances after this one then
    pointer to the last instance points on this instance or if there are
    some instances after this one then recursion level of next instance
    greater then recursion level of current instance on 1
  */
  DBUG_ASSERT((m_next_cached_sp == 0 &&
               m_first_instance->m_last_cached_sp == this) ||
              (m_recursion_level + 1 == m_next_cached_sp->m_recursion_level));

  /*
    NOTE: The SQL Standard does not specify the context that should be
    preserved for stored routines. However, at SAP/Walldorf meeting it was
    decided that current database should be preserved.
  */
  if (m_db.length &&
      (err_status= mysql_opt_change_db(thd, to_lex_cstring(m_db),
                                       &saved_cur_db_name, false,
                                       &cur_db_changed)))
  {
    goto done;
  }

  thd->is_slave_error= 0;
  old_arena= thd->stmt_arena;

  /* Push a new Diagnostics Area. */
  thd->push_diagnostics_area(&sp_da);

  /*
    Switch query context. This has to be done early as this is sometimes
    allocated trough sql_alloc
  */
  saved_creation_ctx= m_creation_ctx->set_n_backup(thd);

  /*
    We have to save/restore this info when we are changing call level to
    be able properly do close_thread_tables() in instructions.
  */
  old_query_id= thd->query_id;
  save_sql_mode= thd->variables.sql_mode;
  thd->variables.sql_mode= m_sql_mode;
  /**
    When inside a substatement (a stored function or trigger
    statement), clear the metadata observer in THD, if any.
    Remember the value of the observer here, to be able
    to restore it when leaving the substatement.

    We reset the observer to suppress errors when a substatement
    uses temporary tables. If a temporary table does not exist
    at start of the main statement, it's not prelocked
    and thus is not validated with other prelocked tables.

    Later on, when the temporary table is opened, metadata
    versions mismatch, expectedly.

    The proper solution for the problem is to re-validate tables
    of substatements (Bug#12257, Bug#27011, Bug#32868, Bug#33000),
    but it's not implemented yet.
  */
  thd->push_reprepare_observer(NULL);

  /*
    It is also more efficient to save/restore current thd->lex once when
    do it in each instruction
  */
  old_lex= thd->lex;
  /*
    We should also save Item tree change list to avoid rollback something
    too early in the calling query.
  */
  thd->change_list.move_elements_to(&old_change_list);

  if (thd->is_classic_protocol())
  {
    /*
      Cursors will use thd->packet, so they may corrupt data which was
      prepared for sending by upper level. OTOH cursors in the same routine
      can share this buffer safely so let use use routine-local packet
      instead of having own packet buffer for each cursor.

      It is probably safe to use same thd->convert_buff everywhere.
    */
    old_packet.swap(*thd->get_protocol_classic()->get_output_packet());
  }

  /*
    Switch to per-instruction arena here. We can do it since we cleanup
    arena after every instruction.
  */
  thd->set_n_backup_active_arena(&execute_arena, &backup_arena);

  /*
    Save callers arena in order to store instruction results and out
    parameters in it later during sp_eval_func_item()
  */
  thd->sp_runtime_ctx->callers_arena= &backup_arena;

#if defined(ENABLED_PROFILING)
  /* Discard the initial part of executing routines. */
  thd->profiling.discard_current_query();
#endif
  do
  {
    sp_instr *i;

#if defined(ENABLED_PROFILING)
    /*
     Treat each "instr" of a routine as discrete unit that could be profiled.
     Profiling only records information for segments of code that set the
     source of the query, and almost all kinds of instructions in s-p do not.
    */
    thd->profiling.finish_current_query();
    thd->profiling.start_new_query("continuing inside routine");
#endif

    /* get_instr returns NULL when we're done. */
    i = get_instr(ip);
    if (i == NULL)
    {
#if defined(ENABLED_PROFILING)
      thd->profiling.discard_current_query();
#endif
      break;
    }

    DBUG_PRINT("execute", ("Instruction %u", ip));

    /*
      We need to reset start_time to allow for time to flow inside a stored
      procedure. This is only done for SP since time is suppose to be constant
      during execution of triggers and functions.
    */
    reset_start_time_for_sp(thd);

    /*
      We have to set thd->stmt_arena before executing the instruction
      to store in the instruction free_list all new items, created
      during the first execution (for example expanding of '*' or the
      items made during other permanent subquery transformations).
    */
    thd->stmt_arena= i;

    /*
      Will write this SP statement into binlog separately.
      TODO: consider changing the condition to "not inside event union".
    */
    if (thd->locked_tables_mode <= LTM_LOCK_TABLES)
      thd->user_var_events_alloc= thd->mem_root;

    sql_digest_state digest_state;
    sql_digest_state *parent_digest= thd->m_digest;
    thd->m_digest= & digest_state;

#ifdef HAVE_PSI_STATEMENT_INTERFACE
    PSI_statement_locker_state psi_state;
    PSI_statement_info *psi_info = i->get_psi_info();
    PSI_statement_locker *parent_locker;

    parent_locker= thd->m_statement_psi;
    thd->m_statement_psi= MYSQL_START_STATEMENT(&psi_state, psi_info->m_key,
                                                thd->db().str,
                                                thd->db().length,
                                                thd->charset(),
                                                this->m_sp_share);
#endif

    /*
      For now, we're mostly concerned with sp_instr_stmt, but that's
      likely to change in the future, so we'll do it right from the
      start.
    */
    if (thd->rewritten_query.length())
      thd->rewritten_query.mem_free();

    err_status= i->execute(thd, &ip);

#ifdef HAVE_PSI_STATEMENT_INTERFACE
    MYSQL_END_STATEMENT(thd->m_statement_psi, thd->get_stmt_da());
    thd->m_statement_psi= parent_locker;
#endif

    thd->m_digest= parent_digest;

    if (i->free_list)
      cleanup_items(i->free_list);

    /*
      If we've set thd->user_var_events_alloc to mem_root of this SP
      statement, clean all the events allocated in it.
    */
    if (thd->locked_tables_mode <= LTM_LOCK_TABLES)
    {
      thd->user_var_events.clear();
      thd->user_var_events_alloc= NULL;//DEBUG
    }

    /* we should cleanup free_list and memroot, used by instruction */
    
    thd->cleanup_after_query();
    free_root(&execute_mem_root, MYF(0));

    /*
      Find and process SQL handlers unless it is a fatal error (fatal
      errors are not catchable by SQL handlers) or the connection has been
      killed during execution.
    */
#ifdef HAVE_PSI_ERROR_INTERFACE
    uint error_num= 0;
    if (thd->is_error())
      error_num= thd->get_stmt_da()->mysql_errno(); 
#endif
    if (!thd->is_fatal_error && !thd->killed &&
        thd->sp_runtime_ctx->handle_sql_condition(thd, &ip, i))
    {
      err_status= FALSE;
#ifdef HAVE_PSI_ERROR_INTERFACE
      if (error_num)
        MYSQL_LOG_ERROR(error_num, PSI_ERROR_OPERATION_HANDLED);
#endif
    }

    /* Reset sp_rcontext::end_partial_result_set flag. */
    thd->sp_runtime_ctx->end_partial_result_set= FALSE;

  } while (!err_status && !thd->killed && !thd->is_fatal_error);

#if defined(ENABLED_PROFILING)
  thd->profiling.finish_current_query();
  thd->profiling.start_new_query("tail end of routine");
#endif

  /* Restore query context. */

  m_creation_ctx->restore_env(thd, saved_creation_ctx);

  /* Restore arena. */

  thd->restore_active_arena(&execute_arena, &backup_arena);

  thd->sp_runtime_ctx->pop_all_cursors(); // To avoid memory leaks after an error

  if(thd->is_classic_protocol())
    /* Restore all saved */
    old_packet.swap(*thd->get_protocol_classic()->get_output_packet());
  DBUG_ASSERT(thd->change_list.is_empty());
  old_change_list.move_elements_to(&thd->change_list);
  thd->lex= old_lex;
  thd->set_query_id(old_query_id);
  thd->variables.sql_mode= save_sql_mode;
  thd->pop_reprepare_observer();

  thd->stmt_arena= old_arena;
  state= STMT_EXECUTED;

  if (err_status && thd->is_error() && !caller_da->is_error())
  {
    /*
      If the SP ended with an exception, transfer the exception condition
      information to the Diagnostics Area of the caller.

      Note that no error might be set yet in the case of kill.
      It will be set later by mysql_execute_command() / execute_trigger().

      In the case of multi update, it is possible that we can end up
      executing a trigger after the update has failed. In this case,
      keep the exception condition from the caller_da and don't transfer.
    */
    caller_da->set_error_status(thd->get_stmt_da()->mysql_errno(),
                                thd->get_stmt_da()->message_text(),
                                thd->get_stmt_da()->returned_sqlstate());
  }

  /*
    - conditions generated during trigger execution should not be
    propagated to the caller on success;   (merge_da_on_success)
    - if there was an exception during execution, conditions should be
    propagated to the caller in any case.  (err_status)
  */
  if (err_status || merge_da_on_success)
  {
    /*
      If a routine body is empty or if a routine did not generate any
      conditions, do not duplicate our own contents by appending the contents
      of the called routine. We know that the called routine did not change its
      Diagnostics Area.

      On the other hand, if the routine body is not empty and some statement
      in the routine generates a condition, Diagnostics Area is guaranteed to
      have changed. In this case we know that the routine Diagnostics Area
      contains only new conditions, and thus we perform a copy.

      We don't use push_warning() here as to avoid invocation of
      condition handlers or escalation of warnings to errors.
    */
    if (!err_status && thd->get_stmt_da() != &sp_da)
    {
      /*
        If we are RETURNing directly from a handler and the handler has
        executed successfully, only transfer the conditions that were
        raised during handler execution. Conditions that were present
        when the handler was activated, are considered handled.
      */
      caller_da->copy_new_sql_conditions(thd, thd->get_stmt_da());
    }
    else // err_status || thd->get_stmt_da() == sp_da
    {
      /*
        If we ended with an exception, or the SP exited without any handler
        active, transfer all conditions to the Diagnostics Area of the caller.
      */
      caller_da->copy_sql_conditions_from_da(thd, thd->get_stmt_da());
    }
  }

  // Restore the caller's original Diagnostics Area.
  while (thd->get_stmt_da() != &sp_da)
    thd->pop_diagnostics_area();
  thd->pop_diagnostics_area();
  DBUG_ASSERT(thd->get_stmt_da() == caller_da);

 done:
  DBUG_PRINT("info", ("err_status: %d  killed: %d  is_slave_error: %d  report_error: %d",
                      err_status, thd->killed.load(), thd->is_slave_error,
                      thd->is_error()));

  if (thd->killed)
    err_status= TRUE;
  /*
    If the DB has changed, the pointer has changed too, but the
    original thd->db will then have been freed
  */
  if (cur_db_changed && thd->killed != THD::KILL_CONNECTION)
  {
    /*
      Force switching back to the saved current database, because it may be
      NULL. In this case, mysql_change_db() would generate an error.
    */

    err_status|= mysql_change_db(thd, to_lex_cstring(saved_cur_db_name), true);
  }
  m_flags&= ~IS_INVOKED;
  DBUG_PRINT("info",
             ("first free for %p --: %p->%p, level: %lu, flags %x",
              m_first_instance,
              m_first_instance->m_first_free_instance,
              this, m_recursion_level, m_flags));
  /*
    Check that we have one of following:

    1) there are not free instances which means that this instance is last
    in the list of instances (pointer to the last instance point on it and
    there are not other instances after this one in the list)

    2) There are some free instances which mean that first free instance
    should go just after this one and recursion level of that free instance
    should be on 1 more then recursion level of this instance.
  */
  DBUG_ASSERT((m_first_instance->m_first_free_instance == 0 &&
               this == m_first_instance->m_last_cached_sp &&
               m_next_cached_sp == 0) ||
              (m_first_instance->m_first_free_instance != 0 &&
               m_first_instance->m_first_free_instance == m_next_cached_sp &&
               m_first_instance->m_first_free_instance->m_recursion_level ==
               m_recursion_level + 1));
  m_first_instance->m_first_free_instance= this;

  return err_status;
}


bool sp_head::execute_trigger(THD *thd,
                              const LEX_CSTRING &db_name,
                              const LEX_CSTRING &table_name,
                              GRANT_INFO *grant_info)
{
  sp_rcontext *parent_sp_runtime_ctx = thd->sp_runtime_ctx;
  bool err_status= FALSE;
  MEM_ROOT call_mem_root;
  Query_arena call_arena(&call_mem_root, Query_arena::STMT_INITIALIZED_FOR_SP);
  Query_arena backup_arena;

  DBUG_ENTER("sp_head::execute_trigger");
  DBUG_PRINT("info", ("trigger %s", m_name.str));

  Security_context *save_ctx= NULL;
  LEX_CSTRING definer_user= {m_definer_user.str, m_definer_user.length};
  LEX_CSTRING definer_host= {m_definer_host.str, m_definer_host.length};

  /*
    While parsing CREATE TRIGGER statement or loading trigger metadata from
    the Data Dictionary we guarantee that definer hasn't empty value.
    It means, that trigger can't never be NOT-SUID.
  */
  DBUG_ASSERT(m_chistics->suid != SP_IS_NOT_SUID);
  if (m_security_ctx.change_security_context(thd,
                                             definer_user,
                                             definer_host,
                                             &m_db,
                                             &save_ctx))
    DBUG_RETURN(true);

  /*
    Fetch information about table-level privileges for subject table into
    GRANT_INFO instance. The access check itself will happen in
    Item_trigger_field, where this information will be used along with
    information about column-level privileges.
  */

  fill_effective_table_privileges(thd,
                                  grant_info,
                                  db_name.str,
                                  table_name.str);

  /* Check that the definer has TRIGGER privilege on the subject table. */

  if (!(grant_info->privilege & TRIGGER_ACL))
  {
    char priv_desc[128];
    get_privilege_desc(priv_desc, sizeof(priv_desc), TRIGGER_ACL);

    my_error(ER_TABLEACCESS_DENIED_ERROR, MYF(0), priv_desc,
             thd->security_context()->priv_user().str,
             thd->security_context()->host_or_ip().str,
             table_name.str);

    m_security_ctx.restore_security_context(thd, save_ctx);
    DBUG_RETURN(true);
  }
  /*
    Optimizer trace note: we needn't explicitly test here that the connected
    user has TRIGGER privilege: assume he doesn't have it; two possibilities:
    - connected user == definer: then we threw an error just above;
    - connected user != definer: then in sp_head::execute(), when checking the
    security context we will disable tracing.
  */

  /*
    Prepare arena and memroot for objects which lifetime is whole
    duration of trigger call (sp_rcontext, it's tables and items,
    sp_cursor and Item_cache holders for case expressions).  We can't
    use caller's arena/memroot for those objects because in this case
    some fixed amount of memory will be consumed for each trigger
    invocation and so statements which involve lot of them will hog
    memory.

    TODO: we should create sp_rcontext once per command and reuse it
    on subsequent executions of a trigger.
  */
  init_sql_alloc(key_memory_sp_head_call_root,
                 &call_mem_root, MEM_ROOT_BLOCK_SIZE, 0);
  thd->set_n_backup_active_arena(&call_arena, &backup_arena);

  sp_rcontext *trigger_runtime_ctx=
    sp_rcontext::create(thd, m_root_parsing_ctx, NULL);

  if (!trigger_runtime_ctx)
  {
    err_status= TRUE;
    goto err_with_cleanup;
  }

  trigger_runtime_ctx->sp= this;
  thd->sp_runtime_ctx= trigger_runtime_ctx;

#ifdef HAVE_PSI_SP_INTERFACE
  PSI_sp_locker_state psi_state;
  PSI_sp_locker *locker;

  locker= MYSQL_START_SP(&psi_state, m_sp_share);
#endif
  err_status= execute(thd, FALSE);
#ifdef HAVE_PSI_SP_INTERFACE
  MYSQL_END_SP(locker);
#endif

err_with_cleanup:
  thd->restore_active_arena(&call_arena, &backup_arena);

  m_security_ctx.restore_security_context(thd, save_ctx);

  ::destroy(trigger_runtime_ctx);
  call_arena.free_items();
  free_root(&call_mem_root, MYF(0));
  thd->sp_runtime_ctx= parent_sp_runtime_ctx;

  if (thd->killed)
    thd->send_kill_message();

  DBUG_RETURN(err_status);
}


bool sp_head::execute_function(THD *thd, Item **argp, uint argcount,
                               Field *return_value_fld)
{
  ulonglong binlog_save_options= 0;
  bool need_binlog_call= FALSE;
  uint arg_no;
  sp_rcontext *parent_sp_runtime_ctx = thd->sp_runtime_ctx;
  char buf[STRING_BUFFER_USUAL_SIZE];
  String binlog_buf(buf, sizeof(buf), &my_charset_bin);
  bool err_status= FALSE;
  MEM_ROOT call_mem_root;
  Query_arena call_arena(&call_mem_root, Query_arena::STMT_INITIALIZED_FOR_SP);
  Query_arena backup_arena;

  DBUG_ENTER("sp_head::execute_function");
  DBUG_PRINT("info", ("function %s", m_name.str));

  // Resetting THD::where to its default value
  thd->where= THD::DEFAULT_WHERE;
  /*
    Check that the function is called with all specified arguments.

    If it is not, use my_error() to report an error, or it will not terminate
    the invoking query properly.
  */
  if (argcount != m_root_parsing_ctx->context_var_count())
  {
    /*
      Need to use my_error here, or it will not terminate the
      invoking query properly.
    */
    my_error(ER_SP_WRONG_NO_OF_ARGS, MYF(0),
             "FUNCTION", m_qname.str,
             m_root_parsing_ctx->context_var_count(), argcount);
    DBUG_RETURN(true);
  }
  /*
    Prepare arena and memroot for objects which lifetime is whole
    duration of function call (sp_rcontext, it's tables and items,
    sp_cursor and Item_cache holders for case expressions).
    We can't use caller's arena/memroot for those objects because
    in this case some fixed amount of memory will be consumed for
    each function/trigger invocation and so statements which involve
    lot of them will hog memory.
    TODO: we should create sp_rcontext once per command and reuse
    it on subsequent executions of a function/trigger.
  */
  init_sql_alloc(key_memory_sp_head_call_root,
                 &call_mem_root, MEM_ROOT_BLOCK_SIZE, 0);
  thd->set_n_backup_active_arena(&call_arena, &backup_arena);

  sp_rcontext *func_runtime_ctx= sp_rcontext::create(thd, m_root_parsing_ctx,
                                                     return_value_fld);

  if (!func_runtime_ctx)
  {
    thd->restore_active_arena(&call_arena, &backup_arena);
    err_status= TRUE;
    goto err_with_cleanup;
  }

  func_runtime_ctx->sp= this;

  /*
    We have to switch temporarily back to callers arena/memroot.
    Function arguments belong to the caller and so the may reference
    memory which they will allocate during calculation long after
    this function call will be finished (e.g. in Item::cleanup()).
  */
  thd->restore_active_arena(&call_arena, &backup_arena);

  /*
    Pass arguments.

    Note, THD::sp_runtime_ctx must not be switched before the arguments are
    passed. Values are taken from the caller's runtime context and set to the
    runtime context of this function.
  */
  for (arg_no= 0; arg_no < argcount; arg_no++)
  {
    /* Arguments must be fixed in Item_func_sp::fix_fields */
    DBUG_ASSERT(argp[arg_no]->fixed);

    err_status= func_runtime_ctx->set_variable(thd, arg_no, &(argp[arg_no]));

    if (err_status)
      goto err_with_cleanup;
  }

  /*
    If row-based binlogging, we don't need to binlog the function's call, let
    each substatement be binlogged its way.
  */
  need_binlog_call= mysql_bin_log.is_open() &&
                    (thd->variables.option_bits & OPTION_BIN_LOG) &&
                    !thd->is_current_stmt_binlog_format_row();

  /*
    Remember the original arguments for unrolled replication of functions
    before they are changed by execution.

    Note, THD::sp_runtime_ctx must not be switched before the arguments are
    logged. Values are taken from the caller's runtime context.
  */
  if (need_binlog_call)
  {
    binlog_buf.length(0);
    binlog_buf.append(STRING_WITH_LEN("SELECT "));
    append_identifier(thd, &binlog_buf, m_db.str, m_db.length);
    binlog_buf.append('.');
    append_identifier(thd, &binlog_buf, m_name.str, m_name.length);
    binlog_buf.append('(');
    for (arg_no= 0; arg_no < argcount; arg_no++)
    {
      String str_value_holder;
      String *str_value;

      if (arg_no)
        binlog_buf.append(',');

      str_value= sp_get_item_value(thd, func_runtime_ctx->get_item(arg_no),
                                   &str_value_holder);

      if (str_value)
        binlog_buf.append(*str_value);
      else
        binlog_buf.append(STRING_WITH_LEN("NULL"));
    }
    binlog_buf.append(')');
  }

  thd->sp_runtime_ctx= func_runtime_ctx;

  Security_context *save_security_ctx;
  if (set_security_ctx(thd, &save_security_ctx))
  {
    err_status= TRUE;
    goto err_with_cleanup;
  }

  if (need_binlog_call)
  {
    query_id_t q;
    thd->user_var_events.clear();
    /*
      In case of artificially constructed events for function calls
      we have separate union for each such event and hence can't use
      query_id of real calling statement as the start of all these
      unions (this will break logic of replication of user-defined
      variables). So we use artificial value which is guaranteed to
      be greater than all query_id's of all statements belonging
      to previous events/unions.
      Possible alternative to this is logging of all function invocations
      as one select and not resetting THD::user_var_events before
      each invocation.
    */
    q= atomic_global_query_id;
    mysql_bin_log.start_union_events(thd, q + 1);
    binlog_save_options= thd->variables.option_bits;
    thd->variables.option_bits&= ~OPTION_BIN_LOG;
  }

  opt_trace_disable_if_no_stored_proc_func_access(thd, this);

  /*
    Switch to call arena/mem_root so objects like sp_cursor or
    Item_cache holders for case expressions can be allocated on it.

    TODO: In future we should associate call arena/mem_root with
          sp_rcontext and allocate all these objects (and sp_rcontext
          itself) on it directly rather than juggle with arenas.
  */
  thd->set_n_backup_active_arena(&call_arena, &backup_arena);

#ifdef HAVE_PSI_SP_INTERFACE
  PSI_sp_locker_state psi_state;
  PSI_sp_locker *locker;

  locker= MYSQL_START_SP(&psi_state, m_sp_share);
#endif
  err_status= execute(thd, TRUE);
#ifdef HAVE_PSI_SP_INTERFACE
  MYSQL_END_SP(locker);
#endif

  thd->restore_active_arena(&call_arena, &backup_arena);

  if (need_binlog_call)
  {
    mysql_bin_log.stop_union_events(thd);
    thd->variables.option_bits= binlog_save_options;
    if (thd->binlog_evt_union.unioned_events)
    {
      int errcode = query_error_code(thd, thd->killed == THD::NOT_KILLED);
      Query_log_event qinfo(thd, binlog_buf.ptr(), binlog_buf.length(),
                            thd->binlog_evt_union.unioned_events_trans, FALSE, FALSE, errcode);
      if (mysql_bin_log.write_event(&qinfo) &&
          thd->binlog_evt_union.unioned_events_trans)
      {
        push_warning(thd, Sql_condition::SL_WARNING, ER_UNKNOWN_ERROR,
                     "Invoked ROUTINE modified a transactional table but MySQL "
                     "failed to reflect this change in the binary log");
        err_status= TRUE;
      }
      thd->user_var_events.clear();
      /* Forget those values, in case more function calls are binlogged: */
      thd->stmt_depends_on_first_successful_insert_id_in_prev_stmt= 0;
      thd->auto_inc_intervals_in_cur_stmt_for_binlog.empty();
    }
  }

  if (!err_status)
  {
    /* We need result only in function but not in trigger */

    if (!thd->sp_runtime_ctx->is_return_value_set())
    {
      my_error(ER_SP_NORETURNEND, MYF(0), m_name.str);
      err_status= TRUE;
    }
  }

  m_security_ctx.restore_security_context(thd, save_security_ctx);

err_with_cleanup:
  ::destroy(func_runtime_ctx);
  call_arena.free_items();
  free_root(&call_mem_root, MYF(0));
  thd->sp_runtime_ctx= parent_sp_runtime_ctx;

  /*
    If not inside a procedure and a function printing warning
    messages.
  */
  if (need_binlog_call && 
      thd->sp_runtime_ctx == NULL && !thd->binlog_evt_union.do_union)
    thd->issue_unsafe_warnings();

  DBUG_RETURN(err_status);
}


bool sp_head::execute_procedure(THD *thd, List<Item> *args)
{
  bool err_status= FALSE;
  uint params = m_root_parsing_ctx->context_var_count();
  /* Query start time may be reset in a multi-stmt SP; keep this for later. */
  ulonglong utime_before_sp_exec= thd->utime_after_lock;
  sp_rcontext *parent_sp_runtime_ctx= thd->sp_runtime_ctx;
  sp_rcontext *sp_runtime_ctx_saved= thd->sp_runtime_ctx;
  bool save_enable_slow_log= false;
  bool save_log_general= false;

  DBUG_ENTER("sp_head::execute_procedure");
  DBUG_PRINT("info", ("procedure %s", m_name.str));

  uint arg_count= args != NULL ? args->elements : 0;

  if (arg_count != params)
  {
    my_error(ER_SP_WRONG_NO_OF_ARGS, MYF(0), "PROCEDURE",
             m_qname.str, params, arg_count);
    DBUG_RETURN(true);
  }

  if (!parent_sp_runtime_ctx)
  {
    // Create a temporary old context. We need it to pass OUT-parameter values.
    parent_sp_runtime_ctx= sp_rcontext::create(thd, m_root_parsing_ctx, NULL);

    if (!parent_sp_runtime_ctx)
      DBUG_RETURN(true);

    parent_sp_runtime_ctx->sp= 0;
    thd->sp_runtime_ctx= parent_sp_runtime_ctx;

    /* set callers_arena to thd, for upper-level function to work */
    thd->sp_runtime_ctx->callers_arena= thd;
  }

  sp_rcontext *proc_runtime_ctx=
    sp_rcontext::create(thd, m_root_parsing_ctx, NULL);

  if (!proc_runtime_ctx)
  {
    thd->sp_runtime_ctx= sp_runtime_ctx_saved;

    if (!sp_runtime_ctx_saved)
      ::destroy(parent_sp_runtime_ctx);

    DBUG_RETURN(true);
  }

  proc_runtime_ctx->sp= this;

  if (params > 0)
  {
    List_iterator<Item> it_args(*args);

    DBUG_PRINT("info",(" %.*s: eval args", (int) m_name.length, m_name.str));

    for (uint i= 0 ; i < params ; i++)
    {
      Item *arg_item= it_args++;

      if (!arg_item)
        break;

      sp_variable *spvar= m_root_parsing_ctx->find_variable(i);

      if (!spvar)
        continue;

      if (spvar->mode != sp_variable::MODE_IN)
      {
        Settable_routine_parameter *srp=
          arg_item->get_settable_routine_parameter();

        if (!srp)
        {
          my_error(ER_SP_NOT_VAR_ARG, MYF(0), i+1, m_qname.str);
          err_status= TRUE;
          break;
        }
      }

      if (spvar->mode == sp_variable::MODE_OUT)
      {
        Item_null *null_item= new Item_null();

        if (!null_item ||
            proc_runtime_ctx->set_variable(thd, i, (Item **)&null_item))
        {
          err_status= TRUE;
          break;
        }
      }
      else
      {
        if (proc_runtime_ctx->set_variable(thd, i, it_args.ref()))
        {
          err_status= TRUE;
          break;
        }
      }

      if (thd->variables.session_track_transaction_info > TX_TRACK_NONE)
      {
        ((Transaction_state_tracker *)
         thd->session_tracker.get_tracker(TRANSACTION_INFO_TRACKER))
          ->add_trx_state_from_thd(thd);
      }
    }

    /*
      Okay, got values for all arguments. Close tables that might be used by
      arguments evaluation. If arguments evaluation required prelocking mode,
      we'll leave it here.
    */
    thd->lex->unit->cleanup(true);

    if (!thd->in_sub_stmt)
    {
      thd->get_stmt_da()->set_overwrite_status(true);
      thd->is_error() ? trans_rollback_stmt(thd) : trans_commit_stmt(thd);
      thd->get_stmt_da()->set_overwrite_status(false);
    }

    thd_proc_info(thd, "closing tables");
    close_thread_tables(thd);
    thd_proc_info(thd, 0);

    if (! thd->in_sub_stmt)
    {
      if (thd->transaction_rollback_request)
      {
        trans_rollback_implicit(thd);
        thd->mdl_context.release_transactional_locks();
      }
      else if (! thd->in_multi_stmt_transaction_mode())
        thd->mdl_context.release_transactional_locks();
      else
        thd->mdl_context.release_statement_locks();
    }

    thd->rollback_item_tree_changes();

    DBUG_PRINT("info",(" %.*s: eval args done", (int) m_name.length, 
                       m_name.str));
  }
  if (!(m_flags & LOG_SLOW_STATEMENTS) && thd->enable_slow_log)
  {
    DBUG_PRINT("info", ("Disabling slow log for the execution"));
    save_enable_slow_log= true;
    thd->enable_slow_log= FALSE;
  }
  if (!(m_flags & LOG_GENERAL_LOG) && !(thd->variables.option_bits & OPTION_LOG_OFF))
  {
    DBUG_PRINT("info", ("Disabling general log for the execution"));
    save_log_general= true;
    /* disable this bit */
    thd->variables.option_bits |= OPTION_LOG_OFF;
  }
  thd->sp_runtime_ctx= proc_runtime_ctx;

  Security_context *save_security_ctx= 0;
  if (!err_status)
    err_status= set_security_ctx(thd, &save_security_ctx);

  opt_trace_disable_if_no_stored_proc_func_access(thd, this);

#ifdef HAVE_PSI_SP_INTERFACE
  PSI_sp_locker_state psi_state;
  PSI_sp_locker *locker;

  locker= MYSQL_START_SP(&psi_state, m_sp_share);
#endif
  if (!err_status)
    err_status= execute(thd, TRUE);
#ifdef HAVE_PSI_SP_INTERFACE
  MYSQL_END_SP(locker);
#endif

  if (save_log_general)
    thd->variables.option_bits &= ~OPTION_LOG_OFF;
  if (save_enable_slow_log)
    thd->enable_slow_log= true;
  /*
    In the case when we weren't able to employ reuse mechanism for
    OUT/INOUT parameters, we should reallocate memory. This
    allocation should be done on the arena which will live through
    all execution of calling routine.
  */
  thd->sp_runtime_ctx->callers_arena= parent_sp_runtime_ctx->callers_arena;

  if (!err_status && params > 0)
  {
    List_iterator<Item> it_args(*args);

    /*
      Copy back all OUT or INOUT values to the previous frame, or
      set global user variables
    */
    for (uint i= 0 ; i < params ; i++)
    {
      Item *arg_item= it_args++;

      if (!arg_item)
        break;

      sp_variable *spvar= m_root_parsing_ctx->find_variable(i);

      if (spvar->mode == sp_variable::MODE_IN)
        continue;

      Settable_routine_parameter *srp=
        arg_item->get_settable_routine_parameter();

      DBUG_ASSERT(srp);

      if (srp->set_value(thd, parent_sp_runtime_ctx, proc_runtime_ctx->get_item_addr(i)))
      {
        err_status= TRUE;
        break;
      }

      Send_field *out_param_info= new (thd->mem_root) Send_field();
      proc_runtime_ctx->get_item(i)->make_field(out_param_info);
      out_param_info->db_name= m_db.str;
      out_param_info->table_name= m_name.str;
      out_param_info->org_table_name= m_name.str;
      out_param_info->col_name= spvar->name.str;
      out_param_info->org_col_name= spvar->name.str;

      srp->set_out_param_info(out_param_info);
    }
  }

  if (save_security_ctx)
    m_security_ctx.restore_security_context(thd, save_security_ctx);

  if (!sp_runtime_ctx_saved)
    ::destroy(parent_sp_runtime_ctx);

  ::destroy(proc_runtime_ctx);
  thd->sp_runtime_ctx= sp_runtime_ctx_saved;
  thd->utime_after_lock= utime_before_sp_exec;

  /*
    If not insided a procedure and a function printing warning
    messages.
  */ 
  bool need_binlog_call= mysql_bin_log.is_open() &&
                         (thd->variables.option_bits & OPTION_BIN_LOG) &&
                         !thd->is_current_stmt_binlog_format_row();
  if (need_binlog_call && thd->sp_runtime_ctx == NULL &&
      !thd->binlog_evt_union.do_union)
    thd->issue_unsafe_warnings();

  DBUG_RETURN(err_status);
}


bool sp_head::reset_lex(THD *thd)
{
  LEX *oldlex= thd->lex;

  LEX *sublex= new (thd->mem_root)st_lex_local;

  if (!sublex)
    return true;

  thd->lex= sublex;
  m_parser_data.push_lex(oldlex);

  /* Reset most stuff. */
  lex_start(thd);

  /* And keep the SP stuff too */
  sublex->sphead= oldlex->sphead;
  sublex->set_sp_current_parsing_ctx(oldlex->get_sp_current_parsing_ctx());
  sublex->sp_lex_in_use= FALSE;

  /* Reset part of parser state which needs this. */
  thd->m_parser_state->m_yacc.reset_before_substatement();

  return false;
}


bool sp_head::restore_lex(THD *thd)
{
  LEX *sublex= thd->lex;

  sublex->set_trg_event_type_for_tables();

  LEX *oldlex= m_parser_data.pop_lex();

  if (!oldlex)
    return false; // Nothing to restore

  /* If this substatement is unsafe, the entire routine is too. */
  DBUG_PRINT("info", ("lex->get_stmt_unsafe_flags: 0x%x",
                      thd->lex->get_stmt_unsafe_flags()));
  unsafe_flags|= sublex->get_stmt_unsafe_flags();

  /*
    Add routines which are used by statement to respective set for
    this routine.
  */
  if (sublex->sroutines != nullptr)
    sp_update_sp_used_routines(&m_sroutines, *sublex->sroutines);

  /* If this substatement is a update query, then mark MODIFIES_DATA */
  if (is_update_query(sublex->sql_command))
    m_flags|= MODIFIES_DATA;

  /*
    Merge tables used by this statement (but not by its functions or
    procedures) to multiset of tables used by this routine.
  */
  merge_table_list(thd, sublex->query_tables, sublex);

  if (!sublex->sp_lex_in_use)
  {
    sublex->sphead= NULL;
    lex_end(sublex);
    delete sublex;
  }

  thd->lex= oldlex;
  return false;
}

void sp_head::set_info(longlong created,
                       longlong modified,
                       st_sp_chistics *chistics,
                       sql_mode_t sql_mode)
{
  m_created= created;
  m_modified= modified;
  m_chistics= (st_sp_chistics *) memdup_root(mem_root, (char*) chistics,
                                             sizeof(*chistics));
  if (m_chistics->comment.length == 0)
    m_chistics->comment.str= 0;
  else
    m_chistics->comment.str= strmake_root(mem_root,
                                          m_chistics->comment.str,
                                          m_chistics->comment.length);
  m_sql_mode= sql_mode;
}


void sp_head::set_definer(const char *definer, size_t definerlen)
{
  char user_name_holder[USERNAME_LENGTH + 1];
  LEX_CSTRING user_name= { user_name_holder, USERNAME_LENGTH };

  char host_name_holder[HOSTNAME_LENGTH + 1];
  LEX_CSTRING host_name= { host_name_holder, HOSTNAME_LENGTH };

  parse_user(definer, definerlen,
             user_name_holder, &user_name.length,
             host_name_holder, &host_name.length);

  set_definer(user_name, host_name);
}


void sp_head::set_definer(const LEX_CSTRING &user_name,
                          const LEX_CSTRING &host_name)
{
  m_definer_user.str= strmake_root(mem_root, user_name.str, user_name.length);
  m_definer_user.length= user_name.length;

  m_definer_host.str= strmake_root(mem_root, host_name.str, host_name.length);
  m_definer_host.length= host_name.length;
}


bool sp_head::add_instr(THD *thd, sp_instr *instr)
{
  m_parser_data.process_new_sp_instr(thd, instr);

  if (m_type == enum_sp_type::TRIGGER && m_cur_instr_trig_field_items.elements)
  {
    SQL_I_List<Item_trigger_field> *instr_trig_fld_list;
    /*
      Move all the Item_trigger_field from "sp_head::
      m_cur_instr_trig_field_items" to the per instruction Item_trigger_field
      list "sp_lex_instr::m_trig_field_list" and clear "sp_head::
      m_cur_instr_trig_field_items".
    */
    if ((instr_trig_fld_list= instr->get_instr_trig_field_list()) != NULL)
    {
      m_cur_instr_trig_field_items.save_and_clear(instr_trig_fld_list);
      m_list_of_trig_fields_item_lists.link_in_list(instr_trig_fld_list,
        &instr_trig_fld_list->first->next_trig_field_list);
    }
  }

  /*
    Memory root of every instruction is designated for permanent
    transformations (optimizations) made on the parsed tree during
    the first execution. It points to the memory root of the
    entire stored procedure, as their life span is equal.
  */
  instr->mem_root= get_persistent_mem_root();

  return m_instructions.push_back(instr);
}


void sp_head::optimize()
{
  List<sp_branch_instr> bp;
  sp_instr *i;
  uint src, dst;

  opt_mark();

  bp.empty();
  src= dst= 0;
  while ((i= get_instr(src)))
  {
    if (!i->opt_is_marked())
    {
      ::destroy(i);
      src+= 1;
    }
    else
    {
      if (src != dst)
      {
        m_instructions[dst]= i;

        /* Move the instruction and update prev. jumps */
        sp_branch_instr *ibp;
        List_iterator_fast<sp_branch_instr> li(bp);

        while ((ibp= li++))
          ibp->set_destination(src, dst);
      }
      i->opt_move(dst, &bp);
      src+= 1;
      dst+= 1;
    }
  }

  m_instructions.resize(dst);
  bp.empty();
}


void sp_head::add_mark_lead(uint ip, List<sp_instr> *leads)
{
  sp_instr *i= get_instr(ip);

  if (i && !i->opt_is_marked())
    leads->push_front(i);
}


void sp_head::opt_mark()
{
  uint ip;
  sp_instr *i;
  List<sp_instr> leads;

  /*
    Forward flow analysis algorithm in the instruction graph:
    - first, add the entry point in the graph (the first instruction) to the
      'leads' list of paths to explore.
    - while there are still leads to explore:
      - pick one lead, and follow the path forward. Mark instruction reached.
        Stop only if the end of the routine is reached, or the path converge
        to code already explored (marked).
      - while following a path, collect in the 'leads' list any fork to
        another path (caused by conditional jumps instructions), so that these
        paths can be explored as well.
  */

  /* Add the entry point */
  i= get_instr(0);
  leads.push_front(i);

  /* For each path of code ... */
  while (leads.elements != 0)
  {
    i= leads.pop();

    /* Mark the entire path, collecting new leads. */
    while (i && !i->opt_is_marked())
    {
      ip= i->opt_mark(this, & leads);
      i= get_instr(ip);
    }
  }
}


#ifndef DBUG_OFF
bool sp_head::show_routine_code(THD *thd)
{
  Protocol *protocol= thd->get_protocol();
  char buff[2048];
  String buffer(buff, sizeof(buff), system_charset_info);
  List<Item> field_list;
  sp_instr *i;
  bool full_access;
  bool res= false;
  uint ip;

  if (check_show_access(thd, &full_access) || !full_access)
    return true;

  field_list.push_back(new Item_uint(NAME_STRING("Pos"), 0, 9));
  // 1024 is for not to confuse old clients
  field_list.push_back(new Item_empty_string("Instruction",
                                             std::max<size_t>(buffer.length(), 1024U)));
  if (thd->send_result_metadata(&field_list,
                                Protocol::SEND_NUM_ROWS | Protocol::SEND_EOF))
    return true;

  for (ip= 0; (i = get_instr(ip)) ; ip++)
  {
    /*
      Consistency check. If these are different something went wrong
      during optimization.
    */
    if (ip != i->get_ip())
    {
      char tmp[64 + 2 * MY_INT32_NUM_DECIMAL_DIGITS];
      snprintf(tmp, sizeof(tmp),
               "Instruction at position %u has m_ip=%u",
               ip, i->get_ip());
      /*
        Since this is for debugging purposes only, we don't bother to
        introduce a special error code for it.
      */
      push_warning(thd, Sql_condition::SL_WARNING, ER_UNKNOWN_ERROR, tmp);
    }
    protocol->start_row();
    protocol->store((longlong)ip);

    buffer.set("", 0, system_charset_info);
    i->print(&buffer);
    protocol->store(buffer.ptr(), buffer.length(), system_charset_info);
    if ((res= protocol->end_row()))
      break;
  }

  if (!res)
    my_eof(thd);

  return res;
}
#endif // ifndef DBUG_OFF


bool sp_head::merge_table_list(THD *thd,
                               TABLE_LIST *table,
                               LEX *lex_for_tmp_check)
{
  if (lex_for_tmp_check->sql_command == SQLCOM_DROP_TABLE &&
      lex_for_tmp_check->drop_temporary)
    return true;

  for (auto &key_and_value : m_sptabs)
  {
    key_and_value.second->query_lock_count= 0;
  }

  for (; table ; table= table->next_global)
    if (!table->is_derived() && !table->schema_table)
    {
      /* Fail if this is an inaccessible DD table. */
      const dd::Dictionary *dictionary= dd::get_dictionary();
      if (dictionary && !dictionary->is_dd_table_access_allowed(
                 thd->is_dd_system_thread(),
                 table->mdl_request.is_ddl_or_lock_tables_lock_request(),
                 table->db, table->db_length, table->table_name))
      {
        my_error(ER_NO_SYSTEM_TABLE_ACCESS, MYF(0),
                 ER_THD(thd,
                        dictionary->table_type_error_code(table->db,
                                                          table->table_name)),
                 table->db, table->table_name);
        return true;
      }

      /*
        Structure of key for the multi-set is "db\0table\0alias\0".
        Since "alias" part can have arbitrary length we use String
        object to construct the key. By default String will use
        buffer allocated on stack with NAME_LEN bytes reserved for
        alias, since in most cases it is going to be smaller than
        NAME_LEN bytes.
      */
      char tname_buff[(NAME_LEN + 1) * 3];
      String tname(tname_buff, sizeof(tname_buff), &my_charset_bin);
      size_t temp_table_key_length;

      tname.length(0);
      tname.append(table->db, table->db_length);
      tname.append('\0');
      tname.append(table->table_name, table->table_name_length);
      tname.append('\0');
      temp_table_key_length= tname.length();
      tname.append(table->alias);
      tname.append('\0');

      /*
        We ignore alias when we check if table was already marked as temporary
        (and therefore should not be prelocked). Otherwise we will erroneously
        treat table with same name but with different alias as non-temporary.
      */

      SP_TABLE *tab;

      if ((tab= find_or_nullptr
             (m_sptabs, std::string(tname.ptr(), tname.length()))) ||
          ((tab= find_or_nullptr
              (m_sptabs, std::string(tname.ptr(), temp_table_key_length))) &&
           tab->temp))
      {
        if (tab->lock_type < table->lock_descriptor().type)
          tab->lock_type= table->lock_descriptor().type; // Use the table with the highest lock type
        tab->query_lock_count++;
        if (tab->query_lock_count > tab->lock_count)
          tab->lock_count++;
        tab->trg_event_map|= table->trg_event_map;
      }
      else
      {
        if (!(tab= (SP_TABLE *)thd->mem_calloc(sizeof(SP_TABLE))))
          return false;
        if (lex_for_tmp_check->sql_command == SQLCOM_CREATE_TABLE &&
            lex_for_tmp_check->query_tables == table &&
            lex_for_tmp_check->create_info->options & HA_LEX_CREATE_TMP_TABLE)
        {
          tab->temp= true;
          tab->qname.length= temp_table_key_length;
        }
        else
          tab->qname.length= tname.length();
        tab->qname.str= (char*) thd->memdup(tname.ptr(), tab->qname.length);
        if (!tab->qname.str)
          return false;
        tab->table_name_length= table->table_name_length;
        tab->db_length= table->db_length;
        tab->lock_type= table->lock_descriptor().type;
        tab->lock_count= tab->query_lock_count= 1;
        tab->trg_event_map= table->trg_event_map;
        if (!m_sptabs.emplace(to_string(tab->qname), tab).second)
          return false;
      }
    }
  return true;
}


void sp_head::add_used_tables_to_table_list(THD *thd,
                                            TABLE_LIST ***query_tables_last_ptr,
                                            enum_sql_command sql_command,
                                            TABLE_LIST *belong_to_view)
{
  /*
    Use persistent arena for table list allocation to be PS/SP friendly.
    Note that we also have to copy database/table names and alias to PS/SP
    memory since current instance of sp_head object can pass away before
    next execution of PS/SP for which tables are added to prelocking list.
    This will be fixed by introducing of proper invalidation mechanism
    once new TDC is ready.
  */
  Prepared_stmt_arena_holder ps_arena_holder(thd);

  for (const auto &key_and_value : m_sptabs)
  {
    SP_TABLE *stab= key_and_value.second;
    if (stab->temp || stab->lock_type == TL_IGNORE)
      continue;

    char *tab_buff= static_cast<char*>
      (thd->alloc(ALIGN_SIZE(sizeof(TABLE_LIST)) * stab->lock_count));
    char *key_buff= static_cast<char*>(thd->memdup(stab->qname.str,
                                                   stab->qname.length));
    if (!tab_buff || !key_buff)
      return;

    for (uint j= 0; j < stab->lock_count; j++)
    {
      /*
        Since we don't allow DDL on base tables in prelocked mode it
        is safe to infer the type of metadata lock from the type of
        table lock.
      */
      enum_mdl_type mdl_lock_type;

      if (sql_command == SQLCOM_LOCK_TABLES)
      {
        /*
          We are building a table list for LOCK TABLES. We need to
          acquire "strong" locks to ensure that LOCK TABLES properly
          works for storage engines which don't use THR_LOCK locks.
        */
        mdl_lock_type= (stab->lock_type >= TL_WRITE_ALLOW_WRITE) ?
                       MDL_SHARED_NO_READ_WRITE : MDL_SHARED_READ_ONLY;
      }
      else
      {
        /*
          For other statements "normal" locks can be acquired.
          Let us respect explicit LOW_PRIORITY clause if was used
          in the routine.
        */
        mdl_lock_type= mdl_type_for_dml(stab->lock_type);
      }

      TABLE_LIST *table= pointer_cast<TABLE_LIST*>(tab_buff);
      table->init_one_table(key_buff, stab->db_length,
                            key_buff + stab->db_length + 1,
                            stab->table_name_length,
                            key_buff + stab->db_length + 1 +
                            stab->table_name_length + 1,
                            stab->lock_type, mdl_lock_type);

      table->is_system_view=
        dd::get_dictionary()->is_system_view_name(table->db, table->table_name);
      table->cacheable_table= 1;
      table->prelocking_placeholder= 1;
      table->belong_to_view= belong_to_view;
      table->trg_event_map= stab->trg_event_map;

      /* Everyting else should be zeroed */

      **query_tables_last_ptr= table;
      table->prev_global= *query_tables_last_ptr;
      *query_tables_last_ptr= &table->next_global;

      tab_buff+= ALIGN_SIZE(sizeof(TABLE_LIST));
    }
  }
}


bool sp_head::check_show_access(THD *thd, bool *full_access)
{
  /*
    Before WL#7897 changes, full access to routine information is provided to
    the definer of routine and to the user having SELECT privilege on
    mysql.proc. But as part of WL#7897, mysql.proc table is removed. Now, non
    definer user can not have full access on routine. So backup of routine or
    getting exact create string of stored routine is not possible with this
    change.
    So as workaround for this issue, currently full access on stored routine
    provided to any user having global SELECT privilege.
    Correct solution to this issue will be provided with the WL#8131 and
    WL#9049.
  */
  *full_access=
    (thd->security_context()->check_access(SELECT_ACL) ||
     (!strcmp(m_definer_user.str, thd->security_context()->priv_user().str) &&
      !strcmp(m_definer_host.str, thd->security_context()->priv_host().str)));

  return *full_access ?
         false :
         check_some_routine_access(thd, m_db.str, m_name.str,
                                   m_type == enum_sp_type::PROCEDURE);
}


bool sp_head::set_security_ctx(THD *thd, Security_context **save_ctx)
{
  *save_ctx= NULL;
  LEX_CSTRING definer_user= {m_definer_user.str, m_definer_user.length};
  LEX_CSTRING definer_host= {m_definer_host.str, m_definer_host.length};

  if (m_chistics->suid != SP_IS_NOT_SUID &&
      m_security_ctx.change_security_context(thd,
                                             definer_user, definer_host,
                                             &m_db, save_ctx))
  {
    return true;
  }

  /*
    If we changed context to run as another user, we need to check the
    access right for the new context again as someone may have revoked
    the right to use the procedure from this user.
  */

  if (*save_ctx &&
      check_routine_access(thd, EXECUTE_ACL, m_db.str, m_name.str,
                           m_type == enum_sp_type::PROCEDURE, false))
  {
    m_security_ctx.restore_security_context(thd, *save_ctx);
    *save_ctx= NULL;
    return true;
  }

  return false;
}


///////////////////////////////////////////////////////////////////////////
// sp_parser_data implementation.
///////////////////////////////////////////////////////////////////////////


void sp_parser_data::start_parsing_sp_body(THD *thd, sp_head *sp)
{
  m_saved_memroot= thd->mem_root;
  m_saved_free_list= thd->free_list;

  thd->mem_root= sp->get_persistent_mem_root();
  thd->free_list= NULL;
}


bool sp_parser_data::add_backpatch_entry(sp_branch_instr *i,
                                         sp_label *label)
{
  Backpatch_info *bp= (Backpatch_info *)sql_alloc(sizeof(Backpatch_info));

  if (!bp)
    return true;

  bp->label= label;
  bp->instr= i;
  return m_backpatch.push_front(bp);
}


void sp_parser_data::do_backpatch(sp_label *label, uint dest)
{
  Backpatch_info *bp;
  List_iterator_fast<Backpatch_info> li(m_backpatch);

  while ((bp= li++))
  {
    if (bp->label == label)
      bp->instr->backpatch(dest);
  }
}


bool sp_parser_data::add_cont_backpatch_entry(sp_lex_branch_instr *i)
{
  i->set_cont_dest(m_cont_level);
  return m_cont_backpatch.push_front(i);
}


void sp_parser_data::do_cont_backpatch(uint dest)
{
  sp_lex_branch_instr *i;

  while ((i= m_cont_backpatch.head()) && i->get_cont_dest() == m_cont_level)
  {
    i->set_cont_dest(dest);
    m_cont_backpatch.pop();
  }

  --m_cont_level;
}


void sp_parser_data::process_new_sp_instr(THD* thd, sp_instr *i)
{
  /*
    thd->free_list should be cleaned here because it's implicitly expected
    that that process_new_sp_instr() (called from sp_head::add_instr) is
    called as the last action after parsing the SP-instruction's SQL query.

    Thus, at this point thd->free_list contains all Item-objects, created for
    this SP-instruction.

    Next SP-instruction should start its own free-list from the scratch.
  */

  i->free_list= thd->free_list;

  thd->free_list= NULL;
}<|MERGE_RESOLUTION|>--- conflicted
+++ resolved
@@ -1744,11 +1744,6 @@
   m_body= NULL_STR;
   m_body_utf8= NULL_STR;
 
-<<<<<<< HEAD
-  my_hash_init(&m_sptabs, system_charset_info, 0, 0, sp_table_key, nullptr, 0,
-               key_memory_sp_head_main_root);
-=======
->>>>>>> 57c4f9ca
 
   m_trg_chistics.ordering_clause= TRG_ORDER_NONE;
   m_trg_chistics.anchor_trigger_name= NULL_CSTR;
@@ -1954,11 +1949,6 @@
     thd->lex= lex;
   }
 
-<<<<<<< HEAD
-  my_hash_free(&m_sptabs);
-
-=======
->>>>>>> 57c4f9ca
   sp_head::destroy(m_next_cached_sp);
 }
 
