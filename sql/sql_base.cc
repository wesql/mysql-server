--- conflicted
+++ resolved
@@ -8908,90 +8908,6 @@
 
 
 /*
-<<<<<<< HEAD
-  Unlock and close table before renaming and dropping partitions
-  SYNOPSIS
-    alter_close_tables()
-    lpt                        Struct carrying parameters
-  RETURN VALUES
-    0
-*/
-
-static int alter_close_tables(ALTER_PARTITION_PARAM_TYPE *lpt)
-{
-  TABLE_SHARE *share= lpt->table->s;
-  THD *thd= lpt->thd;
-  TABLE *table;
-  DBUG_ENTER("alter_close_tables");
-  /*
-    We must keep LOCK_open while manipulating with thd->open_tables.
-    Another thread may be working on it.
-  */
-  mysql_mutex_lock(&LOCK_open);
-  /*
-    We can safely remove locks for all tables with the same name:
-    later they will all be closed anyway in
-    alter_partition_lock_handling().
-  */
-  for (table= thd->open_tables; table ; table= table->next)
-  {
-    if (!strcmp(table->s->table_name.str, share->table_name.str) &&
-	!strcmp(table->s->db.str, share->db.str))
-    {
-      mysql_lock_remove(thd, thd->lock, table);
-      table->file->ha_close();
-      table->db_stat= 0;                        // Mark file closed
-      /*
-        Ensure that we won't end up with a crippled table instance
-        in the table cache if an error occurs before we reach
-        alter_partition_lock_handling() and the table is closed
-        by close_thread_tables() instead.
-      */
-      tdc_remove_table(thd, TDC_RT_REMOVE_UNUSED,
-                       table->s->db.str,
-                       table->s->table_name.str);
-    }
-  }
-  mysql_mutex_unlock(&LOCK_open);
-  DBUG_RETURN(0);
-}
-
-
-/*
-  SYNOPSIS
-    abort_and_upgrade_lock_and_close_table()
-    lpt                           Parameter passing struct
-    All parameters passed through the ALTER_PARTITION_PARAM_TYPE object
-  RETURN VALUE
-    0
-  DESCRIPTION
-    Remember old lock level (for possible downgrade later on), abort all
-    waiting threads and ensure that all keeping locks currently are
-    completed such that we own the lock exclusively and no other interaction
-    is ongoing. Close the table and hold the name lock.
-
-    thd                           Thread object
-    table                         Table object
-    db                            Database name
-    table_name                    Table name
-    old_lock_level                Old lock level
-*/
-
-int abort_and_upgrade_lock_and_close_table(ALTER_PARTITION_PARAM_TYPE *lpt)
-{
-  DBUG_ENTER("abort_and_upgrade_lock_and_close_table");
-
-  if (wait_while_table_is_used(lpt->thd, lpt->table, HA_EXTRA_FORCE_REOPEN))
-    DBUG_RETURN(1);
-  if (alter_close_tables(lpt))
-    DBUG_RETURN(1);
-  DBUG_RETURN(0);
-}
-
-
-/*
-=======
->>>>>>> 87f655d5
   Tells if two (or more) tables have auto_increment columns and we want to
   lock those tables with a write lock.
 
