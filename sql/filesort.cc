--- conflicted
+++ resolved
@@ -439,10 +439,10 @@
                     "%s: %s",
                     MYF(ME_ERROR + ME_WAITTANG),
                     ER_THD(thd, ER_FILSORT_ABORT),
-<<<<<<< HEAD
-                    kill_errno ?
-                    ER(kill_errno) :
-                    thd->get_stmt_da()->message_text());
+                    kill_errno ? ((kill_errno == THD::KILL_CONNECTION &&
+                                 !shutdown_in_progress) ? ER(THD::KILL_QUERY) :
+                                                          ER(kill_errno)) :
+                                 thd->get_stmt_da()->message_text());
 
     sql_print_information("%s, host: %s, user: %s, "
                           "thread: %lu, query: %-.4096s",
@@ -451,22 +451,6 @@
                           &thd->security_ctx->priv_user[0],
                           (ulong) thd->thread_id,
                           thd->query());
-=======
-                    kill_errno ? ((kill_errno == THD::KILL_CONNECTION &&
-                                 !shutdown_in_progress) ? ER(THD::KILL_QUERY) :
-                                                          ER(kill_errno)) :
-                                 thd->get_stmt_da()->message());
-
-    if (log_warnings > 1)
-    {
-      sql_print_warning("%s, host: %s, user: %s, thread: %lu, query: %-.4096s",
-                        ER_THD(thd, ER_FILSORT_ABORT),
-                        thd->security_ctx->host_or_ip,
-                        &thd->security_ctx->priv_user[0],
-                        (ulong) thd->thread_id,
-                        thd->query());
-    }
->>>>>>> d7e60dcc
   }
   else
     thd->inc_status_sort_rows(num_rows);
