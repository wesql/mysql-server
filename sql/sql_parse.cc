--- conflicted
+++ resolved
@@ -470,8 +470,6 @@
 }
 
 
-<<<<<<< HEAD
-=======
 /**
   @brief Check access privs for a MERGE table and fix children lock types.
 
@@ -512,7 +510,6 @@
 }
 
 
->>>>>>> f45c6f31
 /* This works because items are allocated with sql_alloc() */
 
 void free_items(Item *item)
@@ -1635,91 +1632,6 @@
     global_system_variables.time_zone;
   thd->variables.lc_time_names= &my_locale_en_US;
   thd->one_shot_set= 0;
-}
-
-
-static
-bool sp_process_definer(THD *thd)
-{
-  DBUG_ENTER("sp_process_definer");
-
-  LEX *lex= thd->lex;
-
-  /*
-    If the definer is not specified, this means that CREATE-statement missed
-    DEFINER-clause. DEFINER-clause can be missed in two cases:
-
-      - The user submitted a statement w/o the clause. This is a normal
-        case, we should assign CURRENT_USER as definer.
-
-      - Our slave received an updated from the master, that does not
-        replicate definer for stored rountines. We should also assign
-        CURRENT_USER as definer here, but also we should mark this routine
-        as NON-SUID. This is essential for the sake of backward
-        compatibility.
-
-        The problem is the slave thread is running under "special" user (@),
-        that actually does not exist. In the older versions we do not fail
-        execution of a stored routine if its definer does not exist and
-        continue the execution under the authorization of the invoker
-        (BUG#13198). And now if we try to switch to slave-current-user (@),
-        we will fail.
-
-        Actually, this leads to the inconsistent state of master and
-        slave (different definers, different SUID behaviour), but it seems,
-        this is the best we can do.
-  */
-
-  if (!lex->definer)
-  {
-    Query_arena original_arena;
-    Query_arena *ps_arena= thd->activate_stmt_arena_if_needed(&original_arena);
-
-    lex->definer= create_default_definer(thd);
-
-    if (ps_arena)
-      thd->restore_active_arena(ps_arena, &original_arena);
-
-    /* Error has been already reported. */
-    if (lex->definer == NULL)
-      DBUG_RETURN(TRUE);
-
-    if (thd->slave_thread && lex->sphead)
-      lex->sphead->m_chistics->suid= SP_IS_NOT_SUID;
-  }
-  else
-  {
-    /*
-      If the specified definer differs from the current user, we
-      should check that the current user has SUPER privilege (in order
-      to create a stored routine under another user one must have
-      SUPER privilege).
-    */
-    if ((strcmp(lex->definer->user.str, thd->security_ctx->priv_user) ||
-         my_strcasecmp(system_charset_info, lex->definer->host.str,
-                       thd->security_ctx->priv_host)) &&
-        check_global_access(thd, SUPER_ACL))
-    {
-      my_error(ER_SPECIFIC_ACCESS_DENIED_ERROR, MYF(0), "SUPER");
-      DBUG_RETURN(TRUE);
-    }
-  }
-
-  /* Check that the specified definer exists. Emit a warning if not. */
-
-#ifndef NO_EMBEDDED_ACCESS_CHECKS
-  if (!is_acl_user(lex->definer->host.str, lex->definer->user.str))
-  {
-    push_warning_printf(thd,
-                        MYSQL_ERROR::WARN_LEVEL_NOTE,
-                        ER_NO_SUCH_USER,
-                        ER(ER_NO_SUCH_USER),
-                        lex->definer->user.str,
-                        lex->definer->host.str);
-  }
-#endif /* NO_EMBEDDED_ACCESS_CHECKS */
-
-  DBUG_RETURN(FALSE);
 }
 
 
@@ -2382,8 +2294,6 @@
       select_lex->options|= SELECT_NO_UNLOCK;
       unit->set_limit(select_lex);
 
-<<<<<<< HEAD
-=======
       /*
         Disable non-empty MERGE tables with CREATE...SELECT. Too
         complicated. See Bug #26379. Empty MERGE tables are read-only
@@ -2397,7 +2307,6 @@
         goto end_with_restore_list;
       }
 
->>>>>>> f45c6f31
       if (!(create_info.options & HA_LEX_CREATE_TMP_TABLE))
       {
         lex->link_first_table_back(create_table, link_to_local);
@@ -3367,7 +3276,6 @@
     if (check_db_name(db))
     {
       my_error(ER_WRONG_DB_NAME, MYF(0), db->str);
-<<<<<<< HEAD
       break;
     }
     if (check_access(thd, ALTER_ACL, db->str, 0, 1, 0, is_schema_db(db->str)) ||
@@ -3377,17 +3285,6 @@
       res= 1;
       break;
     }
-=======
-      break;
-    }
-    if (check_access(thd, ALTER_ACL, db->str, 0, 1, 0, is_schema_db(db->str)) ||
-        check_access(thd, DROP_ACL, db->str, 0, 1, 0, is_schema_db(db->str)) ||
-        check_access(thd, CREATE_ACL, db->str, 0, 1, 0, is_schema_db(db->str)))
-    {
-      res= 1;
-      break;
-    }
->>>>>>> f45c6f31
     if (thd->locked_tables || thd->active_transaction())
     {
       res= 1;
@@ -5250,29 +5147,6 @@
 }
 
 
-<<<<<<< HEAD
-bool check_merge_table_access(THD *thd, char *db,
-			      TABLE_LIST *table_list)
-{
-  int error=0;
-  if (table_list)
-  {
-    /* Check that all tables use the current database */
-    TABLE_LIST *tmp;
-    for (tmp= table_list; tmp; tmp= tmp->next_local)
-    {
-      if (!tmp->db || !tmp->db[0])
-	tmp->db=db;
-    }
-    error=check_table_access(thd, SELECT_ACL | UPDATE_ACL | DELETE_ACL,
-			     table_list,0);
-  }
-  return error;
-}
-
-
-=======
->>>>>>> f45c6f31
 /****************************************************************************
 	Check stack size; Send error if there isn't enough stack to continue
 ****************************************************************************/
