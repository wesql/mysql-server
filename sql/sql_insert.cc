/*
   Copyright (c) 2000, 2016, Oracle and/or its affiliates. All rights reserved.

   This program is free software; you can redistribute it and/or modify
   it under the terms of the GNU General Public License as published by
   the Free Software Foundation; version 2 of the License.

   This program is distributed in the hope that it will be useful,
   but WITHOUT ANY WARRANTY; without even the implied warranty of
   MERCHANTABILITY or FITNESS FOR A PARTICULAR PURPOSE.  See the
   GNU General Public License for more details.

   You should have received a copy of the GNU General Public License
   along with this program; if not, write to the Free Software
   Foundation, Inc., 51 Franklin St, Fifth Floor, Boston, MA 02110-1301  USA
*/

/* Insert of records */

#include "sql_insert.h"

#include "auth_common.h"              // check_grant_all_columns
#include "debug_sync.h"               // DEBUG_SYNC
#include "item.h"                     // Item
#include "lock.h"                     // mysql_unlock_tables
#include "opt_explain.h"              // Modification_plan
#include "opt_explain_format.h"       // enum_mod_type
#include "rpl_rli.h"                  // Relay_log_info
#include "rpl_slave.h"                // rpl_master_has_bug
#include "sql_base.h"                 // setup_fields
#include "sql_resolver.h"             // Column_privilege_tracker
#include "sql_select.h"               // free_underlaid_joins
#include "sql_show.h"                 // store_create_info
#include "sql_table.h"                // quick_rm_table
#include "sql_tmp_table.h"            // create_tmp_field
#include "sql_update.h"               // records_are_comparable
#include "sql_view.h"                 // check_key_in_view
#include "table_trigger_dispatcher.h" // Table_trigger_dispatcher
#include "transaction.h"              // trans_commit_stmt
#include "sql_resolver.h"             // validate_gc_assignment
#include "partition_info.h"           // partition_info
#include "probes_mysql.h"             // MYSQL_INSERT_START

static bool check_view_insertability(THD *thd, TABLE_LIST *view,
                                     const TABLE_LIST *insert_table_ref);

static void prepare_for_positional_update(TABLE *table, TABLE_LIST *tables);

/**
  Check that insert fields are from a single table of a multi-table view.

  @param fields            The insert fields to be checked.
  @param view              The view for insert.
  @param insert_table_ref[out] Reference to table to insert into

  This function is called to check that the fields being inserted into
  are from a single base table. This must be checked when the table to
  be inserted into is a multi-table view.

  @return false if success, true if an error was raised.
*/

static bool check_single_table_insert(List<Item> &fields, TABLE_LIST *view,
                                      TABLE_LIST **insert_table_ref)
{
  // It is join view => we need to find the table for insert
  List_iterator_fast<Item> it(fields);
  Item *item;
  *insert_table_ref= NULL;          // reset for call to check_single_table()
  table_map tables= 0;

  while ((item= it++))
    tables|= item->used_tables();

  if (view->check_single_table(insert_table_ref, tables))
  {
    my_error(ER_VIEW_MULTIUPDATE, MYF(0),
             view->view_db.str, view->view_name.str);
    return true;
  }
  DBUG_ASSERT(*insert_table_ref && (*insert_table_ref)->is_insertable());

  return false;
}


/**
  Check insert fields.

  @param thd          The current thread.
  @param table_list   The table for insert.
  @param fields       The insert fields.
  @param value_count  Number of values supplied
  @param value_count_known if false, delay field count check
                      @todo: Eliminate this when preparation is properly phased
  @param check_unique If duplicate values should be rejected.

  @return false if success, true if error

  Resolved reference to base table is returned in lex->insert_table_leaf.

  @todo check_insert_fields() should be refactored as follows:
        - Remove the argument value_count_known and all predicates involving it.
        - Rearrange the call to check_insert_fields() from
          mysql_prepare_insert() so that the value_count is known also when
          processing a prepared statement.
*/

static bool check_insert_fields(THD *thd, TABLE_LIST *table_list,
                                List<Item> &fields, uint value_count,
                                bool value_count_known, bool check_unique)
{
  LEX *const lex= thd->lex;

#ifndef DBUG_OFF
  TABLE_LIST *const saved_insert_table_leaf= lex->insert_table_leaf;
#endif

  TABLE *table= table_list->table;

  DBUG_ASSERT(table_list->is_insertable());

  if (fields.elements == 0 && value_count_known && value_count > 0)
  {
    /*
      No field list supplied, but a value list has been supplied.
      Use field list of table being updated.
    */
    DBUG_ASSERT(table);    // This branch is not reached with a view:

    lex->insert_table_leaf= table_list;

    // Values for all fields in table are needed
    if (value_count != table->s->fields)
    {
      my_error(ER_WRONG_VALUE_COUNT_ON_ROW, MYF(0), 1L);
      return true;
    }
#ifndef NO_EMBEDDED_ACCESS_CHECKS
    Field_iterator_table_ref field_it;
    field_it.set(table_list);
    if (check_grant_all_columns(thd, INSERT_ACL, &field_it))
      return true;
#endif
    /*
      No fields are provided so all fields must be provided in the values.
      Thus we set all bits in the write set.
    */
    bitmap_set_all(table->write_set);
  }
  else
  {
    // INSERT with explicit field list.
    SELECT_LEX *select_lex= thd->lex->select_lex;
    Name_resolution_context *context= &select_lex->context;
    Name_resolution_context_state ctx_state;
    int res;

    if (value_count_known && fields.elements != value_count)
    {
      my_error(ER_WRONG_VALUE_COUNT_ON_ROW, MYF(0), 1L);
      return true;
    }

    thd->dup_field= 0;

    /* Save the state of the current name resolution context. */
    ctx_state.save_state(context, table_list);

    /*
      Perform name resolution only in the first table - 'table_list',
      which is the table that is inserted into.
    */
    table_list->next_local= NULL;
    context->resolve_in_table_list_only(table_list);
    res= setup_fields(thd, Ref_ptr_array(), fields, INSERT_ACL, NULL,
                      false, true);

    /* Restore the current context. */
    ctx_state.restore_state(context, table_list);

    if (res)
      return true;

    if (table_list->is_merged())
    {
      if (check_single_table_insert(fields, table_list,
                                    &lex->insert_table_leaf))
        return true;
      table= lex->insert_table_leaf->table;
    }
    else
    {
      lex->insert_table_leaf= table_list;
    }

    if (check_unique && thd->dup_field)
    {
      my_error(ER_FIELD_SPECIFIED_TWICE, MYF(0), thd->dup_field->field_name);
      return true;
    }
  }
  /* Mark all generated columns for write*/
  if (table->vfield)
    table->mark_generated_columns(false);

  if (check_key_in_view(thd, table_list, lex->insert_table_leaf) ||
      (table_list->is_view() &&
       check_view_insertability(thd, table_list, lex->insert_table_leaf)))
  {
    my_error(ER_NON_INSERTABLE_TABLE, MYF(0), table_list->alias, "INSERT");
    return true;
  }

  DBUG_ASSERT(saved_insert_table_leaf == NULL ||
              lex->insert_table_leaf == saved_insert_table_leaf);

  return false;
}


/**
  Check that table references are restricted to the supplied table map.
  The check can be ignored if the supplied table is a base table.

  @param view   Table being specified
  @param values Values whose used tables are to be matched against table map
  @param map    Table map to match against

  @return false if success, true if error
*/

static bool check_valid_table_refs(const TABLE_LIST *view, List<Item> &values,
                                   table_map map)
{
  List_iterator_fast<Item> it(values);
  Item *item;

  // A base table will always match the supplied map.
  DBUG_ASSERT(view->is_view() || (view->table && map));

  if (!view->is_view())       // Ignore check if called with base table.
    return false;

  map|= PSEUDO_TABLE_BITS;

  while ((item= it++))
  {
    if (item->used_tables() & ~map)
    {
      my_error(ER_VIEW_MULTIUPDATE, MYF(0),
               view->view_db.str, view->view_name.str);
      return true;
    }
  }
  return false;
}


/**
  Validates default value of fields which are not specified in
  the column list of INSERT statement.

  @Note table->record[0] should be be populated with default values
        before calling this function.

  @param thd              thread context
  @param table            table to which values are inserted.

  @return
    @retval false Success.
    @retval true  Failure.
*/

bool validate_default_values_of_unset_fields(THD *thd, TABLE *table)
{
  MY_BITMAP *write_set= table->write_set;
  DBUG_ENTER("validate_default_values_of_unset_fields");

  for (Field **field= table->field; *field; field++)
  {
    if (!bitmap_is_set(write_set, (*field)->field_index) &&
        !((*field)->flags & NO_DEFAULT_VALUE_FLAG))
    {
      if ((*field)->validate_stored_val(thd) && thd->is_error())
        DBUG_RETURN(true);
    }
  }

  DBUG_RETURN(false);
}


/*
  Prepare triggers  for INSERT-like statement.

  SYNOPSIS
    prepare_triggers_for_insert_stmt()
      table   Table to which insert will happen

  NOTE
    Prepare triggers for INSERT-like statement by marking fields
    used by triggers and inform handlers that batching of UPDATE/DELETE 
    cannot be done if there are BEFORE UPDATE/DELETE triggers.
*/

void prepare_triggers_for_insert_stmt(TABLE *table)
{
  if (table->triggers)
  {
    if (table->triggers->has_triggers(TRG_EVENT_DELETE,
                                      TRG_ACTION_AFTER))
    {
      /*
        The table has AFTER DELETE triggers that might access to 
        subject table and therefore might need delete to be done 
        immediately. So we turn-off the batching.
      */ 
      (void) table->file->extra(HA_EXTRA_DELETE_CANNOT_BATCH);
    }
    if (table->triggers->has_triggers(TRG_EVENT_UPDATE,
                                      TRG_ACTION_AFTER))
    {
      /*
        The table has AFTER UPDATE triggers that might access to subject 
        table and therefore might need update to be done immediately. 
        So we turn-off the batching.
      */ 
      (void) table->file->extra(HA_EXTRA_UPDATE_CANNOT_BATCH);
    }
  }
  table->mark_columns_needed_for_insert();
}

/**
  Setup data for field BLOB/GEOMETRY field types for execution of
  "INSERT...UPDATE" statement. For a expression in 'UPDATE' clause
  like "a= VALUES(a)", let as call Field* referring 'a' as LHS_FIELD
  and Field* referring field 'a' in "VALUES(a)" as RHS_FIELD

  This function creates a separate copy of the blob value for RHS_FIELD,
  if the field is updated as well as accessed through VALUES()
  function in 'UPDATE' clause of "INSERT...UPDATE" statement.

  @param [in] thd
    Pointer to THD object.

  @param [in] fields
    List of fields representing LHS_FIELD of all expressions
    in 'UPDATE' clause.

  @return - Can fail only when we are out of memory.
    @retval false   Success
    @retval true    Failure
*/

bool mysql_prepare_blob_values(THD *thd, List<Item> &fields, MEM_ROOT *mem_root)
{
  DBUG_ENTER("mysql_prepare_blob_values");

  if (fields.elements <= 1)
    DBUG_RETURN(false);

  // Collect LHS_FIELD's which are updated in a 'set'.
  // This 'set' helps decide if we need to make copy of BLOB value
  // or not.

  Prealloced_array<Field_blob *, 16, true>
    blob_update_field_set(PSI_NOT_INSTRUMENTED);
  if (blob_update_field_set.reserve(fields.elements))
    DBUG_RETURN(true);

  List_iterator_fast<Item> f(fields);
  Item *fld;
  while ((fld= f++))
  {
    Item_field *field= fld->field_for_view_update();
    Field *lhs_field= field->field;

    if (lhs_field->type() == MYSQL_TYPE_BLOB ||
        lhs_field->type() == MYSQL_TYPE_GEOMETRY)
      blob_update_field_set.insert_unique(down_cast<Field_blob *>(lhs_field));
  }

  // Traverse through thd->lex->insert_update_values_map
  // and make copy of BLOB values in RHS_FIELD, if the same field is
  // modified (present in above 'set' prepared).
  if (thd->lex->has_values_map())
  {
    std::map<Field *, Field *>::iterator iter;
    for(iter= thd->lex->begin_values_map();
        iter != thd->lex->end_values_map();
        ++iter)
    {
      // Retrieve the Field_blob pointers from the map.
      // and initialize newly declared variables immediately.
      Field_blob *lhs_field= down_cast<Field_blob *>(iter->first);
      Field_blob *rhs_field= down_cast<Field_blob *>(iter->second);

      // Check if the Field_blob object is updated before making a copy.
      if (blob_update_field_set.count_unique(lhs_field) == 0)
        continue;

      // Copy blob value
      if(rhs_field->copy_blob_value(mem_root))
        DBUG_RETURN(true);
    }
  }

  DBUG_RETURN(false);
}

/**
  INSERT statement implementation

  @note Like implementations of other DDL/DML in MySQL, this function
  relies on the caller to close the thread tables. This is done in the
  end of dispatch_command().
*/

bool Sql_cmd_insert::mysql_insert(THD *thd,TABLE_LIST *table_list)
{
  DBUG_ENTER("mysql_insert");

  LEX *const lex= thd->lex;
  int error, res;
  bool err= true;
  bool transactional_table, joins_freed= FALSE;
  bool changed;
  bool is_locked= false;
  ulong counter= 0;
  ulonglong id;
  /*
    We have three alternative syntax rules for the INSERT statement:
    1) "INSERT (columns) VALUES ...", so non-listed columns need a default
    2) "INSERT VALUES (), ..." so all columns need a default;
    note that "VALUES (),(expr_1, ..., expr_n)" is not allowed, so checking
    emptiness of the first row is enough
    3) "INSERT VALUES (expr_1, ...), ..." so no defaults are needed; even if
    expr_i is "DEFAULT" (in which case the column is set by
    Item_default_value::save_in_field_inner()).
  */
  const bool manage_defaults=
    insert_field_list.elements != 0 ||          // 1)
    insert_many_values.head()->elements == 0;   // 2)
  COPY_INFO info(COPY_INFO::INSERT_OPERATION,
                 &insert_field_list,
                 manage_defaults,
                 duplicates);
  COPY_INFO update(COPY_INFO::UPDATE_OPERATION, &insert_update_list,
                   &insert_value_list);
  Name_resolution_context *context;
  Name_resolution_context_state ctx_state;
  uint num_partitions= 0;
  enum partition_info::enum_can_prune can_prune_partitions=
                                                  partition_info::PRUNE_NO;
  MY_BITMAP used_partitions;
  bool prune_needs_default_values;

  SELECT_LEX *const select_lex= lex->select_lex;

  select_lex->make_active_options(0, 0);

  if (open_tables_for_query(thd, table_list, 0))
    DBUG_RETURN(true);

  if (run_before_dml_hook(thd))
    DBUG_RETURN(true);

  THD_STAGE_INFO(thd, stage_init);
  lex->used_tables=0;

  List_iterator_fast<List_item> its(insert_many_values);
  List_item *values= its++;
  const uint value_count= values->elements;
  TABLE      *insert_table= NULL;
  if (mysql_prepare_insert(thd, table_list, values, false))
    goto exit_without_my_ok;

<<<<<<< HEAD
  if (select_lex->apply_local_transforms(thd, false))
    goto exit_without_my_ok;

  insert_table= lex->insert_table_leaf->table;

  if (duplicates == DUP_UPDATE || duplicates == DUP_REPLACE)
    prepare_for_positional_update(insert_table, table_list);

=======
  insert_table= lex->insert_table_leaf->table;

  if (duplicates == DUP_UPDATE || duplicates == DUP_REPLACE)
    prepare_for_positional_update(insert_table, table_list);

>>>>>>> 23032807
  /* Must be done before can_prune_insert, due to internal initialization. */
  if (info.add_function_default_columns(insert_table, insert_table->write_set))
    goto exit_without_my_ok; /* purecov: inspected */
  if (duplicates == DUP_UPDATE &&
      update.add_function_default_columns(insert_table,
                                          insert_table->write_set))
    goto exit_without_my_ok; /* purecov: inspected */

  context= &select_lex->context;
  /*
    These three asserts test the hypothesis that the resetting of the name
    resolution context below is not necessary at all since the list of local
    tables for INSERT always consists of one table.
  */
  DBUG_ASSERT(!table_list->next_local);
  DBUG_ASSERT(!context->table_list->next_local);
  DBUG_ASSERT(!context->first_name_resolution_table->next_name_resolution_table);

  /* Save the state of the current name resolution context. */
  ctx_state.save_state(context, table_list);

  /*
    Perform name resolution only in the first table - 'table_list',
    which is the table that is inserted into.
  */
  DBUG_ASSERT(table_list->next_local == 0);
  context->resolve_in_table_list_only(table_list);

  if (!is_locked && insert_table->part_info)
  {
    if (insert_table->part_info->can_prune_insert(thd,
                                           duplicates,
                                           update,
                                           insert_update_list,
                                           insert_field_list,
                                           !MY_TEST(values->elements),
                                           &can_prune_partitions,
                                           &prune_needs_default_values,
                                           &used_partitions))
      goto exit_without_my_ok; /* purecov: inspected */

    if (can_prune_partitions != partition_info::PRUNE_NO)
    {
      num_partitions= insert_table->part_info->lock_partitions.n_bits;
      /*
        Pruning probably possible, all partitions is unmarked for read/lock,
        and we must now add them on row by row basis.

        Check the first INSERT value.
        Do not fail here, since that would break MyISAM behavior of inserting
        all rows before the failing row.

        PRUNE_DEFAULTS means the partitioning fields are only set to DEFAULT
        values, so we only need to check the first INSERT value, since all the
        rest will be in the same partition.
      */
      if (insert_table->part_info->set_used_partition(insert_field_list,
                                               *values,
                                               info,
                                               prune_needs_default_values,
                                               &used_partitions))
        can_prune_partitions= partition_info::PRUNE_NO;
    }
  }

  its.rewind();
  while ((values= its++))
  {
    counter++;
<<<<<<< HEAD
    if (values->elements != value_count)
    {
      my_error(ER_WRONG_VALUE_COUNT_ON_ROW, MYF(0), counter);
      goto exit_without_my_ok;
    }
    if (setup_fields(thd, Ref_ptr_array(), *values, SELECT_ACL, NULL,
                     false, false))
      goto exit_without_my_ok;

=======
>>>>>>> 23032807
    /*
      To make it possible to increase concurrency on table level locking
      engines such as MyISAM, we check pruning for each row until we will use
      all partitions, Even if the number of rows is much higher than the
      number of partitions.
      TODO: Cache the calculated part_id and reuse in
      ha_partition::write_row() if possible.
    */
    if (can_prune_partitions == partition_info::PRUNE_YES)
    {
      if (insert_table->part_info->set_used_partition(insert_field_list,
                                               *values,
                                               info,
                                               prune_needs_default_values,
                                               &used_partitions))
        can_prune_partitions= partition_info::PRUNE_NO;
      if (!(counter % num_partitions))
      {
        /*
          Check if we using all partitions in table after adding partition
          for current row to the set of used partitions. Do it only from
          time to time to avoid overhead from bitmap_is_set_all() call.
        */
        if (bitmap_is_set_all(&used_partitions))
          can_prune_partitions= partition_info::PRUNE_NO;
      }
    }
  }
  insert_table->auto_increment_field_not_null= false;
  its.rewind ();
 
  /* Restore the current context. */
  ctx_state.restore_state(context, table_list);

  { // Statement plan is available within these braces
  Modification_plan plan(thd,
                         (lex->sql_command == SQLCOM_INSERT) ?
                         MT_INSERT : MT_REPLACE, insert_table,
                         NULL, false, 0);
  DEBUG_SYNC(thd, "planned_single_insert");

  if (can_prune_partitions != partition_info::PRUNE_NO)
  {
    /*
      Only lock the partitions we will insert into.
      And also only read from those partitions (duplicates etc.).
      If explicit partition selection 'INSERT INTO t PARTITION (p1)' is used,
      the new set of read/lock partitions is the intersection of read/lock
      partitions and used partitions, i.e only the partitions that exists in
      both sets will be marked for read/lock.
      It is also safe for REPLACE, since all potentially conflicting records
      always belong to the same partition as the one which we try to
      insert a row. This is because ALL unique/primary keys must
      include ALL partitioning columns.
    */
    bitmap_intersect(&insert_table->part_info->read_partitions,
                     &used_partitions);
    bitmap_intersect(&insert_table->part_info->lock_partitions,
                     &used_partitions);
  }

  // Lock the tables now if not locked already.
  if (!is_locked &&
      lock_tables(thd, table_list, lex->table_count, 0))
    DBUG_RETURN(true);
 
  if (lex->describe)
  {
    err= explain_single_table_modification(thd, &plan, select_lex);
    goto exit_without_my_ok;
  }

  /*
    Count warnings for all inserts.
    For single line insert, generate an error if try to set a NOT NULL field
    to NULL.
  */
  thd->count_cuted_fields= ((insert_many_values.elements == 1 &&
                             !lex->is_ignore()) ?
                            CHECK_FIELD_ERROR_FOR_NULL :
                            CHECK_FIELD_WARN);
  thd->cuted_fields = 0L;
  insert_table->next_number_field= insert_table->found_next_number_field;

#ifdef HAVE_REPLICATION
    if (thd->slave_thread)
    {
      /* Get SQL thread's rli, even for a slave worker thread */
      Relay_log_info* c_rli= thd->rli_slave->get_c_rli();
      DBUG_ASSERT(c_rli != NULL);
      if(info.get_duplicate_handling() == DUP_UPDATE &&
         insert_table->next_number_field != NULL &&
         rpl_master_has_bug(c_rli, 24432, TRUE, NULL, NULL))
        goto exit_without_my_ok;
    }
#endif

  error=0;
  THD_STAGE_INFO(thd, stage_update);
  if (duplicates == DUP_REPLACE &&
      (!insert_table->triggers ||
       !insert_table->triggers->has_delete_triggers()))
    insert_table->file->extra(HA_EXTRA_WRITE_CAN_REPLACE);
  if (duplicates == DUP_UPDATE)
    insert_table->file->extra(HA_EXTRA_INSERT_WITH_UPDATE);
  /*
    let's *try* to start bulk inserts. It won't necessary
    start them as insert_many_values.elements should be greater than
    some - handler dependent - threshold.
    We should not start bulk inserts if this statement uses
    functions or invokes triggers since they may access
    to the same table and therefore should not see its
    inconsistent state created by this optimization.
    So we call start_bulk_insert to perform nesessary checks on
    insert_many_values.elements, and - if nothing else - to initialize
    the code to make the call of end_bulk_insert() below safe.
  */
  if (duplicates != DUP_ERROR || lex->is_ignore())
    insert_table->file->extra(HA_EXTRA_IGNORE_DUP_KEY);
  /**
     This is a simple check for the case when the table has a trigger
     that reads from it, or when the statement invokes a stored function
     that reads from the table being inserted to.
     Engines can't handle a bulk insert in parallel with a read form the
     same table in the same connection.
  */
  if (thd->locked_tables_mode <= LTM_LOCK_TABLES)
    insert_table->file->ha_start_bulk_insert(insert_many_values.elements);

  prepare_triggers_for_insert_stmt(insert_table);

  for (Field** next_field= insert_table->field; *next_field; ++next_field)
  {
    (*next_field)->reset_warnings();
  }

  while ((values= its++))
  {
    if (insert_field_list.elements || !value_count)
    {
      restore_record(insert_table, s->default_values);  // Get empty record

      /*
        Check whether default values of the insert_field_list not specified in
        column list are correct or not.
      */
      if (validate_default_values_of_unset_fields(thd, insert_table))
      {
        error= 1;
        break;
      }
      if (fill_record_n_invoke_before_triggers(thd, insert_field_list, *values,
                                               insert_table,
                                               TRG_EVENT_INSERT,
                                               insert_table->s->fields))
      {
        DBUG_ASSERT(thd->is_error());
        /*
          TODO: Convert warnings to errors if values_list.elements == 1
          and check that all items return warning in case of problem with
          storing field.
        */
        error= 1;
        break;
      }

      res= check_that_all_fields_are_given_values(thd, insert_table,
                                                  table_list);
      if (res)
      {
        DBUG_ASSERT(thd->is_error());
        error= 1;
        break;
      }
    }
    else
    {
      if (lex->used_tables)               // Column used in values()
        restore_record(insert_table, s->default_values); // Get empty record
      else
      {
        TABLE_SHARE *share= insert_table->s;

        /*
          Fix delete marker. No need to restore rest of record since it will
          be overwritten by fill_record() anyway (and fill_record() does not
          use default values in this case).
        */
        insert_table->record[0][0]= share->default_values[0];

        /* Fix undefined null_bits. */
        if (share->null_bytes > 1 && share->last_null_bit_pos)
        {
          insert_table->record[0][share->null_bytes - 1]=
            share->default_values[share->null_bytes - 1];
        }
      }
      if (fill_record_n_invoke_before_triggers(thd, insert_table->field,
                                               *values, insert_table,
                                               TRG_EVENT_INSERT,
                                               insert_table->s->fields))
      {
        DBUG_ASSERT(thd->is_error());
        error= 1;
        break;
      }
    }

    if ((res= table_list->view_check_option(thd)) == VIEW_CHECK_SKIP)
      continue;
    else if (res == VIEW_CHECK_ERROR)
    {
      error= 1;
      break;
    }
    error= write_record(thd, insert_table, &info, &update);
    if (error)
      break;
    thd->get_stmt_da()->inc_current_row_for_condition();
  }
  } // Statement plan is available within these braces

  error= thd->get_stmt_da()->is_error();
  free_underlaid_joins(thd, select_lex);
  joins_freed= true;

  /*
    Now all rows are inserted.  Time to update logs and sends response to
    user
  */
  {
    /* TODO: Only call this if insert_table->found_next_number_field.*/
    insert_table->file->ha_release_auto_increment();
    /*
      Make sure 'end_bulk_insert()' is called regardless of current error
    */
    int loc_error= 0;
    if (thd->locked_tables_mode <= LTM_LOCK_TABLES)
      loc_error= insert_table->file->ha_end_bulk_insert();
    /*
      Report error if 'end_bulk_insert()' failed, and set 'error' to 1
    */
    if (loc_error && !error)
    {
      /* purecov: begin inspected */
      myf error_flags= MYF(0);
      if (insert_table->file->is_fatal_error(loc_error))
        error_flags|= ME_FATALERROR;

      insert_table->file->print_error(loc_error, error_flags);
      error= 1;
      /* purecov: end */
    }
    if (duplicates != DUP_ERROR || lex->is_ignore())
      insert_table->file->extra(HA_EXTRA_NO_IGNORE_DUP_KEY);

    transactional_table= insert_table->file->has_transactions();

    if ((changed= (info.stats.copied || info.stats.deleted || info.stats.updated)))
    {
      /*
        Invalidate the table in the query cache if something changed.
        For the transactional algorithm to work the invalidation must be
        before binlog writing and ha_autocommit_or_rollback
      */
      query_cache.invalidate_single(thd, lex->insert_table_leaf, true);
      DEBUG_SYNC(thd, "wait_after_query_cache_invalidate");
    }

    if (error <= 0 || thd->get_transaction()->cannot_safely_rollback(
        Transaction_ctx::STMT))
    {
      if (mysql_bin_log.is_open())
      {
        int errcode= 0;
	if (error <= 0)
        {
	  /*
	    [Guilhem wrote] Temporary errors may have filled
	    thd->net.last_error/errno.  For example if there has
	    been a disk full error when writing the row, and it was
	    MyISAM, then thd->net.last_error/errno will be set to
            "disk full"... and the mysql_file_pwrite() will wait until free
	    space appears, and so when it finishes then the
	    write_row() was entirely successful
	  */
	  /* todo: consider removing */
	  thd->clear_error();
	}
        else
          errcode= query_error_code(thd, thd->killed == THD::NOT_KILLED);
        
	/* bug#22725:

	A query which per-row-loop can not be interrupted with
	KILLED, like INSERT, and that does not invoke stored
	routines can be binlogged with neglecting the KILLED error.
        
	If there was no error (error == zero) until after the end of
	inserting loop the KILLED flag that appeared later can be
	disregarded since previously possible invocation of stored
	routines did not result in any error due to the KILLED.  In
	such case the flag is ignored for constructing binlog event.
	*/
	DBUG_ASSERT(thd->killed != THD::KILL_BAD_DATA || error > 0);
        if (thd->binlog_query(THD::ROW_QUERY_TYPE,
                              thd->query().str, thd->query().length,
			           transactional_table, FALSE, FALSE,
                                   errcode))
	  error= 1;
      }
    }
    DBUG_ASSERT(transactional_table || !changed || 
                thd->get_transaction()->cannot_safely_rollback(
                  Transaction_ctx::STMT));
  }
  THD_STAGE_INFO(thd, stage_end);
  /*
    We'll report to the client this id:
    - if the table contains an autoincrement column and we successfully
    inserted an autogenerated value, the autogenerated value.
    - if the table contains no autoincrement column and LAST_INSERT_ID(X) was
    called, X.
    - if the table contains an autoincrement column, and some rows were
    inserted, the id of the last "inserted" row (if IGNORE, that value may not
    have been really inserted but ignored).
  */
  id= (thd->first_successful_insert_id_in_cur_stmt > 0) ?
    thd->first_successful_insert_id_in_cur_stmt :
    (thd->arg_of_last_insert_id_function ?
     thd->first_successful_insert_id_in_prev_stmt :
     ((insert_table->next_number_field && info.stats.copied) ?
     insert_table->next_number_field->val_int() : 0));
  insert_table->next_number_field= 0;
  thd->count_cuted_fields= CHECK_FIELD_IGNORE;
  insert_table->auto_increment_field_not_null= FALSE;
  if (duplicates == DUP_REPLACE &&
      (!insert_table->triggers ||
       !insert_table->triggers->has_delete_triggers()))
    insert_table->file->extra(HA_EXTRA_WRITE_CANNOT_REPLACE);

  if (thd->is_error())
    goto exit_without_my_ok;

  if (insert_many_values.elements == 1 &&
      (!(thd->variables.option_bits & OPTION_WARNINGS) || !thd->cuted_fields))
  {
    my_ok(thd, info.stats.copied + info.stats.deleted +
          (thd->get_protocol()->has_client_capability(CLIENT_FOUND_ROWS) ?
           info.stats.touched : info.stats.updated),
          id);
  }
  else
  {
    char buff[160];
    ha_rows updated=
      thd->get_protocol()->has_client_capability(CLIENT_FOUND_ROWS) ?
        info.stats.touched : info.stats.updated;
    if (lex->is_ignore())
      my_snprintf(buff, sizeof(buff),
                  ER(ER_INSERT_INFO), (long) info.stats.records,
                  (long) (info.stats.records - info.stats.copied),
                  (long) thd->get_stmt_da()->current_statement_cond_count());
    else
      my_snprintf(buff, sizeof(buff),
                  ER(ER_INSERT_INFO), (long) info.stats.records,
                  (long) (info.stats.deleted + updated),
                  (long) thd->get_stmt_da()->current_statement_cond_count());
    my_ok(thd, info.stats.copied + info.stats.deleted + updated, id, buff);
  }
  DBUG_RETURN(FALSE);

exit_without_my_ok:
  if (!joins_freed)
    free_underlaid_joins(thd, select_lex);
  DBUG_RETURN(err);
}


/**
  Additional check for insertability for VIEW

  A view is insertable if the following conditions are true:
  - All columns being inserted into are from a single table.
  - All not used columns in table have default values.
  - All columns in view are distinct (not referring to the same column).

  @param thd              thread handler
  @param[in,out] view     reference to view being inserted into.
                          view->contain_auto_increment is true if and only if
                          the view contains an auto_increment field.
  @param insert_table_ref reference to underlying table being inserted into

  @return false if success, true if error
*/

static bool check_view_insertability(THD *thd, TABLE_LIST *view,
                                     const TABLE_LIST *insert_table_ref)
 {
  DBUG_ENTER("check_view_insertability");

  const uint num= view->view_query()->select_lex->item_list.elements;
  TABLE *const table= insert_table_ref->table;
  MY_BITMAP used_fields;
  enum_mark_columns save_mark_used_columns= thd->mark_used_columns;

  const uint used_fields_buff_size= bitmap_buffer_size(table->s->fields);
  uint32 *const used_fields_buff= (uint32*)thd->alloc(used_fields_buff_size);
  if (!used_fields_buff)
    DBUG_RETURN(true);                      /* purecov: inspected */

  DBUG_ASSERT(view->table == NULL &&
              table != NULL &&
              view->field_translation != 0);

  (void) bitmap_init(&used_fields, used_fields_buff, table->s->fields, 0);
  bitmap_clear_all(&used_fields);

  view->contain_auto_increment= false;

  thd->mark_used_columns= MARK_COLUMNS_NONE;

  // No privilege checking is done for these columns
  Column_privilege_tracker column_privilege(thd, 0);

  /* check simplicity and prepare unique test of view */
  Field_translator *const trans_start= view->field_translation;
  Field_translator *const trans_end= trans_start + num;

  for (Field_translator *trans= trans_start; trans != trans_end; trans++)
  {
    if (trans->item == NULL)
      continue;
    /*
      @todo
      This fix_fields() call is necessary for execution of prepared statements.
      When repeated preparation is eliminated the call can be deleted.
    */
    if (!trans->item->fixed && trans->item->fix_fields(thd, &trans->item))
      DBUG_RETURN(true);  /* purecov: inspected */

    Item_field *field;
    /* simple SELECT list entry (field without expression) */
    if (!(field= trans->item->field_for_view_update()))
      DBUG_RETURN(true);

    if (field->field->unireg_check == Field::NEXT_NUMBER)
      view->contain_auto_increment= true;
    /* prepare unique test */
    /*
      remove collation (or other transparent for update function) if we have
      it
    */
    trans->item= field;
  }
  thd->mark_used_columns= save_mark_used_columns;

  /* unique test */
  for (Field_translator *trans= trans_start; trans != trans_end; trans++)
  {
    if (trans->item == NULL)
      continue;
    /* Thanks to test above, we know that all columns are of type Item_field */
    Item_field *field= (Item_field *)trans->item;
    /* check fields belong to table in which we are inserting */
    if (field->field->table == table &&
        bitmap_fast_test_and_set(&used_fields, field->field->field_index))
      DBUG_RETURN(true);
  }

  DBUG_RETURN(false);
}


/**
  Recursive helper function for resolving join conditions for
  insertion into view for prepared statements.

  @param thd      Thread handler
  @param tr       Table structure which is traversed recursively

  @return false if success, true if error
*/
static bool fix_join_cond_for_insert(THD *thd, TABLE_LIST *tr)
{
  if (tr->join_cond() && !tr->join_cond()->fixed)
  {
    Column_privilege_tracker column_privilege(thd, SELECT_ACL);

    if (tr->join_cond()->fix_fields(thd, NULL))
      return true;             /* purecov: inspected */
  }

  if (tr->nested_join == NULL)
    return false;

  List_iterator<TABLE_LIST> li(tr->nested_join->join_list);
  TABLE_LIST *ti;

  while ((ti= li++))
  {
    if (fix_join_cond_for_insert(thd, ti))
      return true;             /* purecov: inspected */
  }
  return false;
}

/**
  Check if table can be updated

  @param thd           Thread handle
  @param table_list    Table reference
  @param fields        List of fields to be inserted
  @param select_insert True if processing INSERT ... SELECT statement

  @return false if success, true if error
*/

bool
Sql_cmd_insert_base::mysql_prepare_insert_check_table(THD *thd,
                                                      TABLE_LIST *table_list,
                                                      List<Item> &fields,
                                                      bool select_insert)
{
  DBUG_ENTER("mysql_prepare_insert_check_table");

  SELECT_LEX *const select= thd->lex->select_lex;
  const bool insert_into_view= table_list->is_view();

  if (select->setup_tables(thd, table_list, select_insert))
    DBUG_RETURN(true);             /* purecov: inspected */

  if (insert_into_view)
  {
    // Allowing semi-join would transform this table into a "join view"
    if (table_list->resolve_derived(thd, false))
      DBUG_RETURN(true);

    if (select->merge_derived(thd, table_list))
      DBUG_RETURN(true);           /* purecov: inspected */

    /*
      On second preparation, we may need to resolve view condition generated
      when merging the view.
    */
    if (!select->first_execution && table_list->is_merged() &&
        fix_join_cond_for_insert(thd, table_list))
      DBUG_RETURN(true);           /* purecov: inspected */
  }

  if (!table_list->is_insertable())
  {
    my_error(ER_NON_INSERTABLE_TABLE, MYF(0), table_list->alias, "INSERT");
    DBUG_RETURN(true);
  }

  // Allow semi-join for selected tables containing subqueries
  if (select->derived_table_count && select->resolve_derived(thd, true))
    DBUG_RETURN(true);

  /*
    First table in list is the one being inserted into, requires INSERT_ACL.
    All other tables require SELECT_ACL only.
  */
  if (select->derived_table_count &&
      select->check_view_privileges(thd, INSERT_ACL, SELECT_ACL))
    DBUG_RETURN(true);

  // Precompute and store the row types of NATURAL/USING joins.
  if (setup_natural_join_row_types(thd, select->join_list, &select->context))
    DBUG_RETURN(true);

  if (insert_into_view && !fields.elements)
  {
    empty_field_list_on_rset= true;
    if (table_list->is_multiple_tables())
    {
      my_error(ER_VIEW_NO_INSERT_FIELD_LIST, MYF(0),
               table_list->view_db.str, table_list->view_name.str);
      DBUG_RETURN(true);
    }
    if (insert_view_fields(thd, &fields, table_list))
      DBUG_RETURN(true);
    /*
       Item_fields inserted above from field_translation list have been
       already fixed in resolved_derived(), thus setup_fields() in
       check_insert_fields() will not process them, not mark them in write_set;
       we have to do it:
    */
    bitmap_set_all(table_list->updatable_base_table()->table->write_set);
  }

  DBUG_RETURN(false);
}


/**
  Get extra info for tables we insert into

  @param table     table(TABLE object) we insert into,
                   might be NULL in case of view
  @param           table(TABLE_LIST object) or view we insert into
*/

static void prepare_for_positional_update(TABLE *table, TABLE_LIST *tables)
{
  if (table)
  {
    table->prepare_for_position();
    return;
  }

  DBUG_ASSERT(tables->is_view());
  List_iterator<TABLE_LIST> it(*tables->view_tables);
  TABLE_LIST *tbl;
  while ((tbl= it++))
    prepare_for_positional_update(tbl->table, tbl);

  return;
}


/**
  Prepare items in INSERT statement

  @param thd                   Thread handler
  @param table_list            Global/local table list
  @param values                List of values to be inserted
  @param duplic                What to do on duplicate key error
  @param where                 Where clause (for insert ... select)
  @param select_insert         TRUE if INSERT ... SELECT statement

  @todo (in far future)
    In cases of:
    INSERT INTO t1 SELECT a, sum(a) as sum1 from t2 GROUP BY a
    ON DUPLICATE KEY ...
    we should be able to refer to sum1 in the ON DUPLICATE KEY part

  WARNING
    You MUST set table->insert_values to 0 after calling this function
    before releasing the table object.
  
  @return false if success, true if error
*/

bool Sql_cmd_insert_base::mysql_prepare_insert(THD *thd, TABLE_LIST *table_list,
                                               List_item *values,
                                               bool select_insert)
{
  DBUG_ENTER("mysql_prepare_insert");

  // INSERT should have a SELECT or VALUES clause
  DBUG_ASSERT (!select_insert || !values);

  // Number of update fields must match number of update values
  DBUG_ASSERT(insert_update_list.elements == insert_value_list.elements);

  LEX * const lex= thd->lex;
  SELECT_LEX *const select_lex= lex->select_lex;
  Name_resolution_context *const context= &select_lex->context;
  Name_resolution_context_state ctx_state;
  const bool insert_into_view= table_list->is_view();
  bool res= false;

  DBUG_PRINT("enter", ("table_list 0x%lx, view %d",
                       (ulong)table_list,
                       (int)insert_into_view));
  /*
    For subqueries in VALUES() we should not see the table in which we are
    inserting (for INSERT ... SELECT this is done by changing table_list,
    because INSERT ... SELECT share SELECT_LEX it with SELECT.
  */
  if (!select_insert)
  {
    for (SELECT_LEX_UNIT *un= select_lex->first_inner_unit();
         un;
         un= un->next_unit())
    {
      for (SELECT_LEX *sl= un->first_select();
           sl;
           sl= sl->next_select())
      {
        sl->context.outer_context= 0;
      }
    }
  }

  if (mysql_prepare_insert_check_table(thd, table_list, insert_field_list,
                                       select_insert))
    DBUG_RETURN(true);

  // REPLACE for a JOIN view is not permitted.
  if (table_list->is_multiple_tables() && duplicates == DUP_REPLACE)
  {
    my_error(ER_VIEW_DELETE_MERGE_VIEW, MYF(0),
             table_list->view_db.str, table_list->view_name.str);
    DBUG_RETURN(true);
  }

  if (duplicates == DUP_UPDATE)
  {
    /* it should be allocated before Item::fix_fields() */
    if (table_list->set_insert_values(thd->mem_root))
      DBUG_RETURN(true);                       /* purecov: inspected */
  }

  // Save the state of the current name resolution context.
  ctx_state.save_state(context, table_list);

  // Prepare the lists of columns and values in the statement.
  if (values)
  {
    // if we have INSERT ... VALUES () we cannot have a GROUP BY clause
    DBUG_ASSERT (!select_lex->group_list.elements);

    /*
      Perform name resolution only in the first table - 'table_list',
      which is the table that is inserted into.
     */
    DBUG_ASSERT(table_list->next_local == NULL);
    table_list->next_local= NULL;
    context->resolve_in_table_list_only(table_list);

    if (!res)
      res= check_insert_fields(thd, context->table_list, insert_field_list,
                               values->elements, true, !insert_into_view);
    table_map map= 0;
    if (!res)
      map= lex->insert_table_leaf->map();

<<<<<<< HEAD
    if (!res)
      res= setup_fields(thd, Ref_ptr_array(),
                        *values, SELECT_ACL, NULL, false, false);
    if (!res)
      res= check_valid_table_refs(table_list, *values, map);

    thd->lex->in_update_value_clause= true;
    if (!res)
      res= setup_fields(thd, Ref_ptr_array(),
                        insert_value_list, SELECT_ACL, NULL, false, false);
    if (!res)
      res= check_valid_table_refs(table_list, insert_value_list, map);
    if (!res && lex->insert_table_leaf->table->has_gcol())
      res= validate_gc_assignment(thd, &insert_field_list, values,
                                  lex->insert_table_leaf->table);
    thd->lex->in_update_value_clause= false;

    if (!res && duplicates == DUP_UPDATE)
    {
#ifndef NO_EMBEDDED_ACCESS_CHECKS
      table_list->set_want_privilege(UPDATE_ACL);
#endif
      // Setup the columns to be updated
      res= setup_fields(thd, Ref_ptr_array(),
                        insert_update_list, UPDATE_ACL, NULL, false, true);
      if (!res)
        res= check_valid_table_refs(table_list, insert_update_list, map);
      if (!res && lex->insert_table_leaf->table->has_gcol())
        res= validate_gc_assignment(thd, &insert_update_list,
                                    &insert_value_list,
                                    lex->insert_table_leaf->table);
    }
  }
  else if (thd->stmt_arena->is_stmt_prepare())
  {
    /*
      This section of code is more or less a duplicate of the code  in
      Query_result_insert::prepare, and the 'if' branch above.
      @todo Consolidate these three sections into one.
    */
    /*
      Perform name resolution only in the first table - 'table_list',
      which is the table that is inserted into.
     */
    table_list->next_local= NULL;
    thd->dup_field= NULL;
    context->resolve_in_table_list_only(table_list);

    /*
      When processing a prepared INSERT ... SELECT statement,
      mysql_prepare_insert() is called from
      mysql_insert_select_prepare_tester(), when the values list (aka the
      SELECT list from the SELECT) is not resolved yet, so pass "false"
      for value_count_known.
    */
    res= check_insert_fields(thd, context->table_list, insert_field_list, 0,
                             false, !insert_into_view);
    table_map map= 0;
    if (!res)
      map= lex->insert_table_leaf->map();

    if (!res && lex->insert_table_leaf->table->vfield)
      res= validate_gc_assignment(thd, &insert_field_list, values,
                                  lex->insert_table_leaf->table);

=======
    // values is reset here to cover all the rows in the VALUES-list.
    List_iterator_fast<List_item> its(insert_many_values);

    // Check whether all rows have the same number of fields.
    const uint value_count= values->elements;
    ulong counter= 0;
    while ((values= its++))
    {
      counter++;
      if (values->elements != value_count)
      {
        my_error(ER_WRONG_VALUE_COUNT_ON_ROW, MYF(0), counter);
        DBUG_RETURN(true);
      }

      if (!res)
        res= setup_fields(thd, Ref_ptr_array(), *values, SELECT_ACL, NULL,
                          false, false);
      if (!res)
        res= check_valid_table_refs(table_list, *values, map);

      if (!res && lex->insert_table_leaf->table->has_gcol())
        res= validate_gc_assignment(thd, &insert_field_list, values,
                                    lex->insert_table_leaf->table);
    }
    its.rewind();
    values= its++;

>>>>>>> 23032807
    if (!res && duplicates == DUP_UPDATE)
    {
#ifndef NO_EMBEDDED_ACCESS_CHECKS
      table_list->set_want_privilege(UPDATE_ACL);
#endif
<<<<<<< HEAD
      // Setup the columns to be modified
=======
      // Setup the columns to be updated
>>>>>>> 23032807
      res= setup_fields(thd, Ref_ptr_array(),
                        insert_update_list, UPDATE_ACL, NULL, false, true);
      if (!res)
        res= check_valid_table_refs(table_list, insert_update_list, map);

<<<<<<< HEAD
      if (!res && lex->insert_table_leaf->table->vfield)
        res= validate_gc_assignment(thd, &insert_update_list,
                                    &insert_value_list,
                                    lex->insert_table_leaf->table);
      DBUG_ASSERT(!table_list->next_name_resolution_table);
      if (select_lex->group_list.elements == 0 && !select_lex->with_sum_func)
      {
        /*
          There are two separata name resolution contexts:
          the INSERT table and the tables in the SELECT expression 
          Make a single context out of them by concatenating the lists:
        */  
        table_list->next_name_resolution_table= 
          ctx_state.get_first_name_resolution_table();
      }
      thd->lex->in_update_value_clause= true;
      if (!res)
        res= setup_fields(thd, Ref_ptr_array(), insert_value_list,
                          SELECT_ACL, NULL, false, false);
      thd->lex->in_update_value_clause= false;

=======
      // Setup the corresponding values
      thd->lex->in_update_value_clause= true;
      if (!res)
        res= setup_fields(thd, Ref_ptr_array(), insert_value_list, SELECT_ACL,
                          NULL, false, false);
      thd->lex->in_update_value_clause= false;

      if (!res)
        res= check_valid_table_refs(table_list, insert_value_list, map);

      if (!res && lex->insert_table_leaf->table->has_gcol())
        res= validate_gc_assignment(thd, &insert_update_list,
                                    &insert_value_list,
                                    lex->insert_table_leaf->table);
    }
  }
  else if (thd->stmt_arena->is_stmt_prepare())
  {
    /*
      This section of code is more or less a duplicate of the code  in
      Query_result_insert::prepare, and the 'if' branch above.
      @todo Consolidate these three sections into one.
    */
    /*
      Perform name resolution only in the first table - 'table_list',
      which is the table that is inserted into.
     */
    table_list->next_local= NULL;
    thd->dup_field= NULL;
    context->resolve_in_table_list_only(table_list);

    /*
      When processing a prepared INSERT ... SELECT statement,
      mysql_prepare_insert() is called from
      mysql_insert_select_prepare_tester(), when the values list (aka the
      SELECT list from the SELECT) is not resolved yet, so pass "false"
      for value_count_known.
    */
    res= check_insert_fields(thd, context->table_list, insert_field_list, 0,
                             false, !insert_into_view);
    table_map map= 0;
    if (!res)
      map= lex->insert_table_leaf->map();

    if (!res && lex->insert_table_leaf->table->vfield)
      res= validate_gc_assignment(thd, &insert_field_list, values,
                                  lex->insert_table_leaf->table);

    if (!res && duplicates == DUP_UPDATE)
    {
#ifndef NO_EMBEDDED_ACCESS_CHECKS
      table_list->set_want_privilege(UPDATE_ACL);
#endif
      // Setup the columns to be modified
      res= setup_fields(thd, Ref_ptr_array(),
                        insert_update_list, UPDATE_ACL, NULL, false, true);
      if (!res)
        res= check_valid_table_refs(table_list, insert_update_list, map);

      if (!res && lex->insert_table_leaf->table->vfield)
        res= validate_gc_assignment(thd, &insert_update_list,
                                    &insert_value_list,
                                    lex->insert_table_leaf->table);
      DBUG_ASSERT(!table_list->next_name_resolution_table);
      if (select_lex->group_list.elements == 0 && !select_lex->with_sum_func)
      {
        /*
          There are two separata name resolution contexts:
          the INSERT table and the tables in the SELECT expression 
          Make a single context out of them by concatenating the lists:
        */  
        table_list->next_name_resolution_table= 
          ctx_state.get_first_name_resolution_table();
      }
      thd->lex->in_update_value_clause= true;
      if (!res)
        res= setup_fields(thd, Ref_ptr_array(), insert_value_list,
                          SELECT_ACL, NULL, false, false);
      thd->lex->in_update_value_clause= false;

>>>>>>> 23032807
      /*
        Notice that there is no need to apply the Item::update_value_transformer
        here, as this will be done during EXECUTE in
        Query_result_insert::prepare().
      */
    }
  }

  // Restore the current name resolution context
  ctx_state.restore_state(context, table_list);

  if (res)
    DBUG_RETURN(res);

  if (!select_insert)
  {
    TABLE_LIST *const duplicate=
      unique_table(thd, lex->insert_table_leaf, table_list->next_global, true);
    if (duplicate)
    {
      update_non_unique_table_error(table_list, "INSERT", duplicate);
      DBUG_RETURN(true);
    }
  }

  if (table_list->is_merged())
  {
    Column_privilege_tracker column_privilege(thd, SELECT_ACL);

    if (table_list->prepare_check_option(thd))
      DBUG_RETURN(true);

    if (duplicates == DUP_REPLACE &&
        table_list->prepare_replace_filter(thd))
      DBUG_RETURN(true);
  }

  if (!select_insert && select_lex->apply_local_transforms(thd, false))
    DBUG_RETURN(true);

  DBUG_RETURN(false);
}


	/* Check if there is more uniq keys after field */

static int last_uniq_key(TABLE *table,uint keynr)
{
  /*
    When an underlying storage engine informs that the unique key
    conflicts are not reported in the ascending order by setting
    the HA_DUPLICATE_KEY_NOT_IN_ORDER flag, we cannot rely on this
    information to determine the last key conflict.
   
    The information about the last key conflict will be used to
    do a replace of the new row on the conflicting row, rather
    than doing a delete (of old row) + insert (of new row).
   
    Hence check for this flag and disable replacing the last row
    by returning 0 always. Returning 0 will result in doing
    a delete + insert always.
  */
  if (table->file->ha_table_flags() & HA_DUPLICATE_KEY_NOT_IN_ORDER)
    return 0;

  while (++keynr < table->s->keys)
    if (table->key_info[keynr].flags & HA_NOSAME)
      return 0;
  return 1;
}


/**
  Write a record to table with optional deletion of conflicting records,
  invoke proper triggers if needed.

  SYNOPSIS
     write_record()
      thd   - thread context
      table - table to which record should be written
      info  - COPY_INFO structure describing handling of duplicates
              and which is used for counting number of records inserted
              and deleted.
      update - COPY_INFO structure describing the UPDATE part (only used for
               INSERT ON DUPLICATE KEY UPDATE)

  @note

  Once this record is written to the table buffer, any AFTER INSERT trigger
  will be invoked. If instead of inserting a new record we end up updating an
  old one, both ON UPDATE triggers will fire instead. Similarly both ON
  DELETE triggers will be invoked if are to delete conflicting records.

  Call thd->transaction.stmt.mark_modified_non_trans_table() if table is a
  non-transactional table.

  RETURN VALUE
    0     - success
    non-0 - error
*/

int write_record(THD *thd, TABLE *table, COPY_INFO *info, COPY_INFO *update)
{
  int error, trg_error= 0;
  char *key=0;
  MY_BITMAP *save_read_set, *save_write_set;
  ulonglong prev_insert_id= table->file->next_insert_id;
  ulonglong insert_id_for_cur_row= 0;
  MEM_ROOT mem_root;
  DBUG_ENTER("write_record");

  /* Here we are using separate MEM_ROOT as this memory should be freed once we
     exit write_record() function. This is marked as not instumented as it is
     allocated for very short time in a very specific case.
  */
  init_sql_alloc(PSI_NOT_INSTRUMENTED, &mem_root, 256, 0);
  info->stats.records++;
  save_read_set=  table->read_set;
  save_write_set= table->write_set;

  info->set_function_defaults(table);

  const enum_duplicates duplicate_handling= info->get_duplicate_handling();

  if (duplicate_handling == DUP_REPLACE || duplicate_handling == DUP_UPDATE)
  {
    DBUG_ASSERT(duplicate_handling != DUP_UPDATE || update != NULL);
    while ((error=table->file->ha_write_row(table->record[0])))
    {
      uint key_nr;
      /*
        If we do more than one iteration of this loop, from the second one the
        row will have an explicit value in the autoinc field, which was set at
        the first call of handler::update_auto_increment(). So we must save
        the autogenerated value to avoid thd->insert_id_for_cur_row to become
        0.
      */
      if (table->file->insert_id_for_cur_row > 0)
        insert_id_for_cur_row= table->file->insert_id_for_cur_row;
      else
        table->file->insert_id_for_cur_row= insert_id_for_cur_row;
      bool is_duplicate_key_error;
      if (!table->file->is_ignorable_error(error))
	goto err;
      is_duplicate_key_error= (error == HA_ERR_FOUND_DUPP_KEY ||
                               error == HA_ERR_FOUND_DUPP_UNIQUE);
      if (!is_duplicate_key_error)
      {
        /*
          We come here when we had an ignorable error which is not a duplicate
          key error. In this we ignore error if ignore flag is set, otherwise
          report error as usual. We will not do any duplicate key processing.
        */
         info->last_errno= error;
         table->file->print_error(error, MYF(0));
         /*
           If IGNORE option is used, handler errors will be downgraded
           to warnings and don't have to stop the iteration.
         */
         if (thd->is_error())
           goto before_trg_err;
         goto ok_or_after_trg_err; /* Ignoring a not fatal error, return 0 */
      }
      if ((int) (key_nr = table->file->get_dup_key(error)) < 0)
      {
	error= HA_ERR_FOUND_DUPP_KEY;         /* Database can't find key */
	goto err;
      }
      /*
        key index value is either valid in the range [0-MAX_KEY) or
        has value MAX_KEY as a marker for the case when no information
        about key can be found. In the last case we have to require
        that storage engine has the flag HA_DUPLICATE_POS turned on.
        If this invariant is false then DBUG_ASSERT will crash
        the server built in debug mode. For the server that was built
        without DEBUG we have additional check for the value of key_nr
        in the code below in order to report about error in any case.
      */
      DBUG_ASSERT(key_nr != MAX_KEY ||
                  (key_nr == MAX_KEY &&
                   (table->file->ha_table_flags() & HA_DUPLICATE_POS)));

      DEBUG_SYNC(thd, "write_row_replace");

      /* Read all columns for the row we are going to replace */
      table->use_all_columns();
      /*
	Don't allow REPLACE to replace a row when a auto_increment column
	was used.  This ensures that we don't get a problem when the
	whole range of the key has been used.
      */
      if (duplicate_handling == DUP_REPLACE &&
          table->next_number_field &&
          key_nr == table->s->next_number_index &&
	  (insert_id_for_cur_row > 0))
	goto err;
      if (table->file->ha_table_flags() & HA_DUPLICATE_POS)
      {
        if (table->file->ha_rnd_pos(table->record[1],table->file->dup_ref))
          goto err;
      }
      /*
        If the key index is equal to MAX_KEY it's treated as unknown key case
        and we shouldn't try to locate key info.
      */
      else if (key_nr < MAX_KEY)
      {
	if (table->file->extra(HA_EXTRA_FLUSH_CACHE)) /* Not needed with NISAM */
	{
	  error=my_errno();
	  goto err;
	}

	if (!key)
	{
	  if (!(key=(char*) my_safe_alloca(table->s->max_unique_length,
					   MAX_KEY_LENGTH)))
	  {
	    error=ENOMEM;
	    goto err;
	  }
	}
	key_copy((uchar*) key,table->record[0],table->key_info+key_nr,0);
	if ((error=(table->file->ha_index_read_idx_map(table->record[1],key_nr,
                                                       (uchar*) key, HA_WHOLE_KEY,
                                                       HA_READ_KEY_EXACT))))
	  goto err;
      }
      else
      {
        /*
          For the server built in non-debug mode returns error if
          handler::get_dup_key() returned MAX_KEY as the value of key index.
        */
        error= HA_ERR_FOUND_DUPP_KEY;         /* Database can't find key */
        goto err;
      }
      if (duplicate_handling == DUP_UPDATE)
      {
        int res= 0;
        /*
          We don't check for other UNIQUE keys - the first row
          that matches, is updated. If update causes a conflict again,
          an error is returned
        */
	DBUG_ASSERT(table->insert_values != NULL);
        store_record(table,insert_values);
        /*
          Special check for BLOB/GEOMETRY field in statements with
          "ON DUPLICATE KEY UPDATE" clause.
          See mysql_prepare_blob_values() function for more details.
        */
        if (mysql_prepare_blob_values(thd,
                                      *update->get_changed_columns(),
                                      &mem_root))
           goto before_trg_err;
        restore_record(table,record[1]);
        DBUG_ASSERT(update->get_changed_columns()->elements ==
                    update->update_values->elements);
        if (fill_record_n_invoke_before_triggers(thd,
                                                 *update->get_changed_columns(),
                                                 *update->update_values,
                                                 table, TRG_EVENT_UPDATE, 0))
          goto before_trg_err;

        bool insert_id_consumed= false;
        if (// UPDATE clause specifies a value for the auto increment field
            table->auto_increment_field_not_null &&
            // An auto increment value has been generated for this row
            (insert_id_for_cur_row > 0))
        {
          // After-update value:
          const ulonglong auto_incr_val= table->next_number_field->val_int();
          if (auto_incr_val == insert_id_for_cur_row)
          {
            // UPDATE wants to use the generated value
            insert_id_consumed= true;
          }
          else if (table->file->auto_inc_interval_for_cur_row.
                   in_range(auto_incr_val))
          {
            /*
              UPDATE wants to use one auto generated value which we have already
              reserved for another (previous or following) row. That may cause
              a duplicate key error if we later try to insert the reserved
              value. Such conflicts on auto generated values would be strange
              behavior, so we return a clear error now.
            */
            my_error(ER_AUTO_INCREMENT_CONFLICT, MYF(0));
	    goto before_trg_err;
          }
        }

        if (!insert_id_consumed)
          table->file->restore_auto_increment(prev_insert_id);

        /* CHECK OPTION for VIEW ... ON DUPLICATE KEY UPDATE ... */
        {
          const TABLE_LIST *inserted_view=
            table->pos_in_table_list->belong_to_view;
          if (inserted_view != NULL)
          {
            res= inserted_view->view_check_option(thd);
            if (res == VIEW_CHECK_SKIP)
              goto ok_or_after_trg_err;
            if (res == VIEW_CHECK_ERROR)
              goto before_trg_err;
          }
        }

        info->stats.touched++;
        if (!records_are_comparable(table) || compare_records(table))
        {
          // Handle the INSERT ON DUPLICATE KEY UPDATE operation
          update->set_function_defaults(table);

          if ((error=table->file->ha_update_row(table->record[1],
                                                table->record[0])) &&
              error != HA_ERR_RECORD_IS_THE_SAME)
          {
             info->last_errno= error;
             myf error_flags= MYF(0);
             if (table->file->is_fatal_error(error))
               error_flags|= ME_FATALERROR;
             table->file->print_error(error, error_flags);
             /*
               If IGNORE option is used, handler errors will be downgraded
               to warnings and don't  have to stop the iteration.
             */
             if (thd->is_error())
               goto before_trg_err;
             goto ok_or_after_trg_err; /* Ignoring a not fatal error, return 0 */
          }

          if (error != HA_ERR_RECORD_IS_THE_SAME)
            info->stats.updated++;
          else
            error= 0;
          /*
            If ON DUP KEY UPDATE updates a row instead of inserting one, it's
            like a regular UPDATE statement: it should not affect the value of a
            next SELECT LAST_INSERT_ID() or mysql_insert_id().
            Except if LAST_INSERT_ID(#) was in the INSERT query, which is
            handled separately by THD::arg_of_last_insert_id_function.
          */
          insert_id_for_cur_row= table->file->insert_id_for_cur_row= 0;
          trg_error= (table->triggers &&
                      table->triggers->process_triggers(thd, TRG_EVENT_UPDATE,
                                                        TRG_ACTION_AFTER, TRUE));
          info->stats.copied++;
        }

        goto ok_or_after_trg_err;
      }
      else /* DUP_REPLACE */
      {
        TABLE_LIST *view= table->pos_in_table_list->belong_to_view;

        if (view && view->replace_filter)
        {
          const size_t record_length= table->s->reclength;

          void *record0_saved= my_malloc(PSI_NOT_INSTRUMENTED, record_length,
                                         MYF(MY_WME));

          if (!record0_saved)
          {
            error= ENOMEM;
            goto err;
          }

          // Save the record used for comparison.
          memcpy(record0_saved, table->record[0], record_length);

          // Preparing the record for comparison.
          memcpy(table->record[0], table->record[1], record_length);

          // Checking if the row being conflicted is visible by the view.
          bool found_row_in_view= view->replace_filter->val_int();

          // Restoring the record back.
          memcpy(table->record[0], record0_saved, record_length);

          my_free(record0_saved);

          if (!found_row_in_view)
          {
            my_error(ER_REPLACE_INACCESSIBLE_ROWS, MYF(0));
            goto err;
          }
        }

	/*
	  The manual defines the REPLACE semantics that it is either
	  an INSERT or DELETE(s) + INSERT; FOREIGN KEY checks in
	  InnoDB do not function in the defined way if we allow MySQL
	  to convert the latter operation internally to an UPDATE.
          We also should not perform this conversion if we have 
          timestamp field with ON UPDATE which is different from DEFAULT.
          Another case when conversion should not be performed is when
          we have ON DELETE trigger on table so user may notice that
          we cheat here. Note that it is ok to do such conversion for
          tables which have ON UPDATE but have no ON DELETE triggers,
          we just should not expose this fact to users by invoking
          ON UPDATE triggers.
	*/
	if (last_uniq_key(table,key_nr) &&
	    !table->file->referenced_by_foreign_key() &&
            (!table->triggers || !table->triggers->has_delete_triggers()))
        {
          if ((error=table->file->ha_update_row(table->record[1],
					        table->record[0])) &&
              error != HA_ERR_RECORD_IS_THE_SAME)
            goto err;
          if (error != HA_ERR_RECORD_IS_THE_SAME)
            info->stats.deleted++;
          else
            error= 0;
          thd->record_first_successful_insert_id_in_cur_stmt(table->file->insert_id_for_cur_row);
          /*
            Since we pretend that we have done insert we should call
            its after triggers.
          */
          goto after_trg_n_copied_inc;
        }
        else
        {
          if (table->triggers &&
              table->triggers->process_triggers(thd, TRG_EVENT_DELETE,
                                                TRG_ACTION_BEFORE, TRUE))
            goto before_trg_err;
          if ((error=table->file->ha_delete_row(table->record[1])))
            goto err;
          info->stats.deleted++;
          if (!table->file->has_transactions())
            thd->get_transaction()->mark_modified_non_trans_table(
              Transaction_ctx::STMT);
          if (table->triggers &&
              table->triggers->process_triggers(thd, TRG_EVENT_DELETE,
                                                TRG_ACTION_AFTER, TRUE))
          {
            trg_error= 1;
            goto ok_or_after_trg_err;
          }
          /* Let us attempt do write_row() once more */
        }
      }
    }
    
    /*
        If more than one iteration of the above while loop is done, from the second 
        one the row being inserted will have an explicit value in the autoinc field, 
        which was set at the first call of handler::update_auto_increment(). This 
        value is saved to avoid thd->insert_id_for_cur_row becoming 0. Use this saved
        autoinc value.
     */
    if (table->file->insert_id_for_cur_row == 0)
      table->file->insert_id_for_cur_row= insert_id_for_cur_row;
      
    thd->record_first_successful_insert_id_in_cur_stmt(table->file->insert_id_for_cur_row);
    /*
      Restore column maps if they where replaced during an duplicate key
      problem.
    */
    if (table->read_set != save_read_set ||
        table->write_set != save_write_set)
      table->column_bitmaps_set(save_read_set, save_write_set);
  }
  else if ((error=table->file->ha_write_row(table->record[0])))
  {
    DEBUG_SYNC(thd, "write_row_noreplace");
    info->last_errno= error;
    myf error_flags= MYF(0);
    if (table->file->is_fatal_error(error))
      error_flags|= ME_FATALERROR;
    table->file->print_error(error, error_flags);
    /*
      If IGNORE option is used, handler errors will be downgraded
      to warnings and don't  have to stop the iteration.
    */
    if (thd->is_error())
      goto before_trg_err;
    table->file->restore_auto_increment(prev_insert_id);
    goto ok_or_after_trg_err;
  }

after_trg_n_copied_inc:
  info->stats.copied++;
  thd->record_first_successful_insert_id_in_cur_stmt(table->file->insert_id_for_cur_row);
  trg_error= (table->triggers &&
              table->triggers->process_triggers(thd, TRG_EVENT_INSERT,
                                                TRG_ACTION_AFTER, TRUE));

ok_or_after_trg_err:
  if (key)
    my_safe_afree(key,table->s->max_unique_length,MAX_KEY_LENGTH);
  if (!table->file->has_transactions())
    thd->get_transaction()->mark_modified_non_trans_table(
      Transaction_ctx::STMT);
  free_root(&mem_root, MYF(0));
  DBUG_RETURN(trg_error);

err:
  {
    myf error_flags= MYF(0);                      /**< Flag for fatal errors */
    info->last_errno= error;
    DBUG_ASSERT(thd->lex->current_select() != NULL);
    if (table->file->is_fatal_error(error))
      error_flags|= ME_FATALERROR;

    table->file->print_error(error, error_flags);
  }

before_trg_err:
  table->file->restore_auto_increment(prev_insert_id);
  if (key)
    my_safe_afree(key, table->s->max_unique_length, MAX_KEY_LENGTH);
  table->column_bitmaps_set(save_read_set, save_write_set);
  free_root(&mem_root, MYF(0));
  DBUG_RETURN(1);
}


/******************************************************************************
  Check that all fields with arn't null_fields are used
******************************************************************************/

int check_that_all_fields_are_given_values(THD *thd, TABLE *entry,
                                           TABLE_LIST *table_list)
{
  int err= 0;
  MY_BITMAP *write_set= entry->fields_set_during_insert;

  for (Field **field=entry->field ; *field ; field++)
  {
    if (!bitmap_is_set(write_set, (*field)->field_index) &&
        ((*field)->flags & NO_DEFAULT_VALUE_FLAG) &&
        ((*field)->real_type() != MYSQL_TYPE_ENUM))
    {
      bool view= false;
      if (table_list)
      {
        table_list= table_list->top_table();
        view= table_list->is_view();
      }
      if (view)
        (*field)->set_warning(Sql_condition::SL_WARNING,
                              ER_NO_DEFAULT_FOR_VIEW_FIELD, 1,
                              table_list->view_db.str,
                              table_list->view_name.str);
      else
        (*field)->set_warning(Sql_condition::SL_WARNING,
                              ER_NO_DEFAULT_FOR_FIELD, 1);
      err= 1;
    }
  }
  bitmap_clear_all(write_set);
  return (!thd->lex->is_ignore() && thd->is_strict_mode()) ? err : 0;
}


/***************************************************************************
  Store records in INSERT ... SELECT *
***************************************************************************/


/*
  make insert specific preparation and checks after opening tables

  SYNOPSIS
    mysql_insert_select_prepare()
    thd         thread handler

  RETURN
    FALSE OK
    TRUE  Error
*/

bool Sql_cmd_insert_select::mysql_insert_select_prepare(THD *thd)
{
  LEX *lex= thd->lex;
  SELECT_LEX *select_lex= lex->select_lex;
  DBUG_ENTER("mysql_insert_select_prepare");

  /*
    SELECT_LEX do not belong to INSERT statement, so we can't add WHERE
    clause if table is VIEW
  */
  if (mysql_prepare_insert(thd, lex->query_tables, NULL, true))
    DBUG_RETURN(true);

  /*
    exclude first table from leaf tables list, because it belong to
    INSERT
  */
  DBUG_ASSERT(select_lex->leaf_tables != NULL);
  DBUG_ASSERT(lex->insert_table == select_lex->leaf_tables->top_table());

  select_lex->leaf_tables= lex->insert_table->next_local;
  if (select_lex->leaf_tables != NULL)
    select_lex->leaf_tables= select_lex->leaf_tables->first_leaf_table();
  select_lex->leaf_table_count-= 
    lex->insert_table->is_view() ? lex->insert_table->leaf_tables_count() : 1;
  DBUG_RETURN(false);
}


int Query_result_insert::prepare(List<Item> &values, SELECT_LEX_UNIT *u)
{
  DBUG_ENTER("Query_result_insert::prepare");

  LEX *const lex= thd->lex;
  bool res;
  SELECT_LEX *const lex_current_select_save= lex->current_select();
  const enum_duplicates duplicate_handling= info.get_duplicate_handling();

  unit= u;

  /*
    Since table in which we are going to insert is added to the first
    select, LEX::current_select() should point to the first select while
    we are fixing fields from insert list.
  */
  lex->set_current_select(lex->select_lex);

  res= check_insert_fields(thd, table_list, *fields, values.elements, true,
                           !insert_into_view);
  if (!res)
    res= setup_fields(thd, Ref_ptr_array(), values, SELECT_ACL, NULL,
                      false, false);

  if (!res && lex->insert_table_leaf->table->has_gcol())
    res= validate_gc_assignment(thd, fields, &values,
                                lex->insert_table_leaf->table);

  if (duplicate_handling == DUP_UPDATE && !res)
  {
    Name_resolution_context *const context= &lex->select_lex->context;
    Name_resolution_context_state ctx_state;

    /* Save the state of the current name resolution context. */
    ctx_state.save_state(context, table_list);

    /* Perform name resolution only in the first table - 'table_list'. */
    table_list->next_local= NULL;
    context->resolve_in_table_list_only(table_list);

#ifndef NO_EMBEDDED_ACCESS_CHECKS
    table_list->set_want_privilege(UPDATE_ACL);
#endif
    if (!res)
      res= setup_fields(thd, Ref_ptr_array(), *update.get_changed_columns(),
                        UPDATE_ACL, NULL, false, true);

    if (!res && lex->insert_table_leaf->table->has_gcol())
      res= validate_gc_assignment(thd, update.get_changed_columns(),
                                  update.update_values,
                                  lex->insert_table_leaf->table);
    /*
      When we are not using GROUP BY and there are no ungrouped aggregate
      functions 
      we can refer to other tables in the ON DUPLICATE KEY part.
      We use next_name_resolution_table destructively, so check it first
      (views?).
    */
    DBUG_ASSERT (!table_list->next_name_resolution_table);
    if (lex->select_lex->group_list.elements == 0 &&
        !lex->select_lex->with_sum_func)
    {
      /*
        We must make a single context out of the two separate name resolution
        contexts:
        the INSERT table and the tables in the SELECT part of INSERT ... SELECT.
        To do that we must concatenate the two lists
      */  
      table_list->next_name_resolution_table= 
        ctx_state.get_first_name_resolution_table();
    }
    lex->in_update_value_clause= true;
    if (!res)
      res= setup_fields(thd, Ref_ptr_array(), *update.update_values,
                        SELECT_ACL, NULL, false, false);
    lex->in_update_value_clause= false;
    if (!res)
    {
      /*
        Traverse the update values list and substitute fields from the
        select for references (Item_ref objects) to them. This is done in
        order to get correct values from those fields when the select
        employs a temporary table.
      */
      List_iterator<Item> li(*update.update_values);
      Item *item;

      while ((item= li++))
      {
        item->transform(&Item::update_value_transformer,
                        (uchar*)lex->current_select());
      }
    }

    /* Restore the current context. */
    ctx_state.restore_state(context, table_list);
  }

  lex->set_current_select(lex_current_select_save);
  if (res)
    DBUG_RETURN(1);
  /*
    if it is INSERT into join view then check_insert_fields already found
    real table for insert
  */
  table= lex->insert_table_leaf->table;

  if (duplicate_handling == DUP_UPDATE || duplicate_handling == DUP_REPLACE)
    prepare_for_positional_update(table, table_list);

  if (info.add_function_default_columns(table, table->write_set))
    DBUG_RETURN(1);
  if ((duplicate_handling == DUP_UPDATE) &&
      update.add_function_default_columns(table, table->write_set))
    DBUG_RETURN(1);

  /*
    Is table which we are changing used somewhere in other parts of
    query
  */
  if (unique_table(thd, lex->insert_table_leaf, table_list->next_global, 0))
  {
    // Using same table for INSERT and SELECT
    /*
      @todo: Use add_base_options instead of add_active_options, and only
      if first_execution is true; but this can be implemented only when this
      function is called before first_execution is set to true.
      if (lex->current_select()->first_execution)
        lex->current_select()->add_base_options(OPTION_BUFFER_RESULT);
    */
    lex->current_select()->add_active_options(OPTION_BUFFER_RESULT);
  }
  restore_record(table,s->default_values);		// Get empty record
  table->next_number_field=table->found_next_number_field;

#ifdef HAVE_REPLICATION
  if (thd->slave_thread)
  {
    /* Get SQL thread's rli, even for a slave worker thread */
    Relay_log_info *c_rli= thd->rli_slave->get_c_rli();
    DBUG_ASSERT(c_rli != NULL);
    if (duplicate_handling == DUP_UPDATE &&
        table->next_number_field != NULL &&
        rpl_master_has_bug(c_rli, 24432, TRUE, NULL, NULL))
      DBUG_RETURN(1);
  }
#endif

  thd->cuted_fields=0;
  if (thd->lex->is_ignore() || duplicate_handling != DUP_ERROR)
    table->file->extra(HA_EXTRA_IGNORE_DUP_KEY);
  if (duplicate_handling == DUP_REPLACE &&
      (!table->triggers || !table->triggers->has_delete_triggers()))
    table->file->extra(HA_EXTRA_WRITE_CAN_REPLACE);
  if (duplicate_handling == DUP_UPDATE)
    table->file->extra(HA_EXTRA_INSERT_WITH_UPDATE);

  if (!res)
  {
     prepare_triggers_for_insert_stmt(table);
  }

  for (Field** next_field= table->field; *next_field; ++next_field)
  {
    (*next_field)->reset_warnings();
    (*next_field)->reset_tmp_null();
  }

  DBUG_RETURN(res ? -1 : 0);
}


/*
  Finish the preparation of the result table.

  SYNOPSIS
    Query_result_insert::prepare2()
    void

  DESCRIPTION
    If the result table is the same as one of the source tables (INSERT SELECT),
    the result table is not finally prepared at the join prepair phase.
    Do the final preparation now.

  RETURN
    0   OK
*/

int Query_result_insert::prepare2()
{
  DBUG_ENTER("Query_result_insert::prepare2");
  if (thd->locked_tables_mode <= LTM_LOCK_TABLES &&
      !thd->lex->describe)
  {
    DBUG_ASSERT(!bulk_insert_started);
    // TODO: Is there no better estimation than 0 == Unknown number of rows?
    table->file->ha_start_bulk_insert((ha_rows) 0);
    bulk_insert_started= true;
  }
  DBUG_RETURN(0);
}


void Query_result_insert::cleanup()
{
  /*
    Query_result_insert/Query_result_create are never re-used
    in prepared statement
  */
  DBUG_ASSERT(0);
}


Query_result_insert::~Query_result_insert()
{
  DBUG_ENTER("~Query_result_insert");
  if (table)
  {
    table->next_number_field=0;
    table->auto_increment_field_not_null= FALSE;
    table->file->ha_reset();
  }
  thd->count_cuted_fields= CHECK_FIELD_IGNORE;
  DBUG_VOID_RETURN;
}


bool Query_result_insert::send_data(List<Item> &values)
{
  DBUG_ENTER("Query_result_insert::send_data");
  bool error=0;

  if (unit->offset_limit_cnt)
  {						// using limit offset,count
    unit->offset_limit_cnt--;
    DBUG_RETURN(0);
  }

  thd->count_cuted_fields= CHECK_FIELD_WARN;	// Calculate cuted fields
  store_values(values);
  thd->count_cuted_fields= CHECK_FIELD_ERROR_FOR_NULL;
  if (thd->is_error())
  {
    table->auto_increment_field_not_null= FALSE;
    DBUG_RETURN(1);
  }
  if (table_list)                               // Not CREATE ... SELECT
  {
    switch (table_list->view_check_option(thd)) {
    case VIEW_CHECK_SKIP:
      DBUG_RETURN(0);
    case VIEW_CHECK_ERROR:
      DBUG_RETURN(1);
    }
  }

  // Release latches in case bulk insert takes a long time
  ha_release_temporary_latches(thd);

  error= write_record(thd, table, &info, &update);
  table->auto_increment_field_not_null= FALSE;

  DEBUG_SYNC(thd, "create_select_after_write_rows_event");

  if (!error &&
      (table->triggers || info.get_duplicate_handling() == DUP_UPDATE))
  {
    /*
      Restore fields of the record since it is possible that they were
      changed by ON DUPLICATE KEY UPDATE clause.
      If triggers exist then whey can modify some fields which were not
      originally touched by INSERT ... SELECT, so we have to restore
      their original values for the next row.
    */
    restore_record(table, s->default_values);
  }
  if (!error && table->next_number_field)
  {
    /*
      If no value has been autogenerated so far, we need to remember the
      value we just saw, we may need to send it to client in the end.
    */
    if (thd->first_successful_insert_id_in_cur_stmt == 0) // optimization
      autoinc_value_of_last_inserted_row= table->next_number_field->val_int();
    /*
      Clear auto-increment field for the next record, if triggers are used
      we will clear it twice, but this should be cheap.
    */
    table->next_number_field->reset();
  }

  DBUG_RETURN(error);
}


void Query_result_insert::store_values(List<Item> &values)
{
  if (fields->elements)
  {
    restore_record(table, s->default_values);
    if (!validate_default_values_of_unset_fields(thd, table))
      fill_record_n_invoke_before_triggers(thd, *fields, values,
                                           table, TRG_EVENT_INSERT,
                                           table->s->fields);
  }
  else
    fill_record_n_invoke_before_triggers(thd, table->field, values,
                                         table, TRG_EVENT_INSERT,
                                         table->s->fields);

  check_that_all_fields_are_given_values(thd, table, table_list);
}

void Query_result_insert::send_error(uint errcode,const char *err)
{
  DBUG_ENTER("Query_result_insert::send_error");

  my_message(errcode, err, MYF(0));

  DBUG_VOID_RETURN;
}


bool Query_result_insert::send_eof()
{
  int error;
  bool const trans_table= table->file->has_transactions();
  ulonglong id, row_count;
  bool changed;
  THD::killed_state killed_status= thd->killed;
  DBUG_ENTER("Query_result_insert::send_eof");
  DBUG_PRINT("enter", ("trans_table=%d, table_type='%s'",
                       trans_table, table->file->table_type()));

  error= (bulk_insert_started ?
          table->file->ha_end_bulk_insert() : 0);
  if (!error && thd->is_error())
    error= thd->get_stmt_da()->mysql_errno();

  table->file->extra(HA_EXTRA_NO_IGNORE_DUP_KEY);
  table->file->extra(HA_EXTRA_WRITE_CANNOT_REPLACE);

  changed= (info.stats.copied || info.stats.deleted || info.stats.updated);
  if (changed)
  {
    /*
      We must invalidate the table in the query cache before binlog writing
      and ha_autocommit_or_rollback.
    */
    query_cache.invalidate(thd, table, TRUE);
  }

  DBUG_ASSERT(trans_table || !changed || 
              thd->get_transaction()->cannot_safely_rollback(
                Transaction_ctx::STMT));

  /*
    Write to binlog before commiting transaction.  No statement will
    be written by the binlog_query() below in RBR mode.  All the
    events are in the transaction cache and will be written when
    ha_autocommit_or_rollback() is issued below.
  */
  if (mysql_bin_log.is_open() &&
      (!error || thd->get_transaction()->cannot_safely_rollback(
        Transaction_ctx::STMT)))
  {
    int errcode= 0;
    if (!error)
      thd->clear_error();
    else
      errcode= query_error_code(thd, killed_status == THD::NOT_KILLED);
    if (thd->binlog_query(THD::ROW_QUERY_TYPE,
                          thd->query().str, thd->query().length,
                          trans_table, false, false, errcode))
    {
      table->file->ha_release_auto_increment();
      DBUG_RETURN(1);
    }
  }
  table->file->ha_release_auto_increment();

  if (error)
  {
    myf error_flags= MYF(0);
    if (table->file->is_fatal_error(my_errno()))
      error_flags|= ME_FATALERROR;

    table->file->print_error(my_errno(), error_flags);
    DBUG_RETURN(1);
  }

  /*
    For the strict_mode call of push_warning above results to set
    error in Diagnostic_area. Therefore it is necessary to check whether
    the error was set and leave method if it is true. If we didn't do
    so we would failed later when my_ok is called.
  */
  if (thd->get_stmt_da()->is_error())
    DBUG_RETURN(true);

  char buff[160];
  if (thd->lex->is_ignore())
    my_snprintf(buff, sizeof(buff),
                ER(ER_INSERT_INFO), (long) info.stats.records,
                (long) (info.stats.records - info.stats.copied),
                (long) thd->get_stmt_da()->current_statement_cond_count());
  else
    my_snprintf(buff, sizeof(buff),
                ER(ER_INSERT_INFO), (long) info.stats.records,
                (long) (info.stats.deleted+info.stats.updated),
                (long) thd->get_stmt_da()->current_statement_cond_count());
  row_count= info.stats.copied + info.stats.deleted +
             (thd->get_protocol()->has_client_capability(CLIENT_FOUND_ROWS) ?
              info.stats.touched : info.stats.updated);
  id= (thd->first_successful_insert_id_in_cur_stmt > 0) ?
    thd->first_successful_insert_id_in_cur_stmt :
    (thd->arg_of_last_insert_id_function ?
     thd->first_successful_insert_id_in_prev_stmt :
     (info.stats.copied ? autoinc_value_of_last_inserted_row : 0));
  my_ok(thd, row_count, id, buff);
  DBUG_RETURN(0);
}


void Query_result_insert::abort_result_set()
{
  DBUG_ENTER("Query_result_insert::abort_result_set");
  /*
    If the creation of the table failed (due to a syntax error, for
    example), no table will have been opened and therefore 'table'
    will be NULL. In that case, we still need to execute the rollback
    and the end of the function.
   */
  if (table)
  {
    bool changed, transactional_table;
    /*
      Try to end the bulk insert which might have been started before.
      We don't need to do this if we are in prelocked mode (since we
      don't use bulk insert in this case). Also we should not do this
      if tables are not locked yet (bulk insert is not started yet
      in this case).
    */
    if (bulk_insert_started)
      table->file->ha_end_bulk_insert();

    /*
      If at least one row has been inserted/modified and will stay in
      the table (the table doesn't have transactions) we must write to
      the binlog (and the error code will make the slave stop).

      For many errors (example: we got a duplicate key error while
      inserting into a MyISAM table), no row will be added to the table,
      so passing the error to the slave will not help since there will
      be an error code mismatch (the inserts will succeed on the slave
      with no error).

      If table creation failed, the number of rows modified will also be
      zero, so no check for that is made.
    */
    changed= (info.stats.copied || info.stats.deleted || info.stats.updated);
    transactional_table= table->file->has_transactions();
    if (thd->get_transaction()->cannot_safely_rollback(Transaction_ctx::STMT))
    {
        if (mysql_bin_log.is_open())
        {
          int errcode= query_error_code(thd, thd->killed == THD::NOT_KILLED);
          /* error of writing binary log is ignored */
          (void) thd->binlog_query(THD::ROW_QUERY_TYPE, thd->query().str,
                                   thd->query().length,
                                   transactional_table, FALSE, FALSE, errcode);
        }
	if (changed)
	  query_cache.invalidate(thd, table, TRUE);
    }
    DBUG_ASSERT(transactional_table || !changed ||
		thd->get_transaction()->cannot_safely_rollback(
		  Transaction_ctx::STMT));
    table->file->ha_release_auto_increment();
  }

  DBUG_VOID_RETURN;
}


/***************************************************************************
  CREATE TABLE (SELECT) ...
***************************************************************************/

/**
  Create table from lists of fields and items (or just return TABLE
  object for pre-opened existing table). Used by CREATE SELECT.

  Let "source table" be the table in the SELECT part.

  Let "source table columns" be the set of columns in the SELECT list.

  An interesting peculiarity in the syntax CREATE TABLE (<columns>) SELECT is
  that function defaults are stripped from the the source table columns, but
  not from the additional columns defined in the CREATE TABLE part. The first
  @c TIMESTAMP column there is also subject to promotion to @c TIMESTAMP @c
  DEFAULT @c CURRENT_TIMESTAMP @c ON @c UPDATE @c CURRENT_TIMESTAMP, as usual.


  @param thd           [in]     Thread object
  @param create_info   [in]     Create information (like MAX_ROWS, ENGINE or
                                temporary table flag)
  @param create_table  [in]     Pointer to TABLE_LIST object providing database
                                and name for table to be created or to be open
  @param alter_info    [in/out] Initial list of columns and indexes for the
                                table to be created
  @param items         [in]     The source table columns. Corresponding column
                                definitions (Create_field's) will be added to
                                the end of alter_info->create_list.
  @param lock          [out]    Pointer to the MYSQL_LOCK object for table
                                created will be returned in this parameter.
                                Since this table is not included in THD::lock
                                caller is responsible for explicitly unlocking
                                this table.
  @param hooks         [in]     Hooks to be invoked before and after obtaining
                                table lock on the table being created.

  @note
    This function assumes that either table exists and was pre-opened and
    locked at open_and_lock_tables() stage (and in this case we just emit
    error or warning and return pre-opened TABLE object) or an exclusive
    metadata lock was acquired on table so we can safely create, open and
    lock table in it (we don't acquire metadata lock if this create is
    for temporary table).

  @note
    Since this function contains some logic specific to CREATE TABLE ...
    SELECT it should be changed before it can be used in other contexts.

  @retval non-zero  Pointer to TABLE object for table created or opened
  @retval 0         Error
*/

static TABLE *create_table_from_items(THD *thd, HA_CREATE_INFO *create_info,
                                      TABLE_LIST *create_table,
                                      Alter_info *alter_info,
                                      List<Item> *items)
{
  TABLE tmp_table;		// Used during 'Create_field()'
  TABLE_SHARE share;
  TABLE *table= 0;
  uint select_field_count= items->elements;
  /* Add selected items to field list */
  List_iterator_fast<Item> it(*items);
  Item *item;

  DBUG_ENTER("create_table_from_items");

  tmp_table.alias= 0;
  tmp_table.s= &share;
  init_tmp_table_share(thd, &share, "", 0, "", "");

  tmp_table.s->db_create_options=0;
  tmp_table.s->db_low_byte_first= 
        MY_TEST(create_info->db_type == myisam_hton ||
                create_info->db_type == heap_hton);
  tmp_table.reset_null_row();

  if (!thd->variables.explicit_defaults_for_timestamp)
    promote_first_timestamp_column(&alter_info->create_list);

  while ((item=it++))
  {
    Field *tmp_table_field;
    if (item->type() == Item::FUNC_ITEM)
    {
      if (item->result_type() != STRING_RESULT)
        tmp_table_field= item->tmp_table_field(&tmp_table);
      else
        tmp_table_field= item->tmp_table_field_from_field_type(&tmp_table,
                                                               false);
    }
    else
    {
      Field *from_field, *default_field;
      tmp_table_field= create_tmp_field(thd, &tmp_table, item, item->type(),
                                        NULL,
                                        &from_field, &default_field,
                                        false, false, false, false);
    }

    if (!tmp_table_field)
      DBUG_RETURN(NULL);

    Field *table_field;

    switch (item->type())
    {
    /*
      We have to take into account both the real table's fields and
      pseudo-fields used in trigger's body. These fields are used
      to copy defaults values later inside constructor of
      the class Create_field.
    */
    case Item::FIELD_ITEM:
    case Item::TRIGGER_FIELD_ITEM:
      table_field= ((Item_field *) item)->field;
      break;
    default:
      table_field= NULL;
    }

    DBUG_ASSERT(tmp_table_field->gcol_info== NULL && tmp_table_field->stored_in_db);
    Create_field *cr_field= new Create_field(tmp_table_field, table_field);

    if (!cr_field)
      DBUG_RETURN(NULL);

    if (item->maybe_null)
      cr_field->flags &= ~NOT_NULL_FLAG;
    alter_info->create_list.push_back(cr_field);
  }

  DEBUG_SYNC(thd,"create_table_select_before_create");

  /*
    Create and lock table.

    Note that we either creating (or opening existing) temporary table or
    creating base table on which name we have exclusive lock. So code below
    should not cause deadlocks or races.

    We don't log the statement, it will be logged later.

    If this is a HEAP table, the automatic DELETE FROM which is written to the
    binlog when a HEAP table is opened for the first time since startup, must
    not be written: 1) it would be wrong (imagine we're in CREATE SELECT: we
    don't want to delete from it) 2) it would be written before the CREATE
    TABLE, which is a wrong order. So we keep binary logging disabled when we
    open_table().
  */
  {
    if (!mysql_create_table_no_lock(thd, create_table->db,
                                    create_table->table_name,
                                    create_info, alter_info,
                                    select_field_count, NULL))
    {
      DEBUG_SYNC(thd,"create_table_select_before_open");

      if (!(create_info->options & HA_LEX_CREATE_TMP_TABLE))
      {
        Open_table_context ot_ctx(thd, MYSQL_OPEN_REOPEN);
        /*
          Here we open the destination table, on which we already have
          an exclusive metadata lock.
        */
        if (open_table(thd, create_table, &ot_ctx))
        {
          quick_rm_table(thd, create_info->db_type, create_table->db,
                         table_case_name(create_info, create_table->table_name),
                         0);
        }
        else
          table= create_table->table;
      }
      else
      {
        if (open_temporary_table(thd, create_table))
        {
          /*
            This shouldn't happen as creation of temporary table should make
            it preparable for open. Anyway we can't drop temporary table if
            we are unable to fint it.
          */
          DBUG_ASSERT(0);
        }
        else
        {
          table= create_table->table;
        }
      }
    }
    if (!table)                                   // open failed
      DBUG_RETURN(NULL);
  }
  DBUG_RETURN(table);
}


/**
  Create the new table from the selected items.

  @param values  List of items to be used as new columns
  @param u       Select

  @return Operation status.
    @retval 0   Success
    @retval !=0 Failure
*/

int Query_result_create::prepare(List<Item> &values, SELECT_LEX_UNIT *u)
{
  DBUG_ENTER("Query_result_create::prepare");

  unit= u;
  DBUG_ASSERT(create_table->table == NULL);

  DEBUG_SYNC(thd,"create_table_select_before_check_if_exists");

  if (!(table= create_table_from_items(thd, create_info, create_table,
                                       alter_info, &values)))
    /* abort() deletes table */
    DBUG_RETURN(-1);

  if (table->s->fields < values.elements)
  {
    my_error(ER_WRONG_VALUE_COUNT_ON_ROW, MYF(0), 1L);
    DBUG_RETURN(-1);
  }
  /* First field to copy */
  field= table->field+table->s->fields - values.elements;
  for (Field **f= field ; *f ; f++)
  {
    if ((*f)->gcol_info)
    {
      /*
        Generated columns are not allowed to be given a value for CREATE TABLE ..
        SELECT statment.
      */
      my_error(ER_NON_DEFAULT_VALUE_FOR_GENERATED_COLUMN, MYF(0),
               (*f)->field_name, (*f)->table->s->table_name.str);
      DBUG_RETURN(true);
    }
  }

  // Turn off function defaults for columns filled from SELECT list:
  const bool retval= info.ignore_last_columns(table, values.elements);
  DBUG_RETURN(retval);
}


/**
  Lock the newly created table and prepare it for insertion.

  @return Operation status.
    @retval 0   Success
    @retval !=0 Failure
*/

int Query_result_create::prepare2()
{
  DBUG_ENTER("Query_result_create::prepare2");
  DEBUG_SYNC(thd,"create_table_select_before_lock");

  MYSQL_LOCK *extra_lock= NULL;
  /*
    For row-based replication, the CREATE-SELECT statement is written
    in two pieces: the first one contain the CREATE TABLE statement
    necessary to create the table and the second part contain the rows
    that should go into the table.

    For non-temporary tables, the start of the CREATE-SELECT
    implicitly commits the previous transaction, and all events
    forming the statement will be stored the transaction cache. At end
    of the statement, the entire statement is committed as a
    transaction, and all events are written to the binary log.

    On the master, the table is locked for the duration of the
    statement, but since the CREATE part is replicated as a simple
    statement, there is no way to lock the table for accesses on the
    slave.  Hence, we have to hold on to the CREATE part of the
    statement until the statement has finished.
   */
  class MY_HOOKS : public TABLEOP_HOOKS {
  public:
    MY_HOOKS(Query_result_create *x, TABLE_LIST *create_table_arg,
             TABLE_LIST *select_tables_arg)
      : ptr(x),
        create_table(create_table_arg),
        select_tables(select_tables_arg)
      {
      }

  private:
    virtual int do_postlock(TABLE **tables, uint count)
    {
      int error;
      THD *thd= const_cast<THD*>(ptr->get_thd());
      TABLE_LIST *save_next_global= create_table->next_global;

      create_table->next_global= select_tables;

      error= thd->decide_logging_format(create_table);

      create_table->next_global= save_next_global;

      if (error)
        return error;

      TABLE const *const table = *tables;
      if (thd->is_current_stmt_binlog_format_row()  &&
          !table->s->tmp_table)
      {
        if (int error= ptr->binlog_show_create_table(tables, count))
          return error;
      }
      return 0;
    }
    Query_result_create *ptr;
    TABLE_LIST *create_table;
    TABLE_LIST *select_tables;
  };

  MY_HOOKS hooks(this, create_table, select_tables);
 
  table->reginfo.lock_type=TL_WRITE;
  hooks.prelock(&table, 1);                    // Call prelock hooks
  /*
    mysql_lock_tables() below should never fail with request to reopen table
    since it won't wait for the table lock (we have exclusive metadata lock on
    the table) and thus can't get aborted.
  */
  if (! (extra_lock= mysql_lock_tables(thd, &table, 1, 0)) ||
        hooks.postlock(&table, 1))
  {
    if (extra_lock)
    {
      mysql_unlock_tables(thd, extra_lock);
      extra_lock= 0;
    }
    drop_open_table(thd, table, create_table->db, create_table->table_name);
    table= 0;
    DBUG_RETURN(1);
  }
  if (extra_lock)
  {
    DBUG_ASSERT(m_plock == NULL);

    if (create_info->options & HA_LEX_CREATE_TMP_TABLE)
      m_plock= &m_lock;
    else
      m_plock= &thd->extra_lock;

    *m_plock= extra_lock;
  }
  /* Mark all fields that are given values */
  for (Field **f= field ; *f ; f++)
  {
    bitmap_set_bit(table->write_set, (*f)->field_index);
    bitmap_set_bit(table->fields_set_during_insert, (*f)->field_index);
  }

  // Set up an empty bitmap of function defaults
  if (info.add_function_default_columns(table, table->write_set))
    DBUG_RETURN(1);

  if (info.add_function_default_columns(table,
                                        table->fields_set_during_insert))
    DBUG_RETURN(1);

  table->next_number_field=table->found_next_number_field;

  restore_record(table,s->default_values);      // Get empty record
  thd->cuted_fields=0;

  const enum_duplicates duplicate_handling= info.get_duplicate_handling();

  if (thd->lex->is_ignore() || duplicate_handling != DUP_ERROR)
    table->file->extra(HA_EXTRA_IGNORE_DUP_KEY);
  if (duplicate_handling == DUP_REPLACE &&
      (!table->triggers || !table->triggers->has_delete_triggers()))
    table->file->extra(HA_EXTRA_WRITE_CAN_REPLACE);
  if (duplicate_handling == DUP_UPDATE)
    table->file->extra(HA_EXTRA_INSERT_WITH_UPDATE);
  if (thd->locked_tables_mode <= LTM_LOCK_TABLES)
  {
    table->file->ha_start_bulk_insert((ha_rows) 0);
    bulk_insert_started= true;
  }

  enum_check_fields save_count_cuted_fields= thd->count_cuted_fields;
  thd->count_cuted_fields= CHECK_FIELD_WARN;

  if (check_that_all_fields_are_given_values(thd, table, table_list))
    DBUG_RETURN(1);

  thd->count_cuted_fields= save_count_cuted_fields;

  table->mark_columns_needed_for_insert();
  table->file->extra(HA_EXTRA_WRITE_CACHE);
  DBUG_RETURN(0);
}


int Query_result_create::binlog_show_create_table(TABLE **tables, uint count)
{
  DBUG_ENTER("select_create::binlog_show_create_table");
  /*
    Note 1: In RBR mode, we generate a CREATE TABLE statement for the
    created table by calling store_create_info() (behaves as SHOW
    CREATE TABLE). The 'CREATE TABLE' event will be put in the
    binlog statement cache with an Anonymous_gtid_log_event, and
    any subsequent events (e.g., table-map events and rows event)
    will be put in the binlog transaction cache with an
    Anonymous_gtid_log_event. So that the 'CREATE...SELECT'
    statement is logged as:
      Anonymous_gtid_log_event
      CREATE TABLE event
      Anonymous_gtid_log_event
      BEGIN
      rows event
      COMMIT

    We write the CREATE TABLE statement here and not in prepare()
    since there potentially are sub-selects or accesses to information
    schema that will do a close_thread_tables(), destroying the
    statement transaction cache.
  */
  DBUG_ASSERT(thd->is_current_stmt_binlog_format_row());
  DBUG_ASSERT(tables && *tables && count > 0);

  char buf[2048];
  String query(buf, sizeof(buf), system_charset_info);
  int result;
  TABLE_LIST tmp_table_list;

  memset(&tmp_table_list, 0, sizeof(tmp_table_list));
  tmp_table_list.table = *tables;
  query.length(0);      // Have to zero it since constructor doesn't

  result= store_create_info(thd, &tmp_table_list, &query, create_info,
                            /* show_database */ TRUE);
  DBUG_ASSERT(result == 0); /* store_create_info() always return 0 */

  if (mysql_bin_log.is_open())
  {
    DEBUG_SYNC(thd, "create_select_before_write_create_event");
    int errcode= query_error_code(thd, thd->killed == THD::NOT_KILLED);
    result= thd->binlog_query(THD::STMT_QUERY_TYPE,
                              query.ptr(), query.length(),
                              /* is_trans */ false,
                              /* direct */ true,
                              /* suppress_use */ FALSE,
                              errcode);
    DEBUG_SYNC(thd, "create_select_after_write_create_event");
  }
  DBUG_RETURN(result);
}


void Query_result_create::store_values(List<Item> &values)
{
  fill_record_n_invoke_before_triggers(thd, field, values,
                                       table, TRG_EVENT_INSERT,
                                       table->s->fields);
}


void Query_result_create::send_error(uint errcode,const char *err)
{
  DBUG_ENTER("Query_result_create::send_error");

  DBUG_PRINT("info",
             ("Current statement %s row-based",
              thd->is_current_stmt_binlog_format_row() ? "is" : "is NOT"));
  DBUG_PRINT("info",
             ("Current table (at 0x%lu) %s a temporary (or non-existant) table",
              (ulong) table,
              table && !table->s->tmp_table ? "is NOT" : "is"));
  /*
    This will execute any rollbacks that are necessary before writing
    the transcation cache.

    We disable the binary log since nothing should be written to the
    binary log.  This disabling is important, since we potentially do
    a "roll back" of non-transactional tables by removing the table,
    and the actual rollback might generate events that should not be
    written to the binary log.

  */
  tmp_disable_binlog(thd);
  Query_result_insert::send_error(errcode, err);
  reenable_binlog(thd);

  DBUG_VOID_RETURN;
}


bool Query_result_create::send_eof()
{
  /*
    The routine that writes the statement in the binary log
    is in Query_result_insert::send_eof(). For that reason, we
    mark the flag at this point.
  */
  if (create_info->options & HA_LEX_CREATE_TMP_TABLE)
    thd->get_transaction()->mark_created_temp_table(Transaction_ctx::STMT);

  bool tmp= Query_result_insert::send_eof();
  if (tmp)
    abort_result_set();
  else
  {
    /*
      Do an implicit commit at end of statement for non-temporary
      tables.  This can fail, but we should unlock the table
      nevertheless.
    */
    if (!table->s->tmp_table)
    {
      trans_commit_stmt(thd);
      trans_commit_implicit(thd);
    }

    table->file->extra(HA_EXTRA_NO_IGNORE_DUP_KEY);
    table->file->extra(HA_EXTRA_WRITE_CANNOT_REPLACE);
    if (m_plock)
    {
      mysql_unlock_tables(thd, *m_plock);
      *m_plock= NULL;
      m_plock= NULL;
    }
  }
  return tmp;
}


void Query_result_create::abort_result_set()
{
  DBUG_ENTER("Query_result_create::abort_result_set");

  /*
    In Query_result_insert::abort_result_set() we roll back the statement, including
    truncating the transaction cache of the binary log. To do this, we
    pretend that the statement is transactional, even though it might
    be the case that it was not.

    We roll back the statement prior to deleting the table and prior
    to releasing the lock on the table, since there might be potential
    for failure if the rollback is executed after the drop or after
    unlocking the table.

    We also roll back the statement regardless of whether the creation
    of the table succeeded or not, since we need to reset the binary
    log state.
  */
  tmp_disable_binlog(thd);
  Query_result_insert::abort_result_set();
  thd->get_transaction()->reset_unsafe_rollback_flags(Transaction_ctx::STMT);
  reenable_binlog(thd);
  /* possible error of writing binary log is ignored deliberately */
  (void) thd->binlog_flush_pending_rows_event(TRUE, TRUE);

  if (m_plock)
  {
    mysql_unlock_tables(thd, *m_plock);
    *m_plock= NULL;
    m_plock= NULL;
  }

  if (table)
  {
    table->file->extra(HA_EXTRA_NO_IGNORE_DUP_KEY);
    table->file->extra(HA_EXTRA_WRITE_CANNOT_REPLACE);
    table->auto_increment_field_not_null= FALSE;
    drop_open_table(thd, table, create_table->db, create_table->table_name);
    table=0;                                    // Safety
  }
  DBUG_VOID_RETURN;
}


bool Sql_cmd_insert::execute(THD *thd)
{
  DBUG_ASSERT(thd->lex->sql_command == SQLCOM_REPLACE ||
              thd->lex->sql_command == SQLCOM_INSERT);

  bool res= false;
  LEX *const lex= thd->lex;
  SELECT_LEX *const select_lex= lex->select_lex;
  TABLE_LIST *const first_table= select_lex->get_table_list();
  TABLE_LIST *const all_tables= first_table;

  if (open_temporary_tables(thd, all_tables))
    return true;

  if (insert_precheck(thd, all_tables))
    return true;

  /* Push ignore / strict error handler */
  Ignore_error_handler ignore_handler;
  Strict_error_handler strict_handler;
  if (thd->lex->is_ignore())
    thd->push_internal_handler(&ignore_handler);
  else if (thd->is_strict_mode())
    thd->push_internal_handler(&strict_handler);

  MYSQL_INSERT_START(const_cast<char*>(thd->query().str));
  res= mysql_insert(thd, all_tables);
  MYSQL_INSERT_DONE(res, (ulong) thd->get_row_count_func());

  /* Pop ignore / strict error handler */
  if (thd->lex->is_ignore() || thd->is_strict_mode())
    thd->pop_internal_handler();

  /*
    If we have inserted into a VIEW, and the base table has
    AUTO_INCREMENT column, but this column is not accessible through
    a view, then we should restore LAST_INSERT_ID to the value it
    had before the statement.
  */
  if (first_table->is_view() && !first_table->contain_auto_increment)
    thd->first_successful_insert_id_in_cur_stmt=
      thd->first_successful_insert_id_in_prev_stmt;

  DBUG_EXECUTE_IF("after_mysql_insert",
                  {
                    const char act[]=
                      "now "
                      "wait_for signal.continue";
                    DBUG_ASSERT(opt_debug_sync_timeout > 0);
                    DBUG_ASSERT(!debug_sync_set_action(current_thd,
                                                       STRING_WITH_LEN(act)));
                  };);
  return res;
}


bool Sql_cmd_insert_select::execute(THD *thd)
{
  DBUG_ASSERT(thd->lex->sql_command == SQLCOM_REPLACE_SELECT ||
              thd->lex->sql_command == SQLCOM_INSERT_SELECT);

  bool res= false;
  LEX *const lex= thd->lex;
  SELECT_LEX *const select_lex= lex->select_lex;
  SELECT_LEX_UNIT *const unit= lex->unit;
  TABLE_LIST *const first_table= select_lex->get_table_list();
  TABLE_LIST *const all_tables= first_table;

  Query_result_insert *sel_result;
  if (insert_precheck(thd, all_tables))
    return true;
  /*
    INSERT...SELECT...ON DUPLICATE KEY UPDATE/REPLACE SELECT/
    INSERT...IGNORE...SELECT can be unsafe, unless ORDER BY PRIMARY KEY
    clause is used in SELECT statement. We therefore use row based
    logging if mixed or row based logging is available.
    TODO: Check if the order of the output of the select statement is
    deterministic. Waiting for BUG#42415
  */
  if (lex->sql_command == SQLCOM_INSERT_SELECT &&
      lex->duplicates == DUP_UPDATE)
    lex->set_stmt_unsafe(LEX::BINLOG_STMT_UNSAFE_INSERT_SELECT_UPDATE);

  if (lex->sql_command == SQLCOM_INSERT_SELECT && lex->is_ignore())
    lex->set_stmt_unsafe(LEX::BINLOG_STMT_UNSAFE_INSERT_IGNORE_SELECT);

  if (lex->sql_command == SQLCOM_REPLACE_SELECT)
    lex->set_stmt_unsafe(LEX::BINLOG_STMT_UNSAFE_REPLACE_SELECT);

  unit->set_limit(select_lex);

  if (!(res= open_tables_for_query(thd, all_tables, 0)))
  {
    if (run_before_dml_hook(thd))
      return true;

    MYSQL_INSERT_SELECT_START(const_cast<char*>(thd->query().str));

    /* Skip first table, which is the table we are inserting in */
    TABLE_LIST *second_table= first_table->next_local;
    select_lex->table_list.first= second_table;
    select_lex->context.table_list=
      select_lex->context.first_name_resolution_table= second_table;

    res= mysql_insert_select_prepare(thd);
    if (!res && (sel_result= new Query_result_insert(first_table,
                                                     first_table->table,
                                                     &insert_field_list,
                                                     &insert_field_list,
                                                     &insert_update_list,
                                                     &insert_value_list,
                                                     lex->duplicates)))
    {
      Ignore_error_handler ignore_handler;
      Strict_error_handler strict_handler;
      if (thd->lex->is_ignore())
        thd->push_internal_handler(&ignore_handler);
      else if (thd->is_strict_mode())
        thd->push_internal_handler(&strict_handler);

      res= handle_query(thd, lex, sel_result,
                        // Don't unlock tables until command is written
                        // to binary log
                        OPTION_SETUP_TABLES_DONE | SELECT_NO_UNLOCK,
                        0);

      if (thd->lex->is_ignore() || thd->is_strict_mode())
        thd->pop_internal_handler();

      delete sel_result;
    }
    /* revert changes for SP */
    MYSQL_INSERT_SELECT_DONE(res, (ulong) thd->get_row_count_func());
    select_lex->table_list.first= first_table;
  }
  /*
    If we have inserted into a VIEW, and the base table has
    AUTO_INCREMENT column, but this column is not accessible through
    a view, then we should restore LAST_INSERT_ID to the value it
    had before the statement.
  */
  if (first_table->is_view() && !first_table->contain_auto_increment)
    thd->first_successful_insert_id_in_cur_stmt=
      thd->first_successful_insert_id_in_prev_stmt;

  return res;
}


bool Sql_cmd_insert::prepared_statement_test(THD *thd)
{
  LEX *lex= thd->lex;
  return mysql_test_insert(thd, lex->query_tables);
}<|MERGE_RESOLUTION|>--- conflicted
+++ resolved
@@ -477,22 +477,11 @@
   if (mysql_prepare_insert(thd, table_list, values, false))
     goto exit_without_my_ok;
 
-<<<<<<< HEAD
-  if (select_lex->apply_local_transforms(thd, false))
-    goto exit_without_my_ok;
-
   insert_table= lex->insert_table_leaf->table;
 
   if (duplicates == DUP_UPDATE || duplicates == DUP_REPLACE)
     prepare_for_positional_update(insert_table, table_list);
 
-=======
-  insert_table= lex->insert_table_leaf->table;
-
-  if (duplicates == DUP_UPDATE || duplicates == DUP_REPLACE)
-    prepare_for_positional_update(insert_table, table_list);
-
->>>>>>> 23032807
   /* Must be done before can_prune_insert, due to internal initialization. */
   if (info.add_function_default_columns(insert_table, insert_table->write_set))
     goto exit_without_my_ok; /* purecov: inspected */
@@ -562,18 +551,6 @@
   while ((values= its++))
   {
     counter++;
-<<<<<<< HEAD
-    if (values->elements != value_count)
-    {
-      my_error(ER_WRONG_VALUE_COUNT_ON_ROW, MYF(0), counter);
-      goto exit_without_my_ok;
-    }
-    if (setup_fields(thd, Ref_ptr_array(), *values, SELECT_ACL, NULL,
-                     false, false))
-      goto exit_without_my_ok;
-
-=======
->>>>>>> 23032807
     /*
       To make it possible to increase concurrency on table level locking
       engines such as MyISAM, we check pruning for each row until we will use
@@ -1304,23 +1281,33 @@
     if (!res)
       map= lex->insert_table_leaf->map();
 
-<<<<<<< HEAD
-    if (!res)
-      res= setup_fields(thd, Ref_ptr_array(),
-                        *values, SELECT_ACL, NULL, false, false);
-    if (!res)
-      res= check_valid_table_refs(table_list, *values, map);
-
-    thd->lex->in_update_value_clause= true;
-    if (!res)
-      res= setup_fields(thd, Ref_ptr_array(),
-                        insert_value_list, SELECT_ACL, NULL, false, false);
-    if (!res)
-      res= check_valid_table_refs(table_list, insert_value_list, map);
-    if (!res && lex->insert_table_leaf->table->has_gcol())
-      res= validate_gc_assignment(thd, &insert_field_list, values,
-                                  lex->insert_table_leaf->table);
-    thd->lex->in_update_value_clause= false;
+    // values is reset here to cover all the rows in the VALUES-list.
+    List_iterator_fast<List_item> its(insert_many_values);
+
+    // Check whether all rows have the same number of fields.
+    const uint value_count= values->elements;
+    ulong counter= 0;
+    while ((values= its++))
+    {
+      counter++;
+      if (values->elements != value_count)
+      {
+        my_error(ER_WRONG_VALUE_COUNT_ON_ROW, MYF(0), counter);
+        DBUG_RETURN(true);
+      }
+
+      if (!res)
+        res= setup_fields(thd, Ref_ptr_array(), *values, SELECT_ACL, NULL,
+                          false, false);
+      if (!res)
+        res= check_valid_table_refs(table_list, *values, map);
+
+      if (!res && lex->insert_table_leaf->table->has_gcol())
+        res= validate_gc_assignment(thd, &insert_field_list, values,
+                                    lex->insert_table_leaf->table);
+    }
+    its.rewind();
+    values= its++;
 
     if (!res && duplicates == DUP_UPDATE)
     {
@@ -1332,6 +1319,17 @@
                         insert_update_list, UPDATE_ACL, NULL, false, true);
       if (!res)
         res= check_valid_table_refs(table_list, insert_update_list, map);
+
+      // Setup the corresponding values
+      thd->lex->in_update_value_clause= true;
+      if (!res)
+        res= setup_fields(thd, Ref_ptr_array(), insert_value_list, SELECT_ACL,
+                          NULL, false, false);
+      thd->lex->in_update_value_clause= false;
+
+      if (!res)
+        res= check_valid_table_refs(table_list, insert_value_list, map);
+
       if (!res && lex->insert_table_leaf->table->has_gcol())
         res= validate_gc_assignment(thd, &insert_update_list,
                                     &insert_value_list,
@@ -1370,52 +1368,17 @@
       res= validate_gc_assignment(thd, &insert_field_list, values,
                                   lex->insert_table_leaf->table);
 
-=======
-    // values is reset here to cover all the rows in the VALUES-list.
-    List_iterator_fast<List_item> its(insert_many_values);
-
-    // Check whether all rows have the same number of fields.
-    const uint value_count= values->elements;
-    ulong counter= 0;
-    while ((values= its++))
-    {
-      counter++;
-      if (values->elements != value_count)
-      {
-        my_error(ER_WRONG_VALUE_COUNT_ON_ROW, MYF(0), counter);
-        DBUG_RETURN(true);
-      }
-
-      if (!res)
-        res= setup_fields(thd, Ref_ptr_array(), *values, SELECT_ACL, NULL,
-                          false, false);
-      if (!res)
-        res= check_valid_table_refs(table_list, *values, map);
-
-      if (!res && lex->insert_table_leaf->table->has_gcol())
-        res= validate_gc_assignment(thd, &insert_field_list, values,
-                                    lex->insert_table_leaf->table);
-    }
-    its.rewind();
-    values= its++;
-
->>>>>>> 23032807
     if (!res && duplicates == DUP_UPDATE)
     {
 #ifndef NO_EMBEDDED_ACCESS_CHECKS
       table_list->set_want_privilege(UPDATE_ACL);
 #endif
-<<<<<<< HEAD
       // Setup the columns to be modified
-=======
-      // Setup the columns to be updated
->>>>>>> 23032807
       res= setup_fields(thd, Ref_ptr_array(),
                         insert_update_list, UPDATE_ACL, NULL, false, true);
       if (!res)
         res= check_valid_table_refs(table_list, insert_update_list, map);
 
-<<<<<<< HEAD
       if (!res && lex->insert_table_leaf->table->vfield)
         res= validate_gc_assignment(thd, &insert_update_list,
                                     &insert_value_list,
@@ -1437,88 +1400,6 @@
                           SELECT_ACL, NULL, false, false);
       thd->lex->in_update_value_clause= false;
 
-=======
-      // Setup the corresponding values
-      thd->lex->in_update_value_clause= true;
-      if (!res)
-        res= setup_fields(thd, Ref_ptr_array(), insert_value_list, SELECT_ACL,
-                          NULL, false, false);
-      thd->lex->in_update_value_clause= false;
-
-      if (!res)
-        res= check_valid_table_refs(table_list, insert_value_list, map);
-
-      if (!res && lex->insert_table_leaf->table->has_gcol())
-        res= validate_gc_assignment(thd, &insert_update_list,
-                                    &insert_value_list,
-                                    lex->insert_table_leaf->table);
-    }
-  }
-  else if (thd->stmt_arena->is_stmt_prepare())
-  {
-    /*
-      This section of code is more or less a duplicate of the code  in
-      Query_result_insert::prepare, and the 'if' branch above.
-      @todo Consolidate these three sections into one.
-    */
-    /*
-      Perform name resolution only in the first table - 'table_list',
-      which is the table that is inserted into.
-     */
-    table_list->next_local= NULL;
-    thd->dup_field= NULL;
-    context->resolve_in_table_list_only(table_list);
-
-    /*
-      When processing a prepared INSERT ... SELECT statement,
-      mysql_prepare_insert() is called from
-      mysql_insert_select_prepare_tester(), when the values list (aka the
-      SELECT list from the SELECT) is not resolved yet, so pass "false"
-      for value_count_known.
-    */
-    res= check_insert_fields(thd, context->table_list, insert_field_list, 0,
-                             false, !insert_into_view);
-    table_map map= 0;
-    if (!res)
-      map= lex->insert_table_leaf->map();
-
-    if (!res && lex->insert_table_leaf->table->vfield)
-      res= validate_gc_assignment(thd, &insert_field_list, values,
-                                  lex->insert_table_leaf->table);
-
-    if (!res && duplicates == DUP_UPDATE)
-    {
-#ifndef NO_EMBEDDED_ACCESS_CHECKS
-      table_list->set_want_privilege(UPDATE_ACL);
-#endif
-      // Setup the columns to be modified
-      res= setup_fields(thd, Ref_ptr_array(),
-                        insert_update_list, UPDATE_ACL, NULL, false, true);
-      if (!res)
-        res= check_valid_table_refs(table_list, insert_update_list, map);
-
-      if (!res && lex->insert_table_leaf->table->vfield)
-        res= validate_gc_assignment(thd, &insert_update_list,
-                                    &insert_value_list,
-                                    lex->insert_table_leaf->table);
-      DBUG_ASSERT(!table_list->next_name_resolution_table);
-      if (select_lex->group_list.elements == 0 && !select_lex->with_sum_func)
-      {
-        /*
-          There are two separata name resolution contexts:
-          the INSERT table and the tables in the SELECT expression 
-          Make a single context out of them by concatenating the lists:
-        */  
-        table_list->next_name_resolution_table= 
-          ctx_state.get_first_name_resolution_table();
-      }
-      thd->lex->in_update_value_clause= true;
-      if (!res)
-        res= setup_fields(thd, Ref_ptr_array(), insert_value_list,
-                          SELECT_ACL, NULL, false, false);
-      thd->lex->in_update_value_clause= false;
-
->>>>>>> 23032807
       /*
         Notice that there is no need to apply the Item::update_value_transformer
         here, as this will be done during EXECUTE in
