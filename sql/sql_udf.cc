--- conflicted
+++ resolved
@@ -531,16 +531,11 @@
 
   /* Binlog the create function. */
   if (write_bin_log(thd, TRUE, thd->query(), thd->query_length()))
-<<<<<<< HEAD
-    DBUG_RETURN(1);
-
-=======
   {
     /* Restore the state of binlog format */
     thd->current_stmt_binlog_row_based= save_binlog_row_based;
     DBUG_RETURN(1);
   }
->>>>>>> a59e381e
   /* Restore the state of binlog format */
   thd->current_stmt_binlog_row_based= save_binlog_row_based;
   DBUG_RETURN(0);
@@ -620,16 +615,11 @@
 
   /* Binlog the drop function. */
   if (write_bin_log(thd, TRUE, thd->query(), thd->query_length()))
-<<<<<<< HEAD
-    DBUG_RETURN(1);
-
-=======
   {
     /* Restore the state of binlog format */
     thd->current_stmt_binlog_row_based= save_binlog_row_based;
     DBUG_RETURN(1);
   }
->>>>>>> a59e381e
   /* Restore the state of binlog format */
   thd->current_stmt_binlog_row_based= save_binlog_row_based;
   DBUG_RETURN(0);
