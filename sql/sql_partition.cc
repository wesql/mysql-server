--- conflicted
+++ resolved
@@ -3239,15 +3239,10 @@
                              uint32 *part_id)
 {
   longlong func_value;
-<<<<<<< HEAD
-  return get_part_id_key(part_info->table->file,
-                         part_info->subpart_field_array,
-                         part_info->no_subparts, &func_value);
-=======
-  *part_id= get_part_id_key(part_info->subpart_field_array,
+  *part_id= get_part_id_key(part_info->table->file,
+                            part_info->subpart_field_array,
                             part_info->no_subparts, &func_value);
   return FALSE;
->>>>>>> b13652b2
 }
 
 
@@ -6869,17 +6864,11 @@
     field->set_null();
     if (is_subpart)
     {
-<<<<<<< HEAD
-      part_id= part_info->get_subpartition_id(part_info);
-      init_single_partition_iterator(part_id, part_iter);
-      DBUG_RETURN(1); /* Ok, iterator initialized */
-=======
       if (!part_info->get_subpartition_id(part_info, &part_id))
       {
         init_single_partition_iterator(part_id, part_iter);
-        return 1; /* Ok, iterator initialized */
-      }
->>>>>>> b13652b2
+        DBUG_RETURN(1); /* Ok, iterator initialized */
+      }
     }
     else
     {
