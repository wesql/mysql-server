--- conflicted
+++ resolved
@@ -47,19 +47,16 @@
 {
   if (m_var_table)
     free_blobs(m_var_table);
-<<<<<<< HEAD
-
-  // Leave m_handlers, m_handler_call_stack, m_var_items, m_cstack
+
+  while (m_activated_handlers.elements())
+    delete m_activated_handlers.pop();
+
+  // Leave m_visible_handlers, m_var_items, m_cstack
   // and m_case_expr_holders untouched.
   // They are allocated in mem roots and will be freed accordingly.
 }
-=======
->>>>>>> b7fc4388
-
-  while (m_activated_handlers.elements())
-    delete m_activated_handlers.pop();
-
-<<<<<<< HEAD
+
+
 sp_rcontext *sp_rcontext::create(THD *thd,
                                  const sp_pcontext *root_parsing_ctx,
                                  Field *return_value_fld)
@@ -79,33 +76,6 @@
     return NULL;
   }
 
-=======
-  // Leave m_visible_handlers, m_var_items, m_cstack
-  // and m_case_expr_holders untouched.
-  // They are allocated in mem roots and will be freed accordingly.
-}
-
-
-sp_rcontext *sp_rcontext::create(THD *thd,
-                                 const sp_pcontext *root_parsing_ctx,
-                                 Field *return_value_fld)
-{
-  sp_rcontext *ctx= new (thd->mem_root) sp_rcontext(root_parsing_ctx,
-                                                    return_value_fld,
-                                                    thd->in_sub_stmt);
-
-  if (!ctx)
-    return NULL;
-
-  if (ctx->alloc_arrays(thd) ||
-      ctx->init_var_table(thd) ||
-      ctx->init_var_items(thd))
-  {
-    delete ctx;
-    return NULL;
-  }
-
->>>>>>> b7fc4388
   return ctx;
 }
 
@@ -119,7 +89,6 @@
         thd->alloc(n * sizeof (sp_cursor*))),
       n);
   }
-<<<<<<< HEAD
 
   {
     size_t n= m_root_parsing_ctx->get_num_case_exprs();
@@ -133,21 +102,6 @@
 }
 
 
-=======
-
-  {
-    size_t n= m_root_parsing_ctx->get_num_case_exprs();
-    m_case_expr_holders.reset(
-      static_cast<Item_cache **> (
-        thd->calloc(n * sizeof (Item_cache*))),
-      n);
-  }
-
-  return !m_cstack.array() || !m_case_expr_holders.array();
-}
-
-
->>>>>>> b7fc4388
 bool sp_rcontext::init_var_table(THD *thd)
 {
   List<Create_field> field_def_lst;
@@ -177,17 +131,10 @@
     static_cast<Item **> (
       thd->alloc(num_vars * sizeof (Item *))),
     num_vars);
-<<<<<<< HEAD
 
   if (!m_var_items.array())
     return true;
 
-=======
-
-  if (!m_var_items.array())
-    return true;
-
->>>>>>> b7fc4388
   for (uint idx = 0; idx < num_vars; ++idx)
   {
     if (!(m_var_items[idx]= new Item_field(m_var_table->field[idx])))
@@ -232,7 +179,6 @@
     delete m_cstack[--m_ccount];
 }
 
-<<<<<<< HEAD
 
 bool sp_rcontext::push_handler(sp_handler *handler, uint first_ip)
 {
@@ -246,30 +192,6 @@
   if (he == NULL)
     return true;
 
-  return m_handlers.append(he);
-}
-
-
-void sp_rcontext::pop_handlers(int count)
-{
-  DBUG_ASSERT(m_handlers.elements() >= count);
-
-  for (int i= 0; i < count; ++i)
-    m_handlers.pop();
-=======
-
-bool sp_rcontext::push_handler(sp_handler *handler, uint first_ip)
-{
-  /*
-    We should create handler entries in the callers arena, as
-    they could be (and usually are) used in several instructions.
-  */
-  sp_handler_entry *he=
-    new (callers_arena->mem_root) sp_handler_entry(handler, first_ip);
-
-  if (he == NULL)
-    return true;
-
   return m_visible_handlers.append(he);
 }
 
@@ -301,7 +223,6 @@
     if (handler_level > target_scope->get_level())
       delete m_activated_handlers.pop();
   }
->>>>>>> b7fc4388
 }
 
 
@@ -310,7 +231,6 @@
                                        const sp_instr *cur_spi)
 {
   DBUG_ENTER("sp_rcontext::handle_sql_condition");
-<<<<<<< HEAD
 
   /*
     If this is a fatal sub-statement error, and this runtime
@@ -391,9 +311,9 @@
   DBUG_ASSERT(found_condition);
 
   sp_handler_entry *handler_entry= NULL;
-  for (int i= 0; i < m_handlers.elements(); ++i)
-  {
-    sp_handler_entry *h= m_handlers.at(i);
+  for (int i= 0; i < m_visible_handlers.elements(); ++i)
+  {
+    sp_handler_entry *h= m_visible_handlers.at(i);
 
     if (h->handler == found_handler)
     {
@@ -437,162 +357,6 @@
                                 // (e.g. "bad data").
 
   /* Add a frame to handler-call-stack. */
-  Sql_condition_info *cond_info=
-    new (callers_arena->mem_root) Sql_condition_info(found_condition,
-                                                     callers_arena);
-  Handler_call_frame *frame=
-    new (callers_arena->mem_root) Handler_call_frame(cond_info, continue_ip);
-  m_handler_call_stack.append(frame);
-
-  *ip= handler_entry->first_ip;
-
-  DBUG_RETURN(true);
-}
-
-
-uint sp_rcontext::exit_handler(Diagnostics_area *da)
-{
-  DBUG_ENTER("sp_rcontext::exit_handler");
-  DBUG_ASSERT(m_handler_call_stack.elements() > 0);
-
-  Handler_call_frame *f= m_handler_call_stack.pop();
-
-  /*
-    Remove the SQL conditions that were present in DA when the
-    handler was activated.
-  */
-  da->remove_marked_sql_conditions();
-
-  uint continue_ip= f->continue_ip;
-
-  DBUG_RETURN(continue_ip);
-=======
-
-  /*
-    If this is a fatal sub-statement error, and this runtime
-    context corresponds to a sub-statement, no CONTINUE/EXIT
-    handlers from this context are applicable: try to locate one
-    in the outer scope.
-  */
-  if (thd->is_fatal_sub_stmt_error && m_in_sub_stmt)
-    DBUG_RETURN(false);
-
-  Diagnostics_area *da= thd->get_stmt_da();
-  const sp_handler *found_handler= NULL;
-  const Sql_condition *found_condition= NULL;
-
-  if (thd->is_error())
-  {
-    sp_pcontext *cur_pctx= cur_spi->get_parsing_ctx();
-
-    found_handler= cur_pctx->find_handler(da->get_sqlstate(),
-                                          da->sql_errno(),
-                                          Sql_condition::WARN_LEVEL_ERROR);
-
-    if (found_handler)
-      found_condition= da->get_error_condition();
-
-    /*
-      Found condition can be NULL if the diagnostics area was full
-      when the error was raised. It can also be NULL if
-      Diagnostics_area::set_error_status(uint sql_error) was used.
-      In these cases, make a temporary Sql_condition here so the
-      error can be handled.
-    */
-    if (!found_condition)
-    {
-      Sql_condition *condition=
-        new (callers_arena->mem_root) Sql_condition(callers_arena->mem_root);
-      condition->set(da->sql_errno(), da->get_sqlstate(),
-                     Sql_condition::WARN_LEVEL_ERROR,
-                     da->message());
-      found_condition= condition;
-    }
-  }
-  else if (da->current_statement_warn_count())
-  {
-    Diagnostics_area::Sql_condition_iterator it= da->sql_conditions();
-    const Sql_condition *c;
-
-    // Here we need to find the last warning/note from the stack.
-    // In MySQL most substantial warning is the last one.
-    // (We could have used a reverse iterator here if one existed)
-
-    while ((c= it++))
-    {
-      if (c->get_level() == Sql_condition::WARN_LEVEL_WARN ||
-          c->get_level() == Sql_condition::WARN_LEVEL_NOTE)
-      {
-        sp_pcontext *cur_pctx= cur_spi->get_parsing_ctx();
-
-        const sp_handler *handler= cur_pctx->find_handler(c->get_sqlstate(),
-                                                          c->get_sql_errno(),
-                                                          c->get_level());
-        if (handler)
-        {
-          found_handler= handler;
-          found_condition= c;
-        }
-      }
-    }
-  }
-
-  if (!found_handler)
-    DBUG_RETURN(false);
-
-  // At this point, we know that:
-  //  - there is a pending SQL-condition (error or warning);
-  //  - there is an SQL-handler for it.
-
-  DBUG_ASSERT(found_condition);
-
-  sp_handler_entry *handler_entry= NULL;
-  for (int i= 0; i < m_visible_handlers.elements(); ++i)
-  {
-    sp_handler_entry *h= m_visible_handlers.at(i);
-
-    if (h->handler == found_handler)
-    {
-      handler_entry= h;
-      break;
-    }
-  }
-
-  /*
-    handler_entry usually should not be NULL here, as that indicates
-    that the parser context thinks a HANDLER should be activated,
-    but the runtime context cannot find it.
-
-    However, this can happen (and this is in line with the Standard)
-    if SQL-condition has been raised before DECLARE HANDLER instruction
-    is processed.
-
-    For example:
-    CREATE PROCEDURE p()
-    BEGIN
-      DECLARE v INT DEFAULT 'get'; -- raises SQL-warning here
-      DECLARE EXIT HANDLER ...     -- this handler does not catch the warning
-    END
-  */
-  if (!handler_entry)
-    DBUG_RETURN(false);
-
-  // Mark active conditions so that they can be deleted when the handler exits.
-  da->mark_sql_conditions_for_removal();
-
-  uint continue_ip= handler_entry->handler->type == sp_handler::CONTINUE ?
-    cur_spi->get_cont_dest() : 0;
-
-  /* End aborted result set. */
-  if (end_partial_result_set)
-    thd->protocol->end_partial_result_set(thd);
-
-  /* Reset error state. */
-  thd->clear_error();
-  thd->killed= THD::NOT_KILLED; // Some errors set thd->killed
-                                // (e.g. "bad data").
-
-  /* Add a frame to handler-call-stack. */
   Handler_call_frame *frame= new Handler_call_frame(found_handler,
                                                     found_condition,
                                                     continue_ip);
@@ -601,7 +365,6 @@
   *ip= handler_entry->first_ip;
 
   DBUG_RETURN(true);
->>>>>>> b7fc4388
 }
 
 
