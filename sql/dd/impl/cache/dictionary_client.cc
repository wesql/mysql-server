/* Copyright (c) 2015, 2016, Oracle and/or its affiliates. All rights reserved.

   This program is free software; you can redistribute it and/or modify
   it under the terms of the GNU General Public License as published by
   the Free Software Foundation; version 2 of the License.

   This program is distributed in the hope that it will be useful,
   but WITHOUT ANY WARRANTY; without even the implied warranty of
   MERCHANTABILITY or FITNESS FOR A PARTICULAR PURPOSE.  See the
   GNU General Public License for more details.

   You should have received a copy of the GNU General Public License
   along with this program; if not, write to the Free Software Foundation,
   51 Franklin Street, Suite 500, Boston, MA 02110-1335 USA */

#include "dd/cache/dictionary_client.h"

#include <stdio.h>
#include <memory>

#include "dd/cache/multi_map_base.h"
#include "dd/dd_schema.h"                    // dd::Schema_MDL_locker
#include "dd/impl/bootstrapper.h"            // bootstrap_stage
#include "dd/impl/dictionary_impl.h"
#include "dd/impl/object_key.h"
#include "dd/impl/raw/object_keys.h"         // Primary_id_key, ...
#include "dd/impl/raw/raw_record.h"
#include "dd/impl/raw/raw_record_set.h"      // Raw_record_set
#include "dd/impl/raw/raw_table.h"           // Raw_table
#include "dd/impl/tables/character_sets.h"   // create_name_key()
#include "dd/impl/tables/collations.h"       // create_name_key()
#include "dd/impl/tables/events.h"           // create_name_key()
#include "dd/impl/tables/index_stats.h"      // dd::Index_stats
#include "dd/impl/tables/routines.h"         // create_name_key()
#include "dd/impl/tables/schemata.h"         // create_name_key()
#include "dd/impl/tables/spatial_reference_systems.h" // create_name_key()
#include "dd/impl/tables/table_partitions.h" // get_partition_table_id()
#include "dd/impl/tables/tables.h"           // create_name_key()
#include "dd/impl/tables/tablespaces.h"      // create_name_key()
#include "dd/impl/tables/table_stats.h"      // dd::Table_stats
#include "dd/impl/tables/triggers.h"         // dd::tables::Triggers
#include "dd/impl/tables/view_routine_usage.h" // create_name_key
#include "dd/impl/tables/view_table_usage.h" // create_name_key
#include "dd/impl/transaction_impl.h"        // Transaction_ro
#include "dd/impl/types/entity_object_impl.h"// Entity_object_impl
#include "dd/impl/types/object_table_definition_impl.h" // fs_name_case()
#include "dd/properties.h"                   // Properties
#include "dd/types/abstract_table.h"         // Abstract_table
#include "dd/types/charset.h"                // Charset
#include "dd/types/collation.h"              // Collation
#include "dd/types/dictionary_object_table.h"
#include "dd/types/event.h"                  // Event
#include "dd/types/function.h"               // Function
#include "dd/types/index_stat.h"             // Index_stat
#include "dd/types/procedure.h"              // Procedure
#include "dd/types/routine.h"
#include "dd/types/schema.h"                 // Schema
#include "dd/types/spatial_reference_system.h" // Spatial_reference_system
#include "dd/types/table.h"                  // Table
#include "dd/types/tablespace.h"             // Tablespace
#include "dd/types/table_stat.h"             // Table_stat
#include "dd/types/view.h"                   // View
#include "dd/types/view_routine.h"           // View_routine
#include "dd/types/view_table.h"             // View_table
#include "debug_sync.h"                      // DEBUG_SYNC()
#include "handler.h"
#include "log.h"                             // sql_print_warning()
#include "m_ctype.h"
#include "mdl.h"
#include "m_string.h"
#include "my_global.h"
#include "mysql_com.h"
#include "mysqld_error.h"
#include "mysqld.h"
#include "my_sys.h"
#include "shared_dictionary_cache.h"         // get(), release(), ...
#include "sql_class.h"                       // THD
#include "sql_plugin_ref.h"
#include "storage_adapter.h"                 // store(), drop(), ...
#include "table.h"

namespace dd {
class Dictionary_object;
namespace cache {
class Object_registry;
template <typename T> class Cache_element;
}  // namespace cache
}  // namespace dd

namespace {


/**
  Helper class providing overloaded functions asserting that we have proper
  MDL locks in place. Please note that the functions cannot be called
  until after we have the name of the object, so if we acquire an object
  by id, the asserts must be delayed until the object is retrieved.

  @note Checking for MDL locks is disabled for the DD initialization
        thread because the server is not multi threaded at this stage.
*/

class MDL_checker
{
private:

  /**
    Private helper function for asserting MDL for tables.

    @note For temporary tables, we have no locks.

    @param   thd            Thread context.
    @param   schema_name    Schema name to use in the MDL key.
    @param   object_name    Object name to use in the MDL key.
    @param   mdl_namespace  MDL key namespace to use.
    @param   lock_type      Weakest lock type accepted.

    @return true if we have the required lock, otherwise false.
  */

  static bool is_locked(THD *thd,
                        const char *schema_name,
                        const char *object_name,
                        MDL_key::enum_mdl_namespace mdl_namespace,
                        enum_mdl_type lock_type)
  {

    // For the schema name part, the behavior is dependent on whether
    // the schema name is supplied explicitly in the sql statement
    // or not. If it is, the case sensitive name is locked. If only
    // the table name is supplied in the SQL statement, then the
    // current schema is used as the schema part of the key, and in
    // that case, the lowercase name is locked. This applies only
    // when l_c_t_n == 2. To verify, we therefor use both variants
    // of the schema name.
    char schema_name_buf[NAME_LEN + 1];
    return thd->mdl_context.owns_equal_or_stronger_lock(
                              mdl_namespace,
                              schema_name,
                              object_name,
                              lock_type) ||
           thd->mdl_context.owns_equal_or_stronger_lock(
                              mdl_namespace,
                              dd::Object_table_definition_impl::
                                fs_name_case(schema_name,
                                             schema_name_buf),
                              object_name,
                              lock_type);
  }


  /**
    Private helper function for asserting MDL for tables.

    @note We need to retrieve the schema name, since this is required
          for the MDL key.

    @param   thd          Thread context.
    @param   table        Table object.
    @param   lock_type    Weakest lock type accepted.

    @return true if we have the required lock, otherwise false.
  */

  static bool is_locked(THD *thd, const dd::Abstract_table *table,
                        enum_mdl_type lock_type)
  {
    // The schema must be auto released to avoid disturbing the context
    // at the origin of the function call.
    dd::cache::Dictionary_client::Auto_releaser releaser(thd->dd_client());
    const dd::Schema *schema= NULL;

    // If the schema acquisition fails, we cannot assure that we have a lock,
    // and therefore return false.
    if (thd->dd_client()->acquire<dd::Schema>(table->schema_id(), &schema))
      return false;

    // Skip check for temporary tables.
    if (!table || is_prefix(table->name().c_str(), tmp_file_prefix))
      return true;

    // Likewise, if there is no schema, we cannot have a proper lock.
    // This may in theory happen during bootstrapping since the meta data for
    // the system schema is not stored yet; however, this is prevented by
    // surrounding code calling this function only if '!thd->is_dd_system_thread'
    // i.e., this is not a bootstrapping thread.
    DBUG_ASSERT(!thd->is_dd_system_thread());

    // We must take l_c_t_n into account when reconstructing the
    // MDL key from the table name.
    char table_name_buf[NAME_LEN + 1];

    if (schema)
    {
      if (!my_strcasecmp(system_charset_info,
                         schema->name().c_str(),
                         "information_schema"))
        return is_locked(thd, schema->name().c_str(), table->name().c_str(),
                         MDL_key::TABLE, lock_type);
      else
        return is_locked(thd, schema->name().c_str(),
                         dd::Object_table_definition_impl::fs_name_case(
                                                             table->name(),
                                                             table_name_buf),
                         MDL_key::TABLE, lock_type);
    }

    return false;
  }


  /**
    Private helper function for asserting MDL for events.

    @note We need to retrieve the schema name, since this is required
          for the MDL key.

    @param   thd          Thread context.
    @param   event        Event object.
    @param   lock_type    Weakest lock type accepted.

    @return true if we have the required lock, otherwise false.
  */

  static bool is_locked(THD *thd, const dd::Event *event,
                        enum_mdl_type lock_type)
  {
    // The schema must be auto released to avoid disturbing the context
    // at the origin of the function call.
    dd::cache::Dictionary_client::Auto_releaser releaser(thd->dd_client());
    const dd::Schema *schema= NULL;

    // If the schema acquisition fails, we cannot assure that we have a lock,
    // and therefore return false.
    if (thd->dd_client()->acquire<dd::Schema>(event->schema_id(), &schema))
      return false;

    char lc_event_name[NAME_LEN + 1];
    my_stpcpy(lc_event_name, event->name().c_str());
    my_casedn_str(&my_charset_utf8_tolower_ci, lc_event_name);

    // Likewise, if there is no schema, we cannot have a proper lock.
    // @todo This may happen during bootstrapping since the meta data for the
    // system schema is not stored yet. To be fixed in wl#6394. TODO_WL6394.
    if (schema)
      return is_locked(thd, schema->name().c_str(), lc_event_name,
                       MDL_key::EVENT, lock_type);
    else if (event->schema_id() == 1)
      return is_locked(thd, MYSQL_SCHEMA_NAME.str, lc_event_name,
                       MDL_key::EVENT, lock_type);

    return false;
  }


  /**
    Private helper function for asserting MDL for routines.

    @note We need to retrieve the schema name, since this is required
          for the MDL key.

    @param   thd          Thread context.
    @param   routine      Routine object.
    @param   lock_type    Weakest lock type accepted.

    @return true if we have the required lock, otherwise false.
  */

  static bool is_locked(THD *thd, const dd::Routine *routine,
                        enum_mdl_type lock_type)
  {
    // The schema must be auto released to avoid disturbing the context
    // at the origin of the function call.
    dd::cache::Dictionary_client::Auto_releaser releaser(thd->dd_client());
    const dd::Schema *schema= NULL;

    // If the schema acquisition fails, we cannot assure that we have a lock,
    // and therefore return false.
    if (thd->dd_client()->acquire<dd::Schema>(routine->schema_id(), &schema))
      return false;

    MDL_key::enum_mdl_namespace mdl_namespace= MDL_key::FUNCTION;
    if (routine->type() == dd::Routine::RT_PROCEDURE)
      mdl_namespace= MDL_key::PROCEDURE;

    // Routine names are case in-sensitive to MDL's are taken
    // on lower case names.
    char lc_routine_name[NAME_LEN + 1];
    my_stpcpy(lc_routine_name, routine->name().c_str());
    my_casedn_str(system_charset_info, lc_routine_name);

    // Likewise, if there is no schema, we cannot have a proper lock.
    // @todo This may happen during bootstrapping since the meta data for the
    // system schema is not stored yet. To be fixed in wl#6394. TODO_WL6394.
    if (schema)
      return is_locked(thd, schema->name().c_str(), lc_routine_name,
                       mdl_namespace, lock_type);
    else if (routine->schema_id() == 1)
      return is_locked(thd, MYSQL_SCHEMA_NAME.str, lc_routine_name,
                       mdl_namespace, lock_type);

    return false;
  }


  /**
    Private helper function for asserting MDL for schemata.

    @param   thd          Thread context.
    @param   schema       Schema object.
    @param   lock_type    Weakest lock type accepted.

    @return true if we have the required lock, otherwise false.
  */

  static bool is_locked(THD *thd, const dd::Schema *schema,
                        enum_mdl_type lock_type)
  {
    if (!schema)
      return true;

    // We must take l_c_t_n into account when reconstructing the
    // MDL key from the schema name.
    char name_buf[NAME_LEN + 1];
    return thd->mdl_context.owns_equal_or_stronger_lock(
                              MDL_key::SCHEMA,
                              dd::Object_table_definition_impl::
                                fs_name_case(schema->name(),
                                             name_buf),
                              "",
                              lock_type);
  }


  /**
    Private helper function for asserting MDL for spatial reference systems.

    @param   thd          Thread context.
    @param   srs          Spatial reference system object.
    @param   lock_type    Weakest lock type accepted.

    @return true if we have the required lock, otherwise false.
  */

  static bool is_locked(THD *thd, const dd::Spatial_reference_system *srs,
                        enum_mdl_type lock_type)
  {
    if (!srs)
      return true;

    // Check that the SRID is within the legal range to make sure we
    // don't overflow id_str below. The ID is unsigned, so we only
    // need to check the upper bound.
    DBUG_ASSERT(srs->id() <= UINT_MAX32);

    char id_str[11]; // uint32 => max 10 digits + \0
    int10_to_str(static_cast<long>(srs->id()), id_str, 10);

    return thd->mdl_context.owns_equal_or_stronger_lock(
                              MDL_key::SRID,
                              "",
                              id_str,
                              lock_type);
  }


  /**
    Private helper function for asserting MDL for tablespaces.

    @note We need to retrieve the schema name, since this is required
          for the MDL key.

    @param   thd          Thread context.
    @param   tablespace   Tablespace object.
    @param   lock_type    Weakest lock type accepted.

    @return true if we have the required lock, otherwise false.
  */

  static bool is_locked(THD *thd, const dd::Tablespace *tablespace,
                        enum_mdl_type lock_type)
  {
    if (!tablespace)
      return true;

    return thd->mdl_context.owns_equal_or_stronger_lock(
                              MDL_key::TABLESPACE,
                              "", tablespace->name().c_str(),
                              lock_type);
  }

public:
  // Releasing arbitrary dictionary objects is not checked.
  static bool is_release_locked(THD *thd, const dd::Dictionary_object *object)
  { return true; }

  // Reading a table object should be governed by MDL_SHARED.
  static bool is_read_locked(THD *thd, const dd::Abstract_table *table)
  { return thd->is_dd_system_thread() || is_locked(thd, table, MDL_SHARED); }

  // Writing a table object should be governed by MDL_EXCLUSIVE.
  static bool is_write_locked(THD *thd, const dd::Abstract_table *table)
  {
    return thd->is_dd_system_thread() ||
           is_locked(thd, table, MDL_EXCLUSIVE);
  }

  // Reading a spatial reference system object should be governed by MDL_SHARED.
  static bool is_read_locked(THD *thd, const dd::Spatial_reference_system *srs)
  { return thd->is_dd_system_thread() || is_locked(thd, srs, MDL_SHARED); }

  // Writing a spatial reference system  object should be governed by
  // MDL_EXCLUSIVE.
  static bool is_write_locked(THD *thd, const dd::Spatial_reference_system *srs)
  { return !mysqld_server_started || is_locked(thd, srs, MDL_EXCLUSIVE); }

  // No MDL namespace for character sets.
  static bool is_read_locked(THD*, const dd::Charset*)
  { return true; }

  // No MDL namespace for character sets.
  static bool is_write_locked(THD*, const dd::Charset*)
  { return true; }

  // No MDL namespace for collations.
  static bool is_read_locked(THD*, const dd::Collation*)
  { return true; }

  // No MDL namespace for collations.
  static bool is_write_locked(THD*, const dd::Collation*)
  { return true; }

  /*
    Reading a schema object should be governed by at least
    MDL_INTENTION_EXCLUSIVE. IX is acquired when a schema is
    being accessed when creating/altering table; while opening
    a table before we know whether the table exists, and when
    explicitly acquiring a schema object for reading.
  */
  static bool is_read_locked(THD *thd, const dd::Schema *schema)
  {
    return thd->is_dd_system_thread() ||
           is_locked(thd, schema, MDL_INTENTION_EXCLUSIVE);
  }

  // Writing a schema object should be governed by MDL_EXCLUSIVE.
  static bool is_write_locked(THD *thd, const dd::Schema *schema)
  {
    return thd->is_dd_system_thread() ||
           is_locked(thd, schema, MDL_EXCLUSIVE);
  }

  // Releasing a schema object should be covered in the same way as for reading.
  static bool is_release_locked(THD *thd, const dd::Schema *schema)
  { return is_read_locked(thd, schema); }

  /*
    Reading a tablespace object should be governed by at least
    MDL_INTENTION_EXCLUSIVE. IX is acquired when a tablespace is
    being accessed when creating/altering table.
  */
  static bool is_read_locked(THD *thd, const dd::Tablespace *tablespace)
  {
    return thd->is_dd_system_thread() ||
           is_locked(thd, tablespace, MDL_INTENTION_EXCLUSIVE);
  }

  // Writing a tablespace object should be governed by MDL_EXCLUSIVE.
  static bool is_write_locked(THD *thd, const dd::Tablespace *tablespace)
  {
    return thd->is_dd_system_thread() ||
           is_locked(thd, tablespace, MDL_EXCLUSIVE);
  }

  // Reading a Event object should be governed at least MDL_SHARED.
  static bool is_read_locked(THD *thd, const dd::Event *event)
  {
    return (thd->is_dd_system_thread() ||
            is_locked(thd, event, MDL_INTENTION_EXCLUSIVE));
  }

  // Writing a Event object should be governed by MDL_EXCLUSIVE.
  static bool is_write_locked(THD *thd, const dd::Event *event)
  {
    return (thd->is_dd_system_thread() ||
            is_locked(thd, event, MDL_SHARED));
  }

  // Reading a Routine object should be governed at least MDL_SHARED.
  static bool is_read_locked(THD *thd, const dd::Routine *routine)
  {
    return (thd->is_dd_system_thread() ||
            is_locked(thd, routine, MDL_SHARED));
  }

  // Writing a Routine object should be governed by MDL_EXCLUSIVE.
  static bool is_write_locked(THD *thd, const dd::Routine *routine)
  {
    return (thd->is_dd_system_thread() ||
            is_locked(thd, routine, MDL_EXCLUSIVE));
  }
};
}


namespace dd {
namespace cache {

// Transfer an object from the current to the previous auto releaser.
template <typename T>
void Dictionary_client::Auto_releaser::transfer_release(const T* object)
{
  DBUG_ASSERT(object);
  // Remove the object, which must be present.
  Cache_element<T> *element= NULL;
  m_release_registry.get(object, &element);
  DBUG_ASSERT(element);
  m_release_registry.remove(element);
  m_prev->auto_release(element);
}


// Remove an element from some auto releaser down the chain.
template <typename T>
Dictionary_client::Auto_releaser *Dictionary_client::Auto_releaser::remove(
    Cache_element<T> *element)
{
  DBUG_ASSERT(element);
  // Scan the auto releaser linked list and remove the element.
  for (Auto_releaser *releaser= this; releaser != NULL;
       releaser= releaser->m_prev)
  {
     Cache_element<T> *e= NULL;
     releaser->m_release_registry.get(element->object(), &e);
     if (e == element)
     {
       releaser->m_release_registry.remove(element);
       return releaser;
     }
  }
  // The element must be present in some auto releaser.
  DBUG_ASSERT(false); /* purecov: deadcode */
  return NULL;
}


// Create a new empty auto releaser.
Dictionary_client::Auto_releaser::Auto_releaser(): m_client(NULL), m_prev(NULL)
{ }


// Create a new auto releaser and link it into the dictionary client
// as the current releaser.
Dictionary_client::Auto_releaser::Auto_releaser(Dictionary_client *client):
  m_client(client), m_prev(client->m_current_releaser)
{ m_client->m_current_releaser= this; }


// Release all objects registered and restore previous releaser.
Dictionary_client::Auto_releaser::~Auto_releaser()
{
  // Release all objects registered.
  m_client->release<Abstract_table>(&m_release_registry);
  m_client->release<Schema>(&m_release_registry);
  m_client->release<Tablespace>(&m_release_registry);
  m_client->release<Charset>(&m_release_registry);
  m_client->release<Collation>(&m_release_registry);
  m_client->release<Event>(&m_release_registry);
  m_client->release<Routine>(&m_release_registry);
  m_client->release<Spatial_reference_system>(&m_release_registry);

  // Restore the client's previous releaser.
  m_client->m_current_releaser= m_prev;

  // Delete any objects retrieved by acquire_uncached().
  delete_container_pointers(m_uncached_objects);
}


// Debug dump to stderr.
template <typename T>
void Dictionary_client::Auto_releaser::dump() const
{
#ifndef DBUG_OFF
  fprintf(stderr, "================================\n");
  fprintf(stderr, "Auto releaser\n");
  m_release_registry.dump<T>();
  fprintf(stderr, "================================\n");
  fflush(stderr);
#endif
}


// Get a dictionary object.
template <typename K, typename T>
bool Dictionary_client::acquire(const K &key, const T **object, bool *local)
{
  DBUG_ASSERT(object);
  DBUG_ASSERT(local);
  *object= NULL;

  DBUG_EXECUTE_IF("fail_while_acquiring_dd_object",
  {
    my_error(ER_LOCK_WAIT_TIMEOUT, MYF(0));
    return true;
  });

  // Lookup in the local registry.
  Cache_element<T> *element= NULL;
  m_registry.get(key, &element);
  if (element)
  {
    *local= true;
    *object= element->object();
    // Check proper MDL lock.
    DBUG_ASSERT(MDL_checker::is_read_locked(m_thd, *object));
    return false;
  }

  // The element is not present locally.
  *local= false;

  // Get the object from the shared cache.
  if (Shared_dictionary_cache::instance()->get(m_thd, key, &element))
  {
    DBUG_ASSERT(m_thd->is_system_thread() || m_thd->killed || m_thd->is_error());
    return true;
  }

  // Add the element to the local registry and assign the output object.
  if (element)
  {
    DBUG_ASSERT(element->object() && element->object()->id());
    // Sign up for auto release.
    m_registry.put(element);
    m_current_releaser->auto_release(element);
    *object= element->object();
    // Check proper MDL lock.
    DBUG_ASSERT(MDL_checker::is_read_locked(m_thd, *object));
  }
  return false;
}


// Mark all objects of a certain type as not being used by this client.
template <typename T>
size_t Dictionary_client::release(Object_registry *registry)
{
  DBUG_ASSERT(registry);
  size_t num_released= 0;

  // Iterate over all elements in the registry partition.
  typename Multi_map_base<T>::Const_iterator it;
  for (it= registry->begin<T>();
       it != registry->end<T>();
       ++num_released)
  {
    DBUG_ASSERT(it->second);
    DBUG_ASSERT(it->second->object());

    // Make sure we handle iterator invalidation: Increment
    // before erasing.
    Cache_element<T> *element= it->second;
    ++it;

    // Remove the element from the actual registry.
    registry->remove(element);

    // Remove the element from the client's object registry.
    if (registry != &m_registry)
      m_registry.remove(element);
    else
      (void) m_current_releaser->remove(element);

    // Clone the object before releasing it. The object is needed for checking
    // the meta data lock afterwards.
#ifndef DBUG_OFF
    std::unique_ptr<const T> object_clone(element->object()->clone());
#endif

    // Release the element from the shared cache.
    Shared_dictionary_cache::instance()->release(element);

    // Make sure we still have some meta data lock. This is checked to
    // catch situations where we have released the lock before releasing
    // the cached element. This will happen if we, e.g., declare a
    // Schema_MDL_locker after the Auto_releaser which keeps track of when
    // the elements are to be released. In that case, the instances will
    // be deleted in the opposite order, hence there will be a short period
    // where the schema locker is deleted (and hence, its MDL ticket is
    // released) while the actual schema object is still not released. This
    // means that there may be situations where we have a different thread
    // getting an X meta data lock on the schema name, while the reference
    // counter of the corresponding cache element is already > 0, which may
    // again trigger asserts in the shared cache and allow for improper object
    // usage.
    DBUG_ASSERT(MDL_checker::is_release_locked(m_thd, object_clone.get()));
  }
  return num_released;
}


// Release all objects in the submitted object registry.
size_t Dictionary_client::release(Object_registry *registry)
{
  return release<Abstract_table>(registry) +
          release<Schema>(registry) +
          release<Tablespace>(registry) +
          release<Charset>(registry) +
          release<Collation>(registry) +
          release<Event>(registry) +
          release<Routine>(registry) +
          release<Spatial_reference_system>(registry);
}


// Initialize an instance with a default auto releaser.
Dictionary_client::Dictionary_client(THD *thd): m_thd(thd),
        m_current_releaser(&m_default_releaser)
{
  DBUG_ASSERT(m_thd);
  // We cannot fully initialize the m_default_releaser in the member
  // initialization list since 'this' isn't fully initialized at that point.
  // Thus, we do it here.
  m_default_releaser.m_client= this;
}


// Make sure all objects are released.
Dictionary_client::~Dictionary_client()
{
  // Release the objects left in the object registry (should be empty).
  size_t num_released= release();
  DBUG_ASSERT(num_released == 0);
  if (num_released > 0)
  {
    sql_print_warning("Dictionary objects used but not released.");
  }

  // Delete the additional releasers (should be none).
  while (m_current_releaser &&
         m_current_releaser != &m_default_releaser)
  {
    /* purecov: begin deadcode */
    sql_print_warning("Dictionary object auto releaser not deleted");
    DBUG_ASSERT(false);
    delete m_current_releaser;
    /* purecov: end */
  }

  // Finally, release the objects left in the default releaser
  // (should be empty).
  num_released= release(&m_default_releaser.m_release_registry);
  DBUG_ASSERT(num_released == 0);
  if (num_released > 0)
  {
    sql_print_warning("Dictionary objects left in default releaser.");
  }
}


// Retrieve an object by its object id.
template <typename T>
bool Dictionary_client::acquire(Object_id id, const T** object)
{
  const typename T::id_key_type key(id);
  const typename T::cache_partition_type *cached_object= NULL;

  // We must be sure the object is released correctly if dynamic cast fails.
  Auto_releaser releaser(this);

  bool present= false;
  bool error= acquire(key, &cached_object, &present);

  if (!error)
  {
    // Dynamic cast may legitimately return NULL if we e.g. asked
    // for a dd::Table and got a dd::View in return.
    DBUG_ASSERT(object);
    *object= dynamic_cast<const T*>(cached_object);

    // Don't auto release the object here if it is returned.
    if (!present && *object)
      releaser.transfer_release(cached_object);
  }
  else
    DBUG_ASSERT(m_thd->is_system_thread() || m_thd->killed || m_thd->is_error());

  return error;
}


// Retrieve an object by its object id without caching it.
template <typename T>
bool Dictionary_client::acquire_uncached(Object_id id, T** object)
{
  const typename T::id_key_type key(id);
  const typename T::cache_partition_type *stored_object= NULL;

  // Read the uncached dictionary object.
  bool error= Shared_dictionary_cache::instance()->
                get_uncached(m_thd, key, ISO_READ_COMMITTED, &stored_object);
  if (!error)
  {
    // We do not verify proper MDL locking here since the
    // returned object is owned by the caller.

    // Dynamic cast may legitimately return NULL if we e.g. asked
    // for a dd::Table and got a dd::View in return.
    DBUG_ASSERT(object);
    // TODO: Replace const_cast by directly using Storage_adapter
    *object= const_cast<T*>(dynamic_cast<const T*>(stored_object));

    // Delete the object if dynamic cast fails.
    if (stored_object && !*object)
      delete stored_object;
    else
      m_current_releaser->auto_delete<T>(*object);
  }
  else
    DBUG_ASSERT(m_thd->is_system_thread() || m_thd->killed || m_thd->is_error());

  return error;
}


// Retrieve an object by its name.
template <typename T>
bool Dictionary_client::acquire(const String_type &object_name,
                                const T** object)
{
  // Create the name key for the object.
  typename T::name_key_type key;
  bool error= T::update_name_key(&key, object_name);
  if (error)
  {
    my_error(ER_INVALID_DD_OBJECT_NAME, MYF(0), object_name.c_str());
    return true;
  }

  // We must be sure the object is released correctly if dynamic cast fails.
  Auto_releaser releaser(this);
  const typename T::cache_partition_type *cached_object= NULL;

  bool local= false;
  error= acquire(key, &cached_object, &local);

  if (!error)
  {
    // Dynamic cast may legitimately return NULL if we e.g. asked
    // for a dd::Table and got a dd::View in return.
    DBUG_ASSERT(object);
    *object= dynamic_cast<const T*>(cached_object);

    // Don't auto release the object here if it is returned.
    if (!local && *object)
      releaser.transfer_release(cached_object);
  }
  else
    DBUG_ASSERT(m_thd->is_system_thread() || m_thd->killed || m_thd->is_error());

  return error;
}


// Retrieve an object by its name without caching it.
template <typename T>
bool Dictionary_client::acquire_uncached(const String_type &object_name,
                                         T** object)
{
  // Create the name key for the object.
  typename T::name_key_type key;
  bool error= T::update_name_key(&key, object_name);
  if (error)
  {
    my_error(ER_INVALID_DD_OBJECT_NAME, MYF(0), object_name.c_str());
    return true;
  }
  const typename T::cache_partition_type *stored_object= NULL;

  // Read the uncached dictionary object.
  error= Shared_dictionary_cache::instance()->
                get_uncached(m_thd, key, ISO_READ_COMMITTED, &stored_object);
  if (!error)
  {
    // We do not verify proper MDL locking here since the
    // returned object is owned by the caller.

    // Dynamic cast may legitimately return NULL if we e.g. asked
    // for a dd::Table and got a dd::View in return.
    DBUG_ASSERT(object);
    // TODO: Replace const_cast by directly using Storage_adapter
    *object= const_cast<T*>(dynamic_cast<const T*>(stored_object));

    // Delete the object if dynamic cast fails.
    if (stored_object && !*object)
      delete stored_object;
    else
      m_current_releaser->auto_delete<T>(*object);
  }
  else
    DBUG_ASSERT(m_thd->is_system_thread() || m_thd->killed || m_thd->is_error());

  return error;
}


// Retrieve an object by its schema- and object name.
template <typename T>
bool Dictionary_client::acquire(const String_type &schema_name,
                                const String_type &object_name,
                                const T** object)
{
  // We must make sure the schema is released and unlocked in the right order.
  Schema_MDL_locker mdl_locker(m_thd);
  Auto_releaser releaser(this);

  DBUG_ASSERT(object);
  *object= NULL;

  // Get the schema object by name.
  const Schema *schema= NULL;
  bool error= mdl_locker.ensure_locked(schema_name.c_str()) ||
              acquire(schema_name, &schema);

  // If there was an error, or if we found no valid schema, return here.
  if (error)
  {
    DBUG_ASSERT(m_thd->is_system_thread() || m_thd->killed || m_thd->is_error());
    return true;
  }

  // A non existing schema is not reported as an error.
  if (!schema)
    return false;

  DEBUG_SYNC(m_thd, "acquired_schema_while_acquiring_table");

  // Create the name key for the object.
  typename T::name_key_type key;
  T::update_name_key(&key, schema->id(), object_name);

  // Acquire the dictionary object.
  const typename T::cache_partition_type *cached_object= NULL;

  bool local= false;
  error= acquire(key, &cached_object, &local);

  if (!error)
  {
    // Dynamic cast may legitimately return NULL if we e.g. asked
    // for a dd::Table and got a dd::View in return.
    DBUG_ASSERT(object);
    *object= dynamic_cast<const T*>(cached_object);

    // Don't auto release the object here if it is returned.
    if (!local && *object)
      releaser.transfer_release(cached_object);
  }
  else
    DBUG_ASSERT(m_thd->is_system_thread() || m_thd->killed || m_thd->is_error());

  return error;
}


// Retrieve an object by its schema- and object name. Return as double
// pointer to base type.
template <typename T>
bool Dictionary_client::acquire(const String_type &schema_name,
                                const String_type &object_name,
                                const typename T::cache_partition_type** object)
{
  // We must make sure the schema is released and unlocked in the right order.
  Schema_MDL_locker mdl_locker(m_thd);
  Auto_releaser releaser(this);

  DBUG_ASSERT(object);
  *object= NULL;

  // Get the schema object by name.
  const Schema *schema= NULL;
  bool error= mdl_locker.ensure_locked(schema_name.c_str()) ||
              acquire(schema_name, &schema);

  // If there was an error, or if we found no valid schema, return here.
  if (error)
  {
    DBUG_ASSERT(m_thd->is_error() || m_thd->killed);
    return true;
  }

  // A non existing schema is not reported as an error.
  if (!schema)
    return false;

  DEBUG_SYNC(m_thd, "acquired_schema_while_acquiring_table");

  // Create the name key for the object.
  typename T::name_key_type key;
  T::update_name_key(&key, schema->id(), object_name);

  // Acquire the dictionary object.
  bool local= false;
  error= acquire(key, object, &local);

  if (!error)
  {
    // No downcasting is necessary here.
    // Don't auto release the object here if it is returned.
    if (!local && *object)
      releaser.transfer_release(*object);
  }
  else
    DBUG_ASSERT(m_thd->is_error() || m_thd->killed);

  return error;
}


// Retrieve an object by its schema- and object name without caching it.
template <typename T>
bool Dictionary_client::acquire_uncached(const String_type &schema_name,
                                         const String_type &object_name,
                                         T** object)
{
  bool error= false;
  Object_id schema_id= INVALID_OBJECT_ID;

  {
    // We must make sure the schema is released and unlocked in the right order.
    Schema_MDL_locker mdl_locker(m_thd);
    Auto_releaser releaser(this);

    DBUG_ASSERT(object);
    *object= NULL;

    // Get the schema object by name.
    const Schema *schema= NULL;
    bool error= mdl_locker.ensure_locked(schema_name.c_str()) ||
                acquire(schema_name, &schema);

    // If there was an error, or if we found no valid schema, return here.
    if (error)
    {
      DBUG_ASSERT(m_thd->is_system_thread() || m_thd->killed || m_thd->is_error());
      return true;
    }

    // A non existing schema is not reported as an error.
    if (!schema)
      return false;

    schema_id= schema->id();
  }

  // Create the name key for the object.
  typename T::name_key_type key;
  T::update_name_key(&key, schema_id, object_name);

  // Read the uncached dictionary object.
  const typename T::cache_partition_type *stored_object= NULL;
  error= Shared_dictionary_cache::instance()->
           get_uncached(m_thd, key, ISO_READ_COMMITTED, &stored_object);

  if (!error)
  {
    // We do not verify proper MDL locking here since the
    // returned object is owned by the caller.

    // Dynamic cast may legitimately return NULL if we e.g. asked
    // for a dd::Table and got a dd::View in return.
    DBUG_ASSERT(object);
    // TODO: Replace const_cast by directly using Storage_adapter
    *object= const_cast<T*>(dynamic_cast<const T*>(stored_object));

    // Delete the object if dynamic cast fails.
    if (stored_object && !*object)
      delete stored_object;
    else
      m_current_releaser->auto_delete<T>(*object);
  }
  else
    DBUG_ASSERT(m_thd->is_system_thread() || m_thd->killed || m_thd->is_error());

  return error;
}


// Retrieve an object by its schema and object name without caching it.
// Use isolation level ISO_READ_UNCOMMITTED for reading the object.
template <typename T>
bool Dictionary_client::acquire_uncached_uncommitted(
                          const String_type &schema_name,
                          const String_type &object_name,
                          const T** object)
{
  // We must make sure the schema is released and unlocked in the right order.
  Schema_MDL_locker mdl_locker(m_thd);
  Auto_releaser releaser(this);

  DBUG_ASSERT(object);
  *object= NULL;

  // Get the schema object by name.
  const Schema *schema= NULL;
  bool error= mdl_locker.ensure_locked(schema_name.c_str()) ||
              acquire(schema_name, &schema);

  // If there was an error, or if we found no valid schema, return here.
  if (error)
  {
    DBUG_ASSERT(m_thd->is_error() || m_thd->killed);
    return true;
  }

  // A non existing schema is not reported as an error.
  if (!schema)
    return false;

  // Create the name key for the object.
  typename T::name_key_type key;
  T::update_name_key(&key, schema->id(), object_name);

  // Read the uncached dictionary object using ISO_READ_UNCOMMITTED
  // isolation level.
  const typename T::cache_partition_type *stored_object= NULL;
  error= Shared_dictionary_cache::instance()->
           get_uncached(m_thd, key, ISO_READ_UNCOMMITTED, &stored_object);

  if (!error)
  {
    // We do not verify proper MDL locking here since the
    // returned object is owned by the caller.

    // Dynamic cast may legitimately return NULL if we e.g. asked
    // for a dd::Table and got a dd::View in return.
    DBUG_ASSERT(object);
    *object= dynamic_cast<const T*>(stored_object);

    // Delete the object if dynamic cast fails.
    if (stored_object && !*object)
      delete stored_object;
  }
  else
    DBUG_ASSERT(m_thd->is_error() || m_thd->killed);

  return error;
}


// Retrieve a table object by its se private id.
bool Dictionary_client::acquire_uncached_table_by_se_private_id(
                                      const String_type &engine,
                                      Object_id se_private_id,
                                      Table **table)
{
  DBUG_ASSERT(table);
  *table= NULL;

  // Create se private key.
  Table::aux_key_type key;
  Table::update_aux_key(&key, engine, se_private_id);

  const Table::cache_partition_type *stored_object= NULL;

  // Read the uncached dictionary object.
  if (Shared_dictionary_cache::instance()->
        get_uncached(m_thd, key, ISO_READ_COMMITTED, &stored_object))
  {
    DBUG_ASSERT(m_thd->is_system_thread() || m_thd->killed || m_thd->is_error());
    return true;
  }

  // If object was not found.
  if (stored_object == NULL)
    return false;

  // Dynamic cast may legitimately return NULL only if the stored object
  // was NULL, i.e., the object did not exist.
  // TODO: Replace const_cast by directly using Storage_adapter
  *table= const_cast<Table*>(dynamic_cast<const Table*>(stored_object));

  // Delete the object and report error if dynamic cast fails.
  if (!*table)
  {
    my_error(ER_INVALID_DD_OBJECT, MYF(0),
             Table::OBJECT_TABLE().name().c_str(),
             "Not a table object.");
    delete stored_object;
    return true;
  }
  else
    m_current_releaser->auto_delete<Table>(*table);

  return false;
}

// Retrieve a table object by its partition se private id.
/* purecov: begin deadcode */
bool Dictionary_client::acquire_uncached_table_by_partition_se_private_id(
                          const String_type &engine,
                          Object_id se_partition_id,
                          Table **table)
{
  DBUG_ASSERT(table);
  *table= NULL;

  // Read record directly from the tables.
  Object_id table_id;
  if (tables::Table_partitions::get_partition_table_id(m_thd, engine,
                                                       se_partition_id,
                                                       &table_id))
  {
    DBUG_ASSERT(m_thd->is_system_thread() || m_thd->killed || m_thd->is_error());
    return true;
  }

  if (table_id == INVALID_OBJECT_ID)
    return false;

  if (acquire_uncached<Table>(table_id, table))
  {
    DBUG_ASSERT(m_thd->is_system_thread() || m_thd->killed || m_thd->is_error());
    return true;
  }

  if (*table == NULL)
    return false;

  return false;
}
/* purecov: end */


// Get names of index and column names from index statistics entries.
static bool get_index_statistics_entries(THD *thd,
                                  const String_type &schema_name,
                                  const String_type &table_name,
                                  std::vector<String_type> &index_names,
                                  std::vector<String_type> &column_names)
{
  dd::Transaction_ro trx(thd, ISO_READ_UNCOMMITTED);

  // Open the DD tables holding dynamic table statistics.
  trx.otx.register_tables<dd::Table_stat>();
  trx.otx.register_tables<dd::Index_stat>();
  if (trx.otx.open_tables())
  {
    DBUG_ASSERT(thd->is_error() || thd->killed);
    return true;
  }

  // Create the range key based on schema and table name.
  std::unique_ptr<Object_key> object_key(
    dd::tables::Index_stats::create_range_key_by_table_name(
                               schema_name, table_name));

  Raw_table *table= trx.otx.get_table<dd::Index_stat>();
  DBUG_ASSERT(table);

  // Start the scan.
  std::unique_ptr<Raw_record_set> rs;
  if (table->open_record_set(object_key.get(), rs))
  {
    DBUG_ASSERT(thd->is_error() || thd->killed);
    return true;
  }

  // Read each index entry.
  Raw_record *r= rs->current_record();
  while (r)
  {
    // Read index and column names.
    index_names.push_back(r->read_str(tables::Index_stats::FIELD_INDEX_NAME));
    column_names.push_back(r->read_str(tables::Index_stats::FIELD_COLUMN_NAME));

    if (rs->next(r))
    {
      DBUG_ASSERT(thd->is_error() || thd->killed);
      return true;
    }
  }

  return false;
}


/*
  Remove the dynamic statistics stored in mysql.table_stats and
  mysql.index_stats.
*/
bool Dictionary_client::remove_table_dynamic_statistics(
                                          const String_type &schema_name,
                                          const String_type &table_name)
{
  //
  // Get list of index statistics entries.
  //

  std::vector<String_type> index_names, column_names;
  if (get_index_statistics_entries(m_thd,
                                   schema_name,
                                   table_name,
                                   index_names,
                                   column_names))
  {
    DBUG_ASSERT(m_thd->is_error() || m_thd->killed);
    return true;
  }


  //
  // Drop index statistics entries for the table.
  //

  // Iterate and drop each index statistic entry, if exists.
  if (!index_names.empty())
  {
    const Index_stat *idx_stat;
    std::vector<String_type>::iterator it_idxs= index_names.begin();
    std::vector<String_type>::iterator it_cols= column_names.begin();
    while(it_idxs != index_names.end())
    {
      // Fetch the entry.
      std::unique_ptr<Index_stat::name_key_type> key(
        tables::Index_stats::create_object_key(schema_name,
                                               table_name,
                                               *it_idxs,
                                               *it_cols));

      if (Storage_adapter::get(m_thd, *key, ISO_READ_UNCOMMITTED, &idx_stat))
      {
        DBUG_ASSERT(m_thd->is_error() || m_thd->killed);
        return true;
      }

      // Drop the entry.
      if (Storage_adapter::drop(m_thd, const_cast<Index_stat*>(idx_stat)))
      {
        DBUG_ASSERT(m_thd->is_error() || m_thd->killed);
        return true;
      }

      delete idx_stat;
      idx_stat= nullptr;

      it_idxs++;
      it_cols++;
    }
  }


  //
  // Drop the table statistics entry.
  //

  // Fetch the entry.
  std::unique_ptr<Table_stat::name_key_type> key(
    tables::Table_stats::create_object_key(schema_name, table_name));

  const Table_stat *tab_stat;
  if (Storage_adapter::get(m_thd, *key, ISO_READ_UNCOMMITTED, &tab_stat))
  {
    DBUG_ASSERT(m_thd->is_error() || m_thd->killed);
    return true;
  }

  // Drop the entry.
  if (tab_stat && Storage_adapter::drop(m_thd, const_cast<Table_stat*>(tab_stat)))
  {
    DBUG_ASSERT(m_thd->is_error() || m_thd->killed);
    return true;
  }

  delete tab_stat;

  return false;
}


// Retrieve a schema- and table name by the se private id of the table.
bool Dictionary_client::get_table_name_by_se_private_id(
                                    const String_type &engine,
                                    Object_id se_private_id,
                                    String_type *schema_name,
                                    String_type *table_name)
{
  // Objects to be acquired.
  Table *tab_obj= NULL;
  Schema *sch_obj= NULL;

  // Store empty in OUT params.
  DBUG_ASSERT(schema_name && table_name);
  schema_name->clear();
  table_name->clear();

  // Acquire the table uncached, because we cannot acquire a meta data
  // lock since we do not know the table name.
  if (acquire_uncached_table_by_se_private_id(engine, se_private_id, &tab_obj))
  {
    DBUG_ASSERT(m_thd->is_system_thread() || m_thd->killed || m_thd->is_error());
    return true;
  }

  // Object not found.
  if (!tab_obj)
    return false;

  // Acquire the schema uncached to get the schema name. Like above, we
  // cannot lock it in advance since we do not know its name.
  if (acquire_uncached<Schema>(tab_obj->schema_id(), &sch_obj))
  {
    DBUG_ASSERT(m_thd->is_system_thread() || m_thd->killed || m_thd->is_error());
    return true;
  }

  if (!sch_obj)
  {
    my_error(ER_BAD_DB_ERROR, MYF(0), schema_name->c_str());
    return true;
  }

  // Now, we have both objects, and can assign the names.
  *schema_name= sch_obj->name();
  *table_name= tab_obj->name();

  return false;
}


// Retrieve a schema- and table name by the se private id of the partition.
/* purecov: begin deadcode */
bool Dictionary_client::get_table_name_by_partition_se_private_id(
                                      const String_type &engine,
                                      Object_id se_partition_id,
                                      String_type *schema_name,
                                      String_type *table_name)
{
  Table *tab_obj= NULL;
  Schema *sch_obj= NULL;

  // Store empty in OUT params.
  DBUG_ASSERT(schema_name && table_name);
  schema_name->clear();
  table_name->clear();

  if (acquire_uncached_table_by_partition_se_private_id(
        engine, se_partition_id, &tab_obj))
  {
    DBUG_ASSERT(m_thd->is_system_thread() || m_thd->killed || m_thd->is_error());
    return true;
  }

  // Object not found.
  if (!tab_obj)
    return false;

  // Acquire the schema to get the schema name.
  if (acquire_uncached<Schema>(tab_obj->schema_id(), &sch_obj))
  {
    DBUG_ASSERT(m_thd->is_system_thread() || m_thd->killed || m_thd->is_error());
    return true;
  }

  if (!sch_obj)
  {
    my_error(ER_BAD_DB_ERROR, MYF(0), schema_name->c_str());
    return true;
  }

  // Now, we have both objects, and can assign the names.
  *schema_name= sch_obj->name();
  *table_name= tab_obj->name();

  return false;
}
/* purecov: end */

bool Dictionary_client::get_table_name_by_trigger_name(
                          Object_id schema_id,
                          const String_type &trigger_name,
                          String_type *table_name)
{
  DBUG_ASSERT(table_name != nullptr);
  *table_name= "";

  // Read record directly from the tables.
  Object_id table_id;
  if (tables::Triggers::get_trigger_table_id(m_thd,
                                             schema_id,
                                             trigger_name,
                                             &table_id))
  {
    DBUG_ASSERT(m_thd->is_error() || m_thd->killed);
    return true;
  }

  const Table::id_key_type key(table_id);
  const Table::cache_partition_type *stored_object= nullptr;

  bool error= Shared_dictionary_cache::instance()->
                get_uncached(m_thd, key, ISO_READ_COMMITTED, &stored_object);

  if (!error)
  {
    // Dynamic cast may legitimately return nullptr if the stored
    // object was nullptr, i.e., the object did not exist.
    const Table *table= dynamic_cast<const Table*>(stored_object);

    // Delete the object and report error if dynamic cast fails.
    if (stored_object != nullptr && table == nullptr)
    {
      my_error(ER_INVALID_DD_OBJECT, MYF(0),
                Table::OBJECT_TABLE().name().c_str(),
                "Not a table object.");
      delete stored_object;
      return true;
    }

    // Copy the table name to OUT param.
    if (table != nullptr)
    {
      *table_name= table->name();
      delete stored_object;
    }
  }
  else
    DBUG_ASSERT(m_thd->is_error() || m_thd->killed);

  return error;
}


// Get the highest currently used se private id for the table objects.
/* purecov: begin deadcode */
bool Dictionary_client::get_tables_max_se_private_id(const String_type &engine,
                                                     Object_id *max_id)
{
  dd::Transaction_ro trx(m_thd, ISO_READ_COMMITTED);

  trx.otx.register_tables<dd::Schema>();
  trx.otx.register_tables<dd::Table>();

  if (trx.otx.open_tables())
  {
    DBUG_ASSERT(m_thd->is_system_thread() || m_thd->killed || m_thd->is_error());
    return true;
  }

  return dd::tables::Tables::max_se_private_id(&trx.otx, engine, max_id);
}
/* purecov: end */


// Fetch the names of all the components in the schema.
template <typename T>
bool Dictionary_client::fetch_schema_component_names(
    const Schema *schema,
    std::vector<String_type> *names) const
{
  DBUG_ASSERT(names);

  // Create the key based on the schema id.
  std::unique_ptr<Object_key> object_key(
    T::cache_partition_table_type::create_key_by_schema_id(schema->id()));

  // Retrieve a set of the schema components, and add the component names
  // to the vector output parameter.
  Transaction_ro trx(m_thd, ISO_READ_COMMITTED);

  trx.otx.register_tables<T>();
  Raw_table *table= trx.otx.get_table<T>();
  DBUG_ASSERT(table);

  if (trx.otx.open_tables())
  {
    DBUG_ASSERT(m_thd->is_system_thread() || m_thd->killed || m_thd->is_error());
    return true;
  }

  std::unique_ptr<Raw_record_set> rs;
  if (table->open_record_set(object_key.get(), rs))
  {
    DBUG_ASSERT(m_thd->is_system_thread() || m_thd->killed || m_thd->is_error());
    return true;
  }

  Raw_record *r= rs->current_record();
  while (r)
  {
    // Here, we need only the table name.
    names->push_back(r->read_str(T::cache_partition_table_type::FIELD_NAME));

    if (rs->next(r))
    {
      DBUG_ASSERT(m_thd->is_system_thread() || m_thd->killed || m_thd->is_error());
      return true;
    }
  }

  return false;
}


/**
  Fetch objects from DD tables that match the supplied key.

  @tparam Object_type Type of object to fetch.
  @param thd          Thread handle
  @param coll         Vector to fill with objects.
  @param object_key   The search key. If key is not supplied, then
                      we do full index scan.

  @return false       Success.
  @return true        Failure (error is reported).
*/

template <typename Object_type>
bool fetch(THD *thd, std::vector<const Object_type*> *coll,
           const Object_key *object_key)
{
  // Since we clear the vector on failure, it should be empty
  // when we start.
  DBUG_ASSERT(coll->empty());

  std::vector<Object_id> ids;

  {
    Transaction_ro trx(thd, ISO_READ_COMMITTED);
    trx.otx.register_tables<Object_type>();
    Raw_table *table= trx.otx.get_table<Object_type>();
    DBUG_ASSERT(table);

    if (trx.otx.open_tables())
    {
      DBUG_ASSERT(thd->is_system_thread() || thd->killed || thd->is_error());
      return true;
    }

    // Retrieve list of object ids. Do this in a nested scope to make sure
    // the record set is deleted before the transaction is committed (a
    // dependency in the Raw_record_set destructor.
    {
      std::unique_ptr<Raw_record_set> rs;
      if (table->open_record_set(object_key, rs))
      {
        DBUG_ASSERT(thd->is_system_thread() || thd->killed || thd->is_error());
        return true;
      }

      Raw_record *r= rs->current_record();
      while (r)
      {
        ids.push_back(r->read_int(0)); // Read ID, which is always 1st field.

        if (rs->next(r))
        {
          DBUG_ASSERT(thd->is_system_thread() ||
                      thd->killed || thd->is_error());
          return true;
        }
      }
    }

    // Close the scope to end DD transaction. This allows to avoid
    // nested DD transaction when loading objects.
  }

  // Load objects by id. This must be done without caching the
  // objects since the dictionary object collection is used in
  // situations where we do not have an MDL lock (e.g. a SHOW statement).
  for (Object_id id : ids)
  {
    Object_type *o= NULL;
    if (thd->dd_client()->acquire_uncached(id, &o))
    {
      DBUG_ASSERT(thd->is_system_thread() || thd->killed || thd->is_error());
      // Delete objects already created.
      for (const Object_type *comp : *coll)
        delete comp;
      coll->clear();
      return true;
    }

    // Since we don't have metadata lock, the object could have been
    // deleted after we retrieved the IDs. So we need to check that
    // the object still exists and it is not an error if it doesn't.
    if (o)
      coll->push_back(o);
  }

  return false;
}


// Fetch all components in the schema.
template <typename T>
bool Dictionary_client::fetch_schema_components(
    const Schema *schema,
    std::vector<const T*> *coll) const
{
  std::unique_ptr<Object_key> k(
    T::cache_partition_table_type::create_key_by_schema_id(schema->id()));

  if (fetch(m_thd, coll, k.get()))
  {
    DBUG_ASSERT(m_thd->is_system_thread() || m_thd->killed || m_thd->is_error());
    DBUG_ASSERT(coll->empty());
    return true;
  }

  return false;
}


// Fetch all global components of the given type.
template <typename T>
bool Dictionary_client::fetch_global_components(
    std::vector<const T*> *coll) const
{
  if (fetch(m_thd, coll, NULL))
  {
    DBUG_ASSERT(m_thd->is_system_thread() || m_thd->killed || m_thd->is_error());
    DBUG_ASSERT(coll->empty());
    return true;
  }

  return false;
}


template <typename T>
bool Dictionary_client::fetch_referencing_views_object_id(
  const char *schema,
  const char *tbl_or_sf_name,
  std::vector<Object_id> *view_ids) const
{
  /*
    Use READ UNCOMMITTED isolation, so this method works correctly when
    called from the middle of atomic DROP TABLE/DATABASE statement.
  */
  dd::Transaction_ro trx(m_thd, ISO_READ_UNCOMMITTED);

  // Register View_table_usage/View_routine_usage.
  trx.otx.register_tables<T>();
  Raw_table *view_usage_table= trx.otx.get_table<T>();
  DBUG_ASSERT(view_usage_table);

  // Open registered tables.
  if (trx.otx.open_tables())
  {
    DBUG_ASSERT(m_thd->is_system_thread() ||
                m_thd->killed ||
                m_thd->is_error());
    return true;
  }

  // Create the key based on the base table/ view/ stored function name.
  std::unique_ptr<Object_key> object_key(
    T::cache_partition_table_type::create_key_by_name(
      String_type(Dictionary_impl::default_catalog_name()),
      String_type(schema),
      String_type(tbl_or_sf_name)));
  std::unique_ptr<Raw_record_set> rs;
  if (view_usage_table->open_record_set(object_key.get(), rs))
  {
    DBUG_ASSERT(m_thd->is_system_thread() ||
                m_thd->killed ||
                m_thd->is_error());
    return true;
  }

  Raw_record *vtr= rs->current_record();
  while (vtr)
  {
    /* READ VIEW ID */
    Object_id id= vtr->read_int(T::cache_partition_table_type::FIELD_VIEW_ID);
    view_ids->push_back(id);

    if (rs->next(vtr))
    {
      DBUG_ASSERT(m_thd->is_system_thread() ||
                  m_thd->killed ||
                  m_thd->is_error());
      return true;
    }
  }

  return false;
}


// Mark all objects acquired by this client as not being used anymore.
size_t Dictionary_client::release()
{ return release(&m_registry); }


// Remove and delete an object from the cache and the dd tables.
template <typename T>
bool Dictionary_client::drop(const T *object)
{
  // Lookup in the local registry using the partition type.
  Cache_element<typename T::cache_partition_type> *element= NULL;
  m_registry.get(
    static_cast<const typename T::cache_partition_type*>(object),
    &element);
  DBUG_ASSERT(element);

  // Check proper MDL lock.
  DBUG_ASSERT(MDL_checker::is_write_locked(m_thd, object));

  if (Storage_adapter::drop(m_thd, object) == false)
  {
    // Remove the element from the chain of auto releasers.
    (void) m_current_releaser->remove(element);

    // Remove the element from the local registry.
    m_registry.remove(element);

    // Remove the element from the cache, delete the wrapper and the object.
    Shared_dictionary_cache::instance()->drop(element);

    return false;
  }

  DBUG_ASSERT(m_thd->is_system_thread() || m_thd->killed || m_thd->is_error());

  return true;
}

template <typename T>
bool Dictionary_client::drop_uncached(const T *object)
{
  // Check proper MDL lock.
  DBUG_ASSERT(MDL_checker::is_write_locked(m_thd, object));

  // Check that object is not present in the local registry.
  Cache_element<typename T::cache_partition_type> *element= NULL;
  m_registry.get(
    static_cast<const typename T::cache_partition_type*>(object),
    &element);
  DBUG_ASSERT(! element);

  if (Storage_adapter::drop(m_thd, object) == false)
  {
    // Remove the element from the cache.
    Shared_dictionary_cache::instance()->
      drop_if_present<typename T::id_key_type,
                      typename T::cache_partition_type>(object->id());
    return false;
  }

  DBUG_ASSERT(m_thd->is_error() || m_thd->killed);

  return true;
}

// Store a new dictionary object.
template <typename T>
bool Dictionary_client::store(T* object)
{
  // Make sure the object is not being used by this client.
  Cache_element<typename T::cache_partition_type> *element= NULL;
  m_registry.get(
    static_cast<const typename T::cache_partition_type*>(object),
    &element);
  DBUG_ASSERT(!element);

  // Check proper MDL lock.
  DBUG_ASSERT(MDL_checker::is_write_locked(m_thd, object));
  return Storage_adapter::store(m_thd, object);
}

// Store a new dictionary object.
template <>
bool Dictionary_client::store(Table_stat* object)
{ return Storage_adapter::store<Table_stat>(m_thd, object); }

template <>
bool Dictionary_client::store(Index_stat* object)
{ return Storage_adapter::store<Index_stat>(m_thd, object); }


// Replace a dictionary object by another and store it.
template <typename T>
bool Dictionary_client::update(const T** old_object, T* new_object,
                               bool persist)
{
  DBUG_ASSERT(*old_object);
  DBUG_ASSERT(new_object);

  // Make sure the old object is present and the new object is absent.
  Cache_element<typename T::cache_partition_type> *element= NULL;

#ifndef DBUG_OFF
  m_registry.get(
    static_cast<const typename T::cache_partition_type*>(new_object),
    &element);
  DBUG_ASSERT(!element);
#endif

  m_registry.get(
    static_cast<const typename T::cache_partition_type*>(*old_object),
    &element);
  DBUG_ASSERT(element);

  // Check proper MDL locks.
  DBUG_ASSERT(MDL_checker::is_write_locked(m_thd, *old_object));
  DBUG_ASSERT(MDL_checker::is_write_locked(m_thd, new_object));

  // Only the bootstrap thread is allowed to do this without persisting changes.
  DBUG_ASSERT(persist || m_thd->is_dd_system_thread());

  if (persist)
  {
    /*
      The object must maintain its id, otherwise, the update will not become
      an update, but instead, the new object will be added alongside the
      old one. The exception to this is that during bootstrap, we allow the
      dictionary tables to be updated with an object having id == INVALID
      in order to store it the first time.
    */
    DBUG_ASSERT((*old_object)->id() == new_object->id() ||
                (new_object->id() == INVALID_OBJECT_ID &&
                 m_thd->is_dd_system_thread()));

    /*
      We first store the new object. If store() fails, there is not a
      lot to do except returning true. In this case, the shared cache will
      stay unchanged.
    */
    if (store(new_object))
      return true;
  }

  // If we succeed in storing the new object, we must update the shared
  // cache accordingly. First, we remove the element from the chain of auto
  // releasers and from the local registry.
  Auto_releaser *actual_releaser= m_current_releaser->remove(element);
  m_registry.remove(element);

  // Then, we must replace the object in the shared cache and re-create the
  // keys. Note that we will take a clone of the new_object and add the clone
  // to the cache. This is to ensure that the original new_object pointer
  // remains owned by the caller of this function, while the clone is being
  // owned by the cache.
  T *new_object_clone= new_object->clone();
  Shared_dictionary_cache::instance()->replace(element,
    static_cast<const typename T::cache_partition_type*>(new_object_clone));

  // Put back the element, with its new keys, into the local registry.
  m_registry.put(element);

  // Put back the element into the correct auto releaser.
  if (actual_releaser)
    actual_releaser->auto_release(element);

  // And finally, we set *old_object to point to the new cached clone of
  // new_object. The dynamic cast should never fail in this case.
  *old_object= dynamic_cast<const T*>(element->object());
  DBUG_ASSERT(*old_object == new_object_clone);

  return false;
}


// Update a modified dictionary object and remove it from the cache.
// Needed by WL#7743.
/* purecov: begin deadcode */
template <typename T>
bool Dictionary_client::update_uncached_and_invalidate(T* object)
{
  // Check proper MDL lock.
  DBUG_ASSERT(MDL_checker::is_write_locked(m_thd, object));

  // Object should not be present in local registry.
  Cache_element<typename T::cache_partition_type> *element= NULL;
  m_registry.get(
    static_cast<const typename T::cache_partition_type*>(object),
    &element);
  DBUG_ASSERT(! element);

  // Store the updated object first.
  if (Storage_adapter::store(m_thd, object) == false)
  {
    // Drop the element from the shared cache.
    Shared_dictionary_cache::instance()->
      drop_if_present<typename T::id_key_type,
                      typename T::cache_partition_type>(object->id());
    return false;
  }

  return true;
}
/* purecov: end */


// Add a new dictionary object.
template <typename T>
void Dictionary_client::add_and_reset_id(T* object)
{
  bool reset_id= false;
  add_and_reset_id(object, reset_id);
}

// Add a new dictionary object.
template <typename T>
void Dictionary_client::add_and_reset_id(T* object, bool reset_id)
{
  // This may be called only during the initial stages of bootstrapping.
  DBUG_ASSERT(m_thd->is_dd_system_thread() &&
              bootstrap::stage() < bootstrap::BOOTSTRAP_CREATED);

  // Make sure the object is not being used by this client.
  Cache_element<typename T::cache_partition_type> *element= NULL;
  m_registry.get(
    static_cast<const typename T::cache_partition_type*>(object),
    &element);
  DBUG_ASSERT(!element);

  // We only add objects that have not received an id yet.
  DBUG_ASSERT(object->id() == INVALID_OBJECT_ID);

  // Assign a temporary unique id. This is needed to have unique cache keys.
  static dd::Object_id next_id= 1;

  // Reset id to 1 in the case we have cleared DD objects from Cache
  if (reset_id)
    next_id= 1;

  dynamic_cast<dd::Entity_object_impl*>(object->impl())->set_id(next_id++);

  // Add it to the shared cache.
  Shared_dictionary_cache::instance()->put(
    static_cast<const typename T::cache_partition_type*>(object),
    &element);

  // Make sure we get the same object in return.
  DBUG_ASSERT(element && element->object() == object);

  // Add the element to the local registry.
  m_registry.put(element);

  // Sign up for auto release.
  m_current_releaser->auto_release(element);
}


// Make a dictionary object sticky or not in the cache.
template <typename T>
void Dictionary_client::set_sticky(const T* object, bool sticky)
{
  // Check that the object is present.
  Cache_element<typename T::cache_partition_type> *element= NULL;
  m_registry.get(
    static_cast<const typename T::cache_partition_type*>(object),
    &element);
  DBUG_ASSERT(element);

  // Alter the element's stickiness in the shared cache.
  Shared_dictionary_cache::instance()->set_sticky(element, sticky);
}


// Return the stickiness of an object.
template <typename T>
bool Dictionary_client::is_sticky(const T* object) const
{
  // Check that the object is present.
  Cache_element<typename T::cache_partition_type> *element= NULL;
  m_registry.get(
    static_cast<const typename T::cache_partition_type*>(object),
    &element);
  DBUG_ASSERT(element);

  return element->sticky();
}


// Debug dump of the client and its registry to stderr.
/* purecov: begin inspected */
template <typename T>
void Dictionary_client::dump() const
{
#ifndef DBUG_OFF
  fprintf(stderr, "================================\n");
  fprintf(stderr, "Dictionary client\n");
  m_registry.dump<T>();
  fprintf(stderr, "================================\n");
#endif
}
/* purecov: end */

// The explicit instantiation of the template members below
// is not handled well by doxygen, so we enclose this in a
// cond/endcon block. Documenting these does not add much
// value anyway, if the member definitions were in a header
// file, the compiler would do the instantiation for us.

/**
 @cond
*/

// Explicitly instantiate the types for the various usages.
template bool Dictionary_client::fetch_schema_components(
    const Schema*,
    std::vector<const Abstract_table*>*) const;

template bool Dictionary_client::fetch_schema_components(
    const Schema*,
    std::vector<const Table*>*) const;

template bool Dictionary_client::fetch_schema_components(
    const Schema*,
    std::vector<const View*>*) const;

template bool Dictionary_client::fetch_schema_components(
    const Schema*,
    std::vector<const Event*>*) const;

template bool Dictionary_client::fetch_schema_components(
    const Schema*,
    std::vector<const Routine*>*) const;

template bool Dictionary_client::fetch_global_components(
    std::vector<const Charset*>*) const;

template bool Dictionary_client::fetch_global_components(
    std::vector<const Collation*>*) const;

template bool Dictionary_client::fetch_global_components(
    std::vector<const Schema*>*) const;

template bool Dictionary_client::fetch_schema_component_names<Abstract_table>(
    const Schema*,
    std::vector<String_type>*) const;

template bool Dictionary_client::fetch_schema_component_names<Event>(
    const Schema*,
    std::vector<String_type>*) const;

template bool Dictionary_client::fetch_referencing_views_object_id<View_table>(
    const char *schema,
    const char *tbl_or_sf_name,
    std::vector<Object_id> *view_ids) const;

template bool Dictionary_client::fetch_referencing_views_object_id<View_routine>(
    const char *schema,
    const char *tbl_or_sf_name,
    std::vector<Object_id> *view_ids) const;

template bool Dictionary_client::acquire_uncached(Object_id,
                                                  Abstract_table**);
template bool Dictionary_client::acquire<Abstract_table>(const String_type&,
                                         const String_type&,
                                         const Abstract_table**);
<<<<<<< HEAD
template bool Dictionary_client::acquire_uncached(const String_type&,
                                                  const String_type&,
                                                  const Abstract_table**);
template bool Dictionary_client::acquire_uncached_uncommitted(const String_type&,
                                                              const String_type&,
                                                              const Abstract_table**);
=======
>>>>>>> df0d83fc
template bool Dictionary_client::drop(const Abstract_table*);
template bool Dictionary_client::drop_uncached(const Abstract_table*);
template bool Dictionary_client::store(Abstract_table*);
template void Dictionary_client::add_and_reset_id(Abstract_table*);
template void Dictionary_client::add_and_reset_id(Abstract_table*, bool);
template bool Dictionary_client::update(const Abstract_table**,
                                        Abstract_table*, bool);
template void Dictionary_client::set_sticky(const Abstract_table*, bool);
template bool Dictionary_client::is_sticky(const Abstract_table*) const;
template void Dictionary_client::dump<Abstract_table>() const;

template bool Dictionary_client::acquire(Object_id, dd::Charset const**);
template bool Dictionary_client::acquire<dd::Charset>(String_type const&,
                                                      dd::Charset const**);

template bool Dictionary_client::drop(const Charset*);
template bool Dictionary_client::store(Charset*);
template void Dictionary_client::add_and_reset_id(Charset*);
template void Dictionary_client::add_and_reset_id(Charset*, bool);
template bool Dictionary_client::update(const Charset**, Charset*, bool);
template void Dictionary_client::set_sticky(const Charset*, bool);
template bool Dictionary_client::is_sticky(const Charset*) const;
template void Dictionary_client::dump<Charset>() const;


template bool Dictionary_client::acquire_uncached(Object_id,
                                                  Charset**);
template bool Dictionary_client::acquire(Object_id, dd::Collation const**);
template bool Dictionary_client::acquire_uncached(Object_id,
                                                  Collation**);
template bool Dictionary_client::acquire(const String_type &,
                                         const Collation**);
template bool Dictionary_client::drop(const Collation*);
template bool Dictionary_client::store(Collation*);
template void Dictionary_client::add_and_reset_id(Collation*);
template void Dictionary_client::add_and_reset_id(Collation*, bool);
template bool Dictionary_client::update(const Collation**, Collation*, bool);
template void Dictionary_client::set_sticky(const Collation*, bool);
template bool Dictionary_client::is_sticky(const Collation*) const;
template void Dictionary_client::dump<Collation>() const;

/* purecov: begin deadcode */
template bool Dictionary_client::acquire(Object_id, dd::Schema const**);
/* purecov: end */
template bool Dictionary_client::acquire_uncached(Object_id,
                                                  Schema**);
template bool Dictionary_client::acquire_uncached(const String_type&,
                                                  Schema**);
template bool Dictionary_client::drop(const Schema*);
template bool Dictionary_client::store(Schema*);
template void Dictionary_client::add_and_reset_id(Schema*);
template void Dictionary_client::add_and_reset_id(Schema*, bool);
template bool Dictionary_client::update(const Schema**, Schema*, bool);
template void Dictionary_client::set_sticky(const Schema*, bool);
template bool Dictionary_client::is_sticky(const Schema*) const;
template void Dictionary_client::dump<Schema>() const;

template bool Dictionary_client::acquire(Object_id,
                                         const Spatial_reference_system**);
template bool Dictionary_client::acquire_uncached(
    Object_id,
    Spatial_reference_system**);
template bool Dictionary_client::drop(const Spatial_reference_system*);
template bool Dictionary_client::store(Spatial_reference_system*);
template void Dictionary_client::add_and_reset_id(Spatial_reference_system*);
template void Dictionary_client::add_and_reset_id(Spatial_reference_system*,
                                                  bool);
template bool Dictionary_client::update(const Spatial_reference_system**,
                                        Spatial_reference_system*, bool);
template void Dictionary_client::set_sticky(const Spatial_reference_system*,
                                            bool);
template bool Dictionary_client::is_sticky(const Spatial_reference_system*)
    const;
template void Dictionary_client::dump<Spatial_reference_system>() const;

template bool Dictionary_client::acquire_uncached(Object_id,
                                                  Table**);
template bool Dictionary_client::acquire(Object_id,
                                         const Table**);
template bool Dictionary_client::acquire(const String_type&,
                                         const String_type&,
                                         const Table**);
template bool Dictionary_client::acquire_uncached(const String_type&,
                                                  const String_type&,
<<<<<<< HEAD
                                                  const Table**);
template bool Dictionary_client::acquire_uncached_uncommitted(const String_type&,
                                                              const String_type&,
                                                              const Table**);
=======
                                                  Table**);
>>>>>>> df0d83fc
template bool Dictionary_client::drop(const Table*);
template bool Dictionary_client::drop_uncached(const Table*);
template bool Dictionary_client::store(Table*);
template bool Dictionary_client::update_uncached_and_invalidate(Table*);
template void Dictionary_client::add_and_reset_id(Table*);
template void Dictionary_client::add_and_reset_id(Table*, bool);
template bool Dictionary_client::update(const Table**, Table*, bool);
template void Dictionary_client::set_sticky(const Table*, bool);
template bool Dictionary_client::is_sticky(const Table*) const;

template bool Dictionary_client::acquire_uncached(Object_id,
                                                  Tablespace**);
template bool Dictionary_client::acquire(const String_type&,
                                         const Tablespace**);
template bool Dictionary_client::acquire_uncached(const String_type&,
                                                  Tablespace**);
template bool Dictionary_client::acquire(Object_id,
                                         const Tablespace**);
template bool Dictionary_client::drop(const Tablespace*);
template bool Dictionary_client::drop_uncached(const Tablespace*);
template bool Dictionary_client::store(Tablespace*);
template bool Dictionary_client::update_uncached_and_invalidate(Tablespace*);
template void Dictionary_client::add_and_reset_id(Tablespace*);
template void Dictionary_client::add_and_reset_id(Tablespace*, bool);
template bool Dictionary_client::update(const Tablespace**, Tablespace*, bool);
template void Dictionary_client::set_sticky(const Tablespace*, bool);
template bool Dictionary_client::is_sticky(const Tablespace*) const;
template void Dictionary_client::dump<Tablespace>() const;

template bool Dictionary_client::acquire_uncached(Object_id,
                                                  View**);
template bool Dictionary_client::acquire(Object_id,
                                         const View**);
template bool Dictionary_client::acquire(const String_type&,
                                         const String_type&,
                                         const View**);
<<<<<<< HEAD
template bool Dictionary_client::acquire_uncached(const String_type&,
                                                  const String_type&,
                                                  const View**);
template bool Dictionary_client::acquire_uncached_uncommitted(const String_type&,
                                                              const String_type&,
                                                              const View**);
=======
>>>>>>> df0d83fc
template bool Dictionary_client::drop(const View*);
template bool Dictionary_client::drop_uncached(const View*);
template bool Dictionary_client::store(View*);
template bool Dictionary_client::update_uncached_and_invalidate(View*);
template void Dictionary_client::add_and_reset_id(View*);
template void Dictionary_client::add_and_reset_id(View*, bool);
template bool Dictionary_client::update(const View**, View*, bool);
template void Dictionary_client::set_sticky(const View*, bool);
template bool Dictionary_client::is_sticky(const View*) const;

template bool Dictionary_client::store(Table_stat*);
template bool Dictionary_client::store(Index_stat*);

template bool Dictionary_client::acquire_uncached(Object_id,
                                                  Event**);
template bool Dictionary_client::acquire(Object_id,
                                         const Event**);
template bool Dictionary_client::acquire<Event>(const String_type&,
                                                const String_type&,
                                                const Event**);
template bool Dictionary_client::drop(const Event*);
template bool Dictionary_client::store(Event*);
template bool Dictionary_client::update(const Event**, Event*, bool);
template void Dictionary_client::add_and_reset_id(Event*);
template void Dictionary_client::add_and_reset_id(Event*, bool);
template void Dictionary_client::set_sticky(const Event*, bool);
template bool Dictionary_client::is_sticky(const Event*) const;


template bool Dictionary_client::acquire_uncached(Object_id,
                                                  Function**);
template bool Dictionary_client::acquire(Object_id,
                                         const Function**);
template bool Dictionary_client::acquire(const String_type&,
                                         const String_type&,
                                         const Function**);
template bool Dictionary_client::drop(const Function*);
template bool Dictionary_client::store(Function*);
template bool Dictionary_client::update(const Function**, Function*,  bool);
template void Dictionary_client::add_and_reset_id(Function*);
template void Dictionary_client::add_and_reset_id(Function*, bool);
template void Dictionary_client::set_sticky(const Function*, bool);
template bool Dictionary_client::is_sticky(const Function*) const;


template bool Dictionary_client::acquire_uncached(Object_id,
                                                  Procedure**);
template bool Dictionary_client::acquire(Object_id,
                                         const Procedure**);
template bool Dictionary_client::acquire(const String_type&,
                                         const String_type&,
                                         const Procedure**);
template bool Dictionary_client::drop(const Procedure*);
template bool Dictionary_client::store(Procedure*);
template bool Dictionary_client::update(const Procedure**, Procedure*, bool);
template void Dictionary_client::add_and_reset_id(Procedure*);
template void Dictionary_client::add_and_reset_id(Procedure*, bool);
template void Dictionary_client::set_sticky(const Procedure*, bool);
template bool Dictionary_client::is_sticky(const Procedure*) const;

template bool Dictionary_client::drop(const Routine*);
template bool Dictionary_client::update(const Routine**, Routine*, bool);

template bool Dictionary_client::acquire<Function>(
  const String_type&,
  const String_type&,
  const Function::cache_partition_type**);
template bool Dictionary_client::acquire<Procedure>(
  const String_type&,
  const String_type&,
  const Procedure::cache_partition_type**);

template bool Dictionary_client::acquire_uncached(Object_id,
                                                  Routine**);
/**
 @endcond
*/

} // namespace cache
} // namespace dd
<|MERGE_RESOLUTION|>--- conflicted
+++ resolved
@@ -2155,15 +2155,12 @@
 template bool Dictionary_client::acquire<Abstract_table>(const String_type&,
                                          const String_type&,
                                          const Abstract_table**);
-<<<<<<< HEAD
 template bool Dictionary_client::acquire_uncached(const String_type&,
                                                   const String_type&,
-                                                  const Abstract_table**);
+                                                  Abstract_table**);
 template bool Dictionary_client::acquire_uncached_uncommitted(const String_type&,
                                                               const String_type&,
                                                               const Abstract_table**);
-=======
->>>>>>> df0d83fc
 template bool Dictionary_client::drop(const Abstract_table*);
 template bool Dictionary_client::drop_uncached(const Abstract_table*);
 template bool Dictionary_client::store(Abstract_table*);
@@ -2248,14 +2245,10 @@
                                          const Table**);
 template bool Dictionary_client::acquire_uncached(const String_type&,
                                                   const String_type&,
-<<<<<<< HEAD
-                                                  const Table**);
+                                                  Table**);
 template bool Dictionary_client::acquire_uncached_uncommitted(const String_type&,
                                                               const String_type&,
                                                               const Table**);
-=======
-                                                  Table**);
->>>>>>> df0d83fc
 template bool Dictionary_client::drop(const Table*);
 template bool Dictionary_client::drop_uncached(const Table*);
 template bool Dictionary_client::store(Table*);
@@ -2292,15 +2285,12 @@
 template bool Dictionary_client::acquire(const String_type&,
                                          const String_type&,
                                          const View**);
-<<<<<<< HEAD
 template bool Dictionary_client::acquire_uncached(const String_type&,
                                                   const String_type&,
-                                                  const View**);
+                                                  View**);
 template bool Dictionary_client::acquire_uncached_uncommitted(const String_type&,
                                                               const String_type&,
                                                               const View**);
-=======
->>>>>>> df0d83fc
 template bool Dictionary_client::drop(const View*);
 template bool Dictionary_client::drop_uncached(const View*);
 template bool Dictionary_client::store(View*);
