/* Copyright (c) 2000, 2010, Oracle and/or its affiliates. All rights reserved.

   This program is free software; you can redistribute it and/or modify
   it under the terms of the GNU General Public License as published by
   the Free Software Foundation; version 2 of the License.

   This program is distributed in the hope that it will be useful,
   but WITHOUT ANY WARRANTY; without even the implied warranty of
   MERCHANTABILITY or FITNESS FOR A PARTICULAR PURPOSE.  See the
   GNU General Public License for more details.

   You should have received a copy of the GNU General Public License
   along with this program; if not, write to the Free Software Foundation,
   51 Franklin Street, Suite 500, Boston, MA 02110-1335 USA */

/*
  TODO:
  Fix that MAYBE_KEY are stored in the tree so that we can detect use
  of full hash keys for queries like:

  select s.id, kws.keyword_id from sites as s,kws where s.id=kws.site_id and kws.keyword_id in (204,205);

*/

/*
  This file contains:

  RangeAnalysisModule  
    A module that accepts a condition, index (or partitioning) description, 
    and builds lists of intervals (in index/partitioning space), such that 
    all possible records that match the condition are contained within the 
    intervals.
    The entry point for the range analysis module is get_mm_tree() function.
    
    The lists are returned in form of complicated structure of interlinked
    SEL_TREE/SEL_IMERGE/SEL_ARG objects.
    See quick_range_seq_next, find_used_partitions for examples of how to walk 
    this structure.
    All direct "users" of this module are located within this file, too.


  PartitionPruningModule
    A module that accepts a partitioned table, condition, and finds which
    partitions we will need to use in query execution. Search down for
    "PartitionPruningModule" for description.
    The module has single entry point - prune_partitions() function.


  Range/index_merge/groupby-minmax optimizer module  
    A module that accepts a table, condition, and returns 
     - a QUICK_*_SELECT object that can be used to retrieve rows that match
       the specified condition, or a "no records will match the condition" 
       statement.

    The module entry points are
      test_quick_select()
      get_quick_select_for_ref()


  Record retrieval code for range/index_merge/groupby-min-max.
    Implementations of QUICK_*_SELECT classes.

  KeyTupleFormat
  ~~~~~~~~~~~~~~
  The code in this file (and elsewhere) makes operations on key value tuples.
  Those tuples are stored in the following format:
  
  The tuple is a sequence of key part values. The length of key part value
  depends only on its type (and not depends on the what value is stored)
  
    KeyTuple: keypart1-data, keypart2-data, ...
  
  The value of each keypart is stored in the following format:
  
    keypart_data: [isnull_byte] keypart-value-bytes

  If a keypart may have a NULL value (key_part->field->real_maybe_null() can
  be used to check this), then the first byte is a NULL indicator with the 
  following valid values:
    1  - keypart has NULL value.
    0  - keypart has non-NULL value.

  <questionable-statement> If isnull_byte==1 (NULL value), then the following
  keypart->length bytes must be 0.
  </questionable-statement>

  keypart-value-bytes holds the value. Its format depends on the field type.
  The length of keypart-value-bytes may or may not depend on the value being
  stored. The default is that length is static and equal to 
  KEY_PART_INFO::length.
  
  Key parts with (key_part_flag & HA_BLOB_PART) have length depending of the 
  value:
  
     keypart-value-bytes: value_length value_bytes

  The value_length part itself occupies HA_KEY_BLOB_LENGTH=2 bytes.

  See key_copy() and key_restore() for code to move data between index tuple
  and table record

  CAUTION: the above description is only sergefp's understanding of the 
           subject and may omit some details.
*/

#ifdef USE_PRAGMA_IMPLEMENTATION
#pragma implementation				// gcc: Class implementation
#endif

#include "sql_priv.h"
#include "key.h"        // is_key_used, key_copy, key_cmp, key_restore
#include "sql_parse.h"                          // check_stack_overrun
#include "sql_partition.h"    // get_part_id_func, PARTITION_ITERATOR,
                              // struct partition_info, NOT_A_PARTITION_ID
#include "sql_base.h"         // free_io_cache
#include "records.h"          // init_read_record, end_read_record
#include <m_ctype.h>
#include "sql_select.h"

#ifndef EXTRA_DEBUG
#define test_rb_tree(A,B) {}
#define test_use_count(A) {}
#endif

/*
  Convert double value to #rows. Currently this does floor(), and we
  might consider using round() instead.
*/
#define double2rows(x) ((ha_rows)(x))

static int sel_cmp(Field *f,uchar *a,uchar *b,uint8 a_flag,uint8 b_flag);

static uchar is_null_string[2]= {1,0};

class RANGE_OPT_PARAM;
/*
  A construction block of the SEL_ARG-graph.
  
  The following description only covers graphs of SEL_ARG objects with 
  sel_arg->type==KEY_RANGE:

  One SEL_ARG object represents an "elementary interval" in form
  
      min_value <=?  table.keypartX  <=? max_value
  
  The interval is a non-empty interval of any kind: with[out] minimum/maximum
  bound, [half]open/closed, single-point interval, etc.

  1. SEL_ARG GRAPH STRUCTURE
  
  SEL_ARG objects are linked together in a graph. The meaning of the graph
  is better demostrated by an example:
  
     tree->keys[i]
      | 
      |             $              $
      |    part=1   $     part=2   $    part=3
      |             $              $
      |  +-------+  $   +-------+  $   +--------+
      |  | kp1<1 |--$-->| kp2=5 |--$-->| kp3=10 |
      |  +-------+  $   +-------+  $   +--------+
      |      |      $              $       |
      |      |      $              $   +--------+
      |      |      $              $   | kp3=12 | 
      |      |      $              $   +--------+ 
      |  +-------+  $              $   
      \->| kp1=2 |--$--------------$-+ 
         +-------+  $              $ |   +--------+
             |      $              $  ==>| kp3=11 |
         +-------+  $              $ |   +--------+
         | kp1=3 |--$--------------$-+       |
         +-------+  $              $     +--------+
             |      $              $     | kp3=14 |
            ...     $              $     +--------+
 
  The entire graph is partitioned into "interval lists".

  An interval list is a sequence of ordered disjoint intervals over the same
  key part. SEL_ARG are linked via "next" and "prev" pointers. Additionally,
  all intervals in the list form an RB-tree, linked via left/right/parent 
  pointers. The RB-tree root SEL_ARG object will be further called "root of the
  interval list".
  
    In the example pic, there are 4 interval lists: 
    "kp<1 OR kp1=2 OR kp1=3", "kp2=5", "kp3=10 OR kp3=12", "kp3=11 OR kp3=13".
    The vertical lines represent SEL_ARG::next/prev pointers.
    
  In an interval list, each member X may have SEL_ARG::next_key_part pointer
  pointing to the root of another interval list Y. The pointed interval list
  must cover a key part with greater number (i.e. Y->part > X->part).
    
    In the example pic, the next_key_part pointers are represented by
    horisontal lines.

  2. SEL_ARG GRAPH SEMANTICS

  It represents a condition in a special form (we don't have a name for it ATM)
  The SEL_ARG::next/prev is "OR", and next_key_part is "AND".
  
  For example, the picture represents the condition in form:
   (kp1 < 1 AND kp2=5 AND (kp3=10 OR kp3=12)) OR 
   (kp1=2 AND (kp3=11 OR kp3=14)) OR 
   (kp1=3 AND (kp3=11 OR kp3=14))


  3. SEL_ARG GRAPH USE

  Use get_mm_tree() to construct SEL_ARG graph from WHERE condition.
  Then walk the SEL_ARG graph and get a list of dijsoint ordered key
  intervals (i.e. intervals in form
  
   (constA1, .., const1_K) < (keypart1,.., keypartK) < (constB1, .., constB_K)

  Those intervals can be used to access the index. The uses are in:
   - check_quick_select() - Walk the SEL_ARG graph and find an estimate of
                            how many table records are contained within all
                            intervals.
   - get_quick_select()   - Walk the SEL_ARG, materialize the key intervals,
                            and create QUICK_RANGE_SELECT object that will
                            read records within these intervals.

  4. SPACE COMPLEXITY NOTES 

    SEL_ARG graph is a representation of an ordered disjoint sequence of
    intervals over the ordered set of index tuple values.

    For multi-part keys, one can construct a WHERE expression such that its
    list of intervals will be of combinatorial size. Here is an example:
     
      (keypart1 IN (1,2, ..., n1)) AND 
      (keypart2 IN (1,2, ..., n2)) AND 
      (keypart3 IN (1,2, ..., n3))
    
    For this WHERE clause the list of intervals will have n1*n2*n3 intervals
    of form
     
      (keypart1, keypart2, keypart3) = (k1, k2, k3), where 1 <= k{i} <= n{i}
    
    SEL_ARG graph structure aims to reduce the amount of required space by
    "sharing" the elementary intervals when possible (the pic at the
    beginning of this comment has examples of such sharing). The sharing may 
    prevent combinatorial blowup:

      There are WHERE clauses that have combinatorial-size interval lists but
      will be represented by a compact SEL_ARG graph.
      Example:
        (keypartN IN (1,2, ..., n1)) AND 
        ...
        (keypart2 IN (1,2, ..., n2)) AND 
        (keypart1 IN (1,2, ..., n3))

    but not in all cases:

    - There are WHERE clauses that do have a compact SEL_ARG-graph
      representation but get_mm_tree() and its callees will construct a
      graph of combinatorial size.
      Example:
        (keypart1 IN (1,2, ..., n1)) AND 
        (keypart2 IN (1,2, ..., n2)) AND 
        ...
        (keypartN IN (1,2, ..., n3))

    - There are WHERE clauses for which the minimal possible SEL_ARG graph
      representation will have combinatorial size.
      Example:
        By induction: Let's take any interval on some keypart in the middle:

           kp15=c0
        
        Then let's AND it with this interval 'structure' from preceding and
        following keyparts:

          (kp14=c1 AND kp16=c3) OR keypart14=c2) (*)
        
        We will obtain this SEL_ARG graph:
 
             kp14     $      kp15      $      kp16
                      $                $
         +---------+  $   +---------+  $   +---------+
         | kp14=c1 |--$-->| kp15=c0 |--$-->| kp16=c3 |
         +---------+  $   +---------+  $   +---------+
              |       $                $              
         +---------+  $   +---------+  $             
         | kp14=c2 |--$-->| kp15=c0 |  $             
         +---------+  $   +---------+  $             
                      $                $
                      
       Note that we had to duplicate "kp15=c0" and there was no way to avoid
       that. 
       The induction step: AND the obtained expression with another "wrapping"
       expression like (*).
       When the process ends because of the limit on max. number of keyparts 
       we'll have:

         WHERE clause length  is O(3*#max_keyparts)
         SEL_ARG graph size   is O(2^(#max_keyparts/2))

       (it is also possible to construct a case where instead of 2 in 2^n we
        have a bigger constant, e.g. 4, and get a graph with 4^(31/2)= 2^31
        nodes)

    We avoid consuming too much memory by setting a limit on the number of
    SEL_ARG object we can construct during one range analysis invocation.
*/

class SEL_ARG :public Sql_alloc
{
public:
  uint8 min_flag,max_flag,maybe_flag;
  uint8 part;					// Which key part
  uint8 maybe_null;
  /* 
    Number of children of this element in the RB-tree, plus 1 for this
    element itself.
  */
  uint16 elements;
  /*
    Valid only for elements which are RB-tree roots: Number of times this
    RB-tree is referred to (it is referred by SEL_ARG::next_key_part or by
    SEL_TREE::keys[i] or by a temporary SEL_ARG* variable)
  */
  ulong use_count;

  Field *field;
  uchar *min_value,*max_value;			// Pointer to range

  /*
    eq_tree() requires that left == right == 0 if the type is MAYBE_KEY.
   */
  SEL_ARG *left,*right;   /* R-B tree children */
  SEL_ARG *next,*prev;    /* Links for bi-directional interval list */
  SEL_ARG *parent;        /* R-B tree parent */
  SEL_ARG *next_key_part; 
  enum leaf_color { BLACK,RED } color;
  enum Type { IMPOSSIBLE, MAYBE, MAYBE_KEY, KEY_RANGE } type;

  enum { MAX_SEL_ARGS = 16000 };

  SEL_ARG() {}
  SEL_ARG(SEL_ARG &);
  SEL_ARG(Field *,const uchar *, const uchar *);
  SEL_ARG(Field *field, uint8 part, uchar *min_value, uchar *max_value,
	  uint8 min_flag, uint8 max_flag, uint8 maybe_flag);
  SEL_ARG(enum Type type_arg)
    :min_flag(0),elements(1),use_count(1),left(0),right(0),next_key_part(0),
    color(BLACK), type(type_arg)
  {}
  inline bool is_same(SEL_ARG *arg)
  {
    if (type != arg->type || part != arg->part)
      return 0;
    if (type != KEY_RANGE)
      return 1;
    return cmp_min_to_min(arg) == 0 && cmp_max_to_max(arg) == 0;
  }
  inline void merge_flags(SEL_ARG *arg) { maybe_flag|=arg->maybe_flag; }
  inline void maybe_smaller() { maybe_flag=1; }
  /* Return true iff it's a single-point null interval */
  inline bool is_null_interval() { return maybe_null && max_value[0] == 1; } 
  inline int cmp_min_to_min(SEL_ARG* arg)
  {
    return sel_cmp(field,min_value, arg->min_value, min_flag, arg->min_flag);
  }
  inline int cmp_min_to_max(SEL_ARG* arg)
  {
    return sel_cmp(field,min_value, arg->max_value, min_flag, arg->max_flag);
  }
  inline int cmp_max_to_max(SEL_ARG* arg)
  {
    return sel_cmp(field,max_value, arg->max_value, max_flag, arg->max_flag);
  }
  inline int cmp_max_to_min(SEL_ARG* arg)
  {
    return sel_cmp(field,max_value, arg->min_value, max_flag, arg->min_flag);
  }
  SEL_ARG *clone_and(SEL_ARG* arg)
  {						// Get overlapping range
    uchar *new_min,*new_max;
    uint8 flag_min,flag_max;
    if (cmp_min_to_min(arg) >= 0)
    {
      new_min=min_value; flag_min=min_flag;
    }
    else
    {
      new_min=arg->min_value; flag_min=arg->min_flag; /* purecov: deadcode */
    }
    if (cmp_max_to_max(arg) <= 0)
    {
      new_max=max_value; flag_max=max_flag;
    }
    else
    {
      new_max=arg->max_value; flag_max=arg->max_flag;
    }
    return new SEL_ARG(field, part, new_min, new_max, flag_min, flag_max,
		       test(maybe_flag && arg->maybe_flag));
  }
  SEL_ARG *clone_first(SEL_ARG *arg)
  {						// min <= X < arg->min
    return new SEL_ARG(field,part, min_value, arg->min_value,
		       min_flag, arg->min_flag & NEAR_MIN ? 0 : NEAR_MAX,
		       maybe_flag | arg->maybe_flag);
  }
  SEL_ARG *clone_last(SEL_ARG *arg)
  {						// min <= X <= key_max
    return new SEL_ARG(field, part, min_value, arg->max_value,
		       min_flag, arg->max_flag, maybe_flag | arg->maybe_flag);
  }
  SEL_ARG *clone(RANGE_OPT_PARAM *param, SEL_ARG *new_parent, SEL_ARG **next);

  bool copy_min(SEL_ARG* arg)
  {						// Get overlapping range
    if (cmp_min_to_min(arg) > 0)
    {
      min_value=arg->min_value; min_flag=arg->min_flag;
      if ((max_flag & (NO_MAX_RANGE | NO_MIN_RANGE)) ==
	  (NO_MAX_RANGE | NO_MIN_RANGE))
	return 1;				// Full range
    }
    maybe_flag|=arg->maybe_flag;
    return 0;
  }
  bool copy_max(SEL_ARG* arg)
  {						// Get overlapping range
    if (cmp_max_to_max(arg) <= 0)
    {
      max_value=arg->max_value; max_flag=arg->max_flag;
      if ((max_flag & (NO_MAX_RANGE | NO_MIN_RANGE)) ==
	  (NO_MAX_RANGE | NO_MIN_RANGE))
	return 1;				// Full range
    }
    maybe_flag|=arg->maybe_flag;
    return 0;
  }

  void copy_min_to_min(SEL_ARG *arg)
  {
    min_value=arg->min_value; min_flag=arg->min_flag;
  }
  void copy_min_to_max(SEL_ARG *arg)
  {
    max_value=arg->min_value;
    max_flag=arg->min_flag & NEAR_MIN ? 0 : NEAR_MAX;
  }
  void copy_max_to_min(SEL_ARG *arg)
  {
    min_value=arg->max_value;
    min_flag=arg->max_flag & NEAR_MAX ? 0 : NEAR_MIN;
  }
  /* returns a number of keypart values (0 or 1) appended to the key buffer */
  int store_min(uint length, uchar **min_key,uint min_key_flag)
  {
    /* "(kp1 > c1) AND (kp2 OP c2) AND ..." -> (kp1 > c1) */
    if ((min_flag & GEOM_FLAG) ||
        (!(min_flag & NO_MIN_RANGE) &&
	!(min_key_flag & (NO_MIN_RANGE | NEAR_MIN))))
    {
      if (maybe_null && *min_value)
      {
	**min_key=1;
	bzero(*min_key+1,length-1);
      }
      else
	memcpy(*min_key,min_value,length);
      (*min_key)+= length;
      return 1;
    }
    return 0;
  }
  /* returns a number of keypart values (0 or 1) appended to the key buffer */
  int store_max(uint length, uchar **max_key, uint max_key_flag)
  {
    if (!(max_flag & NO_MAX_RANGE) &&
	!(max_key_flag & (NO_MAX_RANGE | NEAR_MAX)))
    {
      if (maybe_null && *max_value)
      {
	**max_key=1;
	bzero(*max_key+1,length-1);
      }
      else
	memcpy(*max_key,max_value,length);
      (*max_key)+= length;
      return 1;
    }
    return 0;
  }

  /*
    Returns a number of keypart values appended to the key buffer
    for min key and max key. This function is used by both Range
    Analysis and Partition pruning. For partition pruning we have
    to ensure that we don't store also subpartition fields. Thus
    we have to stop at the last partition part and not step into
    the subpartition fields. For Range Analysis we set last_part
    to MAX_KEY which we should never reach.
  */
  int store_min_key(KEY_PART *key,
                    uchar **range_key,
                    uint *range_key_flag,
                    uint last_part)
  {
    SEL_ARG *key_tree= first();
    uint res= key_tree->store_min(key[key_tree->part].store_length,
                                  range_key, *range_key_flag);
    *range_key_flag|= key_tree->min_flag;
    
    if (key_tree->next_key_part &&
	key_tree->next_key_part->type == SEL_ARG::KEY_RANGE &&
        key_tree->part != last_part &&
	key_tree->next_key_part->part == key_tree->part+1 &&
	!(*range_key_flag & (NO_MIN_RANGE | NEAR_MIN)))
      res+= key_tree->next_key_part->store_min_key(key,
                                                   range_key,
                                                   range_key_flag,
                                                   last_part);
    return res;
  }

  /* returns a number of keypart values appended to the key buffer */
  int store_max_key(KEY_PART *key,
                    uchar **range_key,
                    uint *range_key_flag,
                    uint last_part)
  {
    SEL_ARG *key_tree= last();
    uint res=key_tree->store_max(key[key_tree->part].store_length,
                                 range_key, *range_key_flag);
    (*range_key_flag)|= key_tree->max_flag;
    if (key_tree->next_key_part &&
	key_tree->next_key_part->type == SEL_ARG::KEY_RANGE &&
        key_tree->part != last_part &&
	key_tree->next_key_part->part == key_tree->part+1 &&
	!(*range_key_flag & (NO_MAX_RANGE | NEAR_MAX)))
      res+= key_tree->next_key_part->store_max_key(key,
                                                   range_key,
                                                   range_key_flag,
                                                   last_part);
    return res;
  }

  SEL_ARG *insert(SEL_ARG *key);
  SEL_ARG *tree_delete(SEL_ARG *key);
  SEL_ARG *find_range(SEL_ARG *key);
  SEL_ARG *rb_insert(SEL_ARG *leaf);
  friend SEL_ARG *rb_delete_fixup(SEL_ARG *root,SEL_ARG *key, SEL_ARG *par);
#ifdef EXTRA_DEBUG
  friend int test_rb_tree(SEL_ARG *element,SEL_ARG *parent);
  void test_use_count(SEL_ARG *root);
#endif
  SEL_ARG *first();
  SEL_ARG *last();
  void make_root();
  inline bool simple_key()
  {
    return !next_key_part && elements == 1;
  }
  void increment_use_count(long count)
  {
    if (next_key_part)
    {
      next_key_part->use_count+=count;
      count*= (next_key_part->use_count-count);
      for (SEL_ARG *pos=next_key_part->first(); pos ; pos=pos->next)
	if (pos->next_key_part)
	  pos->increment_use_count(count);
    }
  }
  void free_tree()
  {
    for (SEL_ARG *pos=first(); pos ; pos=pos->next)
      if (pos->next_key_part)
      {
	pos->next_key_part->use_count--;
	pos->next_key_part->free_tree();
      }
  }

  inline SEL_ARG **parent_ptr()
  {
    return parent->left == this ? &parent->left : &parent->right;
  }


  /*
    Check if this SEL_ARG object represents a single-point interval

    SYNOPSIS
      is_singlepoint()
    
    DESCRIPTION
      Check if this SEL_ARG object (not tree) represents a single-point
      interval, i.e. if it represents a "keypart = const" or 
      "keypart IS NULL".

    RETURN
      TRUE   This SEL_ARG object represents a singlepoint interval
      FALSE  Otherwise
  */

  bool is_singlepoint()
  {
    /* 
      Check for NEAR_MIN ("strictly less") and NO_MIN_RANGE (-inf < field) 
      flags, and the same for right edge.
    */
    if (min_flag || max_flag)
      return FALSE;
    uchar *min_val= min_value;
    uchar *max_val= max_value;

    if (maybe_null)
    {
      /* First byte is a NULL value indicator */
      if (*min_val != *max_val)
        return FALSE;

      if (*min_val)
        return TRUE; /* This "x IS NULL" */
      min_val++;
      max_val++;
    }
    return !field->key_cmp(min_val, max_val);
  }
  SEL_ARG *clone_tree(RANGE_OPT_PARAM *param);
};

class SEL_IMERGE;


class SEL_TREE :public Sql_alloc
{
public:
  /*
    Starting an effort to document this field:
    (for some i, keys[i]->type == SEL_ARG::IMPOSSIBLE) => 
       (type == SEL_TREE::IMPOSSIBLE)
  */
  enum Type { IMPOSSIBLE, ALWAYS, MAYBE, KEY, KEY_SMALLER } type;
  SEL_TREE(enum Type type_arg) :type(type_arg) {}
  SEL_TREE() :type(KEY)
  {
    bzero((char*) keys,sizeof(keys));
  }
  SEL_TREE(SEL_TREE *arg, RANGE_OPT_PARAM *param);
  /*
    Note: there may exist SEL_TREE objects with sel_tree->type=KEY and
    keys[i]=0 for all i. (SergeyP: it is not clear whether there is any
    merit in range analyzer functions (e.g. get_mm_parts) returning a
    pointer to such SEL_TREE instead of NULL)
  */
  SEL_ARG *keys[MAX_KEY];
  key_map keys_map;        /* bitmask of non-NULL elements in keys */

  /*
    Possible ways to read rows using index_merge. The list is non-empty only
    if type==KEY. Currently can be non empty only if keys_map.is_clear_all().
  */
  List<SEL_IMERGE> merges;

  /* The members below are filled/used only after get_mm_tree is done */
  key_map ror_scans_map;   /* bitmask of ROR scan-able elements in keys */
  uint    n_ror_scans;     /* number of set bits in ror_scans_map */

  struct st_ror_scan_info **ror_scans;     /* list of ROR key scans */
  struct st_ror_scan_info **ror_scans_end; /* last ROR scan */
  /* Note that #records for each key scan is stored in table->quick_rows */
};

class RANGE_OPT_PARAM
{
public:
  THD	*thd;   /* Current thread handle */
  TABLE *table; /* Table being analyzed */
  Item *cond;   /* Used inside get_mm_tree(). */
  table_map prev_tables;
  table_map read_tables;
  table_map current_table; /* Bit of the table being analyzed */

  /* Array of parts of all keys for which range analysis is performed */
  KEY_PART *key_parts;
  KEY_PART *key_parts_end;
  MEM_ROOT *mem_root; /* Memory that will be freed when range analysis completes */
  MEM_ROOT *old_root; /* Memory that will last until the query end */
  /*
    Number of indexes used in range analysis (In SEL_TREE::keys only first
    #keys elements are not empty)
  */
  uint keys;
  
  /* 
    If true, the index descriptions describe real indexes (and it is ok to
    call field->optimize_range(real_keynr[...], ...).
    Otherwise index description describes fake indexes.
  */
  bool using_real_indexes;
  
  /*
    Aggressively remove "scans" that do not have conditions on first
    keyparts. Such scans are usable when doing partition pruning but not
    regular range optimization.
  */
  bool remove_jump_scans;
  
  /*
    used_key_no -> table_key_no translation table. Only makes sense if
    using_real_indexes==TRUE
  */
  uint real_keynr[MAX_KEY];

  /*
    Used to store 'current key tuples', in both range analysis and
    partitioning (list) analysis
  */
  uchar min_key[MAX_KEY_LENGTH+MAX_FIELD_WIDTH],
    max_key[MAX_KEY_LENGTH+MAX_FIELD_WIDTH];

  /* Number of SEL_ARG objects allocated by SEL_ARG::clone_tree operations */
  uint alloced_sel_args; 
  bool force_default_mrr;
};

class PARAM : public RANGE_OPT_PARAM
{
public:
  KEY_PART *key[MAX_KEY]; /* First key parts of keys used in the query */
  longlong baseflag;
  uint max_key_part;
  /* Number of ranges in the last checked tree->key */
  uint range_count;

  bool quick;				// Don't calulate possible keys

  uint fields_bitmap_size;
  MY_BITMAP needed_fields;    /* bitmask of fields needed by the query */
  MY_BITMAP tmp_covered_fields;

  key_map *needed_reg;        /* ptr to SQL_SELECT::needed_reg */

  uint *imerge_cost_buff;     /* buffer for index_merge cost estimates */
  uint imerge_cost_buff_size; /* size of the buffer */

  /* TRUE if last checked tree->key can be used for ROR-scan */
  bool is_ror_scan;
  /* Number of ranges in the last checked tree->key */
  uint n_ranges;
};

class TABLE_READ_PLAN;
  class TRP_RANGE;
  class TRP_ROR_INTERSECT;
  class TRP_ROR_UNION;
  class TRP_ROR_INDEX_MERGE;
  class TRP_GROUP_MIN_MAX;

struct st_ror_scan_info;

static SEL_TREE * get_mm_parts(RANGE_OPT_PARAM *param,Item *cond_func,Field *field,
			       Item_func::Functype type,Item *value,
			       Item_result cmp_type);
static SEL_ARG *get_mm_leaf(RANGE_OPT_PARAM *param,Item *cond_func,Field *field,
			    KEY_PART *key_part,
			    Item_func::Functype type,Item *value);
static SEL_TREE *get_mm_tree(RANGE_OPT_PARAM *param,Item *cond);

static bool is_key_scan_ror(PARAM *param, uint keynr, uint8 nparts);
static ha_rows check_quick_select(PARAM *param, uint idx, bool index_only,
                                  SEL_ARG *tree, bool update_tbl_stats, 
                                  uint *mrr_flags, uint *bufsize,
                                  COST_VECT *cost);
QUICK_RANGE_SELECT *get_quick_select(PARAM *param,uint index,
                                     SEL_ARG *key_tree, uint mrr_flags, 
                                     uint mrr_buf_size, MEM_ROOT *alloc);
static TRP_RANGE *get_key_scans_params(PARAM *param, SEL_TREE *tree,
                                       bool index_read_must_be_used,
                                       bool update_tbl_stats,
                                       double read_time);
static
TRP_ROR_INTERSECT *get_best_ror_intersect(const PARAM *param, SEL_TREE *tree,
                                          double read_time,
                                          bool *are_all_covering);
static
TRP_ROR_INTERSECT *get_best_covering_ror_intersect(PARAM *param,
                                                   SEL_TREE *tree,
                                                   double read_time);
static
TABLE_READ_PLAN *get_best_disjunct_quick(PARAM *param, SEL_IMERGE *imerge,
                                         double read_time);
static
TRP_GROUP_MIN_MAX *get_best_group_min_max(PARAM *param, SEL_TREE *tree,
                                          double read_time);
#ifndef DBUG_OFF
static void print_sel_tree(PARAM *param, SEL_TREE *tree, key_map *tree_map,
                           const char *msg);
static void print_ror_scans_arr(TABLE *table, const char *msg,
                                struct st_ror_scan_info **start,
                                struct st_ror_scan_info **end);
static void print_quick(QUICK_SELECT_I *quick, const key_map *needed_reg);
#endif

static SEL_TREE *tree_and(RANGE_OPT_PARAM *param,SEL_TREE *tree1,SEL_TREE *tree2);
static SEL_TREE *tree_or(RANGE_OPT_PARAM *param,SEL_TREE *tree1,SEL_TREE *tree2);
static SEL_ARG *sel_add(SEL_ARG *key1,SEL_ARG *key2);
static SEL_ARG *key_or(RANGE_OPT_PARAM *param, SEL_ARG *key1, SEL_ARG *key2);
static SEL_ARG *key_and(RANGE_OPT_PARAM *param, SEL_ARG *key1, SEL_ARG *key2,
                        uint clone_flag);
static bool get_range(SEL_ARG **e1,SEL_ARG **e2,SEL_ARG *root1);
bool get_quick_keys(PARAM *param,QUICK_RANGE_SELECT *quick,KEY_PART *key,
                    SEL_ARG *key_tree, uchar *min_key,uint min_key_flag,
                    uchar *max_key,uint max_key_flag);
static bool eq_tree(SEL_ARG* a,SEL_ARG *b);

static SEL_ARG null_element(SEL_ARG::IMPOSSIBLE);
static bool null_part_in_key(KEY_PART *key_part, const uchar *key,
                             uint length);
bool sel_trees_can_be_ored(SEL_TREE *tree1, SEL_TREE *tree2, RANGE_OPT_PARAM* param);


/*
  SEL_IMERGE is a list of possible ways to do index merge, i.e. it is
  a condition in the following form:
   (t_1||t_2||...||t_N) && (next)

  where all t_i are SEL_TREEs, next is another SEL_IMERGE and no pair
  (t_i,t_j) contains SEL_ARGS for the same index.

  SEL_TREE contained in SEL_IMERGE always has merges=NULL.

  This class relies on memory manager to do the cleanup.
*/

class SEL_IMERGE : public Sql_alloc
{
  enum { PREALLOCED_TREES= 10};
public:
  SEL_TREE *trees_prealloced[PREALLOCED_TREES];
  SEL_TREE **trees;             /* trees used to do index_merge   */
  SEL_TREE **trees_next;        /* last of these trees            */
  SEL_TREE **trees_end;         /* end of allocated space         */

  SEL_ARG  ***best_keys;        /* best keys to read in SEL_TREEs */

  SEL_IMERGE() :
    trees(&trees_prealloced[0]),
    trees_next(trees),
    trees_end(trees + PREALLOCED_TREES)
  {}
  SEL_IMERGE (SEL_IMERGE *arg, RANGE_OPT_PARAM *param);
  int or_sel_tree(RANGE_OPT_PARAM *param, SEL_TREE *tree);
  int or_sel_tree_with_checks(RANGE_OPT_PARAM *param, SEL_TREE *new_tree);
  int or_sel_imerge_with_checks(RANGE_OPT_PARAM *param, SEL_IMERGE* imerge);
};


/*
  Add SEL_TREE to this index_merge without any checks,

  NOTES
    This function implements the following:
      (x_1||...||x_N) || t = (x_1||...||x_N||t), where x_i, t are SEL_TREEs

  RETURN
     0 - OK
    -1 - Out of memory.
*/

int SEL_IMERGE::or_sel_tree(RANGE_OPT_PARAM *param, SEL_TREE *tree)
{
  if (trees_next == trees_end)
  {
    const int realloc_ratio= 2;		/* Double size for next round */
    uint old_elements= (trees_end - trees);
    uint old_size= sizeof(SEL_TREE**) * old_elements;
    uint new_size= old_size * realloc_ratio;
    SEL_TREE **new_trees;
    if (!(new_trees= (SEL_TREE**)alloc_root(param->mem_root, new_size)))
      return -1;
    memcpy(new_trees, trees, old_size);
    trees=      new_trees;
    trees_next= trees + old_elements;
    trees_end=  trees + old_elements * realloc_ratio;
  }
  *(trees_next++)= tree;
  return 0;
}


/*
  Perform OR operation on this SEL_IMERGE and supplied SEL_TREE new_tree,
  combining new_tree with one of the trees in this SEL_IMERGE if they both
  have SEL_ARGs for the same key.

  SYNOPSIS
    or_sel_tree_with_checks()
      param    PARAM from SQL_SELECT::test_quick_select
      new_tree SEL_TREE with type KEY or KEY_SMALLER.

  NOTES
    This does the following:
    (t_1||...||t_k)||new_tree =
     either
       = (t_1||...||t_k||new_tree)
     or
       = (t_1||....||(t_j|| new_tree)||...||t_k),

     where t_i, y are SEL_TREEs.
    new_tree is combined with the first t_j it has a SEL_ARG on common
    key with. As a consequence of this, choice of keys to do index_merge
    read may depend on the order of conditions in WHERE part of the query.

  RETURN
    0  OK
    1  One of the trees was combined with new_tree to SEL_TREE::ALWAYS,
       and (*this) should be discarded.
   -1  An error occurred.
*/

int SEL_IMERGE::or_sel_tree_with_checks(RANGE_OPT_PARAM *param, SEL_TREE *new_tree)
{
  for (SEL_TREE** tree = trees;
       tree != trees_next;
       tree++)
  {
    if (sel_trees_can_be_ored(*tree, new_tree, param))
    {
      *tree = tree_or(param, *tree, new_tree);
      if (!*tree)
        return 1;
      if (((*tree)->type == SEL_TREE::MAYBE) ||
          ((*tree)->type == SEL_TREE::ALWAYS))
        return 1;
      /* SEL_TREE::IMPOSSIBLE is impossible here */
      return 0;
    }
  }

  /* New tree cannot be combined with any of existing trees. */
  return or_sel_tree(param, new_tree);
}


/*
  Perform OR operation on this index_merge and supplied index_merge list.

  RETURN
    0 - OK
    1 - One of conditions in result is always TRUE and this SEL_IMERGE
        should be discarded.
   -1 - An error occurred
*/

int SEL_IMERGE::or_sel_imerge_with_checks(RANGE_OPT_PARAM *param, SEL_IMERGE* imerge)
{
  for (SEL_TREE** tree= imerge->trees;
       tree != imerge->trees_next;
       tree++)
  {
    if (or_sel_tree_with_checks(param, *tree))
      return 1;
  }
  return 0;
}


SEL_TREE::SEL_TREE(SEL_TREE *arg, RANGE_OPT_PARAM *param): Sql_alloc()
{
  keys_map= arg->keys_map;
  type= arg->type;
  for (int idx= 0; idx < MAX_KEY; idx++)
  {
    if ((keys[idx]= arg->keys[idx]))
      keys[idx]->increment_use_count(1);
  }

  List_iterator<SEL_IMERGE> it(arg->merges);
  for (SEL_IMERGE *el= it++; el; el= it++)
  {
    SEL_IMERGE *merge= new SEL_IMERGE(el, param);
    if (!merge || merge->trees == merge->trees_next)
    {
      merges.empty();
      return;
    }
    merges.push_back (merge);
  }
}


SEL_IMERGE::SEL_IMERGE (SEL_IMERGE *arg, RANGE_OPT_PARAM *param) : Sql_alloc()
{
  uint elements= (arg->trees_end - arg->trees);
  if (elements > PREALLOCED_TREES)
  {
    uint size= elements * sizeof (SEL_TREE **);
    if (!(trees= (SEL_TREE **)alloc_root(param->mem_root, size)))
      goto mem_err;
  }
  else
    trees= &trees_prealloced[0];

  trees_next= trees;
  trees_end= trees + elements;

  for (SEL_TREE **tree = trees, **arg_tree= arg->trees; tree < trees_end; 
       tree++, arg_tree++)
  {
    if (!(*tree= new SEL_TREE(*arg_tree, param)))
      goto mem_err;
  }

  return;

mem_err:
  trees= &trees_prealloced[0];
  trees_next= trees;
  trees_end= trees;
}


/*
  Perform AND operation on two index_merge lists and store result in *im1.
*/

inline void imerge_list_and_list(List<SEL_IMERGE> *im1, List<SEL_IMERGE> *im2)
{
  im1->concat(im2);
}


/*
  Perform OR operation on 2 index_merge lists, storing result in first list.

  NOTES
    The following conversion is implemented:
     (a_1 &&...&& a_N)||(b_1 &&...&& b_K) = AND_i,j(a_i || b_j) =>
      => (a_1||b_1).

    i.e. all conjuncts except the first one are currently dropped.
    This is done to avoid producing N*K ways to do index_merge.

    If (a_1||b_1) produce a condition that is always TRUE, NULL is returned
    and index_merge is discarded (while it is actually possible to try
    harder).

    As a consequence of this, choice of keys to do index_merge read may depend
    on the order of conditions in WHERE part of the query.

  RETURN
    0     OK, result is stored in *im1
    other Error, both passed lists are unusable
*/

int imerge_list_or_list(RANGE_OPT_PARAM *param,
                        List<SEL_IMERGE> *im1,
                        List<SEL_IMERGE> *im2)
{
  SEL_IMERGE *imerge= im1->head();
  im1->empty();
  im1->push_back(imerge);

  return imerge->or_sel_imerge_with_checks(param, im2->head());
}


/*
  Perform OR operation on index_merge list and key tree.

  RETURN
    0     OK, result is stored in *im1.
    other Error
*/

int imerge_list_or_tree(RANGE_OPT_PARAM *param,
                        List<SEL_IMERGE> *im1,
                        SEL_TREE *tree)
{
  SEL_IMERGE *imerge;
  List_iterator<SEL_IMERGE> it(*im1);
  bool tree_used= FALSE;
  while ((imerge= it++))
  {
    SEL_TREE *or_tree;
    if (tree_used)
    {
      or_tree= new SEL_TREE (tree, param);
      if (!or_tree ||
          (or_tree->keys_map.is_clear_all() && or_tree->merges.is_empty()))
        return FALSE;
    }
    else
      or_tree= tree;

    if (imerge->or_sel_tree_with_checks(param, or_tree))
      it.remove();
    tree_used= TRUE;
  }
  return im1->is_empty();
}


/***************************************************************************
** Basic functions for SQL_SELECT and QUICK_RANGE_SELECT
***************************************************************************/

	/* make a select from mysql info
	   Error is set as following:
	   0 = ok
	   1 = Got some error (out of memory?)
	   */

SQL_SELECT *make_select(TABLE *head, table_map const_tables,
			table_map read_tables, Item *conds,
                        bool allow_null_cond,
                        int *error)
{
  SQL_SELECT *select;
  DBUG_ENTER("make_select");

  *error=0;

  if (!conds && !allow_null_cond)
    DBUG_RETURN(0);
  if (!(select= new SQL_SELECT))
  {
    *error= 1;			// out of memory
    DBUG_RETURN(0);		/* purecov: inspected */
  }
  select->read_tables=read_tables;
  select->const_tables=const_tables;
  select->head=head;
  select->cond=conds;

  if (head->sort.io_cache)
  {
    select->file= *head->sort.io_cache;
    select->records=(ha_rows) (select->file.end_of_file/
			       head->file->ref_length);
    my_free(head->sort.io_cache);
    head->sort.io_cache=0;
  }
  DBUG_RETURN(select);
}


SQL_SELECT::SQL_SELECT() :quick(0),cond(0),icp_cond(0),free_cond(0)
{
  my_b_clear(&file);
}


void SQL_SELECT::cleanup()
{
  delete quick;
  quick= 0;
  if (free_cond)
  {
    free_cond=0;
    delete cond;
    cond= 0;
  }
  close_cached_file(&file);
}


SQL_SELECT::~SQL_SELECT()
{
  cleanup();
}

#undef index					// Fix for Unixware 7

QUICK_SELECT_I::QUICK_SELECT_I()
  :max_used_key_length(0),
   used_key_parts(0)
{}

QUICK_RANGE_SELECT::QUICK_RANGE_SELECT(THD *thd, TABLE *table, uint key_nr,
                                       bool no_alloc, MEM_ROOT *parent_alloc,
                                       bool *create_error)
  :free_file(0),cur_range(NULL),last_range(0),dont_free(0)
{
  my_bitmap_map *bitmap;
  DBUG_ENTER("QUICK_RANGE_SELECT::QUICK_RANGE_SELECT");

  in_ror_merged_scan= 0;
  index= key_nr;
  head=  table;
  key_part_info= head->key_info[index].key_part;
  my_init_dynamic_array(&ranges, sizeof(QUICK_RANGE*), 16, 16);

  /* 'thd' is not accessible in QUICK_RANGE_SELECT::reset(). */
  mrr_buf_size= thd->variables.read_rnd_buff_size;
  mrr_buf_desc= NULL;

  if (!no_alloc && !parent_alloc)
  {
    // Allocates everything through the internal memroot
    init_sql_alloc(&alloc, thd->variables.range_alloc_block_size, 0);
    thd->mem_root= &alloc;
  }
  else
    bzero((char*) &alloc,sizeof(alloc));
  file= head->file;
  record= head->record[0];
  save_read_set= head->read_set;
  save_write_set= head->write_set;

  /* Allocate a bitmap for used columns (Q: why not on MEM_ROOT?) */
  if (!(bitmap= (my_bitmap_map*) my_malloc(head->s->column_bitmap_size,
                                           MYF(MY_WME))))
  {
    column_bitmap.bitmap= 0;
    *create_error= 1;
  }
  else
    bitmap_init(&column_bitmap, bitmap, head->s->fields, FALSE);
  DBUG_VOID_RETURN;
}


void QUICK_RANGE_SELECT::need_sorted_output()
{
  if (!(mrr_flags & HA_MRR_SORTED))
  {
    /*
      Native implementation can't produce sorted output. We'll have to
      switch to default
    */
    mrr_flags |= HA_MRR_USE_DEFAULT_IMPL; 
  }
  mrr_flags |= HA_MRR_SORTED;
}


int QUICK_RANGE_SELECT::init()
{
  DBUG_ENTER("QUICK_RANGE_SELECT::init");

  if (file->inited != handler::NONE)
    file->ha_index_or_rnd_end();
  DBUG_RETURN(FALSE);
}


void QUICK_RANGE_SELECT::range_end()
{
  if (file->inited != handler::NONE)
    file->ha_index_or_rnd_end();
}


QUICK_RANGE_SELECT::~QUICK_RANGE_SELECT()
{
  DBUG_ENTER("QUICK_RANGE_SELECT::~QUICK_RANGE_SELECT");
  if (!dont_free)
  {
    /* file is NULL for CPK scan on covering ROR-intersection */
    if (file) 
    {
      range_end();
      head->set_keyread(FALSE);
      if (free_file)
      {
        DBUG_PRINT("info", ("Freeing separate handler %p (free: %d)", file,
                            free_file));
        file->ha_external_lock(current_thd, F_UNLCK);
        file->ha_close();
        delete file;
      }
    }
    delete_dynamic(&ranges); /* ranges are allocated in alloc */
    free_root(&alloc,MYF(0));
    my_free(column_bitmap.bitmap);
  }
  head->column_bitmaps_set(save_read_set, save_write_set);
  my_free(mrr_buf_desc);
  DBUG_VOID_RETURN;
}


QUICK_INDEX_MERGE_SELECT::QUICK_INDEX_MERGE_SELECT(THD *thd_param,
                                                   TABLE *table)
  :unique(NULL), pk_quick_select(NULL), thd(thd_param)
{
  DBUG_ENTER("QUICK_INDEX_MERGE_SELECT::QUICK_INDEX_MERGE_SELECT");
  index= MAX_KEY;
  head= table;
  bzero(&read_record, sizeof(read_record));
  init_sql_alloc(&alloc, thd->variables.range_alloc_block_size, 0);
  DBUG_VOID_RETURN;
}

int QUICK_INDEX_MERGE_SELECT::init()
{
  DBUG_ENTER("QUICK_INDEX_MERGE_SELECT::init");
  DBUG_RETURN(0);
}

int QUICK_INDEX_MERGE_SELECT::reset()
{
  DBUG_ENTER("QUICK_INDEX_MERGE_SELECT::reset");
  DBUG_RETURN(read_keys_and_merge());
}

bool
QUICK_INDEX_MERGE_SELECT::push_quick_back(QUICK_RANGE_SELECT *quick_sel_range)
{
  /*
    Save quick_select that does scan on clustered primary key as it will be
    processed separately.
  */
  if (head->file->primary_key_is_clustered() &&
      quick_sel_range->index == head->s->primary_key)
    pk_quick_select= quick_sel_range;
  else
    return quick_selects.push_back(quick_sel_range);
  return 0;
}

QUICK_INDEX_MERGE_SELECT::~QUICK_INDEX_MERGE_SELECT()
{
  List_iterator_fast<QUICK_RANGE_SELECT> quick_it(quick_selects);
  QUICK_RANGE_SELECT* quick;
  DBUG_ENTER("QUICK_INDEX_MERGE_SELECT::~QUICK_INDEX_MERGE_SELECT");
  delete unique;
  quick_it.rewind();
  while ((quick= quick_it++))
    quick->file= NULL;
  quick_selects.delete_elements();
  delete pk_quick_select;
  /* It's ok to call the next two even if they are already deinitialized */
  end_read_record(&read_record);
  free_io_cache(head);
  free_root(&alloc,MYF(0));
  DBUG_VOID_RETURN;
}


QUICK_ROR_INTERSECT_SELECT::QUICK_ROR_INTERSECT_SELECT(THD *thd_param,
                                                       TABLE *table,
                                                       bool retrieve_full_rows,
                                                       MEM_ROOT *parent_alloc)
  : cpk_quick(NULL), thd(thd_param), need_to_fetch_row(retrieve_full_rows),
    scans_inited(FALSE)
{
  index= MAX_KEY;
  head= table;
  record= head->record[0];
  if (!parent_alloc)
    init_sql_alloc(&alloc, thd->variables.range_alloc_block_size, 0);
  else
    bzero(&alloc, sizeof(MEM_ROOT));
  last_rowid= (uchar*) alloc_root(parent_alloc? parent_alloc : &alloc,
                                  head->file->ref_length);
}


/*
  Do post-constructor initialization.
  SYNOPSIS
    QUICK_ROR_INTERSECT_SELECT::init()

  RETURN
    0      OK
    other  Error code
*/

int QUICK_ROR_INTERSECT_SELECT::init()
{
  DBUG_ENTER("QUICK_ROR_INTERSECT_SELECT::init");
 /* Check if last_rowid was successfully allocated in ctor */
  DBUG_RETURN(!last_rowid);
}


/*
  Initialize this quick select to be a ROR-merged scan.

  SYNOPSIS
    QUICK_RANGE_SELECT::init_ror_merged_scan()
      reuse_handler If TRUE, use head->file, otherwise create a separate
                    handler object

  NOTES
    This function creates and prepares for subsequent use a separate handler
    object if it can't reuse head->file. The reason for this is that during
    ROR-merge several key scans are performed simultaneously, and a single
    handler is only capable of preserving context of a single key scan.

    In ROR-merge the quick select doing merge does full records retrieval,
    merged quick selects read only keys.

  RETURN
    0  ROR child scan initialized, ok to use.
    1  error
*/

int QUICK_RANGE_SELECT::init_ror_merged_scan(bool reuse_handler)
{
  handler *save_file= file, *org_file;
  THD *thd;
  DBUG_ENTER("QUICK_RANGE_SELECT::init_ror_merged_scan");

  in_ror_merged_scan= 1;
  if (reuse_handler)
  {
    DBUG_PRINT("info", ("Reusing handler %p", file));
    if (init() || reset())
    {
      DBUG_RETURN(1);
    }
    head->column_bitmaps_set(&column_bitmap, &column_bitmap);
    goto end;
  }

  /* Create a separate handler object for this quick select */
  if (free_file)
  {
    /* already have own 'handler' object. */
    DBUG_RETURN(0);
  }

  thd= head->in_use;
  if (!(file= head->file->clone(thd->mem_root)))
  {
    /* 
      Manually set the error flag. Note: there seems to be quite a few
      places where a failure could cause the server to "hang" the client by
      sending no response to a query. ATM those are not real errors because 
      the storage engine calls in question happen to never fail with the 
      existing storage engines. 
    */
    my_error(ER_OUT_OF_RESOURCES, MYF(0)); /* purecov: inspected */
    /* Caller will free the memory */
    goto failure;  /* purecov: inspected */
  }

  head->column_bitmaps_set(&column_bitmap, &column_bitmap);

  if (file->ha_external_lock(thd, F_RDLCK))
    goto failure;

  if (init() || reset())
  {
    file->ha_external_lock(thd, F_UNLCK);
    file->ha_close();
    goto failure;
  }
  free_file= TRUE;
  last_rowid= file->ref;

end:
  /*
    We are only going to read key fields and call position() on 'file'
    The following sets head->tmp_set to only use this key and then updates
    head->read_set and head->write_set to use this bitmap.
    The now bitmap is stored in 'column_bitmap' which is used in ::get_next()
  */
  org_file= head->file;
  head->file= file;
  /* We don't have to set 'head->keyread' here as the 'file' is unique */
  if (!head->no_keyread)
    head->mark_columns_used_by_index(index);
  head->prepare_for_position();
  head->file= org_file;
  bitmap_copy(&column_bitmap, head->read_set);
  head->column_bitmaps_set(&column_bitmap, &column_bitmap);

  DBUG_RETURN(0);

failure:
  head->column_bitmaps_set(save_read_set, save_write_set);
  delete file;
  file= save_file;
  DBUG_RETURN(1);
}


/*
  Initialize this quick select to be a part of a ROR-merged scan.
  SYNOPSIS
    QUICK_ROR_INTERSECT_SELECT::init_ror_merged_scan()
      reuse_handler If TRUE, use head->file, otherwise create separate
                    handler object.
  RETURN
    0     OK
    other error code
*/
int QUICK_ROR_INTERSECT_SELECT::init_ror_merged_scan(bool reuse_handler)
{
  List_iterator_fast<QUICK_RANGE_SELECT> quick_it(quick_selects);
  QUICK_RANGE_SELECT* quick;
  DBUG_ENTER("QUICK_ROR_INTERSECT_SELECT::init_ror_merged_scan");

  /* Initialize all merged "children" quick selects */
  DBUG_ASSERT(!need_to_fetch_row || reuse_handler);
  if (!need_to_fetch_row && reuse_handler)
  {
    quick= quick_it++;
    /*
      There is no use of this->file. Use it for the first of merged range
      selects.
    */
    if (quick->init_ror_merged_scan(TRUE))
      DBUG_RETURN(1);
    quick->file->extra(HA_EXTRA_KEYREAD_PRESERVE_FIELDS);
  }
  while ((quick= quick_it++))
  {
    if (quick->init_ror_merged_scan(FALSE))
      DBUG_RETURN(1);
    quick->file->extra(HA_EXTRA_KEYREAD_PRESERVE_FIELDS);
    /* All merged scans share the same record buffer in intersection. */
    quick->record= head->record[0];
  }

  if (need_to_fetch_row && head->file->ha_rnd_init(1))
  {
    DBUG_PRINT("error", ("ROR index_merge rnd_init call failed"));
    DBUG_RETURN(1);
  }
  DBUG_RETURN(0);
}


/*
  Initialize quick select for row retrieval.
  SYNOPSIS
    reset()
  RETURN
    0      OK
    other  Error code
*/

int QUICK_ROR_INTERSECT_SELECT::reset()
{
  DBUG_ENTER("QUICK_ROR_INTERSECT_SELECT::reset");
  if (!scans_inited && init_ror_merged_scan(TRUE))
    DBUG_RETURN(1);
  scans_inited= TRUE;
  List_iterator_fast<QUICK_RANGE_SELECT> it(quick_selects);
  QUICK_RANGE_SELECT *quick;
  while ((quick= it++))
    quick->reset();
  DBUG_RETURN(0);
}


/*
  Add a merged quick select to this ROR-intersection quick select.

  SYNOPSIS
    QUICK_ROR_INTERSECT_SELECT::push_quick_back()
      quick Quick select to be added. The quick select must return
            rows in rowid order.
  NOTES
    This call can only be made before init() is called.

  RETURN
    FALSE OK
    TRUE  Out of memory.
*/

bool
QUICK_ROR_INTERSECT_SELECT::push_quick_back(QUICK_RANGE_SELECT *quick)
{
  return quick_selects.push_back(quick);
}

QUICK_ROR_INTERSECT_SELECT::~QUICK_ROR_INTERSECT_SELECT()
{
  DBUG_ENTER("QUICK_ROR_INTERSECT_SELECT::~QUICK_ROR_INTERSECT_SELECT");
  quick_selects.delete_elements();
  delete cpk_quick;
  free_root(&alloc,MYF(0));
  if (need_to_fetch_row && head->file->inited != handler::NONE)
    head->file->ha_rnd_end();
  DBUG_VOID_RETURN;
}


QUICK_ROR_UNION_SELECT::QUICK_ROR_UNION_SELECT(THD *thd_param,
                                               TABLE *table)
  : thd(thd_param), scans_inited(FALSE)
{
  index= MAX_KEY;
  head= table;
  rowid_length= table->file->ref_length;
  record= head->record[0];
  init_sql_alloc(&alloc, thd->variables.range_alloc_block_size, 0);
  thd_param->mem_root= &alloc;
}


/*
  Comparison function to be used QUICK_ROR_UNION_SELECT::queue priority
  queue.

  SYNPOSIS
    QUICK_ROR_UNION_SELECT_queue_cmp()
      arg   Pointer to QUICK_ROR_UNION_SELECT
      val1  First merged select
      val2  Second merged select
*/

C_MODE_START

static int QUICK_ROR_UNION_SELECT_queue_cmp(void *arg, uchar *val1, uchar *val2)
{
  QUICK_ROR_UNION_SELECT *self= (QUICK_ROR_UNION_SELECT*)arg;
  return self->head->file->cmp_ref(((QUICK_SELECT_I*)val1)->last_rowid,
                                   ((QUICK_SELECT_I*)val2)->last_rowid);
}

C_MODE_END


/*
  Do post-constructor initialization.
  SYNOPSIS
    QUICK_ROR_UNION_SELECT::init()

  RETURN
    0      OK
    other  Error code
*/

int QUICK_ROR_UNION_SELECT::init()
{
  DBUG_ENTER("QUICK_ROR_UNION_SELECT::init");
  if (init_queue(&queue, quick_selects.elements, 0,
                 FALSE , QUICK_ROR_UNION_SELECT_queue_cmp,
                 (void*) this))
  {
    bzero(&queue, sizeof(QUEUE));
    DBUG_RETURN(1);
  }

  if (!(cur_rowid= (uchar*) alloc_root(&alloc, 2*head->file->ref_length)))
    DBUG_RETURN(1);
  prev_rowid= cur_rowid + head->file->ref_length;
  DBUG_RETURN(0);
}


/*
  Initialize quick select for row retrieval.
  SYNOPSIS
    reset()

  RETURN
    0      OK
    other  Error code
*/

int QUICK_ROR_UNION_SELECT::reset()
{
  QUICK_SELECT_I *quick;
  int error;
  DBUG_ENTER("QUICK_ROR_UNION_SELECT::reset");
  have_prev_rowid= FALSE;
  if (!scans_inited)
  {
    List_iterator_fast<QUICK_SELECT_I> it(quick_selects);
    while ((quick= it++))
    {
      if (quick->init_ror_merged_scan(FALSE))
        DBUG_RETURN(1);
    }
    scans_inited= TRUE;
  }
  queue_remove_all(&queue);
  /*
    Initialize scans for merged quick selects and put all merged quick
    selects into the queue.
  */
  List_iterator_fast<QUICK_SELECT_I> it(quick_selects);
  while ((quick= it++))
  {
    if (quick->reset())
      DBUG_RETURN(1);
    if ((error= quick->get_next()))
    {
      if (error == HA_ERR_END_OF_FILE)
        continue;
      DBUG_RETURN(error);
    }
    quick->save_last_pos();
    queue_insert(&queue, (uchar*)quick);
  }

  if (head->file->ha_rnd_init(1))
  {
    DBUG_PRINT("error", ("ROR index_merge rnd_init call failed"));
    DBUG_RETURN(1);
  }

  DBUG_RETURN(0);
}


bool
QUICK_ROR_UNION_SELECT::push_quick_back(QUICK_SELECT_I *quick_sel_range)
{
  return quick_selects.push_back(quick_sel_range);
}

QUICK_ROR_UNION_SELECT::~QUICK_ROR_UNION_SELECT()
{
  DBUG_ENTER("QUICK_ROR_UNION_SELECT::~QUICK_ROR_UNION_SELECT");
  delete_queue(&queue);
  quick_selects.delete_elements();
  if (head->file->inited != handler::NONE)
    head->file->ha_rnd_end();
  free_root(&alloc,MYF(0));
  DBUG_VOID_RETURN;
}


QUICK_RANGE::QUICK_RANGE()
  :min_key(0),max_key(0),min_length(0),max_length(0),
   flag(NO_MIN_RANGE | NO_MAX_RANGE),
  min_keypart_map(0), max_keypart_map(0)
{}

SEL_ARG::SEL_ARG(SEL_ARG &arg) :Sql_alloc()
{
  type=arg.type;
  min_flag=arg.min_flag;
  max_flag=arg.max_flag;
  maybe_flag=arg.maybe_flag;
  maybe_null=arg.maybe_null;
  part=arg.part;
  field=arg.field;
  min_value=arg.min_value;
  max_value=arg.max_value;
  next_key_part=arg.next_key_part;
  use_count=1; elements=1;
}


inline void SEL_ARG::make_root()
{
  left=right= &null_element;
  color=BLACK;
  next=prev=0;
  use_count=0; elements=1;
}

SEL_ARG::SEL_ARG(Field *f,const uchar *min_value_arg,
                 const uchar *max_value_arg)
  :min_flag(0), max_flag(0), maybe_flag(0), maybe_null(f->real_maybe_null()),
   elements(1), use_count(1), field(f), min_value((uchar*) min_value_arg),
   max_value((uchar*) max_value_arg), next(0),prev(0),
   next_key_part(0),color(BLACK),type(KEY_RANGE)
{
  left=right= &null_element;
}

SEL_ARG::SEL_ARG(Field *field_,uint8 part_,
                 uchar *min_value_, uchar *max_value_,
		 uint8 min_flag_,uint8 max_flag_,uint8 maybe_flag_)
  :min_flag(min_flag_),max_flag(max_flag_),maybe_flag(maybe_flag_),
   part(part_),maybe_null(field_->real_maybe_null()), elements(1),use_count(1),
   field(field_), min_value(min_value_), max_value(max_value_),
   next(0),prev(0),next_key_part(0),color(BLACK),type(KEY_RANGE)
{
  left=right= &null_element;
}

SEL_ARG *SEL_ARG::clone(RANGE_OPT_PARAM *param, SEL_ARG *new_parent, 
                        SEL_ARG **next_arg)
{
  SEL_ARG *tmp;

  /* Bail out if we have already generated too many SEL_ARGs */
  if (++param->alloced_sel_args > MAX_SEL_ARGS)
    return 0;

  if (type != KEY_RANGE)
  {
    if (!(tmp= new (param->mem_root) SEL_ARG(type)))
      return 0;					// out of memory
    tmp->prev= *next_arg;			// Link into next/prev chain
    (*next_arg)->next=tmp;
    (*next_arg)= tmp;
    tmp->part= this->part;
  }
  else
  {
    if (!(tmp= new (param->mem_root) SEL_ARG(field,part, min_value,max_value,
                                             min_flag, max_flag, maybe_flag)))
      return 0;					// OOM
    tmp->parent=new_parent;
    tmp->next_key_part=next_key_part;
    if (left != &null_element)
      if (!(tmp->left=left->clone(param, tmp, next_arg)))
	return 0;				// OOM

    tmp->prev= *next_arg;			// Link into next/prev chain
    (*next_arg)->next=tmp;
    (*next_arg)= tmp;

    if (right != &null_element)
      if (!(tmp->right= right->clone(param, tmp, next_arg)))
	return 0;				// OOM
  }
  increment_use_count(1);
  tmp->color= color;
  tmp->elements= this->elements;
  return tmp;
}

SEL_ARG *SEL_ARG::first()
{
  SEL_ARG *next_arg=this;
  if (!next_arg->left)
    return 0;					// MAYBE_KEY
  while (next_arg->left != &null_element)
    next_arg=next_arg->left;
  return next_arg;
}

SEL_ARG *SEL_ARG::last()
{
  SEL_ARG *next_arg=this;
  if (!next_arg->right)
    return 0;					// MAYBE_KEY
  while (next_arg->right != &null_element)
    next_arg=next_arg->right;
  return next_arg;
}


/*
  Check if a compare is ok, when one takes ranges in account
  Returns -2 or 2 if the ranges where 'joined' like  < 2 and >= 2
*/

static int sel_cmp(Field *field, uchar *a, uchar *b, uint8 a_flag,
                   uint8 b_flag)
{
  int cmp;
  /* First check if there was a compare to a min or max element */
  if (a_flag & (NO_MIN_RANGE | NO_MAX_RANGE))
  {
    if ((a_flag & (NO_MIN_RANGE | NO_MAX_RANGE)) ==
	(b_flag & (NO_MIN_RANGE | NO_MAX_RANGE)))
      return 0;
    return (a_flag & NO_MIN_RANGE) ? -1 : 1;
  }
  if (b_flag & (NO_MIN_RANGE | NO_MAX_RANGE))
    return (b_flag & NO_MIN_RANGE) ? 1 : -1;

  if (field->real_maybe_null())			// If null is part of key
  {
    if (*a != *b)
    {
      return *a ? -1 : 1;
    }
    if (*a)
      goto end;					// NULL where equal
    a++; b++;					// Skip NULL marker
  }
  cmp=field->key_cmp(a , b);
  if (cmp) return cmp < 0 ? -1 : 1;		// The values differed

  // Check if the compared equal arguments was defined with open/closed range
 end:
  if (a_flag & (NEAR_MIN | NEAR_MAX))
  {
    if ((a_flag & (NEAR_MIN | NEAR_MAX)) == (b_flag & (NEAR_MIN | NEAR_MAX)))
      return 0;
    if (!(b_flag & (NEAR_MIN | NEAR_MAX)))
      return (a_flag & NEAR_MIN) ? 2 : -2;
    return (a_flag & NEAR_MIN) ? 1 : -1;
  }
  if (b_flag & (NEAR_MIN | NEAR_MAX))
    return (b_flag & NEAR_MIN) ? -2 : 2;
  return 0;					// The elements where equal
}


SEL_ARG *SEL_ARG::clone_tree(RANGE_OPT_PARAM *param)
{
  SEL_ARG tmp_link,*next_arg,*root;
  next_arg= &tmp_link;
  if (!(root= clone(param, (SEL_ARG *) 0, &next_arg)))
    return 0;
  next_arg->next=0;				// Fix last link
  tmp_link.next->prev=0;			// Fix first link
  if (root)					// If not OOM
    root->use_count= 0;
  return root;
}


/*
  Table rows retrieval plan. Range optimizer creates QUICK_SELECT_I-derived
  objects from table read plans.
*/
class TABLE_READ_PLAN
{
public:
  /*
    Plan read cost, with or without cost of full row retrieval, depending
    on plan creation parameters.
  */
  double read_cost;
  ha_rows records; /* estimate of #rows to be examined */

  /*
    If TRUE, the scan returns rows in rowid order. This is used only for
    scans that can be both ROR and non-ROR.
  */
  bool is_ror;

  /*
    Create quick select for this plan.
    SYNOPSIS
     make_quick()
       param               Parameter from test_quick_select
       retrieve_full_rows  If TRUE, created quick select will do full record
                           retrieval.
       parent_alloc        Memory pool to use, if any.

    NOTES
      retrieve_full_rows is ignored by some implementations.

    RETURN
      created quick select
      NULL on any error.
  */
  virtual QUICK_SELECT_I *make_quick(PARAM *param,
                                     bool retrieve_full_rows,
                                     MEM_ROOT *parent_alloc=NULL) = 0;

  /* Table read plans are allocated on MEM_ROOT and are never deleted */
  static void *operator new(size_t size, MEM_ROOT *mem_root)
  { return (void*) alloc_root(mem_root, (uint) size); }
  static void operator delete(void *ptr,size_t size) { TRASH(ptr, size); }
  static void operator delete(void *ptr, MEM_ROOT *mem_root) { /* Never called */ }
  virtual ~TABLE_READ_PLAN() {}               /* Remove gcc warning */

};

class TRP_ROR_INTERSECT;
class TRP_ROR_UNION;
class TRP_INDEX_MERGE;


/*
  Plan for a QUICK_RANGE_SELECT scan.
  TRP_RANGE::make_quick ignores retrieve_full_rows parameter because
  QUICK_RANGE_SELECT doesn't distinguish between 'index only' scans and full
  record retrieval scans.
*/

class TRP_RANGE : public TABLE_READ_PLAN
{
public:
  SEL_ARG *key; /* set of intervals to be used in "range" method retrieval */
  uint     key_idx; /* key number in PARAM::key */
  uint     mrr_flags; 
  uint     mrr_buf_size;

  TRP_RANGE(SEL_ARG *key_arg, uint idx_arg, uint mrr_flags_arg)
   : key(key_arg), key_idx(idx_arg), mrr_flags(mrr_flags_arg)
  {}
  virtual ~TRP_RANGE() {}                     /* Remove gcc warning */

  QUICK_SELECT_I *make_quick(PARAM *param, bool retrieve_full_rows,
                             MEM_ROOT *parent_alloc)
  {
    DBUG_ENTER("TRP_RANGE::make_quick");
    QUICK_RANGE_SELECT *quick;
    if ((quick= get_quick_select(param, key_idx, key, mrr_flags, mrr_buf_size,
                                 parent_alloc)))
    {
      quick->records= records;
      quick->read_time= read_cost;
    }
    DBUG_RETURN(quick);
  }
};


/* Plan for QUICK_ROR_INTERSECT_SELECT scan. */

class TRP_ROR_INTERSECT : public TABLE_READ_PLAN
{
public:
  TRP_ROR_INTERSECT() {}                      /* Remove gcc warning */
  virtual ~TRP_ROR_INTERSECT() {}             /* Remove gcc warning */
  QUICK_SELECT_I *make_quick(PARAM *param, bool retrieve_full_rows,
                             MEM_ROOT *parent_alloc);

  /* Array of pointers to ROR range scans used in this intersection */
  struct st_ror_scan_info **first_scan;
  struct st_ror_scan_info **last_scan; /* End of the above array */
  struct st_ror_scan_info *cpk_scan;  /* Clustered PK scan, if there is one */
  bool is_covering; /* TRUE if no row retrieval phase is necessary */
  double index_scan_costs; /* SUM(cost(index_scan)) */
};


/*
  Plan for QUICK_ROR_UNION_SELECT scan.
  QUICK_ROR_UNION_SELECT always retrieves full rows, so retrieve_full_rows
  is ignored by make_quick.
*/

class TRP_ROR_UNION : public TABLE_READ_PLAN
{
public:
  TRP_ROR_UNION() {}                          /* Remove gcc warning */
  virtual ~TRP_ROR_UNION() {}                 /* Remove gcc warning */
  QUICK_SELECT_I *make_quick(PARAM *param, bool retrieve_full_rows,
                             MEM_ROOT *parent_alloc);
  TABLE_READ_PLAN **first_ror; /* array of ptrs to plans for merged scans */
  TABLE_READ_PLAN **last_ror;  /* end of the above array */
};


/*
  Plan for QUICK_INDEX_MERGE_SELECT scan.
  QUICK_ROR_INTERSECT_SELECT always retrieves full rows, so retrieve_full_rows
  is ignored by make_quick.
*/

class TRP_INDEX_MERGE : public TABLE_READ_PLAN
{
public:
  TRP_INDEX_MERGE() {}                        /* Remove gcc warning */
  virtual ~TRP_INDEX_MERGE() {}               /* Remove gcc warning */
  QUICK_SELECT_I *make_quick(PARAM *param, bool retrieve_full_rows,
                             MEM_ROOT *parent_alloc);
  TRP_RANGE **range_scans; /* array of ptrs to plans of merged scans */
  TRP_RANGE **range_scans_end; /* end of the array */
};


/*
  Plan for a QUICK_GROUP_MIN_MAX_SELECT scan. 
*/

class TRP_GROUP_MIN_MAX : public TABLE_READ_PLAN
{
private:
  bool have_min, have_max, have_agg_distinct;
  KEY_PART_INFO *min_max_arg_part;
  uint group_prefix_len;
  uint used_key_parts;
  uint group_key_parts;
  KEY *index_info;
  uint index;
  uint key_infix_len;
  uchar key_infix[MAX_KEY_LENGTH];
  SEL_TREE *range_tree; /* Represents all range predicates in the query. */
  SEL_ARG  *index_tree; /* The SEL_ARG sub-tree corresponding to index_info. */
  uint param_idx; /* Index of used key in param->key. */
  bool is_index_scan; /* Use index_next() instead of random read */ 
public:
  /* Number of records selected by the ranges in index_tree. */
  ha_rows quick_prefix_records;
public:
  TRP_GROUP_MIN_MAX(bool have_min_arg, bool have_max_arg, 
                    bool have_agg_distinct_arg,
                    KEY_PART_INFO *min_max_arg_part_arg,
                    uint group_prefix_len_arg, uint used_key_parts_arg,
                    uint group_key_parts_arg, KEY *index_info_arg,
                    uint index_arg, uint key_infix_len_arg,
                    uchar *key_infix_arg,
                    SEL_TREE *tree_arg, SEL_ARG *index_tree_arg,
                    uint param_idx_arg, ha_rows quick_prefix_records_arg)
  : have_min(have_min_arg), have_max(have_max_arg),
    have_agg_distinct(have_agg_distinct_arg),
    min_max_arg_part(min_max_arg_part_arg),
    group_prefix_len(group_prefix_len_arg), used_key_parts(used_key_parts_arg),
    group_key_parts(group_key_parts_arg), index_info(index_info_arg),
    index(index_arg), key_infix_len(key_infix_len_arg), range_tree(tree_arg),
    index_tree(index_tree_arg), param_idx(param_idx_arg), is_index_scan(FALSE),
    quick_prefix_records(quick_prefix_records_arg)
    {
      if (key_infix_len)
        memcpy(this->key_infix, key_infix_arg, key_infix_len);
    }
  virtual ~TRP_GROUP_MIN_MAX() {}             /* Remove gcc warning */

  QUICK_SELECT_I *make_quick(PARAM *param, bool retrieve_full_rows,
                             MEM_ROOT *parent_alloc);
  void use_index_scan() { is_index_scan= TRUE; }
};


/*
  Fill param->needed_fields with bitmap of fields used in the query.
  SYNOPSIS
    fill_used_fields_bitmap()
      param Parameter from test_quick_select function.

  NOTES
    Clustered PK members are not put into the bitmap as they are implicitly
    present in all keys (and it is impossible to avoid reading them).
  RETURN
    0  Ok
    1  Out of memory.
*/

static int fill_used_fields_bitmap(PARAM *param)
{
  TABLE *table= param->table;
  my_bitmap_map *tmp;
  uint pk;
  param->tmp_covered_fields.bitmap= 0;
  param->fields_bitmap_size= table->s->column_bitmap_size;
  if (!(tmp= (my_bitmap_map*) alloc_root(param->mem_root,
                                  param->fields_bitmap_size)) ||
      bitmap_init(&param->needed_fields, tmp, table->s->fields, FALSE))
    return 1;

  bitmap_copy(&param->needed_fields, table->read_set);
  bitmap_union(&param->needed_fields, table->write_set);

  pk= param->table->s->primary_key;
  if (pk != MAX_KEY && param->table->file->primary_key_is_clustered())
  {
    /* The table uses clustered PK and it is not internally generated */
    KEY_PART_INFO *key_part= param->table->key_info[pk].key_part;
    KEY_PART_INFO *key_part_end= key_part +
                                 param->table->key_info[pk].key_parts;
    for (;key_part != key_part_end; ++key_part)
      bitmap_clear_bit(&param->needed_fields, key_part->fieldnr-1);
  }
  return 0;
}


/*
  Test if a key can be used in different ranges

  SYNOPSIS
    SQL_SELECT::test_quick_select()
      thd               Current thread
      keys_to_use       Keys to use for range retrieval
      prev_tables       Tables assumed to be already read when the scan is
                        performed (but not read at the moment of this call)
      limit             Query limit
      force_quick_range Prefer to use range (instead of full table scan) even
                        if it is more expensive.

  NOTES
    Updates the following in the select parameter:
      needed_reg - Bits for keys with may be used if all prev regs are read
      quick      - Parameter to use when reading records.

    In the table struct the following information is updated:
      quick_keys           - Which keys can be used
      quick_rows           - How many rows the key matches
      quick_condition_rows - E(# rows that will satisfy the table condition)

  IMPLEMENTATION
    quick_condition_rows value is obtained as follows:
      
      It is a minimum of E(#output rows) for all considered table access
      methods (range and index_merge accesses over various indexes).
    
    The obtained value is not a true E(#rows that satisfy table condition)
    but rather a pessimistic estimate. To obtain a true E(#...) one would
    need to combine estimates of various access methods, taking into account
    correlations between sets of rows they will return.
    
    For example, if values of tbl.key1 and tbl.key2 are independent (a right
    assumption if we have no information about their correlation) then the
    correct estimate will be:
    
      E(#rows("tbl.key1 < c1 AND tbl.key2 < c2")) = 
      = E(#rows(tbl.key1 < c1)) / total_rows(tbl) * E(#rows(tbl.key2 < c2)

    which is smaller than 
      
       MIN(E(#rows(tbl.key1 < c1), E(#rows(tbl.key2 < c2)))

    which is currently produced.

  TODO
   * Change the value returned in quick_condition_rows from a pessimistic
     estimate to true E(#rows that satisfy table condition). 
     (we can re-use some of E(#rows) calcuation code from index_merge/intersection 
      for this)
   
   * Check if this function really needs to modify keys_to_use, and change the
     code to pass it by reference if it doesn't.

   * In addition to force_quick_range other means can be (an usually are) used
     to make this function prefer range over full table scan. Figure out if
     force_quick_range is really needed.

  RETURN
   -1 if impossible select (i.e. certainly no rows will be selected)
    0 if can't use quick_select
    1 if found usable ranges and quick select has been successfully created.
*/

int SQL_SELECT::test_quick_select(THD *thd, key_map keys_to_use,
				  table_map prev_tables,
				  ha_rows limit, bool force_quick_range, 
                                  bool ordered_output)
{
  uint idx;
  double scan_time;
  DBUG_ENTER("SQL_SELECT::test_quick_select");
  DBUG_PRINT("enter",("keys_to_use: %lu  prev_tables: %lu  const_tables: %lu",
		      (ulong) keys_to_use.to_ulonglong(), (ulong) prev_tables,
		      (ulong) const_tables));
  DBUG_PRINT("info", ("records: %lu", (ulong) head->file->stats.records));
  delete quick;
  quick=0;
  needed_reg.clear_all();
  quick_keys.clear_all();
  if (keys_to_use.is_clear_all())
    DBUG_RETURN(0);
  records= head->file->stats.records;
  if (!records)
    records++;					/* purecov: inspected */
  scan_time= (double) records / TIME_FOR_COMPARE + 1;
  read_time= (double) head->file->scan_time() + scan_time + 1.1;
  if (head->force_index)
    scan_time= read_time= DBL_MAX;
  if (limit < records)
    read_time= (double) records + scan_time + 1; // Force to use index
  else if (read_time <= 2.0 && !force_quick_range)
    DBUG_RETURN(0);				/* No need for quick select */

  DBUG_PRINT("info",("Time to scan table: %g", read_time));

  keys_to_use.intersect(head->keys_in_use_for_query);
  if (!keys_to_use.is_clear_all())
  {
    MEM_ROOT alloc;
    SEL_TREE *tree= NULL;
    KEY_PART *key_parts;
    KEY *key_info;
    PARAM param;

    /*
      Use the 3 multiplier as range optimizer allocates big PARAM structure
      and may evaluate a subquery expression
      TODO During the optimization phase we should evaluate only inexpensive
           single-lookup subqueries.
    */
    if (check_stack_overrun(thd, 3*STACK_MIN_SIZE + sizeof(PARAM), NULL))
      DBUG_RETURN(0);                           // Fatal error flag is set

    /* set up parameter that is passed to all functions */
    param.thd= thd;
    param.baseflag= head->file->ha_table_flags();
    param.prev_tables=prev_tables | const_tables;
    param.read_tables=read_tables;
    param.current_table= head->map;
    param.table=head;
    param.keys=0;
    param.mem_root= &alloc;
    param.old_root= thd->mem_root;
    param.needed_reg= &needed_reg;
    param.imerge_cost_buff_size= 0;
    param.using_real_indexes= TRUE;
    param.remove_jump_scans= TRUE;
    param.force_default_mrr= ordered_output;

    thd->no_errors=1;				// Don't warn about NULL
    init_sql_alloc(&alloc, thd->variables.range_alloc_block_size, 0);
    if (!(param.key_parts= (KEY_PART*) alloc_root(&alloc,
                                                  sizeof(KEY_PART)*
                                                  head->s->key_parts)) ||
        fill_used_fields_bitmap(&param))
    {
      thd->no_errors=0;
      free_root(&alloc,MYF(0));			// Return memory & allocator
      DBUG_RETURN(0);				// Can't use range
    }
    key_parts= param.key_parts;
    thd->mem_root= &alloc;

    /*
      Make an array with description of all key parts of all table keys.
      This is used in get_mm_parts function.
    */
    key_info= head->key_info;
    for (idx=0 ; idx < head->s->keys ; idx++, key_info++)
    {
      KEY_PART_INFO *key_part_info;
      if (!keys_to_use.is_set(idx))
	continue;
      if (key_info->flags & HA_FULLTEXT)
	continue;    // ToDo: ft-keys in non-ft ranges, if possible   SerG

      param.key[param.keys]=key_parts;
      key_part_info= key_info->key_part;
      for (uint part=0 ; part < key_info->key_parts ;
	   part++, key_parts++, key_part_info++)
      {
	key_parts->key=		 param.keys;
	key_parts->part=	 part;
	key_parts->length=       key_part_info->length;
	key_parts->store_length= key_part_info->store_length;
	key_parts->field=	 key_part_info->field;
	key_parts->null_bit=	 key_part_info->null_bit;
        key_parts->image_type =
          (key_info->flags & HA_SPATIAL) ? Field::itMBR : Field::itRAW;
        /* Only HA_PART_KEY_SEG is used */
        key_parts->flag=         (uint8) key_part_info->key_part_flag;
      }
      param.real_keynr[param.keys++]=idx;
    }
    param.key_parts_end=key_parts;
    param.alloced_sel_args= 0;

    /* Calculate cost of full index read for the shortest covering index */
    if (!head->covering_keys.is_clear_all())
    {
      int key_for_use= find_shortest_key(head, &head->covering_keys);
      double key_read_time= 
        param.table->file->index_only_read_time(key_for_use, 
                                                rows2double(records)) +
        (double) records / TIME_FOR_COMPARE;
      DBUG_PRINT("info",  ("'all'+'using index' scan will be using key %d, "
                           "read time %g", key_for_use, key_read_time));
      if (key_read_time < read_time)
        read_time= key_read_time;
    }

    TABLE_READ_PLAN *best_trp= NULL;
    TRP_GROUP_MIN_MAX *group_trp;
    double best_read_time= read_time;

    if (cond)
    {
      if ((tree= get_mm_tree(&param,cond)))
      {
        if (tree->type == SEL_TREE::IMPOSSIBLE)
        {
          records=0L;                      /* Return -1 from this function. */
          read_time= (double) HA_POS_ERROR;
          goto free_mem;
        }
        /*
          If the tree can't be used for range scans, proceed anyway, as we
          can construct a group-min-max quick select
        */
        if (tree->type != SEL_TREE::KEY && tree->type != SEL_TREE::KEY_SMALLER)
          tree= NULL;
      }
    }

    /*
      Try to construct a QUICK_GROUP_MIN_MAX_SELECT.
      Notice that it can be constructed no matter if there is a range tree.
    */
    group_trp= get_best_group_min_max(&param, tree, best_read_time);
    if (group_trp)
    {
      param.table->quick_condition_rows= min(group_trp->records,
                                             head->file->stats.records);
      if (group_trp->read_cost < best_read_time)
      {
        best_trp= group_trp;
        best_read_time= best_trp->read_cost;
      }
    }

    if (tree)
    {
      /*
        It is possible to use a range-based quick select (but it might be
        slower than 'all' table scan).
      */
      if (tree->merges.is_empty())
      {
        TRP_RANGE         *range_trp;
        TRP_ROR_INTERSECT *rori_trp;
        bool can_build_covering= FALSE;

        /* Get best 'range' plan and prepare data for making other plans */
        if ((range_trp= get_key_scans_params(&param, tree, FALSE, TRUE,
                                             best_read_time)))
        {
          best_trp= range_trp;
          best_read_time= best_trp->read_cost;
        }

        /*
          Simultaneous key scans and row deletes on several handler
          objects are not allowed so don't use ROR-intersection for
          table deletes.
        */
        if ((thd->lex->sql_command != SQLCOM_DELETE) && 
             thd->optimizer_switch_flag(OPTIMIZER_SWITCH_INDEX_MERGE))
        {
          /*
            Get best non-covering ROR-intersection plan and prepare data for
            building covering ROR-intersection.
          */
          if ((rori_trp= get_best_ror_intersect(&param, tree, best_read_time,
                                                &can_build_covering)))
          {
            best_trp= rori_trp;
            best_read_time= best_trp->read_cost;
            /*
              Try constructing covering ROR-intersect only if it looks possible
              and worth doing.
            */
            if (!rori_trp->is_covering && can_build_covering &&
                (rori_trp= get_best_covering_ror_intersect(&param, tree,
                                                           best_read_time)))
              best_trp= rori_trp;
          }
        }
      }
      else
      {
        if (thd->optimizer_switch_flag(OPTIMIZER_SWITCH_INDEX_MERGE))
        {
          /* Try creating index_merge/ROR-union scan. */
          SEL_IMERGE *imerge;
          TABLE_READ_PLAN *best_conj_trp= NULL, *new_conj_trp;
          LINT_INIT(new_conj_trp); /* no empty index_merge lists possible */
          DBUG_PRINT("info",("No range reads possible,"
                             " trying to construct index_merge"));
          List_iterator_fast<SEL_IMERGE> it(tree->merges);
          while ((imerge= it++))
          {
            new_conj_trp= get_best_disjunct_quick(&param, imerge, best_read_time);
            if (new_conj_trp)
              set_if_smaller(param.table->quick_condition_rows, 
                             new_conj_trp->records);
            if (!best_conj_trp || (new_conj_trp && new_conj_trp->read_cost <
                                   best_conj_trp->read_cost))
              best_conj_trp= new_conj_trp;
          }
          if (best_conj_trp)
            best_trp= best_conj_trp;
        }
      }
    }

    thd->mem_root= param.old_root;

    /* If we got a read plan, create a quick select from it. */
    if (best_trp)
    {
      records= best_trp->records;
      if (!(quick= best_trp->make_quick(&param, TRUE)) || quick->init())
      {
        delete quick;
        quick= NULL;
      }
    }

  free_mem:
    free_root(&alloc,MYF(0));			// Return memory & allocator
    thd->mem_root= param.old_root;
    thd->no_errors=0;
  }

  DBUG_EXECUTE("info", print_quick(quick, &needed_reg););

  /*
    Assume that if the user is using 'limit' we will only need to scan
    limit rows if we are using a key
  */
  DBUG_RETURN(records ? test(quick) : -1);
}

/****************************************************************************
 * Partition pruning module
 ****************************************************************************/
#ifdef WITH_PARTITION_STORAGE_ENGINE

/*
  PartitionPruningModule

  This part of the code does partition pruning. Partition pruning solves the
  following problem: given a query over partitioned tables, find partitions
  that we will not need to access (i.e. partitions that we can assume to be
  empty) when executing the query.
  The set of partitions to prune doesn't depend on which query execution
  plan will be used to execute the query.
  
  HOW IT WORKS
  
  Partition pruning module makes use of RangeAnalysisModule. The following
  examples show how the problem of partition pruning can be reduced to the 
  range analysis problem:
  
  EXAMPLE 1
    Consider a query:
    
      SELECT * FROM t1 WHERE (t1.a < 5 OR t1.a = 10) AND t1.a > 3 AND t1.b='z'
    
    where table t1 is partitioned using PARTITION BY RANGE(t1.a).  An apparent
    way to find the used (i.e. not pruned away) partitions is as follows:
    
    1. analyze the WHERE clause and extract the list of intervals over t1.a
       for the above query we will get this list: {(3 < t1.a < 5), (t1.a=10)}

    2. for each interval I
       {
         find partitions that have non-empty intersection with I;
         mark them as used;
       }
       
  EXAMPLE 2
    Suppose the table is partitioned by HASH(part_func(t1.a, t1.b)). Then
    we need to:

    1. Analyze the WHERE clause and get a list of intervals over (t1.a, t1.b).
       The list of intervals we'll obtain will look like this:
       ((t1.a, t1.b) = (1,'foo')),
       ((t1.a, t1.b) = (2,'bar')), 
       ((t1,a, t1.b) > (10,'zz'))
       
    2. for each interval I 
       {
         if (the interval has form "(t1.a, t1.b) = (const1, const2)" )
         {
           calculate HASH(part_func(t1.a, t1.b));
           find which partition has records with this hash value and mark
             it as used;
         }
         else
         {
           mark all partitions as used; 
           break;
         }
       }

   For both examples the step #1 is exactly what RangeAnalysisModule could
   be used to do, if it was provided with appropriate index description
   (array of KEY_PART structures). 
   In example #1, we need to provide it with description of index(t1.a), 
   in example #2, we need to provide it with description of index(t1.a, t1.b).
   
   These index descriptions are further called "partitioning index
   descriptions". Note that it doesn't matter if such indexes really exist,
   as range analysis module only uses the description.
   
   Putting it all together, partitioning module works as follows:
   
   prune_partitions() {
     call create_partition_index_description();

     call get_mm_tree(); // invoke the RangeAnalysisModule
     
     // analyze the obtained interval list and get used partitions 
     call find_used_partitions();
  }

*/

struct st_part_prune_param;
struct st_part_opt_info;

typedef void (*mark_full_part_func)(partition_info*, uint32);

/*
  Partition pruning operation context
*/
typedef struct st_part_prune_param
{
  RANGE_OPT_PARAM range_param; /* Range analyzer parameters */

  /***************************************************************
   Following fields are filled in based solely on partitioning 
   definition and not modified after that:
   **************************************************************/
  partition_info *part_info; /* Copy of table->part_info */
  /* Function to get partition id from partitioning fields only */
  get_part_id_func get_top_partition_id_func;
  /* Function to mark a partition as used (w/all subpartitions if they exist)*/
  mark_full_part_func mark_full_partition_used;
 
  /* Partitioning 'index' description, array of key parts */
  KEY_PART *key;
  
  /*
    Number of fields in partitioning 'index' definition created for
    partitioning (0 if partitioning 'index' doesn't include partitioning
    fields)
  */
  uint part_fields;
  uint subpart_fields; /* Same as above for subpartitioning */
  
  /* 
    Number of the last partitioning field keypart in the index, or -1 if
    partitioning index definition doesn't include partitioning fields.
  */
  int last_part_partno;
  int last_subpart_partno; /* Same as above for supartitioning */

  /*
    is_part_keypart[i] == test(keypart #i in partitioning index is a member
                               used in partitioning)
    Used to maintain current values of cur_part_fields and cur_subpart_fields
  */
  my_bool *is_part_keypart;
  /* Same as above for subpartitioning */
  my_bool *is_subpart_keypart;

  my_bool ignore_part_fields; /* Ignore rest of partioning fields */

  /***************************************************************
   Following fields form find_used_partitions() recursion context:
   **************************************************************/
  SEL_ARG **arg_stack;     /* "Stack" of SEL_ARGs */
  SEL_ARG **arg_stack_end; /* Top of the stack    */
  /* Number of partitioning fields for which we have a SEL_ARG* in arg_stack */
  uint cur_part_fields;
  /* Same as cur_part_fields, but for subpartitioning */
  uint cur_subpart_fields;

  /* Iterator to be used to obtain the "current" set of used partitions */
  PARTITION_ITERATOR part_iter;

  /* Initialized bitmap of num_subparts size */
  MY_BITMAP subparts_bitmap;

  uchar *cur_min_key;
  uchar *cur_max_key;

  uint cur_min_flag, cur_max_flag;
} PART_PRUNE_PARAM;

static bool create_partition_index_description(PART_PRUNE_PARAM *prune_par);
static int find_used_partitions(PART_PRUNE_PARAM *ppar, SEL_ARG *key_tree);
static int find_used_partitions_imerge(PART_PRUNE_PARAM *ppar,
                                       SEL_IMERGE *imerge);
static int find_used_partitions_imerge_list(PART_PRUNE_PARAM *ppar,
                                            List<SEL_IMERGE> &merges);
static void mark_all_partitions_as_used(partition_info *part_info);

#ifndef DBUG_OFF
static void print_partitioning_index(KEY_PART *parts, KEY_PART *parts_end);
static void dbug_print_segment_range(SEL_ARG *arg, KEY_PART *part);
static void dbug_print_singlepoint_range(SEL_ARG **start, uint num);
#endif


/*
  Perform partition pruning for a given table and condition.

  SYNOPSIS
    prune_partitions()
      thd           Thread handle
      table         Table to perform partition pruning for
      pprune_cond   Condition to use for partition pruning
  
  DESCRIPTION
    This function assumes that all partitions are marked as unused when it
    is invoked. The function analyzes the condition, finds partitions that
    need to be used to retrieve the records that match the condition, and 
    marks them as used by setting appropriate bit in part_info->used_partitions
    In the worst case all partitions are marked as used.

  NOTE
    This function returns promptly if called for non-partitioned table.

  RETURN
    TRUE   We've inferred that no partitions need to be used (i.e. no table
           records will satisfy pprune_cond)
    FALSE  Otherwise
*/

bool prune_partitions(THD *thd, TABLE *table, Item *pprune_cond)
{
  bool retval= FALSE;
  partition_info *part_info = table->part_info;
  DBUG_ENTER("prune_partitions");

  if (!part_info)
    DBUG_RETURN(FALSE); /* not a partitioned table */
  
  if (!pprune_cond)
  {
    mark_all_partitions_as_used(part_info);
    DBUG_RETURN(FALSE);
  }
  
  PART_PRUNE_PARAM prune_param;
  MEM_ROOT alloc;
  RANGE_OPT_PARAM  *range_par= &prune_param.range_param;
  my_bitmap_map *old_sets[2];

  prune_param.part_info= part_info;
  init_sql_alloc(&alloc, thd->variables.range_alloc_block_size, 0);
  range_par->mem_root= &alloc;
  range_par->old_root= thd->mem_root;

  if (create_partition_index_description(&prune_param))
  {
    mark_all_partitions_as_used(part_info);
    free_root(&alloc,MYF(0));		// Return memory & allocator
    DBUG_RETURN(FALSE);
  }
  
  dbug_tmp_use_all_columns(table, old_sets, 
                           table->read_set, table->write_set);
  range_par->thd= thd;
  range_par->table= table;
  /* range_par->cond doesn't need initialization */
  range_par->prev_tables= range_par->read_tables= 0;
  range_par->current_table= table->map;

  range_par->keys= 1; // one index
  range_par->using_real_indexes= FALSE;
  range_par->remove_jump_scans= FALSE;
  range_par->real_keynr[0]= 0;
  range_par->alloced_sel_args= 0;

  thd->no_errors=1;				// Don't warn about NULL
  thd->mem_root=&alloc;

  bitmap_clear_all(&part_info->used_partitions);

  prune_param.key= prune_param.range_param.key_parts;
  SEL_TREE *tree;
  int res;

  tree= get_mm_tree(range_par, pprune_cond);
  if (!tree)
    goto all_used;

  if (tree->type == SEL_TREE::IMPOSSIBLE)
  {
    retval= TRUE;
    goto end;
  }

  if (tree->type != SEL_TREE::KEY && tree->type != SEL_TREE::KEY_SMALLER)
    goto all_used;

  if (tree->merges.is_empty())
  {
    /* Range analysis has produced a single list of intervals. */
    prune_param.arg_stack_end= prune_param.arg_stack;
    prune_param.cur_part_fields= 0;
    prune_param.cur_subpart_fields= 0;
    
    prune_param.cur_min_key= prune_param.range_param.min_key;
    prune_param.cur_max_key= prune_param.range_param.max_key;
    prune_param.cur_min_flag= prune_param.cur_max_flag= 0;

    init_all_partitions_iterator(part_info, &prune_param.part_iter);
    if (!tree->keys[0] || (-1 == (res= find_used_partitions(&prune_param,
                                                            tree->keys[0]))))
      goto all_used;
  }
  else
  {
    if (tree->merges.elements == 1)
    {
      /* 
        Range analysis has produced a "merge" of several intervals lists, a 
        SEL_TREE that represents an expression in form         
          sel_imerge = (tree1 OR tree2 OR ... OR treeN)
        that cannot be reduced to one tree. This can only happen when 
        partitioning index has several keyparts and the condition is OR of
        conditions that refer to different key parts. For example, we'll get
        here for "partitioning_field=const1 OR subpartitioning_field=const2"
      */
      if (-1 == (res= find_used_partitions_imerge(&prune_param,
                                                  tree->merges.head())))
        goto all_used;
    }
    else
    {
      /* 
        Range analysis has produced a list of several imerges, i.e. a
        structure that represents a condition in form 
        imerge_list= (sel_imerge1 AND sel_imerge2 AND ... AND sel_imergeN)
        This is produced for complicated WHERE clauses that range analyzer
        can't really analyze properly.
      */
      if (-1 == (res= find_used_partitions_imerge_list(&prune_param,
                                                       tree->merges)))
        goto all_used;
    }
  }
  
  /*
    res == 0 => no used partitions => retval=TRUE
    res == 1 => some used partitions => retval=FALSE
    res == -1 - we jump over this line to all_used:
  */
  retval= test(!res);
  goto end;

all_used:
  retval= FALSE; // some partitions are used
  mark_all_partitions_as_used(prune_param.part_info);
end:
  dbug_tmp_restore_column_maps(table->read_set, table->write_set, old_sets);
  thd->no_errors=0;
  thd->mem_root= range_par->old_root;
  free_root(&alloc,MYF(0));			// Return memory & allocator
  DBUG_RETURN(retval);
}


/*
  Store field key image to table record

  SYNOPSIS
    store_key_image_to_rec()
      field  Field which key image should be stored
      ptr    Field value in key format
      len    Length of the value, in bytes

  DESCRIPTION
    Copy the field value from its key image to the table record. The source
    is the value in key image format, occupying len bytes in buffer pointed
    by ptr. The destination is table record, in "field value in table record"
    format.
*/

void store_key_image_to_rec(Field *field, uchar *ptr, uint len)
{
  /* Do the same as print_key() does */ 
  my_bitmap_map *old_map;

  if (field->real_maybe_null())
  {
    if (*ptr)
    {
      field->set_null();
      return;
    }
    field->set_notnull();
    ptr++;
  }    
  old_map= dbug_tmp_use_all_columns(field->table,
                                    field->table->write_set);
  field->set_key_image(ptr, len); 
  dbug_tmp_restore_column_map(field->table->write_set, old_map);
}


/*
  For SEL_ARG* array, store sel_arg->min values into table record buffer

  SYNOPSIS
    store_selargs_to_rec()
      ppar   Partition pruning context
      start  Array of SEL_ARG* for which the minimum values should be stored
      num    Number of elements in the array

  DESCRIPTION
    For each SEL_ARG* interval in the specified array, store the left edge
    field value (sel_arg->min, key image format) into the table record.
*/

static void store_selargs_to_rec(PART_PRUNE_PARAM *ppar, SEL_ARG **start,
                                 int num)
{
  KEY_PART *parts= ppar->range_param.key_parts;
  for (SEL_ARG **end= start + num; start != end; start++)
  {
    SEL_ARG *sel_arg= (*start);
    store_key_image_to_rec(sel_arg->field, sel_arg->min_value,
                           parts[sel_arg->part].length);
  }
}


/* Mark a partition as used in the case when there are no subpartitions */
static void mark_full_partition_used_no_parts(partition_info* part_info,
                                              uint32 part_id)
{
  DBUG_ENTER("mark_full_partition_used_no_parts");
  DBUG_PRINT("enter", ("Mark partition %u as used", part_id));
  bitmap_set_bit(&part_info->used_partitions, part_id);
  DBUG_VOID_RETURN;
}


/* Mark a partition as used in the case when there are subpartitions */
static void mark_full_partition_used_with_parts(partition_info *part_info,
                                                uint32 part_id)
{
  uint32 start= part_id * part_info->num_subparts;
  uint32 end=   start + part_info->num_subparts; 
  DBUG_ENTER("mark_full_partition_used_with_parts");

  for (; start != end; start++)
  {
    DBUG_PRINT("info", ("1:Mark subpartition %u as used", start));
    bitmap_set_bit(&part_info->used_partitions, start);
  }
  DBUG_VOID_RETURN;
}

/*
  Find the set of used partitions for List<SEL_IMERGE>
  SYNOPSIS
    find_used_partitions_imerge_list
      ppar      Partition pruning context.
      key_tree  Intervals tree to perform pruning for.
      
  DESCRIPTION
    List<SEL_IMERGE> represents "imerge1 AND imerge2 AND ...". 
    The set of used partitions is an intersection of used partitions sets
    for imerge_{i}.
    We accumulate this intersection in a separate bitmap.
 
  RETURN 
    See find_used_partitions()
*/

static int find_used_partitions_imerge_list(PART_PRUNE_PARAM *ppar,
                                            List<SEL_IMERGE> &merges)
{
  MY_BITMAP all_merges;
  uint bitmap_bytes;
  my_bitmap_map *bitmap_buf;
  uint n_bits= ppar->part_info->used_partitions.n_bits;
  bitmap_bytes= bitmap_buffer_size(n_bits);
  if (!(bitmap_buf= (my_bitmap_map*) alloc_root(ppar->range_param.mem_root,
                                                bitmap_bytes)))
  {
    /*
      Fallback, process just the first SEL_IMERGE. This can leave us with more
      partitions marked as used then actually needed.
    */
    return find_used_partitions_imerge(ppar, merges.head());
  }
  bitmap_init(&all_merges, bitmap_buf, n_bits, FALSE);
  bitmap_set_prefix(&all_merges, n_bits);

  List_iterator<SEL_IMERGE> it(merges);
  SEL_IMERGE *imerge;
  while ((imerge=it++))
  {
    int res= find_used_partitions_imerge(ppar, imerge);
    if (!res)
    {
      /* no used partitions on one ANDed imerge => no used partitions at all */
      return 0;
    }

    if (res != -1)
      bitmap_intersect(&all_merges, &ppar->part_info->used_partitions);

    if (bitmap_is_clear_all(&all_merges))
      return 0;

    bitmap_clear_all(&ppar->part_info->used_partitions);
  }
  memcpy(ppar->part_info->used_partitions.bitmap, all_merges.bitmap,
         bitmap_bytes);
  return 1;
}


/*
  Find the set of used partitions for SEL_IMERGE structure
  SYNOPSIS
    find_used_partitions_imerge()
      ppar      Partition pruning context.
      key_tree  Intervals tree to perform pruning for.
      
  DESCRIPTION
    SEL_IMERGE represents "tree1 OR tree2 OR ...". The implementation is
    trivial - just use mark used partitions for each tree and bail out early
    if for some tree_{i} all partitions are used.
 
  RETURN 
    See find_used_partitions().
*/

static
int find_used_partitions_imerge(PART_PRUNE_PARAM *ppar, SEL_IMERGE *imerge)
{
  int res= 0;
  for (SEL_TREE **ptree= imerge->trees; ptree < imerge->trees_next; ptree++)
  {
    ppar->arg_stack_end= ppar->arg_stack;
    ppar->cur_part_fields= 0;
    ppar->cur_subpart_fields= 0;
    
    ppar->cur_min_key= ppar->range_param.min_key;
    ppar->cur_max_key= ppar->range_param.max_key;
    ppar->cur_min_flag= ppar->cur_max_flag= 0;

    init_all_partitions_iterator(ppar->part_info, &ppar->part_iter);
    SEL_ARG *key_tree= (*ptree)->keys[0];
    if (!key_tree || (-1 == (res |= find_used_partitions(ppar, key_tree))))
      return -1;
  }
  return res;
}


/*
  Collect partitioning ranges for the SEL_ARG tree and mark partitions as used

  SYNOPSIS
    find_used_partitions()
      ppar      Partition pruning context.
      key_tree  SEL_ARG range tree to perform pruning for

  DESCRIPTION
    This function 
      * recursively walks the SEL_ARG* tree collecting partitioning "intervals"
      * finds the partitions one needs to use to get rows in these intervals
      * marks these partitions as used.
    The next session desribes the process in greater detail.
 
  IMPLEMENTATION
    TYPES OF RESTRICTIONS THAT WE CAN OBTAIN PARTITIONS FOR    
    We can find out which [sub]partitions to use if we obtain restrictions on 
    [sub]partitioning fields in the following form:
    1.  "partition_field1=const1 AND ... AND partition_fieldN=constN"
    1.1  Same as (1) but for subpartition fields

    If partitioning supports interval analysis (i.e. partitioning is a
    function of a single table field, and partition_info::
    get_part_iter_for_interval != NULL), then we can also use condition in
    this form:
    2.  "const1 <=? partition_field <=? const2"
    2.1  Same as (2) but for subpartition_field

    INFERRING THE RESTRICTIONS FROM SEL_ARG TREE
    
    The below is an example of what SEL_ARG tree may represent:
    
    (start)
     |                           $
     |   Partitioning keyparts   $  subpartitioning keyparts
     |                           $
     |     ...          ...      $
     |      |            |       $
     | +---------+  +---------+  $  +-----------+  +-----------+
     \-| par1=c1 |--| par2=c2 |-----| subpar1=c3|--| subpar2=c5|
       +---------+  +---------+  $  +-----------+  +-----------+
            |                    $        |             |
            |                    $        |        +-----------+ 
            |                    $        |        | subpar2=c6|
            |                    $        |        +-----------+ 
            |                    $        |
            |                    $  +-----------+  +-----------+
            |                    $  | subpar1=c4|--| subpar2=c8|
            |                    $  +-----------+  +-----------+
            |                    $         
            |                    $
       +---------+               $  +------------+  +------------+
       | par1=c2 |------------------| subpar1=c10|--| subpar2=c12|
       +---------+               $  +------------+  +------------+
            |                    $
           ...                   $

    The up-down connections are connections via SEL_ARG::left and
    SEL_ARG::right. A horizontal connection to the right is the
    SEL_ARG::next_key_part connection.
    
    find_used_partitions() traverses the entire tree via recursion on
     * SEL_ARG::next_key_part (from left to right on the picture)
     * SEL_ARG::left|right (up/down on the pic). Left-right recursion is
       performed for each depth level.
    
    Recursion descent on SEL_ARG::next_key_part is used to accumulate (in
    ppar->arg_stack) constraints on partitioning and subpartitioning fields.
    For the example in the above picture, one of stack states is:
      in find_used_partitions(key_tree = "subpar2=c5") (***)
      in find_used_partitions(key_tree = "subpar1=c3")
      in find_used_partitions(key_tree = "par2=c2")   (**)
      in find_used_partitions(key_tree = "par1=c1")
      in prune_partitions(...)
    We apply partitioning limits as soon as possible, e.g. when we reach the
    depth (**), we find which partition(s) correspond to "par1=c1 AND par2=c2",
    and save them in ppar->part_iter.
    When we reach the depth (***), we find which subpartition(s) correspond to
    "subpar1=c3 AND subpar2=c5", and then mark appropriate subpartitions in
    appropriate subpartitions as used.
    
    It is possible that constraints on some partitioning fields are missing.
    For the above example, consider this stack state:
      in find_used_partitions(key_tree = "subpar2=c12") (***)
      in find_used_partitions(key_tree = "subpar1=c10")
      in find_used_partitions(key_tree = "par1=c2")
      in prune_partitions(...)
    Here we don't have constraints for all partitioning fields. Since we've
    never set the ppar->part_iter to contain used set of partitions, we use
    its default "all partitions" value.  We get  subpartition id for 
    "subpar1=c3 AND subpar2=c5", and mark that subpartition as used in every
    partition.

    The inverse is also possible: we may get constraints on partitioning
    fields, but not constraints on subpartitioning fields. In that case,
    calls to find_used_partitions() with depth below (**) will return -1,
    and we will mark entire partition as used.

  TODO
    Replace recursion on SEL_ARG::left and SEL_ARG::right with a loop

  RETURN
    1   OK, one or more [sub]partitions are marked as used.
    0   The passed condition doesn't match any partitions
   -1   Couldn't infer any partition pruning "intervals" from the passed 
        SEL_ARG* tree (which means that all partitions should be marked as
        used) Marking partitions as used is the responsibility of the caller.
*/

static 
int find_used_partitions(PART_PRUNE_PARAM *ppar, SEL_ARG *key_tree)
{
  int res, left_res=0, right_res=0;
  int key_tree_part= (int)key_tree->part;
  bool set_full_part_if_bad_ret= FALSE;
  bool ignore_part_fields= ppar->ignore_part_fields;
  bool did_set_ignore_part_fields= FALSE;
  RANGE_OPT_PARAM *range_par= &(ppar->range_param);

  if (check_stack_overrun(range_par->thd, 3*STACK_MIN_SIZE, NULL))
    return -1;

  if (key_tree->left != &null_element)
  {
    if (-1 == (left_res= find_used_partitions(ppar,key_tree->left)))
      return -1;
  }

  /* Push SEL_ARG's to stack to enable looking backwards as well */
  ppar->cur_part_fields+= ppar->is_part_keypart[key_tree_part];
  ppar->cur_subpart_fields+= ppar->is_subpart_keypart[key_tree_part];
  *(ppar->arg_stack_end++)= key_tree;

  if (key_tree->type == SEL_ARG::KEY_RANGE)
  {
    if (ppar->part_info->get_part_iter_for_interval && 
        key_tree->part <= ppar->last_part_partno)
    {
      if (ignore_part_fields)
      {
        /*
          We come here when a condition on the first partitioning
          fields led to evaluating the partitioning condition
          (due to finding a condition of the type a < const or
          b > const). Thus we must ignore the rest of the
          partitioning fields but we still want to analyse the
          subpartitioning fields.
        */
        if (key_tree->next_key_part)
          res= find_used_partitions(ppar, key_tree->next_key_part);
        else
          res= -1;
        goto pop_and_go_right;
      }
      /* Collect left and right bound, their lengths and flags */
      uchar *min_key= ppar->cur_min_key;
      uchar *max_key= ppar->cur_max_key;
      uchar *tmp_min_key= min_key;
      uchar *tmp_max_key= max_key;
      key_tree->store_min(ppar->key[key_tree->part].store_length,
                          &tmp_min_key, ppar->cur_min_flag);
      key_tree->store_max(ppar->key[key_tree->part].store_length,
                          &tmp_max_key, ppar->cur_max_flag);
      uint flag;
      if (key_tree->next_key_part &&
          key_tree->next_key_part->part == key_tree->part+1 &&
          key_tree->next_key_part->part <= ppar->last_part_partno &&
          key_tree->next_key_part->type == SEL_ARG::KEY_RANGE)
      {
        /*
          There are more key parts for partition pruning to handle
          This mainly happens when the condition is an equality
          condition.
        */
        if ((tmp_min_key - min_key) == (tmp_max_key - max_key) && 
            (memcmp(min_key, max_key, (uint)(tmp_max_key - max_key)) == 0) &&
            !key_tree->min_flag && !key_tree->max_flag)
        {
          /* Set 'parameters' */
          ppar->cur_min_key= tmp_min_key;
          ppar->cur_max_key= tmp_max_key;
          uint save_min_flag= ppar->cur_min_flag;
          uint save_max_flag= ppar->cur_max_flag;

          ppar->cur_min_flag|= key_tree->min_flag;
          ppar->cur_max_flag|= key_tree->max_flag;
          
          res= find_used_partitions(ppar, key_tree->next_key_part);
           
          /* Restore 'parameters' back */
          ppar->cur_min_key= min_key;
          ppar->cur_max_key= max_key;

          ppar->cur_min_flag= save_min_flag;
          ppar->cur_max_flag= save_max_flag;
          goto pop_and_go_right;
        }
        /* We have arrived at the last field in the partition pruning */
        uint tmp_min_flag= key_tree->min_flag,
             tmp_max_flag= key_tree->max_flag;
        if (!tmp_min_flag)
          key_tree->next_key_part->store_min_key(ppar->key,
                                                 &tmp_min_key,
                                                 &tmp_min_flag,
                                                 ppar->last_part_partno);
        if (!tmp_max_flag)
          key_tree->next_key_part->store_max_key(ppar->key,
                                                 &tmp_max_key,
                                                 &tmp_max_flag,
                                                 ppar->last_part_partno);
        flag= tmp_min_flag | tmp_max_flag;
      }
      else
        flag= key_tree->min_flag | key_tree->max_flag;
      
      if (tmp_min_key != range_par->min_key)
        flag&= ~NO_MIN_RANGE;
      else
        flag|= NO_MIN_RANGE;
      if (tmp_max_key != range_par->max_key)
        flag&= ~NO_MAX_RANGE;
      else
        flag|= NO_MAX_RANGE;

      /*
        We need to call the interval mapper if we have a condition which
        makes sense to prune on. In the example of COLUMNS on a and
        b it makes sense if we have a condition on a, or conditions on
        both a and b. If we only have conditions on b it might make sense
        but this is a harder case we will solve later. For the harder case
        this clause then turns into use of all partitions and thus we
        simply set res= -1 as if the mapper had returned that.
        TODO: What to do here is defined in WL#4065.
      */
      if (ppar->arg_stack[0]->part == 0)
      {
        uint32 i;
        uint32 store_length_array[MAX_KEY];
        uint32 num_keys= ppar->part_fields;

        for (i= 0; i < num_keys; i++)
          store_length_array[i]= ppar->key[i].store_length;
        res= ppar->part_info->
             get_part_iter_for_interval(ppar->part_info,
                                        FALSE,
                                        store_length_array,
                                        range_par->min_key,
                                        range_par->max_key,
                                        tmp_min_key - range_par->min_key,
                                        tmp_max_key - range_par->max_key,
                                        flag,
                                        &ppar->part_iter);
        if (!res)
          goto pop_and_go_right; /* res==0 --> no satisfying partitions */
      }
      else
        res= -1;

      if (res == -1)
      {
        /* get a full range iterator */
        init_all_partitions_iterator(ppar->part_info, &ppar->part_iter);
      }
      /* 
        Save our intent to mark full partition as used if we will not be able
        to obtain further limits on subpartitions
      */
      if (key_tree_part < ppar->last_part_partno)
      {
        /*
          We need to ignore the rest of the partitioning fields in all
          evaluations after this
        */
        did_set_ignore_part_fields= TRUE;
        ppar->ignore_part_fields= TRUE;
      }
      set_full_part_if_bad_ret= TRUE;
      goto process_next_key_part;
    }

    if (key_tree_part == ppar->last_subpart_partno && 
        (NULL != ppar->part_info->get_subpart_iter_for_interval))
    {
      PARTITION_ITERATOR subpart_iter;
      DBUG_EXECUTE("info", dbug_print_segment_range(key_tree,
                                                    range_par->key_parts););
      res= ppar->part_info->
           get_subpart_iter_for_interval(ppar->part_info,
                                         TRUE,
                                         NULL, /* Currently not used here */
                                         key_tree->min_value, 
                                         key_tree->max_value,
                                         0, 0, /* Those are ignored here */
                                         key_tree->min_flag |
                                           key_tree->max_flag,
                                         &subpart_iter);
      DBUG_ASSERT(res); /* We can't get "no satisfying subpartitions" */
      if (res == -1)
        goto pop_and_go_right; /* all subpartitions satisfy */
        
      uint32 subpart_id;
      bitmap_clear_all(&ppar->subparts_bitmap);
      while ((subpart_id= subpart_iter.get_next(&subpart_iter)) !=
             NOT_A_PARTITION_ID)
        bitmap_set_bit(&ppar->subparts_bitmap, subpart_id);

      /* Mark each partition as used in each subpartition.  */
      uint32 part_id;
      while ((part_id= ppar->part_iter.get_next(&ppar->part_iter)) !=
              NOT_A_PARTITION_ID)
      {
        for (uint i= 0; i < ppar->part_info->num_subparts; i++)
          if (bitmap_is_set(&ppar->subparts_bitmap, i))
            bitmap_set_bit(&ppar->part_info->used_partitions,
                           part_id * ppar->part_info->num_subparts + i);
      }
      goto pop_and_go_right;
    }

    if (key_tree->is_singlepoint())
    {
      if (key_tree_part == ppar->last_part_partno &&
          ppar->cur_part_fields == ppar->part_fields &&
          ppar->part_info->get_part_iter_for_interval == NULL)
      {
        /* 
          Ok, we've got "fieldN<=>constN"-type SEL_ARGs for all partitioning
          fields. Save all constN constants into table record buffer.
        */
        store_selargs_to_rec(ppar, ppar->arg_stack, ppar->part_fields);
        DBUG_EXECUTE("info", dbug_print_singlepoint_range(ppar->arg_stack,
                                                       ppar->part_fields););
        uint32 part_id;
        longlong func_value;
        /* Find in which partition the {const1, ...,constN} tuple goes */
        if (ppar->get_top_partition_id_func(ppar->part_info, &part_id,
                                            &func_value))
        {
          res= 0; /* No satisfying partitions */
          goto pop_and_go_right;
        }
        /* Rembember the limit we got - single partition #part_id */
        init_single_partition_iterator(part_id, &ppar->part_iter);
        
        /*
          If there are no subpartitions/we fail to get any limit for them, 
          then we'll mark full partition as used. 
        */
        set_full_part_if_bad_ret= TRUE;
        goto process_next_key_part;
      }

      if (key_tree_part == ppar->last_subpart_partno &&
          ppar->cur_subpart_fields == ppar->subpart_fields)
      {
        /* 
          Ok, we've got "fieldN<=>constN"-type SEL_ARGs for all subpartitioning
          fields. Save all constN constants into table record buffer.
        */
        store_selargs_to_rec(ppar, ppar->arg_stack_end - ppar->subpart_fields,
                             ppar->subpart_fields);
        DBUG_EXECUTE("info", dbug_print_singlepoint_range(ppar->arg_stack_end- 
                                                       ppar->subpart_fields,
                                                       ppar->subpart_fields););
        /* Find the subpartition (it's HASH/KEY so we always have one) */
        partition_info *part_info= ppar->part_info;
        uint32 part_id, subpart_id;
                 
        if (part_info->get_subpartition_id(part_info, &subpart_id))
          return 0;

        /* Mark this partition as used in each subpartition. */
        while ((part_id= ppar->part_iter.get_next(&ppar->part_iter)) !=
                NOT_A_PARTITION_ID)
        {
          bitmap_set_bit(&part_info->used_partitions,
                         part_id * part_info->num_subparts + subpart_id);
        }
        res= 1; /* Some partitions were marked as used */
        goto pop_and_go_right;
      }
    }
    else
    {
      /* 
        Can't handle condition on current key part. If we're that deep that 
        we're processing subpartititoning's key parts, this means we'll not be
        able to infer any suitable condition, so bail out.
      */
      if (key_tree_part >= ppar->last_part_partno)
      {
        res= -1;
        goto pop_and_go_right;
      }
    }
  }

process_next_key_part:
  if (key_tree->next_key_part)
    res= find_used_partitions(ppar, key_tree->next_key_part);
  else
    res= -1;

  if (did_set_ignore_part_fields)
  {
    /*
      We have returned from processing all key trees linked to our next
      key part. We are ready to be moving down (using right pointers) and
      this tree is a new evaluation requiring its own decision on whether
      to ignore partitioning fields.
    */
    ppar->ignore_part_fields= FALSE;
  }
  if (set_full_part_if_bad_ret)
  {
    if (res == -1)
    {
      /* Got "full range" for subpartitioning fields */
      uint32 part_id;
      bool found= FALSE;
      while ((part_id= ppar->part_iter.get_next(&ppar->part_iter)) !=
             NOT_A_PARTITION_ID)
      {
        ppar->mark_full_partition_used(ppar->part_info, part_id);
        found= TRUE;
      }
      res= test(found);
    }
    /*
      Restore the "used partitions iterator" to the default setting that
      specifies iteration over all partitions.
    */
    init_all_partitions_iterator(ppar->part_info, &ppar->part_iter);
  }

pop_and_go_right:
  /* Pop this key part info off the "stack" */
  ppar->arg_stack_end--;
  ppar->cur_part_fields-=    ppar->is_part_keypart[key_tree_part];
  ppar->cur_subpart_fields-= ppar->is_subpart_keypart[key_tree_part];

  if (res == -1)
    return -1;
  if (key_tree->right != &null_element)
  {
    if (-1 == (right_res= find_used_partitions(ppar,key_tree->right)))
      return -1;
  }
  return (left_res || right_res || res);
}
 

static void mark_all_partitions_as_used(partition_info *part_info)
{
  bitmap_set_all(&part_info->used_partitions);
}


/*
  Check if field types allow to construct partitioning index description
 
  SYNOPSIS
    fields_ok_for_partition_index()
      pfield  NULL-terminated array of pointers to fields.

  DESCRIPTION
    For an array of fields, check if we can use all of the fields to create
    partitioning index description.
    
    We can't process GEOMETRY fields - for these fields singlepoint intervals
    cant be generated, and non-singlepoint are "special" kinds of intervals
    to which our processing logic can't be applied.

    It is not known if we could process ENUM fields, so they are disabled to be
    on the safe side.

  RETURN 
    TRUE   Yes, fields can be used in partitioning index
    FALSE  Otherwise
*/

static bool fields_ok_for_partition_index(Field **pfield)
{
  if (!pfield)
    return FALSE;
  for (; (*pfield); pfield++)
  {
    enum_field_types ftype= (*pfield)->real_type();
    if (ftype == MYSQL_TYPE_ENUM || ftype == MYSQL_TYPE_GEOMETRY)
      return FALSE;
  }
  return TRUE;
}


/*
  Create partition index description and fill related info in the context
  struct

  SYNOPSIS
    create_partition_index_description()
      prune_par  INOUT Partition pruning context

  DESCRIPTION
    Create partition index description. Partition index description is:

      part_index(used_fields_list(part_expr), used_fields_list(subpart_expr))

    If partitioning/sub-partitioning uses BLOB or Geometry fields, then
    corresponding fields_list(...) is not included into index description
    and we don't perform partition pruning for partitions/subpartitions.

  RETURN
    TRUE   Out of memory or can't do partition pruning at all
    FALSE  OK
*/

static bool create_partition_index_description(PART_PRUNE_PARAM *ppar)
{
  RANGE_OPT_PARAM *range_par= &(ppar->range_param);
  partition_info *part_info= ppar->part_info;
  uint used_part_fields, used_subpart_fields;

  used_part_fields= fields_ok_for_partition_index(part_info->part_field_array) ?
                      part_info->num_part_fields : 0;
  used_subpart_fields= 
    fields_ok_for_partition_index(part_info->subpart_field_array)? 
      part_info->num_subpart_fields : 0;
  
  uint total_parts= used_part_fields + used_subpart_fields;

  ppar->ignore_part_fields= FALSE;
  ppar->part_fields=      used_part_fields;
  ppar->last_part_partno= (int)used_part_fields - 1;

  ppar->subpart_fields= used_subpart_fields;
  ppar->last_subpart_partno= 
    used_subpart_fields?(int)(used_part_fields + used_subpart_fields - 1): -1;

  if (part_info->is_sub_partitioned())
  {
    ppar->mark_full_partition_used=  mark_full_partition_used_with_parts;
    ppar->get_top_partition_id_func= part_info->get_part_partition_id;
  }
  else
  {
    ppar->mark_full_partition_used=  mark_full_partition_used_no_parts;
    ppar->get_top_partition_id_func= part_info->get_partition_id;
  }

  KEY_PART *key_part;
  MEM_ROOT *alloc= range_par->mem_root;
  if (!total_parts || 
      !(key_part= (KEY_PART*)alloc_root(alloc, sizeof(KEY_PART)*
                                               total_parts)) ||
      !(ppar->arg_stack= (SEL_ARG**)alloc_root(alloc, sizeof(SEL_ARG*)* 
                                                      total_parts)) ||
      !(ppar->is_part_keypart= (my_bool*)alloc_root(alloc, sizeof(my_bool)*
                                                           total_parts)) ||
      !(ppar->is_subpart_keypart= (my_bool*)alloc_root(alloc, sizeof(my_bool)*
                                                           total_parts)))
    return TRUE;
 
  if (ppar->subpart_fields)
  {
    my_bitmap_map *buf;
    uint32 bufsize= bitmap_buffer_size(ppar->part_info->num_subparts);
    if (!(buf= (my_bitmap_map*) alloc_root(alloc, bufsize)))
      return TRUE;
    bitmap_init(&ppar->subparts_bitmap, buf, ppar->part_info->num_subparts,
                FALSE);
  }
  range_par->key_parts= key_part;
  Field **field= (ppar->part_fields)? part_info->part_field_array :
                                           part_info->subpart_field_array;
  bool in_subpart_fields= FALSE;
  for (uint part= 0; part < total_parts; part++, key_part++)
  {
    key_part->key=          0;
    key_part->part=	    part;
    key_part->length= (uint16)(*field)->key_length();
    key_part->store_length= (uint16)get_partition_field_store_length(*field);

    DBUG_PRINT("info", ("part %u length %u store_length %u", part,
                         key_part->length, key_part->store_length));

    key_part->field=        (*field);
    key_part->image_type =  Field::itRAW;
    /* 
      We set keypart flag to 0 here as the only HA_PART_KEY_SEG is checked
      in the RangeAnalysisModule.
    */
    key_part->flag=         0;
    /* We don't set key_parts->null_bit as it will not be used */

    ppar->is_part_keypart[part]= !in_subpart_fields;
    ppar->is_subpart_keypart[part]= in_subpart_fields;

    /*
      Check if this was last field in this array, in this case we
      switch to subpartitioning fields. (This will only happens if
      there are subpartitioning fields to cater for).
    */
    if (!*(++field))
    {
      field= part_info->subpart_field_array;
      in_subpart_fields= TRUE;
    }
  }
  range_par->key_parts_end= key_part;

  DBUG_EXECUTE("info", print_partitioning_index(range_par->key_parts,
                                                range_par->key_parts_end););
  return FALSE;
}


#ifndef DBUG_OFF

static void print_partitioning_index(KEY_PART *parts, KEY_PART *parts_end)
{
  DBUG_ENTER("print_partitioning_index");
  DBUG_LOCK_FILE;
  fprintf(DBUG_FILE, "partitioning INDEX(");
  for (KEY_PART *p=parts; p != parts_end; p++)
  {
    fprintf(DBUG_FILE, "%s%s", p==parts?"":" ,", p->field->field_name);
  }
  fputs(");\n", DBUG_FILE);
  DBUG_UNLOCK_FILE;
  DBUG_VOID_RETURN;
}


/* Print a "c1 < keypartX < c2" - type interval into debug trace. */
static void dbug_print_segment_range(SEL_ARG *arg, KEY_PART *part)
{
  DBUG_ENTER("dbug_print_segment_range");
  DBUG_LOCK_FILE;
  if (!(arg->min_flag & NO_MIN_RANGE))
  {
    store_key_image_to_rec(part->field, arg->min_value, part->length);
    part->field->dbug_print();
    if (arg->min_flag & NEAR_MIN)
      fputs(" < ", DBUG_FILE);
    else
      fputs(" <= ", DBUG_FILE);
  }

  fprintf(DBUG_FILE, "%s", part->field->field_name);

  if (!(arg->max_flag & NO_MAX_RANGE))
  {
    if (arg->max_flag & NEAR_MAX)
      fputs(" < ", DBUG_FILE);
    else
      fputs(" <= ", DBUG_FILE);
    store_key_image_to_rec(part->field, arg->max_value, part->length);
    part->field->dbug_print();
  }
  fputs("\n", DBUG_FILE);
  DBUG_UNLOCK_FILE;
  DBUG_VOID_RETURN;
}


/*
  Print a singlepoint multi-keypart range interval to debug trace
 
  SYNOPSIS
    dbug_print_singlepoint_range()
      start  Array of SEL_ARG* ptrs representing conditions on key parts
      num    Number of elements in the array.

  DESCRIPTION
    This function prints a "keypartN=constN AND ... AND keypartK=constK"-type 
    interval to debug trace.
*/

static void dbug_print_singlepoint_range(SEL_ARG **start, uint num)
{
  DBUG_ENTER("dbug_print_singlepoint_range");
  DBUG_LOCK_FILE;
  SEL_ARG **end= start + num;

  for (SEL_ARG **arg= start; arg != end; arg++)
  {
    Field *field= (*arg)->field;
    fprintf(DBUG_FILE, "%s%s=", (arg==start)?"":", ", field->field_name);
    field->dbug_print();
  }
  fputs("\n", DBUG_FILE);
  DBUG_UNLOCK_FILE;
  DBUG_VOID_RETURN;
}
#endif

/****************************************************************************
 * Partition pruning code ends
 ****************************************************************************/
#endif


/*
  Get best plan for a SEL_IMERGE disjunctive expression.
  SYNOPSIS
    get_best_disjunct_quick()
      param     Parameter from check_quick_select function
      imerge    Expression to use
      read_time Don't create scans with cost > read_time

  NOTES
    index_merge cost is calculated as follows:
    index_merge_cost =
      cost(index_reads) +         (see #1)
      cost(rowid_to_row_scan) +   (see #2)
      cost(unique_use)            (see #3)

    1. cost(index_reads) =SUM_i(cost(index_read_i))
       For non-CPK scans,
         cost(index_read_i) = {cost of ordinary 'index only' scan}
       For CPK scan,
         cost(index_read_i) = {cost of non-'index only' scan}

    2. cost(rowid_to_row_scan)
      If table PK is clustered then
        cost(rowid_to_row_scan) =
          {cost of ordinary clustered PK scan with n_ranges=n_rows}

      Otherwise, we use the following model to calculate costs:
      We need to retrieve n_rows rows from file that occupies n_blocks blocks.
      We assume that offsets of rows we need are independent variates with
      uniform distribution in [0..max_file_offset] range.

      We'll denote block as "busy" if it contains row(s) we need to retrieve
      and "empty" if doesn't contain rows we need.

      Probability that a block is empty is (1 - 1/n_blocks)^n_rows (this
      applies to any block in file). Let x_i be a variate taking value 1 if
      block #i is empty and 0 otherwise.

      Then E(x_i) = (1 - 1/n_blocks)^n_rows;

      E(n_empty_blocks) = E(sum(x_i)) = sum(E(x_i)) =
        = n_blocks * ((1 - 1/n_blocks)^n_rows) =
       ~= n_blocks * exp(-n_rows/n_blocks).

      E(n_busy_blocks) = n_blocks*(1 - (1 - 1/n_blocks)^n_rows) =
       ~= n_blocks * (1 - exp(-n_rows/n_blocks)).

      Average size of "hole" between neighbor non-empty blocks is
           E(hole_size) = n_blocks/E(n_busy_blocks).

      The total cost of reading all needed blocks in one "sweep" is:

      E(n_busy_blocks)*
       (DISK_SEEK_BASE_COST + DISK_SEEK_PROP_COST*n_blocks/E(n_busy_blocks)).

    3. Cost of Unique use is calculated in Unique::get_use_cost function.

  ROR-union cost is calculated in the same way index_merge, but instead of
  Unique a priority queue is used.

  RETURN
    Created read plan
    NULL - Out of memory or no read scan could be built.
*/

static
TABLE_READ_PLAN *get_best_disjunct_quick(PARAM *param, SEL_IMERGE *imerge,
                                         double read_time)
{
  SEL_TREE **ptree;
  TRP_INDEX_MERGE *imerge_trp= NULL;
  uint n_child_scans= imerge->trees_next - imerge->trees;
  TRP_RANGE **range_scans;
  TRP_RANGE **cur_child;
  TRP_RANGE **cpk_scan= NULL;
  bool imerge_too_expensive= FALSE;
  double imerge_cost= 0.0;
  ha_rows cpk_scan_records= 0;
  ha_rows non_cpk_scan_records= 0;
  bool pk_is_clustered= param->table->file->primary_key_is_clustered();
  bool all_scans_ror_able= TRUE;
  bool all_scans_rors= TRUE;
  uint unique_calc_buff_size;
  TABLE_READ_PLAN **roru_read_plans;
  TABLE_READ_PLAN **cur_roru_plan;
  double roru_index_costs;
  ha_rows roru_total_records;
  double roru_intersect_part= 1.0;
  DBUG_ENTER("get_best_disjunct_quick");
  DBUG_PRINT("info", ("Full table scan cost: %g", read_time));

  if (!(range_scans= (TRP_RANGE**)alloc_root(param->mem_root,
                                             sizeof(TRP_RANGE*)*
                                             n_child_scans)))
    DBUG_RETURN(NULL);
  /*
    Collect best 'range' scan for each of disjuncts, and, while doing so,
    analyze possibility of ROR scans. Also calculate some values needed by
    other parts of the code.
  */
  for (ptree= imerge->trees, cur_child= range_scans;
       ptree != imerge->trees_next;
       ptree++, cur_child++)
  {
    DBUG_EXECUTE("info", print_sel_tree(param, *ptree, &(*ptree)->keys_map,
                                        "tree in SEL_IMERGE"););
    if (!(*cur_child= get_key_scans_params(param, *ptree, TRUE, FALSE, read_time)))
    {
      /*
        One of index scans in this index_merge is more expensive than entire
        table read for another available option. The entire index_merge (and
        any possible ROR-union) will be more expensive then, too. We continue
        here only to update SQL_SELECT members.
      */
      imerge_too_expensive= TRUE;
    }
    if (imerge_too_expensive)
      continue;

    imerge_cost += (*cur_child)->read_cost;
    all_scans_ror_able &= ((*ptree)->n_ror_scans > 0);
    all_scans_rors &= (*cur_child)->is_ror;
    if (pk_is_clustered &&
        param->real_keynr[(*cur_child)->key_idx] ==
        param->table->s->primary_key)
    {
      cpk_scan= cur_child;
      cpk_scan_records= (*cur_child)->records;
    }
    else
      non_cpk_scan_records += (*cur_child)->records;
  }

  DBUG_PRINT("info", ("index_merge scans cost %g", imerge_cost));
  if (imerge_too_expensive || (imerge_cost > read_time) ||
      ((non_cpk_scan_records+cpk_scan_records >= param->table->file->stats.records) &&
      read_time != DBL_MAX))
  {
    /*
      Bail out if it is obvious that both index_merge and ROR-union will be
      more expensive
    */
    DBUG_PRINT("info", ("Sum of index_merge scans is more expensive than "
                        "full table scan, bailing out"));
    DBUG_RETURN(NULL);
  }

  /* 
    If all scans happen to be ROR, proceed to generate a ROR-union plan (it's 
    guaranteed to be cheaper than non-ROR union), unless ROR-unions are
    disabled in @@optimizer_switch
  */
  if (all_scans_rors && 
      param->thd->optimizer_switch_flag(OPTIMIZER_SWITCH_INDEX_MERGE_UNION))
  {
    roru_read_plans= (TABLE_READ_PLAN**)range_scans;
    goto skip_to_ror_scan;
  }

  if (cpk_scan)
  {
    /*
      Add one ROWID comparison for each row retrieved on non-CPK scan.  (it
      is done in QUICK_RANGE_SELECT::row_in_ranges)
     */
    imerge_cost += non_cpk_scan_records / TIME_FOR_COMPARE_ROWID;
  }

  /* Calculate cost(rowid_to_row_scan) */
  {
    COST_VECT sweep_cost;
    JOIN *join= param->thd->lex->select_lex.join;
    bool is_interrupted= test(join && join->tables != 1);
    get_sweep_read_cost(param->table, non_cpk_scan_records, is_interrupted,
                        &sweep_cost);
    imerge_cost += sweep_cost.total_cost();
  }
  DBUG_PRINT("info",("index_merge cost with rowid-to-row scan: %g",
                     imerge_cost));
  if (imerge_cost > read_time || 
      !param->thd->optimizer_switch_flag(OPTIMIZER_SWITCH_INDEX_MERGE_SORT_UNION))
  {
    goto build_ror_index_merge;
  }

  /* Add Unique operations cost */
  unique_calc_buff_size=
    Unique::get_cost_calc_buff_size((ulong)non_cpk_scan_records,
                                    param->table->file->ref_length,
                                    param->thd->variables.sortbuff_size);
  if (param->imerge_cost_buff_size < unique_calc_buff_size)
  {
    if (!(param->imerge_cost_buff= (uint*)alloc_root(param->mem_root,
                                                     unique_calc_buff_size)))
      DBUG_RETURN(NULL);
    param->imerge_cost_buff_size= unique_calc_buff_size;
  }

  imerge_cost +=
    Unique::get_use_cost(param->imerge_cost_buff, (uint)non_cpk_scan_records,
                         param->table->file->ref_length,
                         param->thd->variables.sortbuff_size);
  DBUG_PRINT("info",("index_merge total cost: %g (wanted: less then %g)",
                     imerge_cost, read_time));
  if (imerge_cost < read_time)
  {
    if ((imerge_trp= new (param->mem_root)TRP_INDEX_MERGE))
    {
      imerge_trp->read_cost= imerge_cost;
      imerge_trp->records= non_cpk_scan_records + cpk_scan_records;
      imerge_trp->records= min(imerge_trp->records,
                               param->table->file->stats.records);
      imerge_trp->range_scans= range_scans;
      imerge_trp->range_scans_end= range_scans + n_child_scans;
      read_time= imerge_cost;
    }
  }

build_ror_index_merge:
  if (!all_scans_ror_able || 
      param->thd->lex->sql_command == SQLCOM_DELETE ||
      !param->thd->optimizer_switch_flag(OPTIMIZER_SWITCH_INDEX_MERGE_UNION))
    DBUG_RETURN(imerge_trp);

  /* Ok, it is possible to build a ROR-union, try it. */
  bool dummy;
  if (!(roru_read_plans=
          (TABLE_READ_PLAN**)alloc_root(param->mem_root,
                                        sizeof(TABLE_READ_PLAN*)*
                                        n_child_scans)))
    DBUG_RETURN(imerge_trp);
skip_to_ror_scan:
  roru_index_costs= 0.0;
  roru_total_records= 0;
  cur_roru_plan= roru_read_plans;

  /* Find 'best' ROR scan for each of trees in disjunction */
  for (ptree= imerge->trees, cur_child= range_scans;
       ptree != imerge->trees_next;
       ptree++, cur_child++, cur_roru_plan++)
  {
    /*
      Assume the best ROR scan is the one that has cheapest full-row-retrieval
      scan cost.
      Also accumulate index_only scan costs as we'll need them to calculate
      overall index_intersection cost.
    */
    double cost;
    if ((*cur_child)->is_ror)
    {
      /* Ok, we have index_only cost, now get full rows scan cost */
      cost= param->table->file->
              read_time(param->real_keynr[(*cur_child)->key_idx], 1,
                        (*cur_child)->records) +
              rows2double((*cur_child)->records) / TIME_FOR_COMPARE;
    }
    else
      cost= read_time;

    TABLE_READ_PLAN *prev_plan= *cur_child;
    if (!(*cur_roru_plan= get_best_ror_intersect(param, *ptree, cost,
                                                 &dummy)))
    {
      if (prev_plan->is_ror)
        *cur_roru_plan= prev_plan;
      else
        DBUG_RETURN(imerge_trp);
      roru_index_costs += (*cur_roru_plan)->read_cost;
    }
    else
      roru_index_costs +=
        ((TRP_ROR_INTERSECT*)(*cur_roru_plan))->index_scan_costs;
    roru_total_records += (*cur_roru_plan)->records;
    roru_intersect_part *= (*cur_roru_plan)->records /
                           param->table->file->stats.records;
  }

  /*
    rows to retrieve=
      SUM(rows_in_scan_i) - table_rows * PROD(rows_in_scan_i / table_rows).
    This is valid because index_merge construction guarantees that conditions
    in disjunction do not share key parts.
  */
  roru_total_records -= (ha_rows)(roru_intersect_part*
                                  param->table->file->stats.records);
  /* ok, got a ROR read plan for each of the disjuncts
    Calculate cost:
    cost(index_union_scan(scan_1, ... scan_n)) =
      SUM_i(cost_of_index_only_scan(scan_i)) +
      queue_use_cost(rowid_len, n) +
      cost_of_row_retrieval
    See get_merge_buffers_cost function for queue_use_cost formula derivation.
  */
  double roru_total_cost;
  {
    COST_VECT sweep_cost;
    JOIN *join= param->thd->lex->select_lex.join;
    bool is_interrupted= test(join && join->tables != 1);
    get_sweep_read_cost(param->table, roru_total_records, is_interrupted,
                        &sweep_cost);
    roru_total_cost= roru_index_costs +
                     rows2double(roru_total_records)*log((double)n_child_scans) /
                     (TIME_FOR_COMPARE_ROWID * M_LN2) +
                     sweep_cost.total_cost();
  }

  DBUG_PRINT("info", ("ROR-union: cost %g, %d members", roru_total_cost,
                      n_child_scans));
  TRP_ROR_UNION* roru;
  if (roru_total_cost < read_time)
  {
    if ((roru= new (param->mem_root) TRP_ROR_UNION))
    {
      roru->first_ror= roru_read_plans;
      roru->last_ror= roru_read_plans + n_child_scans;
      roru->read_cost= roru_total_cost;
      roru->records= roru_total_records;
      DBUG_RETURN(roru);
    }
  }
  DBUG_RETURN(imerge_trp);
}


typedef struct st_ror_scan_info
{
  uint      idx;      /* # of used key in param->keys */
  uint      keynr;    /* # of used key in table */
  ha_rows   records;  /* estimate of # records this scan will return */

  /* Set of intervals over key fields that will be used for row retrieval. */
  SEL_ARG   *sel_arg;

  /* Fields used in the query and covered by this ROR scan. */
  MY_BITMAP covered_fields;
  uint      used_fields_covered; /* # of set bits in covered_fields */
  int       key_rec_length; /* length of key record (including rowid) */

  /*
    Cost of reading all index records with values in sel_arg intervals set
    (assuming there is no need to access full table records)
  */
  double    index_read_cost;
  uint      first_uncovered_field; /* first unused bit in covered_fields */
  uint      key_components; /* # of parts in the key */
} ROR_SCAN_INFO;


/*
  Create ROR_SCAN_INFO* structure with a single ROR scan on index idx using
  sel_arg set of intervals.

  SYNOPSIS
    make_ror_scan()
      param    Parameter from test_quick_select function
      idx      Index of key in param->keys
      sel_arg  Set of intervals for a given key

  RETURN
    NULL - out of memory
    ROR scan structure containing a scan for {idx, sel_arg}
*/

static
ROR_SCAN_INFO *make_ror_scan(const PARAM *param, int idx, SEL_ARG *sel_arg)
{
  ROR_SCAN_INFO *ror_scan;
  my_bitmap_map *bitmap_buf;
  uint keynr;
  DBUG_ENTER("make_ror_scan");

  if (!(ror_scan= (ROR_SCAN_INFO*)alloc_root(param->mem_root,
                                             sizeof(ROR_SCAN_INFO))))
    DBUG_RETURN(NULL);

  ror_scan->idx= idx;
  ror_scan->keynr= keynr= param->real_keynr[idx];
  ror_scan->key_rec_length= (param->table->key_info[keynr].key_length +
                             param->table->file->ref_length);
  ror_scan->sel_arg= sel_arg;
  ror_scan->records= param->table->quick_rows[keynr];

  if (!(bitmap_buf= (my_bitmap_map*) alloc_root(param->mem_root,
                                                param->fields_bitmap_size)))
    DBUG_RETURN(NULL);

  if (bitmap_init(&ror_scan->covered_fields, bitmap_buf,
                  param->table->s->fields, FALSE))
    DBUG_RETURN(NULL);
  bitmap_clear_all(&ror_scan->covered_fields);

  KEY_PART_INFO *key_part= param->table->key_info[keynr].key_part;
  KEY_PART_INFO *key_part_end= key_part +
                               param->table->key_info[keynr].key_parts;
  for (;key_part != key_part_end; ++key_part)
  {
    if (bitmap_is_set(&param->needed_fields, key_part->fieldnr-1))
      bitmap_set_bit(&ror_scan->covered_fields, key_part->fieldnr-1);
  }
  double rows= rows2double(param->table->quick_rows[ror_scan->keynr]);
  ror_scan->index_read_cost=
    param->table->file->index_only_read_time(ror_scan->keynr, rows);
  DBUG_RETURN(ror_scan);
}


/*
  Compare two ROR_SCAN_INFO** by  E(#records_matched) * key_record_length.
  SYNOPSIS
    cmp_ror_scan_info()
      a ptr to first compared value
      b ptr to second compared value

  RETURN
   -1 a < b
    0 a = b
    1 a > b
*/

static int cmp_ror_scan_info(ROR_SCAN_INFO** a, ROR_SCAN_INFO** b)
{
  double val1= rows2double((*a)->records) * (*a)->key_rec_length;
  double val2= rows2double((*b)->records) * (*b)->key_rec_length;
  return (val1 < val2)? -1: (val1 == val2)? 0 : 1;
}

/*
  Compare two ROR_SCAN_INFO** by
   (#covered fields in F desc,
    #components asc,
    number of first not covered component asc)

  SYNOPSIS
    cmp_ror_scan_info_covering()
      a ptr to first compared value
      b ptr to second compared value

  RETURN
   -1 a < b
    0 a = b
    1 a > b
*/

static int cmp_ror_scan_info_covering(ROR_SCAN_INFO** a, ROR_SCAN_INFO** b)
{
  if ((*a)->used_fields_covered > (*b)->used_fields_covered)
    return -1;
  if ((*a)->used_fields_covered < (*b)->used_fields_covered)
    return 1;
  if ((*a)->key_components < (*b)->key_components)
    return -1;
  if ((*a)->key_components > (*b)->key_components)
    return 1;
  if ((*a)->first_uncovered_field < (*b)->first_uncovered_field)
    return -1;
  if ((*a)->first_uncovered_field > (*b)->first_uncovered_field)
    return 1;
  return 0;
}


/* Auxiliary structure for incremental ROR-intersection creation */
typedef struct
{
  const PARAM *param;
  MY_BITMAP covered_fields; /* union of fields covered by all scans */
  /*
    Fraction of table records that satisfies conditions of all scans.
    This is the number of full records that will be retrieved if a
    non-index_only index intersection will be employed.
  */
  double out_rows;
  /* TRUE if covered_fields is a superset of needed_fields */
  bool is_covering;

  ha_rows index_records; /* sum(#records to look in indexes) */
  double index_scan_costs; /* SUM(cost of 'index-only' scans) */
  double total_cost;
} ROR_INTERSECT_INFO;


/*
  Allocate a ROR_INTERSECT_INFO and initialize it to contain zero scans.

  SYNOPSIS
    ror_intersect_init()
      param         Parameter from test_quick_select

  RETURN
    allocated structure
    NULL on error
*/

static
ROR_INTERSECT_INFO* ror_intersect_init(const PARAM *param)
{
  ROR_INTERSECT_INFO *info;
  my_bitmap_map* buf;
  if (!(info= (ROR_INTERSECT_INFO*)alloc_root(param->mem_root,
                                              sizeof(ROR_INTERSECT_INFO))))
    return NULL;
  info->param= param;
  if (!(buf= (my_bitmap_map*) alloc_root(param->mem_root,
                                         param->fields_bitmap_size)))
    return NULL;
  if (bitmap_init(&info->covered_fields, buf, param->table->s->fields,
                  FALSE))
    return NULL;
  info->is_covering= FALSE;
  info->index_scan_costs= 0.0;
  info->index_records= 0;
  info->out_rows= (double) param->table->file->stats.records;
  bitmap_clear_all(&info->covered_fields);
  return info;
}

void ror_intersect_cpy(ROR_INTERSECT_INFO *dst, const ROR_INTERSECT_INFO *src)
{
  dst->param= src->param;
  memcpy(dst->covered_fields.bitmap, src->covered_fields.bitmap, 
         no_bytes_in_map(&src->covered_fields));
  dst->out_rows= src->out_rows;
  dst->is_covering= src->is_covering;
  dst->index_records= src->index_records;
  dst->index_scan_costs= src->index_scan_costs;
  dst->total_cost= src->total_cost;
}


/*
  Get selectivity of a ROR scan wrt ROR-intersection.

  SYNOPSIS
    ror_scan_selectivity()
      info  ROR-interection 
      scan  ROR scan
      
  NOTES
    Suppose we have a condition on several keys
    cond=k_11=c_11 AND k_12=c_12 AND ...  // parts of first key
         k_21=c_21 AND k_22=c_22 AND ...  // parts of second key
          ...
         k_n1=c_n1 AND k_n3=c_n3 AND ...  (1) //parts of the key used by *scan

    where k_ij may be the same as any k_pq (i.e. keys may have common parts).

    A full row is retrieved if entire condition holds.

    The recursive procedure for finding P(cond) is as follows:

    First step:
    Pick 1st part of 1st key and break conjunction (1) into two parts:
      cond= (k_11=c_11 AND R)

    Here R may still contain condition(s) equivalent to k_11=c_11.
    Nevertheless, the following holds:

      P(k_11=c_11 AND R) = P(k_11=c_11) * P(R | k_11=c_11).

    Mark k_11 as fixed field (and satisfied condition) F, save P(F),
    save R to be cond and proceed to recursion step.

    Recursion step:
    We have a set of fixed fields/satisfied conditions) F, probability P(F),
    and remaining conjunction R
    Pick next key part on current key and its condition "k_ij=c_ij".
    We will add "k_ij=c_ij" into F and update P(F).
    Lets denote k_ij as t,  R = t AND R1, where R1 may still contain t. Then

     P((t AND R1)|F) = P(t|F) * P(R1|t|F) = P(t|F) * P(R1|(t AND F)) (2)

    (where '|' mean conditional probability, not "or")

    Consider the first multiplier in (2). One of the following holds:
    a) F contains condition on field used in t (i.e. t AND F = F).
      Then P(t|F) = 1

    b) F doesn't contain condition on field used in t. Then F and t are
     considered independent.

     P(t|F) = P(t|(fields_before_t_in_key AND other_fields)) =
          = P(t|fields_before_t_in_key).

     P(t|fields_before_t_in_key) = #records(fields_before_t_in_key) /
                                   #records(fields_before_t_in_key, t)

    The second multiplier is calculated by applying this step recursively.

  IMPLEMENTATION
    This function calculates the result of application of the "recursion step"
    described above for all fixed key members of a single key, accumulating set
    of covered fields, selectivity, etc.

    The calculation is conducted as follows:
    Lets denote #records(keypart1, ... keypartK) as n_k. We need to calculate

     n_{k1}      n_{k2}
    --------- * ---------  * .... (3)
     n_{k1-1}    n_{k2-1}

    where k1,k2,... are key parts which fields were not yet marked as fixed
    ( this is result of application of option b) of the recursion step for
      parts of a single key).
    Since it is reasonable to expect that most of the fields are not marked
    as fixed, we calculate (3) as

                                  n_{i1}      n_{i2}
    (3) = n_{max_key_part}  / (   --------- * ---------  * ....  )
                                  n_{i1-1}    n_{i2-1}

    where i1,i2, .. are key parts that were already marked as fixed.

    In order to minimize number of expensive records_in_range calls we group
    and reduce adjacent fractions.

  RETURN
    Selectivity of given ROR scan.
*/

static double ror_scan_selectivity(const ROR_INTERSECT_INFO *info, 
                                   const ROR_SCAN_INFO *scan)
{
  double selectivity_mult= 1.0;
  KEY_PART_INFO *key_part= info->param->table->key_info[scan->keynr].key_part;
  uchar key_val[MAX_KEY_LENGTH+MAX_FIELD_WIDTH]; /* key values tuple */
  uchar *key_ptr= key_val;
  SEL_ARG *sel_arg, *tuple_arg= NULL;
  key_part_map keypart_map= 0;
  bool cur_covered;
  bool prev_covered= test(bitmap_is_set(&info->covered_fields,
                                        key_part->fieldnr-1));
  key_range min_range;
  key_range max_range;
  min_range.key= key_val;
  min_range.flag= HA_READ_KEY_EXACT;
  max_range.key= key_val;
  max_range.flag= HA_READ_AFTER_KEY;
  ha_rows prev_records= info->param->table->file->stats.records;
  DBUG_ENTER("ror_scan_selectivity");

  for (sel_arg= scan->sel_arg; sel_arg;
       sel_arg= sel_arg->next_key_part)
  {
    DBUG_PRINT("info",("sel_arg step"));
    cur_covered= test(bitmap_is_set(&info->covered_fields,
                                    key_part[sel_arg->part].fieldnr-1));
    if (cur_covered != prev_covered)
    {
      /* create (part1val, ..., part{n-1}val) tuple. */
      ha_rows records;
      if (!tuple_arg)
      {
        tuple_arg= scan->sel_arg;
        /* Here we use the length of the first key part */
        tuple_arg->store_min(key_part->store_length, &key_ptr, 0);
        keypart_map= 1;
      }
      while (tuple_arg->next_key_part != sel_arg)
      {
        tuple_arg= tuple_arg->next_key_part;
        tuple_arg->store_min(key_part[tuple_arg->part].store_length,
                             &key_ptr, 0);
        keypart_map= (keypart_map << 1) | 1;
      }
      min_range.length= max_range.length= (size_t) (key_ptr - key_val);
      min_range.keypart_map= max_range.keypart_map= keypart_map;
      records= (info->param->table->file->
                records_in_range(scan->keynr, &min_range, &max_range));
      if (cur_covered)
      {
        /* uncovered -> covered */
        double tmp= rows2double(records)/rows2double(prev_records);
        DBUG_PRINT("info", ("Selectivity multiplier: %g", tmp));
        selectivity_mult *= tmp;
        prev_records= HA_POS_ERROR;
      }
      else
      {
        /* covered -> uncovered */
        prev_records= records;
      }
    }
    prev_covered= cur_covered;
  }
  if (!prev_covered)
  {
    double tmp= rows2double(info->param->table->quick_rows[scan->keynr]) /
                rows2double(prev_records);
    DBUG_PRINT("info", ("Selectivity multiplier: %g", tmp));
    selectivity_mult *= tmp;
  }
  DBUG_PRINT("info", ("Returning multiplier: %g", selectivity_mult));
  DBUG_RETURN(selectivity_mult);
}


/*
  Check if adding a ROR scan to a ROR-intersection reduces its cost of
  ROR-intersection and if yes, update parameters of ROR-intersection,
  including its cost.

  SYNOPSIS
    ror_intersect_add()
      param        Parameter from test_quick_select
      info         ROR-intersection structure to add the scan to.
      ror_scan     ROR scan info to add.
      is_cpk_scan  If TRUE, add the scan as CPK scan (this can be inferred
                   from other parameters and is passed separately only to
                   avoid duplicating the inference code)

  NOTES
    Adding a ROR scan to ROR-intersect "makes sense" iff the cost of ROR-
    intersection decreases. The cost of ROR-intersection is calculated as
    follows:

    cost= SUM_i(key_scan_cost_i) + cost_of_full_rows_retrieval

    When we add a scan the first increases and the second decreases.

    cost_of_full_rows_retrieval=
      (union of indexes used covers all needed fields) ?
        cost_of_sweep_read(E(rows_to_retrieve), rows_in_table) :
        0

    E(rows_to_retrieve) = #rows_in_table * ror_scan_selectivity(null, scan1) *
                           ror_scan_selectivity({scan1}, scan2) * ... *
                           ror_scan_selectivity({scan1,...}, scanN). 
  RETURN
    TRUE   ROR scan added to ROR-intersection, cost updated.
    FALSE  It doesn't make sense to add this ROR scan to this ROR-intersection.
*/

static bool ror_intersect_add(ROR_INTERSECT_INFO *info,
                              ROR_SCAN_INFO* ror_scan, bool is_cpk_scan)
{
  double selectivity_mult= 1.0;

  DBUG_ENTER("ror_intersect_add");
  DBUG_PRINT("info", ("Current out_rows= %g", info->out_rows));
  DBUG_PRINT("info", ("Adding scan on %s",
                      info->param->table->key_info[ror_scan->keynr].name));
  DBUG_PRINT("info", ("is_cpk_scan: %d",is_cpk_scan));

  selectivity_mult = ror_scan_selectivity(info, ror_scan);
  if (selectivity_mult == 1.0)
  {
    /* Don't add this scan if it doesn't improve selectivity. */
    DBUG_PRINT("info", ("The scan doesn't improve selectivity."));
    DBUG_RETURN(FALSE);
  }
  
  info->out_rows *= selectivity_mult;
  
  if (is_cpk_scan)
  {
    /*
      CPK scan is used to filter out rows. We apply filtering for 
      each record of every scan. Assuming 1/TIME_FOR_COMPARE_ROWID
      per check this gives us:
    */
    info->index_scan_costs += rows2double(info->index_records) / 
                              TIME_FOR_COMPARE_ROWID;
  }
  else
  {
    info->index_records += info->param->table->quick_rows[ror_scan->keynr];
    info->index_scan_costs += ror_scan->index_read_cost;
    bitmap_union(&info->covered_fields, &ror_scan->covered_fields);
    if (!info->is_covering && bitmap_is_subset(&info->param->needed_fields,
                                               &info->covered_fields))
    {
      DBUG_PRINT("info", ("ROR-intersect is covering now"));
      info->is_covering= TRUE;
    }
  }

  info->total_cost= info->index_scan_costs;
  DBUG_PRINT("info", ("info->total_cost: %g", info->total_cost));
  if (!info->is_covering)
  {
    COST_VECT sweep_cost;
    JOIN *join= info->param->thd->lex->select_lex.join;
    bool is_interrupted= test(join && join->tables == 1);
    get_sweep_read_cost(info->param->table, double2rows(info->out_rows),
                        is_interrupted, &sweep_cost);
    info->total_cost += sweep_cost.total_cost();
    DBUG_PRINT("info", ("info->total_cost= %g", info->total_cost));
  }
  DBUG_PRINT("info", ("New out_rows: %g", info->out_rows));
  DBUG_PRINT("info", ("New cost: %g, %scovering", info->total_cost,
                      info->is_covering?"" : "non-"));
  DBUG_RETURN(TRUE);
}


/*
  Get best ROR-intersection plan using non-covering ROR-intersection search
  algorithm. The returned plan may be covering.

  SYNOPSIS
    get_best_ror_intersect()
      param            Parameter from test_quick_select function.
      tree             Transformed restriction condition to be used to look
                       for ROR scans.
      read_time        Do not return read plans with cost > read_time.
      are_all_covering [out] set to TRUE if union of all scans covers all
                       fields needed by the query (and it is possible to build
                       a covering ROR-intersection)

  NOTES
    get_key_scans_params must be called before this function can be called.
    
    When this function is called by ROR-union construction algorithm it
    assumes it is building an uncovered ROR-intersection (and thus # of full
    records to be retrieved is wrong here). This is a hack.

  IMPLEMENTATION
    The approximate best non-covering plan search algorithm is as follows:

    find_min_ror_intersection_scan()
    {
      R= select all ROR scans;
      order R by (E(#records_matched) * key_record_length).

      S= first(R); -- set of scans that will be used for ROR-intersection
      R= R-first(S);
      min_cost= cost(S);
      min_scan= make_scan(S);
      while (R is not empty)
      {
        firstR= R - first(R);
        if (!selectivity(S + firstR < selectivity(S)))
          continue;
          
        S= S + first(R);
        if (cost(S) < min_cost)
        {
          min_cost= cost(S);
          min_scan= make_scan(S);
        }
      }
      return min_scan;
    }

    See ror_intersect_add function for ROR intersection costs.

    Special handling for Clustered PK scans
    Clustered PK contains all table fields, so using it as a regular scan in
    index intersection doesn't make sense: a range scan on CPK will be less
    expensive in this case.
    Clustered PK scan has special handling in ROR-intersection: it is not used
    to retrieve rows, instead its condition is used to filter row references
    we get from scans on other keys.

  RETURN
    ROR-intersection table read plan
    NULL if out of memory or no suitable plan found.
*/

static
TRP_ROR_INTERSECT *get_best_ror_intersect(const PARAM *param, SEL_TREE *tree,
                                          double read_time,
                                          bool *are_all_covering)
{
  uint idx;
  double min_cost= DBL_MAX;
  DBUG_ENTER("get_best_ror_intersect");

  if ((tree->n_ror_scans < 2) || !param->table->file->stats.records ||
      !param->thd->optimizer_switch_flag(OPTIMIZER_SWITCH_INDEX_MERGE_INTERSECT))
    DBUG_RETURN(NULL);

  /*
    Step1: Collect ROR-able SEL_ARGs and create ROR_SCAN_INFO for each of 
    them. Also find and save clustered PK scan if there is one.
  */
  ROR_SCAN_INFO **cur_ror_scan;
  ROR_SCAN_INFO *cpk_scan= NULL;
  uint cpk_no;
  bool cpk_scan_used= FALSE;

  if (!(tree->ror_scans= (ROR_SCAN_INFO**)alloc_root(param->mem_root,
                                                     sizeof(ROR_SCAN_INFO*)*
                                                     param->keys)))
    return NULL;
  cpk_no= ((param->table->file->primary_key_is_clustered()) ?
           param->table->s->primary_key : MAX_KEY);

  for (idx= 0, cur_ror_scan= tree->ror_scans; idx < param->keys; idx++)
  {
    ROR_SCAN_INFO *scan;
    if (!tree->ror_scans_map.is_set(idx))
      continue;
    if (!(scan= make_ror_scan(param, idx, tree->keys[idx])))
      return NULL;
    if (param->real_keynr[idx] == cpk_no)
    {
      cpk_scan= scan;
      tree->n_ror_scans--;
    }
    else
      *(cur_ror_scan++)= scan;
  }

  tree->ror_scans_end= cur_ror_scan;
  DBUG_EXECUTE("info",print_ror_scans_arr(param->table, "original",
                                          tree->ror_scans,
                                          tree->ror_scans_end););
  /*
    Ok, [ror_scans, ror_scans_end) is array of ptrs to initialized
    ROR_SCAN_INFO's.
    Step 2: Get best ROR-intersection using an approximate algorithm.
  */
  my_qsort(tree->ror_scans, tree->n_ror_scans, sizeof(ROR_SCAN_INFO*),
           (qsort_cmp)cmp_ror_scan_info);
  DBUG_EXECUTE("info",print_ror_scans_arr(param->table, "ordered",
                                          tree->ror_scans,
                                          tree->ror_scans_end););

  ROR_SCAN_INFO **intersect_scans; /* ROR scans used in index intersection */
  ROR_SCAN_INFO **intersect_scans_end;
  if (!(intersect_scans= (ROR_SCAN_INFO**)alloc_root(param->mem_root,
                                                     sizeof(ROR_SCAN_INFO*)*
                                                     tree->n_ror_scans)))
    return NULL;
  intersect_scans_end= intersect_scans;

  /* Create and incrementally update ROR intersection. */
  ROR_INTERSECT_INFO *intersect, *intersect_best;
  if (!(intersect= ror_intersect_init(param)) || 
      !(intersect_best= ror_intersect_init(param)))
    return NULL;

  /* [intersect_scans,intersect_scans_best) will hold the best intersection */
  ROR_SCAN_INFO **intersect_scans_best;
  cur_ror_scan= tree->ror_scans;
  intersect_scans_best= intersect_scans;
  while (cur_ror_scan != tree->ror_scans_end && !intersect->is_covering)
  {
    /* S= S + first(R);  R= R - first(R); */
    if (!ror_intersect_add(intersect, *cur_ror_scan, FALSE))
    {
      cur_ror_scan++;
      continue;
    }
    
    *(intersect_scans_end++)= *(cur_ror_scan++);

    if (intersect->total_cost < min_cost)
    {
      /* Local minimum found, save it */
      ror_intersect_cpy(intersect_best, intersect);
      intersect_scans_best= intersect_scans_end;
      min_cost = intersect->total_cost;
    }
  }

  if (intersect_scans_best == intersect_scans)
  {
    DBUG_PRINT("info", ("None of scans increase selectivity"));
    DBUG_RETURN(NULL);
  }
    
  DBUG_EXECUTE("info",print_ror_scans_arr(param->table,
                                          "best ROR-intersection",
                                          intersect_scans,
                                          intersect_scans_best););

  *are_all_covering= intersect->is_covering;
  uint best_num= intersect_scans_best - intersect_scans;
  ror_intersect_cpy(intersect, intersect_best);

  /*
    Ok, found the best ROR-intersection of non-CPK key scans.
    Check if we should add a CPK scan. If the obtained ROR-intersection is 
    covering, it doesn't make sense to add CPK scan.
  */
  if (cpk_scan && !intersect->is_covering)
  {
    if (ror_intersect_add(intersect, cpk_scan, TRUE) && 
        (intersect->total_cost < min_cost))
    {
      cpk_scan_used= TRUE;
      intersect_best= intersect; //just set pointer here
    }
  }

  /* Ok, return ROR-intersect plan if we have found one */
  TRP_ROR_INTERSECT *trp= NULL;
  if (min_cost < read_time && (cpk_scan_used || best_num > 1))
  {
    if (!(trp= new (param->mem_root) TRP_ROR_INTERSECT))
      DBUG_RETURN(trp);
    if (!(trp->first_scan=
           (ROR_SCAN_INFO**)alloc_root(param->mem_root,
                                       sizeof(ROR_SCAN_INFO*)*best_num)))
      DBUG_RETURN(NULL);
    memcpy(trp->first_scan, intersect_scans, best_num*sizeof(ROR_SCAN_INFO*));
    trp->last_scan=  trp->first_scan + best_num;
    trp->is_covering= intersect_best->is_covering;
    trp->read_cost= intersect_best->total_cost;
    /* Prevent divisons by zero */
    ha_rows best_rows = double2rows(intersect_best->out_rows);
    if (!best_rows)
      best_rows= 1;
    set_if_smaller(param->table->quick_condition_rows, best_rows);
    trp->records= best_rows;
    trp->index_scan_costs= intersect_best->index_scan_costs;
    trp->cpk_scan= cpk_scan_used? cpk_scan: NULL;
    DBUG_PRINT("info", ("Returning non-covering ROR-intersect plan:"
                        "cost %g, records %lu",
                        trp->read_cost, (ulong) trp->records));
  }
  DBUG_RETURN(trp);
}


/*
  Get best covering ROR-intersection.
  SYNOPSIS
    get_best_covering_ror_intersect()
      param     Parameter from test_quick_select function.
      tree      SEL_TREE with sets of intervals for different keys.
      read_time Don't return table read plans with cost > read_time.

  RETURN
    Best covering ROR-intersection plan
    NULL if no plan found.

  NOTES
    get_best_ror_intersect must be called for a tree before calling this
    function for it.
    This function invalidates tree->ror_scans member values.

  The following approximate algorithm is used:
    I=set of all covering indexes
    F=set of all fields to cover
    S={}

    do
    {
      Order I by (#covered fields in F desc,
                  #components asc,
                  number of first not covered component asc);
      F=F-covered by first(I);
      S=S+first(I);
      I=I-first(I);
    } while F is not empty.
*/

static
TRP_ROR_INTERSECT *get_best_covering_ror_intersect(PARAM *param,
                                                   SEL_TREE *tree,
                                                   double read_time)
{
  ROR_SCAN_INFO **ror_scan_mark;
  ROR_SCAN_INFO **ror_scans_end= tree->ror_scans_end;
  DBUG_ENTER("get_best_covering_ror_intersect");

  if (!param->thd->optimizer_switch_flag(OPTIMIZER_SWITCH_INDEX_MERGE_INTERSECT))
    DBUG_RETURN(NULL);

  for (ROR_SCAN_INFO **scan= tree->ror_scans; scan != ror_scans_end; ++scan)
    (*scan)->key_components=
      param->table->key_info[(*scan)->keynr].key_parts;

  /*
    Run covering-ROR-search algorithm.
    Assume set I is [ror_scan .. ror_scans_end)
  */

  /*I=set of all covering indexes */
  ror_scan_mark= tree->ror_scans;

  MY_BITMAP *covered_fields= &param->tmp_covered_fields;
  if (!covered_fields->bitmap) 
    covered_fields->bitmap= (my_bitmap_map*)alloc_root(param->mem_root,
                                               param->fields_bitmap_size);
  if (!covered_fields->bitmap ||
      bitmap_init(covered_fields, covered_fields->bitmap,
                  param->table->s->fields, FALSE))
    DBUG_RETURN(0);
  bitmap_clear_all(covered_fields);

  double total_cost= 0.0f;
  ha_rows records=0;
  bool all_covered;

  DBUG_PRINT("info", ("Building covering ROR-intersection"));
  DBUG_EXECUTE("info", print_ror_scans_arr(param->table,
                                           "building covering ROR-I",
                                           ror_scan_mark, ror_scans_end););
  do
  {
    /*
      Update changed sorting info:
        #covered fields,
	number of first not covered component
      Calculate and save these values for each of remaining scans.
    */
    for (ROR_SCAN_INFO **scan= ror_scan_mark; scan != ror_scans_end; ++scan)
    {
      bitmap_subtract(&(*scan)->covered_fields, covered_fields);
      (*scan)->used_fields_covered=
        bitmap_bits_set(&(*scan)->covered_fields);
      (*scan)->first_uncovered_field=
        bitmap_get_first(&(*scan)->covered_fields);
    }

    my_qsort(ror_scan_mark, ror_scans_end-ror_scan_mark, sizeof(ROR_SCAN_INFO*),
             (qsort_cmp)cmp_ror_scan_info_covering);

    DBUG_EXECUTE("info", print_ror_scans_arr(param->table,
                                             "remaining scans",
                                             ror_scan_mark, ror_scans_end););

    /* I=I-first(I) */
    total_cost += (*ror_scan_mark)->index_read_cost;
    records += (*ror_scan_mark)->records;
    DBUG_PRINT("info", ("Adding scan on %s",
                        param->table->key_info[(*ror_scan_mark)->keynr].name));
    if (total_cost > read_time)
      DBUG_RETURN(NULL);
    /* F=F-covered by first(I) */
    bitmap_union(covered_fields, &(*ror_scan_mark)->covered_fields);
    all_covered= bitmap_is_subset(&param->needed_fields, covered_fields);
  } while ((++ror_scan_mark < ror_scans_end) && !all_covered);
  
  if (!all_covered || (ror_scan_mark - tree->ror_scans) == 1)
    DBUG_RETURN(NULL);

  /*
    Ok, [tree->ror_scans .. ror_scan) holds covering index_intersection with
    cost total_cost.
  */
  DBUG_PRINT("info", ("Covering ROR-intersect scans cost: %g", total_cost));
  DBUG_EXECUTE("info", print_ror_scans_arr(param->table,
                                           "creating covering ROR-intersect",
                                           tree->ror_scans, ror_scan_mark););

  /* Add priority queue use cost. */
  total_cost += rows2double(records)*
                log((double)(ror_scan_mark - tree->ror_scans)) /
                (TIME_FOR_COMPARE_ROWID * M_LN2);
  DBUG_PRINT("info", ("Covering ROR-intersect full cost: %g", total_cost));

  if (total_cost > read_time)
    DBUG_RETURN(NULL);

  TRP_ROR_INTERSECT *trp;
  if (!(trp= new (param->mem_root) TRP_ROR_INTERSECT))
    DBUG_RETURN(trp);
  uint best_num= (ror_scan_mark - tree->ror_scans);
  if (!(trp->first_scan= (ROR_SCAN_INFO**)alloc_root(param->mem_root,
                                                     sizeof(ROR_SCAN_INFO*)*
                                                     best_num)))
    DBUG_RETURN(NULL);
  memcpy(trp->first_scan, tree->ror_scans, best_num*sizeof(ROR_SCAN_INFO*));
  trp->last_scan=  trp->first_scan + best_num;
  trp->is_covering= TRUE;
  trp->read_cost= total_cost;
  trp->records= records;
  trp->cpk_scan= NULL;
  set_if_smaller(param->table->quick_condition_rows, records); 

  DBUG_PRINT("info",
             ("Returning covering ROR-intersect plan: cost %g, records %lu",
              trp->read_cost, (ulong) trp->records));
  DBUG_RETURN(trp);
}


/*
  Get best "range" table read plan for given SEL_TREE, also update some info

  SYNOPSIS
    get_key_scans_params()
      param                    Parameters from test_quick_select
      tree                     Make range select for this SEL_TREE
      index_read_must_be_used  TRUE <=> assume 'index only' option will be set
                               (except for clustered PK indexes)
      update_tbl_stats         TRUE <=> update table->quick_* with information
                               about range scans we've evaluated.
      read_time                Maximum cost. i.e. don't create read plans with 
                               cost > read_time.

  DESCRIPTION
    Find the best "range" table read plan for given SEL_TREE. 
    The side effects are 
     - tree->ror_scans is updated to indicate which scans are ROR scans.
     - if update_tbl_stats=TRUE then table->quick_* is updated with info
       about every possible range scan.

  RETURN
    Best range read plan
    NULL if no plan found or error occurred
*/

static TRP_RANGE *get_key_scans_params(PARAM *param, SEL_TREE *tree,
                                       bool index_read_must_be_used, 
                                       bool update_tbl_stats,
                                       double read_time)
{
  uint idx;
  SEL_ARG **key,**end, **key_to_read= NULL;
  ha_rows UNINIT_VAR(best_records);              /* protected by key_to_read */
  uint    best_mrr_flags, best_buf_size;
  TRP_RANGE* read_plan= NULL;
  DBUG_ENTER("get_key_scans_params");
  LINT_INIT(best_mrr_flags); /* protected by key_to_read */
  LINT_INIT(best_buf_size); /* protected by key_to_read */
  /*
    Note that there may be trees that have type SEL_TREE::KEY but contain no
    key reads at all, e.g. tree for expression "key1 is not null" where key1
    is defined as "not null".
  */
  DBUG_EXECUTE("info", print_sel_tree(param, tree, &tree->keys_map,
                                      "tree scans"););
  tree->ror_scans_map.clear_all();
  tree->n_ror_scans= 0;
  for (idx= 0,key=tree->keys, end=key+param->keys; key != end; key++,idx++)
  {
    if (*key)
    {
      ha_rows found_records;
      COST_VECT cost;
      double found_read_time;
      uint mrr_flags, buf_size;
      uint keynr= param->real_keynr[idx];
      if ((*key)->type == SEL_ARG::MAYBE_KEY ||
          (*key)->maybe_flag)
        param->needed_reg->set_bit(keynr);

      bool read_index_only= index_read_must_be_used ? TRUE :
                            (bool) param->table->covering_keys.is_set(keynr);

      found_records= check_quick_select(param, idx, read_index_only, *key,
                                        update_tbl_stats, &mrr_flags,
                                        &buf_size, &cost);

      if ((found_records != HA_POS_ERROR) && param->is_ror_scan)
      {
        tree->n_ror_scans++;
        tree->ror_scans_map.set_bit(idx);
      }
      if (found_records != HA_POS_ERROR &&
          read_time > (found_read_time= cost.total_cost()))
      {
        read_time=    found_read_time;
        best_records= found_records;
        key_to_read=  key;
        best_mrr_flags= mrr_flags;
        best_buf_size=  buf_size;
      }
    }
  }

  DBUG_EXECUTE("info", print_sel_tree(param, tree, &tree->ror_scans_map,
                                      "ROR scans"););
  if (key_to_read)
  {
    idx= key_to_read - tree->keys;
    if ((read_plan= new (param->mem_root) TRP_RANGE(*key_to_read, idx,
                                                    best_mrr_flags)))
    {
      read_plan->records= best_records;
      read_plan->is_ror= tree->ror_scans_map.is_set(idx);
      read_plan->read_cost= read_time;
      read_plan->mrr_buf_size= best_buf_size;
      DBUG_PRINT("info",
                 ("Returning range plan for key %s, cost %g, records %lu",
                  param->table->key_info[param->real_keynr[idx]].name,
                  read_plan->read_cost, (ulong) read_plan->records));
    }
  }
  else
    DBUG_PRINT("info", ("No 'range' table read plan found"));

  DBUG_RETURN(read_plan);
}


QUICK_SELECT_I *TRP_INDEX_MERGE::make_quick(PARAM *param,
                                            bool retrieve_full_rows,
                                            MEM_ROOT *parent_alloc)
{
  QUICK_INDEX_MERGE_SELECT *quick_imerge;
  QUICK_RANGE_SELECT *quick;
  /* index_merge always retrieves full rows, ignore retrieve_full_rows */
  if (!(quick_imerge= new QUICK_INDEX_MERGE_SELECT(param->thd, param->table)))
    return NULL;

  quick_imerge->records= records;
  quick_imerge->read_time= read_cost;
  for (TRP_RANGE **range_scan= range_scans; range_scan != range_scans_end;
       range_scan++)
  {
    if (!(quick= (QUICK_RANGE_SELECT*)
          ((*range_scan)->make_quick(param, FALSE, &quick_imerge->alloc)))||
        quick_imerge->push_quick_back(quick))
    {
      delete quick;
      delete quick_imerge;
      return NULL;
    }
  }
  return quick_imerge;
}

QUICK_SELECT_I *TRP_ROR_INTERSECT::make_quick(PARAM *param,
                                              bool retrieve_full_rows,
                                              MEM_ROOT *parent_alloc)
{
  QUICK_ROR_INTERSECT_SELECT *quick_intrsect;
  QUICK_RANGE_SELECT *quick;
  DBUG_ENTER("TRP_ROR_INTERSECT::make_quick");
  MEM_ROOT *alloc;

  if ((quick_intrsect=
         new QUICK_ROR_INTERSECT_SELECT(param->thd, param->table,
                                        (retrieve_full_rows? (!is_covering) :
                                         FALSE),
                                        parent_alloc)))
  {
    DBUG_EXECUTE("info", print_ror_scans_arr(param->table,
                                             "creating ROR-intersect",
                                             first_scan, last_scan););
    alloc= parent_alloc? parent_alloc: &quick_intrsect->alloc;
    for (; first_scan != last_scan;++first_scan)
    {
      if (!(quick= get_quick_select(param, (*first_scan)->idx,
                                    (*first_scan)->sel_arg,
                                    HA_MRR_USE_DEFAULT_IMPL | HA_MRR_SORTED,
                                    0, alloc)) ||
          quick_intrsect->push_quick_back(quick))
      {
        delete quick_intrsect;
        DBUG_RETURN(NULL);
      }
    }
    if (cpk_scan)
    {
      if (!(quick= get_quick_select(param, cpk_scan->idx,
                                    cpk_scan->sel_arg,
                                    HA_MRR_USE_DEFAULT_IMPL | HA_MRR_SORTED,
                                    0, alloc)))
      {
        delete quick_intrsect;
        DBUG_RETURN(NULL);
      }
      quick->file= NULL; 
      quick_intrsect->cpk_quick= quick;
    }
    quick_intrsect->records= records;
    quick_intrsect->read_time= read_cost;
  }
  DBUG_RETURN(quick_intrsect);
}


QUICK_SELECT_I *TRP_ROR_UNION::make_quick(PARAM *param,
                                          bool retrieve_full_rows,
                                          MEM_ROOT *parent_alloc)
{
  QUICK_ROR_UNION_SELECT *quick_roru;
  TABLE_READ_PLAN **scan;
  QUICK_SELECT_I *quick;
  DBUG_ENTER("TRP_ROR_UNION::make_quick");
  /*
    It is impossible to construct a ROR-union that will not retrieve full
    rows, ignore retrieve_full_rows parameter.
  */
  if ((quick_roru= new QUICK_ROR_UNION_SELECT(param->thd, param->table)))
  {
    for (scan= first_ror; scan != last_ror; scan++)
    {
      if (!(quick= (*scan)->make_quick(param, FALSE, &quick_roru->alloc)) ||
          quick_roru->push_quick_back(quick))
        DBUG_RETURN(NULL);
    }
    quick_roru->records= records;
    quick_roru->read_time= read_cost;
  }
  DBUG_RETURN(quick_roru);
}


/*
  Build a SEL_TREE for <> or NOT BETWEEN predicate
 
  SYNOPSIS
    get_ne_mm_tree()
      param       PARAM from SQL_SELECT::test_quick_select
      cond_func   item for the predicate
      field       field in the predicate
      lt_value    constant that field should be smaller
      gt_value    constant that field should be greaterr
      cmp_type    compare type for the field

  RETURN 
    #  Pointer to tree built tree
    0  on error
*/

static SEL_TREE *get_ne_mm_tree(RANGE_OPT_PARAM *param, Item_func *cond_func, 
                                Field *field,
                                Item *lt_value, Item *gt_value,
                                Item_result cmp_type)
{
  SEL_TREE *tree;
  tree= get_mm_parts(param, cond_func, field, Item_func::LT_FUNC,
                     lt_value, cmp_type);
  if (tree)
  {
    tree= tree_or(param, tree, get_mm_parts(param, cond_func, field,
					    Item_func::GT_FUNC,
					    gt_value, cmp_type));
  }
  return tree;
}
   

/*
  Build a SEL_TREE for a simple predicate
 
  SYNOPSIS
    get_func_mm_tree()
      param       PARAM from SQL_SELECT::test_quick_select
      cond_func   item for the predicate
      field       field in the predicate
      value       constant in the predicate
      cmp_type    compare type for the field
      inv         TRUE <> NOT cond_func is considered
                  (makes sense only when cond_func is BETWEEN or IN) 

  RETURN 
    Pointer to the tree built tree
*/

static SEL_TREE *get_func_mm_tree(RANGE_OPT_PARAM *param, Item_func *cond_func, 
                                  Field *field, Item *value,
                                  Item_result cmp_type, bool inv)
{
  SEL_TREE *tree= 0;
  DBUG_ENTER("get_func_mm_tree");

  switch (cond_func->functype()) {

  case Item_func::NE_FUNC:
    tree= get_ne_mm_tree(param, cond_func, field, value, value, cmp_type);
    break;

  case Item_func::BETWEEN:
  {
    if (!value)
    {
      if (inv)
      {
        tree= get_ne_mm_tree(param, cond_func, field, cond_func->arguments()[1],
                             cond_func->arguments()[2], cmp_type);
      }
      else
      {
        tree= get_mm_parts(param, cond_func, field, Item_func::GE_FUNC,
		           cond_func->arguments()[1],cmp_type);
        if (tree)
        {
          tree= tree_and(param, tree, get_mm_parts(param, cond_func, field,
					           Item_func::LE_FUNC,
					           cond_func->arguments()[2],
                                                   cmp_type));
        }
      }
    }
    else
      tree= get_mm_parts(param, cond_func, field,
                         (inv ?
                          (value == (Item*)1 ? Item_func::GT_FUNC :
                                               Item_func::LT_FUNC):
                          (value == (Item*)1 ? Item_func::LE_FUNC :
                                               Item_func::GE_FUNC)),
                         cond_func->arguments()[0], cmp_type);
    break;
  }
  case Item_func::IN_FUNC:
  {
    Item_func_in *func=(Item_func_in*) cond_func;

    /*
      Array for IN() is constructed when all values have the same result
      type. Tree won't be built for values with different result types,
      so we check it here to avoid unnecessary work.
    */
    if (!func->arg_types_compatible)
      break;     

    if (inv)
    {
      if (func->array && func->array->result_type() != ROW_RESULT)
      {
        /*
          We get here for conditions in form "t.key NOT IN (c1, c2, ...)",
          where c{i} are constants. Our goal is to produce a SEL_TREE that 
          represents intervals:
          
          ($MIN<t.key<c1) OR (c1<t.key<c2) OR (c2<t.key<c3) OR ...    (*)
          
          where $MIN is either "-inf" or NULL.
          
          The most straightforward way to produce it is to convert NOT IN
          into "(t.key != c1) AND (t.key != c2) AND ... " and let the range
          analyzer to build SEL_TREE from that. The problem is that the
          range analyzer will use O(N^2) memory (which is probably a bug),
          and people do use big NOT IN lists (e.g. see BUG#15872, BUG#21282),
          will run out of memory.

          Another problem with big lists like (*) is that a big list is
          unlikely to produce a good "range" access, while considering that
          range access will require expensive CPU calculations (and for 
          MyISAM even index accesses). In short, big NOT IN lists are rarely
          worth analyzing.

          Considering the above, we'll handle NOT IN as follows:
          * if the number of entries in the NOT IN list is less than
            NOT_IN_IGNORE_THRESHOLD, construct the SEL_TREE (*) manually.
          * Otherwise, don't produce a SEL_TREE.
        */
#define NOT_IN_IGNORE_THRESHOLD 1000
        MEM_ROOT *tmp_root= param->mem_root;
        param->thd->mem_root= param->old_root;
        /* 
          Create one Item_type constant object. We'll need it as
          get_mm_parts only accepts constant values wrapped in Item_Type
          objects.
          We create the Item on param->mem_root which points to
          per-statement mem_root (while thd->mem_root is currently pointing
          to mem_root local to range optimizer).
        */
        Item *value_item= func->array->create_item();
        param->thd->mem_root= tmp_root;

        if (func->array->count > NOT_IN_IGNORE_THRESHOLD || !value_item)
          break;

        /* Get a SEL_TREE for "(-inf|NULL) < X < c_0" interval.  */
        uint i=0;
        do 
        {
          func->array->value_to_item(i, value_item);
          tree= get_mm_parts(param, cond_func, field, Item_func::LT_FUNC,
                             value_item, cmp_type);
          if (!tree)
            break;
          i++;
        } while (i < func->array->count && tree->type == SEL_TREE::IMPOSSIBLE);

        if (!tree || tree->type == SEL_TREE::IMPOSSIBLE)
        {
          /* We get here in cases like "t.unsigned NOT IN (-1,-2,-3) */
          tree= NULL;
          break;
        }
        SEL_TREE *tree2;
        for (; i < func->array->count; i++)
        {
          if (func->array->compare_elems(i, i-1))
          {
            /* Get a SEL_TREE for "-inf < X < c_i" interval */
            func->array->value_to_item(i, value_item);
            tree2= get_mm_parts(param, cond_func, field, Item_func::LT_FUNC,
                                value_item, cmp_type);
            if (!tree2)
            {
              tree= NULL;
              break;
            }

            /* Change all intervals to be "c_{i-1} < X < c_i" */
            for (uint idx= 0; idx < param->keys; idx++)
            {
              SEL_ARG *new_interval, *last_val;
              if (((new_interval= tree2->keys[idx])) &&
                  (tree->keys[idx]) &&
                  ((last_val= tree->keys[idx]->last())))
              {
                new_interval->min_value= last_val->max_value;
                new_interval->min_flag= NEAR_MIN;
              }
            }
            /* 
              The following doesn't try to allocate memory so no need to
              check for NULL.
            */
            tree= tree_or(param, tree, tree2);
          }
        }
        
        if (tree && tree->type != SEL_TREE::IMPOSSIBLE)
        {
          /* 
            Get the SEL_TREE for the last "c_last < X < +inf" interval 
            (value_item cotains c_last already)
          */
          tree2= get_mm_parts(param, cond_func, field, Item_func::GT_FUNC,
                              value_item, cmp_type);
          tree= tree_or(param, tree, tree2);
        }
      }
      else
      {
        tree= get_ne_mm_tree(param, cond_func, field,
                             func->arguments()[1], func->arguments()[1],
                             cmp_type);
        if (tree)
        {
          Item **arg, **end;
          for (arg= func->arguments()+2, end= arg+func->argument_count()-2;
               arg < end ; arg++)
          {
            tree=  tree_and(param, tree, get_ne_mm_tree(param, cond_func, field, 
                                                        *arg, *arg, cmp_type));
          }
        }
      }
    }
    else
    {    
      tree= get_mm_parts(param, cond_func, field, Item_func::EQ_FUNC,
                         func->arguments()[1], cmp_type);
      if (tree)
      {
        Item **arg, **end;
        for (arg= func->arguments()+2, end= arg+func->argument_count()-2;
             arg < end ; arg++)
        {
          tree= tree_or(param, tree, get_mm_parts(param, cond_func, field, 
                                                  Item_func::EQ_FUNC,
                                                  *arg, cmp_type));
        }
      }
    }
    break;
  }
  default: 
  {
    /* 
       Here the function for the following predicates are processed:
       <, <=, =, >=, >, LIKE, IS NULL, IS NOT NULL.
       If the predicate is of the form (value op field) it is handled
       as the equivalent predicate (field rev_op value), e.g.
       2 <= a is handled as a >= 2.
    */
    Item_func::Functype func_type=
      (value != cond_func->arguments()[0]) ? cond_func->functype() :
        ((Item_bool_func2*) cond_func)->rev_functype();
    tree= get_mm_parts(param, cond_func, field, func_type, value, cmp_type);
  }
  }

  DBUG_RETURN(tree);
}


/*
  Build conjunction of all SEL_TREEs for a simple predicate applying equalities
 
  SYNOPSIS
    get_full_func_mm_tree()
      param       PARAM from SQL_SELECT::test_quick_select
      cond_func   item for the predicate
      field_item  field in the predicate
      value       constant in the predicate
                  (for BETWEEN it contains the number of the field argument,
                   for IN it's always 0) 
      inv         TRUE <> NOT cond_func is considered
                  (makes sense only when cond_func is BETWEEN or IN)

  DESCRIPTION
    For a simple SARGable predicate of the form (f op c), where f is a field and
    c is a constant, the function builds a conjunction of all SEL_TREES that can
    be obtained by the substitution of f for all different fields equal to f.

  NOTES  
    If the WHERE condition contains a predicate (fi op c),
    then not only SELL_TREE for this predicate is built, but
    the trees for the results of substitution of fi for
    each fj belonging to the same multiple equality as fi
    are built as well.
    E.g. for WHERE t1.a=t2.a AND t2.a > 10 
    a SEL_TREE for t2.a > 10 will be built for quick select from t2
    and   
    a SEL_TREE for t1.a > 10 will be built for quick select from t1.

    A BETWEEN predicate of the form (fi [NOT] BETWEEN c1 AND c2) is treated
    in a similar way: we build a conjuction of trees for the results
    of all substitutions of fi for equal fj.
    Yet a predicate of the form (c BETWEEN f1i AND f2i) is processed
    differently. It is considered as a conjuction of two SARGable
    predicates (f1i <= c) and (f2i <=c) and the function get_full_func_mm_tree
    is called for each of them separately producing trees for 
       AND j (f1j <=c ) and AND j (f2j <= c) 
    After this these two trees are united in one conjunctive tree.
    It's easy to see that the same tree is obtained for
       AND j,k (f1j <=c AND f2k<=c)
    which is equivalent to 
       AND j,k (c BETWEEN f1j AND f2k).
    The validity of the processing of the predicate (c NOT BETWEEN f1i AND f2i)
    which equivalent to (f1i > c OR f2i < c) is not so obvious. Here the
    function get_full_func_mm_tree is called for (f1i > c) and (f2i < c)
    producing trees for AND j (f1j > c) and AND j (f2j < c). Then this two
    trees are united in one OR-tree. The expression 
      (AND j (f1j > c) OR AND j (f2j < c)
    is equivalent to the expression
      AND j,k (f1j > c OR f2k < c) 
    which is just a translation of 
      AND j,k (c NOT BETWEEN f1j AND f2k)

    In the cases when one of the items f1, f2 is a constant c1 we do not create
    a tree for it at all. It works for BETWEEN predicates but does not
    work for NOT BETWEEN predicates as we have to evaluate the expression
    with it. If it is TRUE then the other tree can be completely ignored.
    We do not do it now and no trees are built in these cases for
    NOT BETWEEN predicates.

    As to IN predicates only ones of the form (f IN (c1,...,cn)),
    where f1 is a field and c1,...,cn are constant, are considered as
    SARGable. We never try to narrow the index scan using predicates of
    the form (c IN (c1,...,f,...,cn)). 
      
  RETURN 
    Pointer to the tree representing the built conjunction of SEL_TREEs
*/

static SEL_TREE *get_full_func_mm_tree(RANGE_OPT_PARAM *param,
                                       Item_func *cond_func,
                                       Item_field *field_item, Item *value, 
                                       bool inv)
{
  SEL_TREE *tree= 0;
  SEL_TREE *ftree= 0;
  table_map ref_tables= 0;
  table_map param_comp= ~(param->prev_tables | param->read_tables |
		          param->current_table);
  DBUG_ENTER("get_full_func_mm_tree");

  for (uint i= 0; i < cond_func->arg_count; i++)
  {
    Item *arg= cond_func->arguments()[i]->real_item();
    if (arg != field_item)
      ref_tables|= arg->used_tables();
  }
  Field *field= field_item->field;
  Item_result cmp_type= field->cmp_type();
  if (!((ref_tables | field->table->map) & param_comp))
    ftree= get_func_mm_tree(param, cond_func, field, value, cmp_type, inv);
  Item_equal *item_equal= field_item->item_equal;
  if (item_equal)
  {
    Item_equal_iterator it(*item_equal);
    Item_field *item;
    while ((item= it++))
    {
      Field *f= item->field;
      if (field->eq(f))
        continue;
      if (!((ref_tables | f->table->map) & param_comp))
      {
        tree= get_func_mm_tree(param, cond_func, f, value, cmp_type, inv);
        ftree= !ftree ? tree : tree_and(param, ftree, tree);
      }
    }
  }
  DBUG_RETURN(ftree);
}

	/* make a select tree of all keys in condition */

static SEL_TREE *get_mm_tree(RANGE_OPT_PARAM *param,Item *cond)
{
  SEL_TREE *tree=0;
  SEL_TREE *ftree= 0;
  Item_field *field_item= 0;
  bool inv= FALSE;
  Item *value= 0;
  DBUG_ENTER("get_mm_tree");

  if (cond->type() == Item::COND_ITEM)
  {
    List_iterator<Item> li(*((Item_cond*) cond)->argument_list());

    if (((Item_cond*) cond)->functype() == Item_func::COND_AND_FUNC)
    {
      tree=0;
      Item *item;
      while ((item=li++))
      {
	SEL_TREE *new_tree=get_mm_tree(param,item);
	if (param->thd->is_fatal_error || 
            param->alloced_sel_args > SEL_ARG::MAX_SEL_ARGS)
	  DBUG_RETURN(0);	// out of memory
	tree=tree_and(param,tree,new_tree);
	if (tree && tree->type == SEL_TREE::IMPOSSIBLE)
	  break;
      }
    }
    else
    {						// Item OR
      tree=get_mm_tree(param,li++);
      if (tree)
      {
	Item *item;
	while ((item=li++))
	{
	  SEL_TREE *new_tree=get_mm_tree(param,item);
	  if (!new_tree)
	    DBUG_RETURN(0);	// out of memory
	  tree=tree_or(param,tree,new_tree);
	  if (!tree || tree->type == SEL_TREE::ALWAYS)
	    break;
	}
      }
    }
    DBUG_RETURN(tree);
  }
  /* 
    Here when simple cond 
    There are limits on what kinds of const items we can evaluate, grep for
    DontEvaluateMaterializedSubqueryTooEarly.
  */
  if (cond->const_item() && !cond->is_expensive())
  {
    /*
      During the cond->val_int() evaluation we can come across a subselect 
      item which may allocate memory on the thd->mem_root and assumes 
      all the memory allocated has the same life span as the subselect 
      item itself. So we have to restore the thread's mem_root here.
    */
    MEM_ROOT *tmp_root= param->mem_root;
    param->thd->mem_root= param->old_root;
    tree= cond->val_int() ? new(tmp_root) SEL_TREE(SEL_TREE::ALWAYS) :
                            new(tmp_root) SEL_TREE(SEL_TREE::IMPOSSIBLE);
    param->thd->mem_root= tmp_root;
    DBUG_RETURN(tree);
  }

  table_map ref_tables= 0;
  table_map param_comp= ~(param->prev_tables | param->read_tables |
		          param->current_table);
  if (cond->type() != Item::FUNC_ITEM)
  {						// Should be a field
    ref_tables= cond->used_tables();
    if ((ref_tables & param->current_table) ||
	(ref_tables & ~(param->prev_tables | param->read_tables)))
      DBUG_RETURN(0);
    DBUG_RETURN(new SEL_TREE(SEL_TREE::MAYBE));
  }

  Item_func *cond_func= (Item_func*) cond;
  if (cond_func->functype() == Item_func::BETWEEN ||
      cond_func->functype() == Item_func::IN_FUNC)
    inv= ((Item_func_opt_neg *) cond_func)->negated;
  else if (cond_func->select_optimize() == Item_func::OPTIMIZE_NONE)
    DBUG_RETURN(0);			       

  param->cond= cond;

  switch (cond_func->functype()) {
  case Item_func::BETWEEN:
    if (cond_func->arguments()[0]->real_item()->type() == Item::FIELD_ITEM)
    {
      field_item= (Item_field*) (cond_func->arguments()[0]->real_item());
      ftree= get_full_func_mm_tree(param, cond_func, field_item, NULL, inv);
    }

    /*
      Concerning the code below see the NOTES section in
      the comments for the function get_full_func_mm_tree()
    */
    for (uint i= 1 ; i < cond_func->arg_count ; i++)
    {
      if (cond_func->arguments()[i]->real_item()->type() == Item::FIELD_ITEM)
      {
        field_item= (Item_field*) (cond_func->arguments()[i]->real_item());
        SEL_TREE *tmp= get_full_func_mm_tree(param, cond_func, 
                                    field_item, (Item*)(intptr)i, inv);
        if (inv)
        {
          tree= !tree ? tmp : tree_or(param, tree, tmp);
          if (tree == NULL)
            break;
        }
        else 
          tree= tree_and(param, tree, tmp);
      }
      else if (inv)
      { 
        tree= 0;
        break;
      }
    }

    ftree = tree_and(param, ftree, tree);
    break;
  case Item_func::IN_FUNC:
  {
    Item_func_in *func=(Item_func_in*) cond_func;
    if (func->key_item()->real_item()->type() != Item::FIELD_ITEM)
      DBUG_RETURN(0);
    field_item= (Item_field*) (func->key_item()->real_item());
    ftree= get_full_func_mm_tree(param, cond_func, field_item, NULL, inv);
    break;
  }
  case Item_func::MULT_EQUAL_FUNC:
  {
    Item_equal *item_equal= (Item_equal *) cond;    
    if (!(value= item_equal->get_const()))
      DBUG_RETURN(0);
    Item_equal_iterator it(*item_equal);
    ref_tables= value->used_tables();
    while ((field_item= it++))
    {
      Field *field= field_item->field;
      Item_result cmp_type= field->cmp_type();
      if (!((ref_tables | field->table->map) & param_comp))
      {
        tree= get_mm_parts(param, cond, field, Item_func::EQ_FUNC,
		           value,cmp_type);
        ftree= !ftree ? tree : tree_and(param, ftree, tree);
      }
    }
    
    DBUG_RETURN(ftree);
  }
  default:
    if (cond_func->arguments()[0]->real_item()->type() == Item::FIELD_ITEM)
    {
      field_item= (Item_field*) (cond_func->arguments()[0]->real_item());
      value= cond_func->arg_count > 1 ? cond_func->arguments()[1] : 0;
    }
    else if (cond_func->have_rev_func() &&
             cond_func->arguments()[1]->real_item()->type() ==
                                                            Item::FIELD_ITEM)
    {
      field_item= (Item_field*) (cond_func->arguments()[1]->real_item());
      value= cond_func->arguments()[0];
    }
    else
      DBUG_RETURN(0);
    ftree= get_full_func_mm_tree(param, cond_func, field_item, value, inv);
  }

  DBUG_RETURN(ftree);
}


static SEL_TREE *
get_mm_parts(RANGE_OPT_PARAM *param, Item *cond_func, Field *field,
	     Item_func::Functype type,
	     Item *value, Item_result cmp_type)
{
  DBUG_ENTER("get_mm_parts");
  if (field->table != param->table)
    DBUG_RETURN(0);

  KEY_PART *key_part = param->key_parts;
  KEY_PART *end = param->key_parts_end;
  SEL_TREE *tree=0;
  if (value &&
      value->used_tables() & ~(param->prev_tables | param->read_tables))
    DBUG_RETURN(0);
  for (; key_part != end ; key_part++)
  {
    if (field->eq(key_part->field))
    {
      SEL_ARG *sel_arg=0;
      if (!tree && !(tree=new SEL_TREE()))
	DBUG_RETURN(0);				// OOM
      if (!value || !(value->used_tables() & ~param->read_tables))
      {
	sel_arg=get_mm_leaf(param,cond_func,
			    key_part->field,key_part,type,value);
	if (!sel_arg)
	  continue;
	if (sel_arg->type == SEL_ARG::IMPOSSIBLE)
	{
	  tree->type=SEL_TREE::IMPOSSIBLE;
	  DBUG_RETURN(tree);
	}
      }
      else
      {
	// This key may be used later
	if (!(sel_arg= new SEL_ARG(SEL_ARG::MAYBE_KEY)))
	  DBUG_RETURN(0);			// OOM
      }
      sel_arg->part=(uchar) key_part->part;
      tree->keys[key_part->key]=sel_add(tree->keys[key_part->key],sel_arg);
      tree->keys_map.set_bit(key_part->key);
    }
  }

  if (tree && tree->merges.is_empty() && tree->keys_map.is_clear_all())
    tree= NULL;
  DBUG_RETURN(tree);
}


static SEL_ARG *
get_mm_leaf(RANGE_OPT_PARAM *param, Item *conf_func, Field *field,
            KEY_PART *key_part, Item_func::Functype type,Item *value)
{
  uint maybe_null=(uint) field->real_maybe_null();
  bool optimize_range;
  SEL_ARG *tree= 0;
  MEM_ROOT *alloc= param->mem_root;
  uchar *str;
  ulonglong orig_sql_mode;
  int err;
  DBUG_ENTER("get_mm_leaf");

  /*
    We need to restore the runtime mem_root of the thread in this
    function because it evaluates the value of its argument, while
    the argument can be any, e.g. a subselect. The subselect
    items, in turn, assume that all the memory allocated during
    the evaluation has the same life span as the item itself.
    TODO: opt_range.cc should not reset thd->mem_root at all.
  */
  param->thd->mem_root= param->old_root;
  if (!value)					// IS NULL or IS NOT NULL
  {
    if (field->table->maybe_null)		// Can't use a key on this
      goto end;
    if (!maybe_null)				// Not null field
    {
      if (type == Item_func::ISNULL_FUNC)
        tree= &null_element;
      goto end;
    }
    if (!(tree= new (alloc) SEL_ARG(field,is_null_string,is_null_string)))
      goto end;                                 // out of memory
    if (type == Item_func::ISNOTNULL_FUNC)
    {
      tree->min_flag=NEAR_MIN;		    /* IS NOT NULL ->  X > NULL */
      tree->max_flag=NO_MAX_RANGE;
    }
    goto end;
  }

  /*
    1. Usually we can't use an index if the column collation
       differ from the operation collation.

    2. However, we can reuse a case insensitive index for
       the binary searches:

       WHERE latin1_swedish_ci_column = 'a' COLLATE lati1_bin;

       WHERE latin1_swedish_ci_colimn = BINARY 'a '

  */
  if (field->result_type() == STRING_RESULT &&
      value->result_type() == STRING_RESULT &&
      key_part->image_type == Field::itRAW &&
      ((Field_str*)field)->charset() != conf_func->compare_collation() &&
      !(conf_func->compare_collation()->state & MY_CS_BINSORT &&
        (type == Item_func::EQUAL_FUNC || type == Item_func::EQ_FUNC)))
  {
    if (param->thd->lex->describe & DESCRIBE_EXTENDED)
      push_warning_printf(
              param->thd,
              MYSQL_ERROR::WARN_LEVEL_WARN, 
              ER_WARN_INDEX_NOT_APPLICABLE,
              ER(ER_WARN_INDEX_NOT_APPLICABLE),
              "range",
              field->table->key_info[param->real_keynr[key_part->key]].name,
              field->field_name);
    goto end;
  }

  if (key_part->image_type == Field::itMBR)
  {
    switch (type) {
    case Item_func::SP_EQUALS_FUNC:
    case Item_func::SP_DISJOINT_FUNC:
    case Item_func::SP_INTERSECTS_FUNC:
    case Item_func::SP_TOUCHES_FUNC:
    case Item_func::SP_CROSSES_FUNC:
    case Item_func::SP_WITHIN_FUNC:
    case Item_func::SP_CONTAINS_FUNC:
    case Item_func::SP_OVERLAPS_FUNC:
      break;
    default:
      /* 
        We cannot involve spatial indexes for queries that
        don't use MBREQUALS(), MBRDISJOINT(), etc. functions.
      */
      goto end;
    }
  }

  if (param->using_real_indexes)
    optimize_range= field->optimize_range(param->real_keynr[key_part->key],
                                          key_part->part);
  else
    optimize_range= TRUE;

  if (type == Item_func::LIKE_FUNC)
  {
    bool like_error;
    char buff1[MAX_FIELD_WIDTH];
    uchar *min_str,*max_str;
    String tmp(buff1,sizeof(buff1),value->collation.collation),*res;
    size_t length, offset, min_length, max_length;
    uint field_length= field->pack_length()+maybe_null;

    if (!optimize_range)
      goto end;
    if (!(res= value->val_str(&tmp)))
    {
      tree= &null_element;
      goto end;
    }

    /*
      TODO:
      Check if this was a function. This should have be optimized away
      in the sql_select.cc
    */
    if (res != &tmp)
    {
      tmp.copy(*res);				// Get own copy
      res= &tmp;
    }
    if (field->cmp_type() != STRING_RESULT)
      goto end;                                 // Can only optimize strings

    offset=maybe_null;
    length=key_part->store_length;

    if (length != key_part->length  + maybe_null)
    {
      /* key packed with length prefix */
      offset+= HA_KEY_BLOB_LENGTH;
      field_length= length - HA_KEY_BLOB_LENGTH;
    }
    else
    {
      if (unlikely(length < field_length))
      {
	/*
	  This can only happen in a table created with UNIREG where one key
	  overlaps many fields
	*/
	length= field_length;
      }
      else
	field_length= length;
    }
    length+=offset;
    if (!(min_str= (uchar*) alloc_root(alloc, length*2)))
      goto end;

    max_str=min_str+length;
    if (maybe_null)
      max_str[0]= min_str[0]=0;

    field_length-= maybe_null;
    like_error= my_like_range(field->charset(),
			      res->ptr(), res->length(),
			      ((Item_func_like*)(param->cond))->escape,
			      wild_one, wild_many,
			      field_length,
			      (char*) min_str+offset, (char*) max_str+offset,
			      &min_length, &max_length);
    if (like_error)				// Can't optimize with LIKE
      goto end;

    if (offset != maybe_null)			// BLOB or VARCHAR
    {
      int2store(min_str+maybe_null,min_length);
      int2store(max_str+maybe_null,max_length);
    }
    tree= new (alloc) SEL_ARG(field, min_str, max_str);
    goto end;
  }

  if (!optimize_range &&
      type != Item_func::EQ_FUNC &&
      type != Item_func::EQUAL_FUNC)
    goto end;                                   // Can't optimize this

  /*
    We can't always use indexes when comparing a string index to a number
    cmp_type() is checked to allow compare of dates to numbers
  */
  if (field->result_type() == STRING_RESULT &&
      value->result_type() != STRING_RESULT &&
      field->cmp_type() != value->result_type())
  {
    if (param->thd->lex->describe & DESCRIBE_EXTENDED)
      push_warning_printf(
              param->thd,
              MYSQL_ERROR::WARN_LEVEL_WARN, 
              ER_WARN_INDEX_NOT_APPLICABLE,
              ER(ER_WARN_INDEX_NOT_APPLICABLE),
              "range",
              field->table->key_info[param->real_keynr[key_part->key]].name,
              field->field_name);
    goto end;
  }
  /* For comparison purposes allow invalid dates like 2000-01-32 */
  orig_sql_mode= field->table->in_use->variables.sql_mode;
  if (value->real_item()->type() == Item::STRING_ITEM &&
      (field->type() == MYSQL_TYPE_DATE ||
       field->type() == MYSQL_TYPE_DATETIME))
    field->table->in_use->variables.sql_mode|= MODE_INVALID_DATES;
  err= value->save_in_field_no_warnings(field, 1);
  if (err > 0)
  {
    if (field->cmp_type() != value->result_type())
    {
      if ((type == Item_func::EQ_FUNC || type == Item_func::EQUAL_FUNC) &&
          value->result_type() == item_cmp_type(field->result_type(),
                                                value->result_type()))
      {
        tree= new (alloc) SEL_ARG(field, 0, 0);
        tree->type= SEL_ARG::IMPOSSIBLE;
        field->table->in_use->variables.sql_mode= orig_sql_mode;
        goto end;
      }
      else
      {
        /*
          TODO: We should return trees of the type SEL_ARG::IMPOSSIBLE
          for the cases like int_field > 999999999999999999999999 as well.
        */
        tree= 0;
        if (err == 3 && field->type() == FIELD_TYPE_DATE &&
            (type == Item_func::GT_FUNC || type == Item_func::GE_FUNC ||
             type == Item_func::LT_FUNC || type == Item_func::LE_FUNC) )
        {
          /*
            We were saving DATETIME into a DATE column, the conversion went ok
            but a non-zero time part was cut off.

            In MySQL's SQL dialect, DATE and DATETIME are compared as datetime
            values. Index over a DATE column uses DATE comparison. Changing 
            from one comparison to the other is possible:

            datetime(date_col)< '2007-12-10 12:34:55' -> date_col<='2007-12-10'
            datetime(date_col)<='2007-12-10 12:34:55' -> date_col<='2007-12-10'

            datetime(date_col)> '2007-12-10 12:34:55' -> date_col>='2007-12-10'
            datetime(date_col)>='2007-12-10 12:34:55' -> date_col>='2007-12-10'

            but we'll need to convert '>' to '>=' and '<' to '<='. This will
            be done together with other types at the end of this function
            (grep for stored_field_cmp_to_item)
          */
        }
        else
        {
          field->table->in_use->variables.sql_mode= orig_sql_mode;
          goto end;
        }
      }
    }

    /*
      guaranteed at this point:  err > 0; field and const of same type
      If an integer got bounded (e.g. to within 0..255 / -128..127)
      for < or >, set flags as for <= or >= (no NEAR_MAX / NEAR_MIN)
    */
    else if (err == 1 && field->result_type() == INT_RESULT)
    {
      if (type == Item_func::LT_FUNC && (value->val_int() > 0))
        type = Item_func::LE_FUNC;
      else if (type == Item_func::GT_FUNC &&
               (field->type() != FIELD_TYPE_BIT) &&
               !((Field_num*)field)->unsigned_flag &&
               !((Item_int*)value)->unsigned_flag &&
               (value->val_int() < 0))
        type = Item_func::GE_FUNC;
    }
  }
  else if (err < 0)
  {
    field->table->in_use->variables.sql_mode= orig_sql_mode;
    /* This happens when we try to insert a NULL field in a not null column */
    tree= &null_element;                        // cmp with NULL is never TRUE
    goto end;
  }
  field->table->in_use->variables.sql_mode= orig_sql_mode;

  /*
    Any sargable predicate except "<=>" involving NULL as a constant is always
    FALSE
  */
  if (type != Item_func::EQUAL_FUNC && field->is_real_null())
  {
    tree= &null_element;
    goto end;
  }
  
  str= (uchar*) alloc_root(alloc, key_part->store_length+1);
  if (!str)
    goto end;
  if (maybe_null)
    *str= (uchar) field->is_real_null();        // Set to 1 if null
  field->get_key_image(str+maybe_null, key_part->length,
                       key_part->image_type);
  if (!(tree= new (alloc) SEL_ARG(field, str, str)))
    goto end;                                   // out of memory

  /*
    Check if we are comparing an UNSIGNED integer with a negative constant.
    In this case we know that:
    (a) (unsigned_int [< | <=] negative_constant) == FALSE
    (b) (unsigned_int [> | >=] negative_constant) == TRUE
    In case (a) the condition is false for all values, and in case (b) it
    is true for all values, so we can avoid unnecessary retrieval and condition
    testing, and we also get correct comparison of unsinged integers with
    negative integers (which otherwise fails because at query execution time
    negative integers are cast to unsigned if compared with unsigned).
   */
  if (field->result_type() == INT_RESULT &&
      value->result_type() == INT_RESULT &&
      ((field->type() == FIELD_TYPE_BIT || 
       ((Field_num *) field)->unsigned_flag) && 
       !((Item_int*) value)->unsigned_flag))
  {
    longlong item_val= value->val_int();
    if (item_val < 0)
    {
      if (type == Item_func::LT_FUNC || type == Item_func::LE_FUNC)
      {
        tree->type= SEL_ARG::IMPOSSIBLE;
        goto end;
      }
      if (type == Item_func::GT_FUNC || type == Item_func::GE_FUNC)
      {
        tree= 0;
        goto end;
      }
    }
  }

  switch (type) {
  case Item_func::LT_FUNC:
    if (stored_field_cmp_to_item(param->thd, field, value) == 0)
      tree->max_flag=NEAR_MAX;
    /* fall through */
  case Item_func::LE_FUNC:
    if (!maybe_null)
      tree->min_flag=NO_MIN_RANGE;		/* From start */
    else
    {						// > NULL
      tree->min_value=is_null_string;
      tree->min_flag=NEAR_MIN;
    }
    break;
  case Item_func::GT_FUNC:
    /* Don't use open ranges for partial key_segments */
    if ((!(key_part->flag & HA_PART_KEY_SEG)) &&
        (stored_field_cmp_to_item(param->thd, field, value) <= 0))
      tree->min_flag=NEAR_MIN;
    tree->max_flag= NO_MAX_RANGE;
    break;
  case Item_func::GE_FUNC:
    /* Don't use open ranges for partial key_segments */
    if ((!(key_part->flag & HA_PART_KEY_SEG)) &&
        (stored_field_cmp_to_item(param->thd, field, value) < 0))
      tree->min_flag= NEAR_MIN;
    tree->max_flag=NO_MAX_RANGE;
    break;
  case Item_func::SP_EQUALS_FUNC:
    tree->min_flag=GEOM_FLAG | HA_READ_MBR_EQUAL;// NEAR_MIN;//512;
    tree->max_flag=NO_MAX_RANGE;
    break;
  case Item_func::SP_DISJOINT_FUNC:
    tree->min_flag=GEOM_FLAG | HA_READ_MBR_DISJOINT;// NEAR_MIN;//512;
    tree->max_flag=NO_MAX_RANGE;
    break;
  case Item_func::SP_INTERSECTS_FUNC:
    tree->min_flag=GEOM_FLAG | HA_READ_MBR_INTERSECT;// NEAR_MIN;//512;
    tree->max_flag=NO_MAX_RANGE;
    break;
  case Item_func::SP_TOUCHES_FUNC:
    tree->min_flag=GEOM_FLAG | HA_READ_MBR_INTERSECT;// NEAR_MIN;//512;
    tree->max_flag=NO_MAX_RANGE;
    break;

  case Item_func::SP_CROSSES_FUNC:
    tree->min_flag=GEOM_FLAG | HA_READ_MBR_INTERSECT;// NEAR_MIN;//512;
    tree->max_flag=NO_MAX_RANGE;
    break;
  case Item_func::SP_WITHIN_FUNC:
    tree->min_flag=GEOM_FLAG | HA_READ_MBR_WITHIN;// NEAR_MIN;//512;
    tree->max_flag=NO_MAX_RANGE;
    break;

  case Item_func::SP_CONTAINS_FUNC:
    tree->min_flag=GEOM_FLAG | HA_READ_MBR_CONTAIN;// NEAR_MIN;//512;
    tree->max_flag=NO_MAX_RANGE;
    break;
  case Item_func::SP_OVERLAPS_FUNC:
    tree->min_flag=GEOM_FLAG | HA_READ_MBR_INTERSECT;// NEAR_MIN;//512;
    tree->max_flag=NO_MAX_RANGE;
    break;

  default:
    break;
  }

end:
  param->thd->mem_root= alloc;
  DBUG_RETURN(tree);
}


/******************************************************************************
** Tree manipulation functions
** If tree is 0 it means that the condition can't be tested. It refers
** to a non existent table or to a field in current table with isn't a key.
** The different tree flags:
** IMPOSSIBLE:	 Condition is never TRUE
** ALWAYS:	 Condition is always TRUE
** MAYBE:	 Condition may exists when tables are read
** MAYBE_KEY:	 Condition refers to a key that may be used in join loop
** KEY_RANGE:	 Condition uses a key
******************************************************************************/

/*
  Add a new key test to a key when scanning through all keys
  This will never be called for same key parts.
*/

static SEL_ARG *
sel_add(SEL_ARG *key1,SEL_ARG *key2)
{
  SEL_ARG *root,**key_link;

  if (!key1)
    return key2;
  if (!key2)
    return key1;

  key_link= &root;
  while (key1 && key2)
  {
    if (key1->part < key2->part)
    {
      *key_link= key1;
      key_link= &key1->next_key_part;
      key1=key1->next_key_part;
    }
    else
    {
      *key_link= key2;
      key_link= &key2->next_key_part;
      key2=key2->next_key_part;
    }
  }
  *key_link=key1 ? key1 : key2;
  return root;
}

#define CLONE_KEY1_MAYBE 1
#define CLONE_KEY2_MAYBE 2
#define swap_clone_flag(A) ((A & 1) << 1) | ((A & 2) >> 1)


static SEL_TREE *
tree_and(RANGE_OPT_PARAM *param,SEL_TREE *tree1,SEL_TREE *tree2)
{
  DBUG_ENTER("tree_and");
  if (!tree1)
    DBUG_RETURN(tree2);
  if (!tree2)
    DBUG_RETURN(tree1);
  if (tree1->type == SEL_TREE::IMPOSSIBLE || tree2->type == SEL_TREE::ALWAYS)
    DBUG_RETURN(tree1);
  if (tree2->type == SEL_TREE::IMPOSSIBLE || tree1->type == SEL_TREE::ALWAYS)
    DBUG_RETURN(tree2);
  if (tree1->type == SEL_TREE::MAYBE)
  {
    if (tree2->type == SEL_TREE::KEY)
      tree2->type=SEL_TREE::KEY_SMALLER;
    DBUG_RETURN(tree2);
  }
  if (tree2->type == SEL_TREE::MAYBE)
  {
    tree1->type=SEL_TREE::KEY_SMALLER;
    DBUG_RETURN(tree1);
  }
  key_map  result_keys;
  
  /* Join the trees key per key */
  SEL_ARG **key1,**key2,**end;
  for (key1= tree1->keys,key2= tree2->keys,end=key1+param->keys ;
       key1 != end ; key1++,key2++)
  {
    uint flag=0;
    if (*key1 || *key2)
    {
      if (*key1 && !(*key1)->simple_key())
	flag|=CLONE_KEY1_MAYBE;
      if (*key2 && !(*key2)->simple_key())
	flag|=CLONE_KEY2_MAYBE;
      *key1=key_and(param, *key1, *key2, flag);
      if (*key1 && (*key1)->type == SEL_ARG::IMPOSSIBLE)
      {
	tree1->type= SEL_TREE::IMPOSSIBLE;
        DBUG_RETURN(tree1);
      }
      result_keys.set_bit(key1 - tree1->keys);
#ifdef EXTRA_DEBUG
        if (*key1 && param->alloced_sel_args < SEL_ARG::MAX_SEL_ARGS) 
          (*key1)->test_use_count(*key1);
#endif
    }
  }
  tree1->keys_map= result_keys;
  /* dispose index_merge if there is a "range" option */
  if (!result_keys.is_clear_all())
  {
    tree1->merges.empty();
    DBUG_RETURN(tree1);
  }

  /* ok, both trees are index_merge trees */
  imerge_list_and_list(&tree1->merges, &tree2->merges);
  DBUG_RETURN(tree1);
}


/*
  Check if two SEL_TREES can be combined into one (i.e. a single key range
  read can be constructed for "cond_of_tree1 OR cond_of_tree2" ) without
  using index_merge.
*/

bool sel_trees_can_be_ored(SEL_TREE *tree1, SEL_TREE *tree2, 
                           RANGE_OPT_PARAM* param)
{
  key_map common_keys= tree1->keys_map;
  DBUG_ENTER("sel_trees_can_be_ored");
  common_keys.intersect(tree2->keys_map);

  if (common_keys.is_clear_all())
    DBUG_RETURN(FALSE);

  /* trees have a common key, check if they refer to same key part */
  SEL_ARG **key1,**key2;
  for (uint key_no=0; key_no < param->keys; key_no++)
  {
    if (common_keys.is_set(key_no))
    {
      key1= tree1->keys + key_no;
      key2= tree2->keys + key_no;
      if ((*key1)->part == (*key2)->part)
      {
        DBUG_RETURN(TRUE);
      }
    }
  }
  DBUG_RETURN(FALSE);
}


/*
  Remove the trees that are not suitable for record retrieval.
  SYNOPSIS
    param  Range analysis parameter
    tree   Tree to be processed, tree->type is KEY or KEY_SMALLER
 
  DESCRIPTION
    This function walks through tree->keys[] and removes the SEL_ARG* trees
    that are not "maybe" trees (*) and cannot be used to construct quick range
    selects.
    (*) - have type MAYBE or MAYBE_KEY. Perhaps we should remove trees of
          these types here as well.

    A SEL_ARG* tree cannot be used to construct quick select if it has
    tree->part != 0. (e.g. it could represent "keypart2 < const").

    WHY THIS FUNCTION IS NEEDED
    
    Normally we allow construction of SEL_TREE objects that have SEL_ARG
    trees that do not allow quick range select construction. For example for
    " keypart1=1 AND keypart2=2 " the execution will proceed as follows:
    tree1= SEL_TREE { SEL_ARG{keypart1=1} }
    tree2= SEL_TREE { SEL_ARG{keypart2=2} } -- can't make quick range select
                                               from this
    call tree_and(tree1, tree2) -- this joins SEL_ARGs into a usable SEL_ARG
                                   tree.
    
    There is an exception though: when we construct index_merge SEL_TREE,
    any SEL_ARG* tree that cannot be used to construct quick range select can
    be removed, because current range analysis code doesn't provide any way
    that tree could be later combined with another tree.
    Consider an example: we should not construct
    st1 = SEL_TREE { 
      merges = SEL_IMERGE { 
                            SEL_TREE(t.key1part1 = 1), 
                            SEL_TREE(t.key2part2 = 2)   -- (*)
                          } 
                   };
    because 
     - (*) cannot be used to construct quick range select, 
     - There is no execution path that would cause (*) to be converted to 
       a tree that could be used.

    The latter is easy to verify: first, notice that the only way to convert
    (*) into a usable tree is to call tree_and(something, (*)).

    Second look at what tree_and/tree_or function would do when passed a
    SEL_TREE that has the structure like st1 tree has, and conlcude that 
    tree_and(something, (*)) will not be called.

  RETURN
    0  Ok, some suitable trees left
    1  No tree->keys[] left.
*/

static bool remove_nonrange_trees(RANGE_OPT_PARAM *param, SEL_TREE *tree)
{
  bool res= FALSE;
  for (uint i=0; i < param->keys; i++)
  {
    if (tree->keys[i])
    {
      if (tree->keys[i]->part)
      {
        tree->keys[i]= NULL;
        tree->keys_map.clear_bit(i);
      }
      else
        res= TRUE;
    }
  }
  return !res;
}


static SEL_TREE *
tree_or(RANGE_OPT_PARAM *param,SEL_TREE *tree1,SEL_TREE *tree2)
{
  DBUG_ENTER("tree_or");
  if (!tree1 || !tree2)
    DBUG_RETURN(0);
  if (tree1->type == SEL_TREE::IMPOSSIBLE || tree2->type == SEL_TREE::ALWAYS)
    DBUG_RETURN(tree2);
  if (tree2->type == SEL_TREE::IMPOSSIBLE || tree1->type == SEL_TREE::ALWAYS)
    DBUG_RETURN(tree1);
  if (tree1->type == SEL_TREE::MAYBE)
    DBUG_RETURN(tree1);				// Can't use this
  if (tree2->type == SEL_TREE::MAYBE)
    DBUG_RETURN(tree2);

  SEL_TREE *result= 0;
  key_map  result_keys;
  if (sel_trees_can_be_ored(tree1, tree2, param))
  {
    /* Join the trees key per key */
    SEL_ARG **key1,**key2,**end;
    for (key1= tree1->keys,key2= tree2->keys,end= key1+param->keys ;
         key1 != end ; key1++,key2++)
    {
      *key1=key_or(param, *key1, *key2);
      if (*key1)
      {
        result=tree1;				// Added to tree1
        result_keys.set_bit(key1 - tree1->keys);
#ifdef EXTRA_DEBUG
        if (param->alloced_sel_args < SEL_ARG::MAX_SEL_ARGS) 
          (*key1)->test_use_count(*key1);
#endif
      }
    }
    if (result)
      result->keys_map= result_keys;
  }
  else
  {
    /* ok, two trees have KEY type but cannot be used without index merge */
    if (tree1->merges.is_empty() && tree2->merges.is_empty())
    {
      if (param->remove_jump_scans)
      {
        bool no_trees= remove_nonrange_trees(param, tree1);
        no_trees= no_trees || remove_nonrange_trees(param, tree2);
        if (no_trees)
          DBUG_RETURN(new SEL_TREE(SEL_TREE::ALWAYS));
      }
      SEL_IMERGE *merge;
      /* both trees are "range" trees, produce new index merge structure */
      if (!(result= new SEL_TREE()) || !(merge= new SEL_IMERGE()) ||
          (result->merges.push_back(merge)) ||
          (merge->or_sel_tree(param, tree1)) ||
          (merge->or_sel_tree(param, tree2)))
        result= NULL;
      else
        result->type= tree1->type;
    }
    else if (!tree1->merges.is_empty() && !tree2->merges.is_empty())
    {
      if (imerge_list_or_list(param, &tree1->merges, &tree2->merges))
        result= new SEL_TREE(SEL_TREE::ALWAYS);
      else
        result= tree1;
    }
    else
    {
      /* one tree is index merge tree and another is range tree */
      if (tree1->merges.is_empty())
        swap_variables(SEL_TREE*, tree1, tree2);
      
      if (param->remove_jump_scans && remove_nonrange_trees(param, tree2))
         DBUG_RETURN(new SEL_TREE(SEL_TREE::ALWAYS));
      /* add tree2 to tree1->merges, checking if it collapses to ALWAYS */
      if (imerge_list_or_tree(param, &tree1->merges, tree2))
        result= new SEL_TREE(SEL_TREE::ALWAYS);
      else
        result= tree1;
    }
  }
  DBUG_RETURN(result);
}


/* And key trees where key1->part < key2 -> part */

static SEL_ARG *
and_all_keys(RANGE_OPT_PARAM *param, SEL_ARG *key1, SEL_ARG *key2, 
             uint clone_flag)
{
  SEL_ARG *next;
  ulong use_count=key1->use_count;

  if (key1->elements != 1)
  {
    key2->use_count+=key1->elements-1; //psergey: why we don't count that key1 has n-k-p?
    key2->increment_use_count((int) key1->elements-1);
  }
  if (key1->type == SEL_ARG::MAYBE_KEY)
  {
    key1->right= key1->left= &null_element;
    key1->next= key1->prev= 0;
  }
  for (next=key1->first(); next ; next=next->next)
  {
    if (next->next_key_part)
    {
      SEL_ARG *tmp= key_and(param, next->next_key_part, key2, clone_flag);
      if (tmp && tmp->type == SEL_ARG::IMPOSSIBLE)
      {
	key1=key1->tree_delete(next);
	continue;
      }
      next->next_key_part=tmp;
      if (use_count)
	next->increment_use_count(use_count);
      if (param->alloced_sel_args > SEL_ARG::MAX_SEL_ARGS)
        break;
    }
    else
      next->next_key_part=key2;
  }
  if (!key1)
    return &null_element;			// Impossible ranges
  key1->use_count++;
  return key1;
}


/*
  Produce a SEL_ARG graph that represents "key1 AND key2"

  SYNOPSIS
    key_and()
      param   Range analysis context (needed to track if we have allocated
              too many SEL_ARGs)
      key1    First argument, root of its RB-tree
      key2    Second argument, root of its RB-tree

  RETURN
    RB-tree root of the resulting SEL_ARG graph.
    NULL if the result of AND operation is an empty interval {0}.
*/

static SEL_ARG *
key_and(RANGE_OPT_PARAM *param, SEL_ARG *key1, SEL_ARG *key2, uint clone_flag)
{
  if (!key1)
    return key2;
  if (!key2)
    return key1;
  if (key1->part != key2->part)
  {
    if (key1->part > key2->part)
    {
      swap_variables(SEL_ARG *, key1, key2);
      clone_flag=swap_clone_flag(clone_flag);
    }
    // key1->part < key2->part
    key1->use_count--;
    if (key1->use_count > 0)
      if (!(key1= key1->clone_tree(param)))
	return 0;				// OOM
    return and_all_keys(param, key1, key2, clone_flag);
  }

  if (((clone_flag & CLONE_KEY2_MAYBE) &&
       !(clone_flag & CLONE_KEY1_MAYBE) &&
       key2->type != SEL_ARG::MAYBE_KEY) ||
      key1->type == SEL_ARG::MAYBE_KEY)
  {						// Put simple key in key2
    swap_variables(SEL_ARG *, key1, key2);
    clone_flag=swap_clone_flag(clone_flag);
  }

  /* If one of the key is MAYBE_KEY then the found region may be smaller */
  if (key2->type == SEL_ARG::MAYBE_KEY)
  {
    if (key1->use_count > 1)
    {
      key1->use_count--;
      if (!(key1=key1->clone_tree(param)))
	return 0;				// OOM
      key1->use_count++;
    }
    if (key1->type == SEL_ARG::MAYBE_KEY)
    {						// Both are maybe key
      key1->next_key_part=key_and(param, key1->next_key_part, 
                                  key2->next_key_part, clone_flag);
      if (key1->next_key_part &&
	  key1->next_key_part->type == SEL_ARG::IMPOSSIBLE)
	return key1;
    }
    else
    {
      key1->maybe_smaller();
      if (key2->next_key_part)
      {
	key1->use_count--;			// Incremented in and_all_keys
	return and_all_keys(param, key1, key2, clone_flag);
      }
      key2->use_count--;			// Key2 doesn't have a tree
    }
    return key1;
  }

  if ((key1->min_flag | key2->min_flag) & GEOM_FLAG)
  {
    /* TODO: why not leave one of the trees? */
    key1->free_tree();
    key2->free_tree();
    return 0;					// Can't optimize this
  }

  key1->use_count--;
  key2->use_count--;
  SEL_ARG *e1=key1->first(), *e2=key2->first(), *new_tree=0;

  while (e1 && e2)
  {
    int cmp=e1->cmp_min_to_min(e2);
    if (cmp < 0)
    {
      if (get_range(&e1,&e2,key1))
	continue;
    }
    else if (get_range(&e2,&e1,key2))
      continue;
    SEL_ARG *next=key_and(param, e1->next_key_part, e2->next_key_part,
                          clone_flag);
    e1->increment_use_count(1);
    e2->increment_use_count(1);
    if (!next || next->type != SEL_ARG::IMPOSSIBLE)
    {
      SEL_ARG *new_arg= e1->clone_and(e2);
      if (!new_arg)
	return &null_element;			// End of memory
      new_arg->next_key_part=next;
      if (!new_tree)
      {
	new_tree=new_arg;
      }
      else
	new_tree=new_tree->insert(new_arg);
    }
    if (e1->cmp_max_to_max(e2) < 0)
      e1=e1->next;				// e1 can't overlapp next e2
    else
      e2=e2->next;
  }
  key1->free_tree();
  key2->free_tree();
  if (!new_tree)
    return &null_element;			// Impossible range
  return new_tree;
}


static bool
get_range(SEL_ARG **e1,SEL_ARG **e2,SEL_ARG *root1)
{
  (*e1)=root1->find_range(*e2);			// first e1->min < e2->min
  if ((*e1)->cmp_max_to_min(*e2) < 0)
  {
    if (!((*e1)=(*e1)->next))
      return 1;
    if ((*e1)->cmp_min_to_max(*e2) > 0)
    {
      (*e2)=(*e2)->next;
      return 1;
    }
  }
  return 0;
}


/**
   Combine two range expression under a common OR. On a logical level, the
   transformation is key_or( expr1, expr2 ) => expr1 OR expr2.

   Both expressions are assumed to be in the SEL_ARG format. In a logic sense,
   theformat is reminiscent of DNF, since an expression such as the following

   ( 1 < kp1 < 10 AND p1 ) OR ( 10 <= kp2 < 20 AND p2 )

   where there is a key consisting of keyparts ( kp1, kp2, ..., kpn ) and p1
   and p2 are valid SEL_ARG expressions over keyparts kp2 ... kpn, is a valid
   SEL_ARG condition. The disjuncts appear ordered by the minimum endpoint of
   the first range and ranges must not overlap. It follows that they are also
   ordered by maximum endpoints. Thus

   ( 1 < kp1 <= 2 AND ( kp2 = 2 OR kp2 = 3 ) ) OR kp1 = 3

   Is a a valid SER_ARG expression for a key of at least 2 keyparts.
   
   For simplicity, we will assume that expr2 is a single range predicate,
   i.e. on the form ( a < x < b AND ... ). It is easy to generalize to a
   disjunction of several predicates by subsequently call key_or for each
   disjunct.

   The algorithm iterates over each disjunct of expr1, and for each disjunct
   where the first keypart's range overlaps with the first keypart's range in
   expr2:
   
   If the predicates are equal for the rest of the keyparts, or if there are
   no more, the range in expr2 has its endpoints copied in, and the SEL_ARG
   node in expr2 is deallocated. If more ranges became connected in expr1, the
   surplus is also dealocated. If they differ, two ranges are created.
   
   - The range leading up to the overlap. Empty if endpoints are equal.

   - The overlapping sub-range. May be the entire range if they are equal.

   Finally, there may be one more range if expr2's first keypart's range has a
   greater maximum endpoint than the last range in expr1.

   For the overlapping sub-range, we recursively call key_or. Thus in order to
   compute key_or of

     (1) ( 1 < kp1 < 10 AND 1 < kp2 < 10 ) 

     (2) ( 2 < kp1 < 20 AND 4 < kp2 < 20 )

   We create the ranges 1 < kp <= 2, 2 < kp1 < 10, 10 <= kp1 < 20. For the
   first one, we simply hook on the condition for the second keypart from (1)
   : 1 < kp2 < 10. For the second range 2 < kp1 < 10, key_or( 1 < kp2 < 10, 4
   < kp2 < 20 ) is called, yielding 1 < kp2 < 20. For the last range, we reuse
   the range 4 < kp2 < 20 from (2) for the second keypart. The result is thus
   
   ( 1  <  kp1 <= 2 AND 1 < kp2 < 10 ) OR
   ( 2  <  kp1 < 10 AND 1 < kp2 < 20 ) OR
   ( 10 <= kp1 < 20 AND 4 < kp2 < 20 )
*/
static SEL_ARG *
key_or(RANGE_OPT_PARAM *param, SEL_ARG *key1,SEL_ARG *key2)
{
  if (!key1)
  {
    if (key2)
    {
      key2->use_count--;
      key2->free_tree();
    }
    return 0;
  }
  if (!key2)
  {
    key1->use_count--;
    key1->free_tree();
    return 0;
  }
  key1->use_count--;
  key2->use_count--;

  if (key1->part != key2->part || 
      (key1->min_flag | key2->min_flag) & GEOM_FLAG)
  {
    key1->free_tree();
    key2->free_tree();
    return 0;					// Can't optimize this
  }

  // If one of the key is MAYBE_KEY then the found region may be bigger
  if (key1->type == SEL_ARG::MAYBE_KEY)
  {
    key2->free_tree();
    key1->use_count++;
    return key1;
  }
  if (key2->type == SEL_ARG::MAYBE_KEY)
  {
    key1->free_tree();
    key2->use_count++;
    return key2;
  }

  if (key1->use_count > 0)
  {
    if (key2->use_count == 0 || key1->elements > key2->elements)
    {
      swap_variables(SEL_ARG *,key1,key2);
    }
    if (key1->use_count > 0 || !(key1=key1->clone_tree(param)))
      return 0;					// OOM
  }

  // Add tree at key2 to tree at key1
  bool key2_shared=key2->use_count != 0;
  key1->maybe_flag|=key2->maybe_flag;

  for (key2=key2->first(); key2; )
  {
    SEL_ARG *tmp=key1->find_range(key2);	// Find key1.min <= key2.min
    int cmp;

    if (!tmp)
    {
      tmp=key1->first();			// tmp.min > key2.min
      cmp= -1;
    }
    else if ((cmp=tmp->cmp_max_to_min(key2)) < 0)
    {						// Found tmp.max < key2.min
      SEL_ARG *next=tmp->next;
      /* key1 on the left of key2 non-overlapping */
      if (cmp == -2 && eq_tree(tmp->next_key_part,key2->next_key_part))
      {
	// Join near ranges like tmp.max < 0 and key2.min >= 0
	SEL_ARG *key2_next=key2->next;
	if (key2_shared)
	{
	  if (!(key2=new SEL_ARG(*key2)))
	    return 0;		// out of memory
	  key2->increment_use_count(key1->use_count+1);
	  key2->next=key2_next;			// New copy of key2
	}
	key2->copy_min(tmp);
	if (!(key1=key1->tree_delete(tmp)))
	{					// Only one key in tree
	  key1=key2;
	  key1->make_root();
	  key2=key2_next;
	  break;
	}
      }
      if (!(tmp=next))				// tmp.min > key2.min
	break;					// Copy rest of key2
    }
    if (cmp < 0)
    {						// tmp.min > key2.min
      int tmp_cmp;
      if ((tmp_cmp=tmp->cmp_min_to_max(key2)) > 0) // if tmp.min > key2.max
      {
        /* tmp is on the right of key2 non-overlapping */
	if (tmp_cmp == 2 && eq_tree(tmp->next_key_part,key2->next_key_part))
	{					// ranges are connected
	  tmp->copy_min_to_min(key2);
	  key1->merge_flags(key2);
	  if (tmp->min_flag & NO_MIN_RANGE &&
	      tmp->max_flag & NO_MAX_RANGE)
	  {
	    if (key1->maybe_flag)
	      return new SEL_ARG(SEL_ARG::MAYBE_KEY);
	    return 0;
	  }
	  key2->increment_use_count(-1);	// Free not used tree
	  key2=key2->next;
	  continue;
	}
	else
	{
	  SEL_ARG *next=key2->next;		// Keys are not overlapping
	  if (key2_shared)
	  {
	    SEL_ARG *cpy= new SEL_ARG(*key2);	// Must make copy
	    if (!cpy)
	      return 0;				// OOM
	    key1=key1->insert(cpy);
	    key2->increment_use_count(key1->use_count+1);
	  }
	  else
	    key1=key1->insert(key2);		// Will destroy key2_root
	  key2=next;
	  continue;
	}
      }
    }

    /* 
      tmp.min >= key2.min && tmp.min <= key.max  (overlapping ranges)
      key2.min <= tmp.min <= key2.max 
    */  
    if (eq_tree(tmp->next_key_part,key2->next_key_part))
    {
      if (tmp->is_same(key2))
      {
        /* 
          Found exact match of key2 inside key1. 
          Use the relevant range in key1.
        */
	tmp->merge_flags(key2);			// Copy maybe flags
	key2->increment_use_count(-1);		// Free not used tree
      }
      else
      {
	SEL_ARG *last=tmp;
        SEL_ARG *first=tmp;
        /* 
          Find the last range in tmp that overlaps key2 and has the same 
          condition on the rest of the keyparts.
        */
	while (last->next && last->next->cmp_min_to_max(key2) <= 0 &&
	       eq_tree(last->next->next_key_part,key2->next_key_part))
	{
          /*
            We've found the last overlapping key1 range in last.
            This means that the ranges between (and including) the 
            first overlapping range (tmp) and the last overlapping range
            (last) are fully nested into the current range of key2 
            and can safely be discarded. We just need the minimum endpoint
            of the first overlapping range (tmp) so we can compare it with
            the minimum endpoint of the enclosing key2 range.
          */
	  SEL_ARG *save=last;
	  last=last->next;
	  key1=key1->tree_delete(save);
	}
        /*
          The tmp range (the first overlapping range) could have been discarded
          by the previous loop. We should re-direct tmp to the new united range 
          that's taking its place.
        */
        tmp= last;
        last->copy_min(first);
        bool full_range= last->copy_min(key2);
        if (!full_range)
        {
          if (last->next && key2->cmp_max_to_min(last->next) >= 0)
          {
            last->max_value= last->next->min_value;
            if (last->next->min_flag & NEAR_MIN)
              last->max_flag&= ~NEAR_MAX;
            else
              last->max_flag|= NEAR_MAX;
          }
          else
            full_range= last->copy_max(key2);
        }
	if (full_range)
	{					// Full range
	  key1->free_tree();
	  for (; key2 ; key2=key2->next)
	    key2->increment_use_count(-1);	// Free not used tree
	  if (key1->maybe_flag)
	    return new SEL_ARG(SEL_ARG::MAYBE_KEY);
	  return 0;
	}
      }
    }

    if (cmp >= 0 && tmp->cmp_min_to_min(key2) < 0)
    {						// tmp.min <= x < key2.min
      SEL_ARG *new_arg=tmp->clone_first(key2);
      if (!new_arg)
	return 0;				// OOM
      if ((new_arg->next_key_part= key1->next_key_part))
	new_arg->increment_use_count(key1->use_count+1);
      tmp->copy_min_to_min(key2);
      key1=key1->insert(new_arg);
    }

    // tmp.min >= key2.min && tmp.min <= key2.max
    SEL_ARG key(*key2);				// Get copy we can modify
    for (;;)
    {
      if (tmp->cmp_min_to_min(&key) > 0)
      {						// key.min <= x < tmp.min
	SEL_ARG *new_arg=key.clone_first(tmp);
	if (!new_arg)
	  return 0;				// OOM
	if ((new_arg->next_key_part=key.next_key_part))
	  new_arg->increment_use_count(key1->use_count+1);
	key1=key1->insert(new_arg);
      }
      if ((cmp=tmp->cmp_max_to_max(&key)) <= 0)
      {						// tmp.min. <= x <= tmp.max
	tmp->maybe_flag|= key.maybe_flag;
	key.increment_use_count(key1->use_count+1);
	tmp->next_key_part= key_or(param, tmp->next_key_part, key.next_key_part);
	if (!cmp)				// Key2 is ready
	  break;
	key.copy_max_to_min(tmp);
	if (!(tmp=tmp->next))
	{
	  SEL_ARG *tmp2= new SEL_ARG(key);
	  if (!tmp2)
	    return 0;				// OOM
	  key1=key1->insert(tmp2);
	  key2=key2->next;
	  goto end;
	}
	if (tmp->cmp_min_to_max(&key) > 0)
	{
	  SEL_ARG *tmp2= new SEL_ARG(key);
	  if (!tmp2)
	    return 0;				// OOM
	  key1=key1->insert(tmp2);
	  break;
	}
      }
      else
      {
	SEL_ARG *new_arg=tmp->clone_last(&key); // tmp.min <= x <= key.max
	if (!new_arg)
	  return 0;				// OOM
	tmp->copy_max_to_min(&key);
	tmp->increment_use_count(key1->use_count+1);
	/* Increment key count as it may be used for next loop */
	key.increment_use_count(1);
	new_arg->next_key_part= key_or(param, tmp->next_key_part, key.next_key_part);
	key1=key1->insert(new_arg);
	break;
      }
    }
    key2=key2->next;
  }

end:
  while (key2)
  {
    SEL_ARG *next=key2->next;
    if (key2_shared)
    {
      SEL_ARG *tmp=new SEL_ARG(*key2);		// Must make copy
      if (!tmp)
	return 0;
      key2->increment_use_count(key1->use_count+1);
      key1=key1->insert(tmp);
    }
    else
      key1=key1->insert(key2);			// Will destroy key2_root
    key2=next;
  }
  key1->use_count++;
  return key1;
}


/* Compare if two trees are equal */

static bool eq_tree(SEL_ARG* a,SEL_ARG *b)
{
  if (a == b)
    return 1;
  if (!a || !b || !a->is_same(b))
    return 0;
  if (a->left != &null_element && b->left != &null_element)
  {
    if (!eq_tree(a->left,b->left))
      return 0;
  }
  else if (a->left != &null_element || b->left != &null_element)
    return 0;
  if (a->right != &null_element && b->right != &null_element)
  {
    if (!eq_tree(a->right,b->right))
      return 0;
  }
  else if (a->right != &null_element || b->right != &null_element)
    return 0;
  if (a->next_key_part != b->next_key_part)
  {						// Sub range
    if (!a->next_key_part != !b->next_key_part ||
	!eq_tree(a->next_key_part, b->next_key_part))
      return 0;
  }
  return 1;
}


SEL_ARG *
SEL_ARG::insert(SEL_ARG *key)
{
  SEL_ARG *element,**UNINIT_VAR(par),*UNINIT_VAR(last_element);

  for (element= this; element != &null_element ; )
  {
    last_element=element;
    if (key->cmp_min_to_min(element) > 0)
    {
      par= &element->right; element= element->right;
    }
    else
    {
      par = &element->left; element= element->left;
    }
  }
  *par=key;
  key->parent=last_element;
	/* Link in list */
  if (par == &last_element->left)
  {
    key->next=last_element;
    if ((key->prev=last_element->prev))
      key->prev->next=key;
    last_element->prev=key;
  }
  else
  {
    if ((key->next=last_element->next))
      key->next->prev=key;
    key->prev=last_element;
    last_element->next=key;
  }
  key->left=key->right= &null_element;
  SEL_ARG *root=rb_insert(key);			// rebalance tree
  root->use_count=this->use_count;		// copy root info
  root->elements= this->elements+1;
  root->maybe_flag=this->maybe_flag;
  return root;
}


/*
** Find best key with min <= given key
** Because the call context this should never return 0 to get_range
*/

SEL_ARG *
SEL_ARG::find_range(SEL_ARG *key)
{
  SEL_ARG *element=this,*found=0;

  for (;;)
  {
    if (element == &null_element)
      return found;
    int cmp=element->cmp_min_to_min(key);
    if (cmp == 0)
      return element;
    if (cmp < 0)
    {
      found=element;
      element=element->right;
    }
    else
      element=element->left;
  }
}


/*
  Remove a element from the tree

  SYNOPSIS
    tree_delete()
    key		Key that is to be deleted from tree (this)

  NOTE
    This also frees all sub trees that is used by the element

  RETURN
    root of new tree (with key deleted)
*/

SEL_ARG *
SEL_ARG::tree_delete(SEL_ARG *key)
{
  enum leaf_color remove_color;
  SEL_ARG *root,*nod,**par,*fix_par;
  DBUG_ENTER("tree_delete");

  root=this;
  this->parent= 0;

  /* Unlink from list */
  if (key->prev)
    key->prev->next=key->next;
  if (key->next)
    key->next->prev=key->prev;
  key->increment_use_count(-1);
  if (!key->parent)
    par= &root;
  else
    par=key->parent_ptr();

  if (key->left == &null_element)
  {
    *par=nod=key->right;
    fix_par=key->parent;
    if (nod != &null_element)
      nod->parent=fix_par;
    remove_color= key->color;
  }
  else if (key->right == &null_element)
  {
    *par= nod=key->left;
    nod->parent=fix_par=key->parent;
    remove_color= key->color;
  }
  else
  {
    SEL_ARG *tmp=key->next;			// next bigger key (exist!)
    nod= *tmp->parent_ptr()= tmp->right;	// unlink tmp from tree
    fix_par=tmp->parent;
    if (nod != &null_element)
      nod->parent=fix_par;
    remove_color= tmp->color;

    tmp->parent=key->parent;			// Move node in place of key
    (tmp->left=key->left)->parent=tmp;
    if ((tmp->right=key->right) != &null_element)
      tmp->right->parent=tmp;
    tmp->color=key->color;
    *par=tmp;
    if (fix_par == key)				// key->right == key->next
      fix_par=tmp;				// new parent of nod
  }

  if (root == &null_element)
    DBUG_RETURN(0);				// Maybe root later
  if (remove_color == BLACK)
    root=rb_delete_fixup(root,nod,fix_par);
  test_rb_tree(root,root->parent);

  root->use_count=this->use_count;		// Fix root counters
  root->elements=this->elements-1;
  root->maybe_flag=this->maybe_flag;
  DBUG_RETURN(root);
}


	/* Functions to fix up the tree after insert and delete */

static void left_rotate(SEL_ARG **root,SEL_ARG *leaf)
{
  SEL_ARG *y=leaf->right;
  leaf->right=y->left;
  if (y->left != &null_element)
    y->left->parent=leaf;
  if (!(y->parent=leaf->parent))
    *root=y;
  else
    *leaf->parent_ptr()=y;
  y->left=leaf;
  leaf->parent=y;
}

static void right_rotate(SEL_ARG **root,SEL_ARG *leaf)
{
  SEL_ARG *y=leaf->left;
  leaf->left=y->right;
  if (y->right != &null_element)
    y->right->parent=leaf;
  if (!(y->parent=leaf->parent))
    *root=y;
  else
    *leaf->parent_ptr()=y;
  y->right=leaf;
  leaf->parent=y;
}


SEL_ARG *
SEL_ARG::rb_insert(SEL_ARG *leaf)
{
  SEL_ARG *y,*par,*par2,*root;
  root= this; root->parent= 0;

  leaf->color=RED;
  while (leaf != root && (par= leaf->parent)->color == RED)
  {					// This can't be root or 1 level under
    if (par == (par2= leaf->parent->parent)->left)
    {
      y= par2->right;
      if (y->color == RED)
      {
	par->color=BLACK;
	y->color=BLACK;
	leaf=par2;
	leaf->color=RED;		/* And the loop continues */
      }
      else
      {
	if (leaf == par->right)
	{
	  left_rotate(&root,leaf->parent);
	  par=leaf;			/* leaf is now parent to old leaf */
	}
	par->color=BLACK;
	par2->color=RED;
	right_rotate(&root,par2);
	break;
      }
    }
    else
    {
      y= par2->left;
      if (y->color == RED)
      {
	par->color=BLACK;
	y->color=BLACK;
	leaf=par2;
	leaf->color=RED;		/* And the loop continues */
      }
      else
      {
	if (leaf == par->left)
	{
	  right_rotate(&root,par);
	  par=leaf;
	}
	par->color=BLACK;
	par2->color=RED;
	left_rotate(&root,par2);
	break;
      }
    }
  }
  root->color=BLACK;
  test_rb_tree(root,root->parent);
  return root;
}


SEL_ARG *rb_delete_fixup(SEL_ARG *root,SEL_ARG *key,SEL_ARG *par)
{
  SEL_ARG *x,*w;
  root->parent=0;

  x= key;
  while (x != root && x->color == SEL_ARG::BLACK)
  {
    if (x == par->left)
    {
      w=par->right;
      if (w->color == SEL_ARG::RED)
      {
	w->color=SEL_ARG::BLACK;
	par->color=SEL_ARG::RED;
	left_rotate(&root,par);
	w=par->right;
      }
      if (w->left->color == SEL_ARG::BLACK && w->right->color == SEL_ARG::BLACK)
      {
	w->color=SEL_ARG::RED;
	x=par;
      }
      else
      {
	if (w->right->color == SEL_ARG::BLACK)
	{
	  w->left->color=SEL_ARG::BLACK;
	  w->color=SEL_ARG::RED;
	  right_rotate(&root,w);
	  w=par->right;
	}
	w->color=par->color;
	par->color=SEL_ARG::BLACK;
	w->right->color=SEL_ARG::BLACK;
	left_rotate(&root,par);
	x=root;
	break;
      }
    }
    else
    {
      w=par->left;
      if (w->color == SEL_ARG::RED)
      {
	w->color=SEL_ARG::BLACK;
	par->color=SEL_ARG::RED;
	right_rotate(&root,par);
	w=par->left;
      }
      if (w->right->color == SEL_ARG::BLACK && w->left->color == SEL_ARG::BLACK)
      {
	w->color=SEL_ARG::RED;
	x=par;
      }
      else
      {
	if (w->left->color == SEL_ARG::BLACK)
	{
	  w->right->color=SEL_ARG::BLACK;
	  w->color=SEL_ARG::RED;
	  left_rotate(&root,w);
	  w=par->left;
	}
	w->color=par->color;
	par->color=SEL_ARG::BLACK;
	w->left->color=SEL_ARG::BLACK;
	right_rotate(&root,par);
	x=root;
	break;
      }
    }
    par=x->parent;
  }
  x->color=SEL_ARG::BLACK;
  return root;
}


	/* Test that the properties for a red-black tree hold */

#ifdef EXTRA_DEBUG
int test_rb_tree(SEL_ARG *element,SEL_ARG *parent)
{
  int count_l,count_r;

  if (element == &null_element)
    return 0;					// Found end of tree
  if (element->parent != parent)
  {
    sql_print_error("Wrong tree: Parent doesn't point at parent");
    return -1;
  }
  if (element->color == SEL_ARG::RED &&
      (element->left->color == SEL_ARG::RED ||
       element->right->color == SEL_ARG::RED))
  {
    sql_print_error("Wrong tree: Found two red in a row");
    return -1;
  }
  if (element->left == element->right && element->left != &null_element)
  {						// Dummy test
    sql_print_error("Wrong tree: Found right == left");
    return -1;
  }
  count_l=test_rb_tree(element->left,element);
  count_r=test_rb_tree(element->right,element);
  if (count_l >= 0 && count_r >= 0)
  {
    if (count_l == count_r)
      return count_l+(element->color == SEL_ARG::BLACK);
    sql_print_error("Wrong tree: Incorrect black-count: %d - %d",
	    count_l,count_r);
  }
  return -1;					// Error, no more warnings
}


/**
  Count how many times SEL_ARG graph "root" refers to its part "key" via
  transitive closure.
  
  @param root  An RB-Root node in a SEL_ARG graph.
  @param key   Another RB-Root node in that SEL_ARG graph.

  The passed "root" node may refer to "key" node via root->next_key_part,
  root->next->n

  This function counts how many times the node "key" is referred (via
  SEL_ARG::next_key_part) by 
  - intervals of RB-tree pointed by "root", 
  - intervals of RB-trees that are pointed by SEL_ARG::next_key_part from 
  intervals of RB-tree pointed by "root",
  - and so on.
    
  Here is an example (horizontal links represent next_key_part pointers, 
  vertical links - next/prev prev pointers):  
    
         +----+               $
         |root|-----------------+
         +----+               $ |
           |                  $ |
           |                  $ |
         +----+       +---+   $ |     +---+    Here the return value
         |    |- ... -|   |---$-+--+->|key|    will be 4.
         +----+       +---+   $ |  |  +---+
           |                  $ |  |
          ...                 $ |  |
           |                  $ |  |
         +----+   +---+       $ |  |
         |    |---|   |---------+  |
         +----+   +---+       $    |
           |        |         $    |
          ...     +---+       $    |
                  |   |------------+
                  +---+       $
  @return 
  Number of links to "key" from nodes reachable from "root".
*/

static ulong count_key_part_usage(SEL_ARG *root, SEL_ARG *key)
{
  ulong count= 0;
  for (root=root->first(); root ; root=root->next)
  {
    if (root->next_key_part)
    {
      if (root->next_key_part == key)
	count++;
      if (root->next_key_part->part < key->part)
	count+=count_key_part_usage(root->next_key_part,key);
    }
  }
  return count;
}


/*
  Check if SEL_ARG::use_count value is correct

  SYNOPSIS
    SEL_ARG::test_use_count()
      root  The root node of the SEL_ARG graph (an RB-tree root node that
            has the least value of sel_arg->part in the entire graph, and
            thus is the "origin" of the graph)

  DESCRIPTION
    Check if SEL_ARG::use_count value is correct. See the definition of
    use_count for what is "correct".
*/

void SEL_ARG::test_use_count(SEL_ARG *root)
{
  uint e_count=0;
  if (this == root && use_count != 1)
  {
    sql_print_information("Use_count: Wrong count %lu for root",use_count);
    return;
  }
  if (this->type != SEL_ARG::KEY_RANGE)
    return;
  for (SEL_ARG *pos=first(); pos ; pos=pos->next)
  {
    e_count++;
    if (pos->next_key_part)
    {
      ulong count=count_key_part_usage(root,pos->next_key_part);
      if (count > pos->next_key_part->use_count)
      {
        sql_print_information("Use_count: Wrong count for key at 0x%lx, %lu "
                              "should be %lu", (long unsigned int)pos,
                              pos->next_key_part->use_count, count);
	return;
      }
      pos->next_key_part->test_use_count(root);
    }
  }
  if (e_count != elements)
    sql_print_warning("Wrong use count: %u (should be %u) for tree at 0x%lx",
                      e_count, elements, (long unsigned int) this);
}

#endif

/****************************************************************************
  MRR Range Sequence Interface implementation that walks a SEL_ARG* tree.
 ****************************************************************************/

/* MRR range sequence, SEL_ARG* implementation: stack entry */
typedef struct st_range_seq_entry 
{
  /* 
    Pointers in min and max keys. They point to right-after-end of key
    images. The 0-th entry has these pointing to key tuple start.
  */
  uchar *min_key, *max_key;
  
  /* 
    Flags, for {keypart0, keypart1, ... this_keypart} subtuple.
    min_key_flag may have NULL_RANGE set.
  */
  uint min_key_flag, max_key_flag;
  
  /* Number of key parts */
  uint min_key_parts, max_key_parts;
  SEL_ARG *key_tree;
} RANGE_SEQ_ENTRY;


/*
  MRR range sequence, SEL_ARG* implementation: SEL_ARG graph traversal context
*/
typedef struct st_sel_arg_range_seq
{
  uint keyno;      /* index of used tree in SEL_TREE structure */
  uint real_keyno; /* Number of the index in tables */
  PARAM *param;
  SEL_ARG *start; /* Root node of the traversed SEL_ARG* graph */
  
  RANGE_SEQ_ENTRY stack[MAX_REF_PARTS];
  int i; /* Index of last used element in the above array */
  
  bool at_start; /* TRUE <=> The traversal has just started */
} SEL_ARG_RANGE_SEQ;


/*
  Range sequence interface, SEL_ARG* implementation: Initialize the traversal

  SYNOPSIS
    init()
      init_params  SEL_ARG tree traversal context
      n_ranges     [ignored] The number of ranges obtained 
      flags        [ignored] HA_MRR_SINGLE_POINT, HA_MRR_FIXED_KEY

  RETURN
    Value of init_param
*/

range_seq_t sel_arg_range_seq_init(void *init_param, uint n_ranges, uint flags)
{
  SEL_ARG_RANGE_SEQ *seq= (SEL_ARG_RANGE_SEQ*)init_param;
  seq->at_start= TRUE;
  seq->stack[0].key_tree= NULL;
  seq->stack[0].min_key= (uchar*)seq->param->min_key;
  seq->stack[0].min_key_flag= 0;
  seq->stack[0].min_key_parts= 0;

  seq->stack[0].max_key= (uchar*)seq->param->max_key;
  seq->stack[0].max_key_flag= 0;
  seq->stack[0].max_key_parts= 0;
  seq->i= 0;
  return init_param;
}


static void step_down_to(SEL_ARG_RANGE_SEQ *arg, SEL_ARG *key_tree)
{
  RANGE_SEQ_ENTRY *cur= &arg->stack[arg->i+1];
  RANGE_SEQ_ENTRY *prev= &arg->stack[arg->i];
  
  cur->key_tree= key_tree;
  cur->min_key= prev->min_key;
  cur->max_key= prev->max_key;
  cur->min_key_parts= prev->min_key_parts;
  cur->max_key_parts= prev->max_key_parts;

  uint16 stor_length= arg->param->key[arg->keyno][key_tree->part].store_length;
  /* psergey-merge-done:
  key_tree->store(arg->param->key[arg->keyno][key_tree->part].store_length,
                  &cur->min_key, prev->min_key_flag,
                  &cur->max_key, prev->max_key_flag);
  */
  cur->min_key_parts += key_tree->store_min(stor_length, &cur->min_key,
                                            prev->min_key_flag);
  cur->max_key_parts += key_tree->store_max(stor_length, &cur->max_key,
                                            prev->max_key_flag);

  cur->min_key_flag= prev->min_key_flag | key_tree->min_flag;
  cur->max_key_flag= prev->max_key_flag | key_tree->max_flag;

  if (key_tree->is_null_interval())
    cur->min_key_flag |= NULL_RANGE;
  (arg->i)++;
}


/*
  Range sequence interface, SEL_ARG* implementation: get the next interval
  
  SYNOPSIS
    sel_arg_range_seq_next()
      rseq        Value returned from sel_arg_range_seq_init
      range  OUT  Store information about the range here

  DESCRIPTION
    This is "get_next" function for Range sequence interface implementation
    for SEL_ARG* tree.

  IMPLEMENTATION
    The traversal also updates those param members:
      - is_ror_scan
      - range_count
      - max_key_part

  RETURN
    0  Ok
    1  No more ranges in the sequence
*/

//psergey-merge-todo: support check_quick_keys:max_keypart
uint sel_arg_range_seq_next(range_seq_t rseq, KEY_MULTI_RANGE *range)
{
  SEL_ARG *key_tree;
  SEL_ARG_RANGE_SEQ *seq= (SEL_ARG_RANGE_SEQ*)rseq;
  if (seq->at_start)
  {
    key_tree= seq->start;
    seq->at_start= FALSE;
    goto walk_up_n_right;
  }

  key_tree= seq->stack[seq->i].key_tree;
  /* Ok, we're at some "full tuple" position in the tree */
 
  /* Step down if we can */
  if (key_tree->next && key_tree->next != &null_element)
  {
    //step down; (update the tuple, we'll step right and stay there)
    seq->i--;
    step_down_to(seq, key_tree->next);
    key_tree= key_tree->next;
    seq->param->is_ror_scan= FALSE;
    goto walk_right_n_up;
  }

  /* Ok, can't step down, walk left until we can step down */
  while (1)
  {
    if (seq->i == 1) // can't step left
      return 1;

    /* Step left */
    seq->i--;
    key_tree= seq->stack[seq->i].key_tree;

    /* Step down if we can */
    if (key_tree->next && key_tree->next != &null_element)
    {
      // Step down; update the tuple
      seq->i--;
      step_down_to(seq, key_tree->next);
      key_tree= key_tree->next;
      seq->param->is_ror_scan= FALSE;
      break;
    }
  }

  /*
    Ok, we've stepped down from the path to previous tuple.
    Walk right-up while we can
  */
walk_right_n_up:
  while (key_tree->next_key_part && key_tree->next_key_part != &null_element && 
         key_tree->next_key_part->part == key_tree->part + 1 &&
         key_tree->next_key_part->type == SEL_ARG::KEY_RANGE)
  {
    {
      RANGE_SEQ_ENTRY *cur= &seq->stack[seq->i];
      uint min_key_length= cur->min_key - seq->param->min_key;
      uint max_key_length= cur->max_key - seq->param->max_key;
      uint len= cur->min_key - cur[-1].min_key;
      if (!(min_key_length == max_key_length &&
            !memcmp(cur[-1].min_key, cur[-1].max_key, len) &&
            !key_tree->min_flag && !key_tree->max_flag))
      {
        seq->param->is_ror_scan= FALSE;
        if (!key_tree->min_flag)
          cur->min_key_parts += 
            key_tree->next_key_part->store_min_key(seq->param->key[seq->keyno],
                                                   &cur->min_key,
                                                   &cur->min_key_flag,
                                                   MAX_KEY);
        if (!key_tree->max_flag)
          cur->max_key_parts += 
            key_tree->next_key_part->store_max_key(seq->param->key[seq->keyno],
                                                   &cur->max_key,
                                                   &cur->max_key_flag,
                                                   MAX_KEY);
        break;
      }
    }
  
    /*
      Ok, current atomic interval is in form "t.field=const" and there is
      next_key_part interval. Step right, and walk up from there.
    */
    key_tree= key_tree->next_key_part;

walk_up_n_right:
    while (key_tree->prev && key_tree->prev != &null_element)
    {
      /* Step up */
      key_tree= key_tree->prev;
    }
    step_down_to(seq, key_tree);
  }

  /* Ok got a tuple */
  RANGE_SEQ_ENTRY *cur= &seq->stack[seq->i];
  uint min_key_length= cur->min_key - seq->param->min_key;
  
  range->ptr= (char*)(int)(key_tree->part);
  if (cur->min_key_flag & GEOM_FLAG)
  {
    range->range_flag= cur->min_key_flag;

    /* Here minimum contains also function code bits, and maximum is +inf */
    range->start_key.key=    seq->param->min_key;
    range->start_key.length= min_key_length;
    range->start_key.flag=  (ha_rkey_function) (cur->min_key_flag ^ GEOM_FLAG);
  }
  else
  {
    range->range_flag= cur->min_key_flag | cur->max_key_flag;
    
    range->start_key.key=    seq->param->min_key;
    range->start_key.length= cur->min_key - seq->param->min_key;
    range->start_key.keypart_map= make_prev_keypart_map(cur->min_key_parts);
    range->start_key.flag= (cur->min_key_flag & NEAR_MIN ? HA_READ_AFTER_KEY : 
                                                           HA_READ_KEY_EXACT);

    range->end_key.key=    seq->param->max_key;
    range->end_key.length= cur->max_key - seq->param->max_key;
    range->end_key.keypart_map= make_prev_keypart_map(cur->max_key_parts);
    range->end_key.flag= (cur->max_key_flag & NEAR_MAX ? HA_READ_BEFORE_KEY : 
                                                         HA_READ_AFTER_KEY);

    if (!(cur->min_key_flag & ~NULL_RANGE) && !cur->max_key_flag &&
        (uint)key_tree->part+1 == seq->param->table->key_info[seq->real_keyno].key_parts &&
        (seq->param->table->key_info[seq->real_keyno].flags & HA_NOSAME) ==
        HA_NOSAME &&
        range->start_key.length == range->end_key.length &&
        !memcmp(seq->param->min_key,seq->param->max_key,range->start_key.length))
      range->range_flag= UNIQUE_RANGE | (cur->min_key_flag & NULL_RANGE);
      
    if (seq->param->is_ror_scan)
    {
      /*
        If we get here, the condition on the key was converted to form
        "(keyXpart1 = c1) AND ... AND (keyXpart{key_tree->part - 1} = cN) AND
          somecond(keyXpart{key_tree->part})"
        Check if
          somecond is "keyXpart{key_tree->part} = const" and
          uncovered "tail" of KeyX parts is either empty or is identical to
          first members of clustered primary key.
      */
      if (!(!(cur->min_key_flag & ~NULL_RANGE) && !cur->max_key_flag &&
            (range->start_key.length == range->end_key.length) &&
            !memcmp(range->start_key.key, range->end_key.key, range->start_key.length) &&
            is_key_scan_ror(seq->param, seq->real_keyno, key_tree->part + 1)))
        seq->param->is_ror_scan= FALSE;
    }
  }
  seq->param->range_count++;
  seq->param->max_key_part=max(seq->param->max_key_part,key_tree->part);
  return 0;
}


/*
  Calculate estimate of number records that will be retrieved by a range
  scan on given index using given SEL_ARG intervals tree.

  SYNOPSIS
    check_quick_select()
      param             Parameter from test_quick_select
      idx               Number of index to use in PARAM::key SEL_TREE::key
      index_only        TRUE  - assume only index tuples will be accessed
                        FALSE - assume full table rows will be read
      tree              Transformed selection condition, tree->key[idx] holds
                        the intervals for the given index.
      update_tbl_stats  TRUE <=> update table->quick_* with information
                        about range scan we've evaluated.
      mrr_flags   INOUT MRR access flags
      cost        OUT   Scan cost

  NOTES
    param->is_ror_scan is set to reflect if the key scan is a ROR (see
    is_key_scan_ror function for more info)
    param->table->quick_*, param->range_count (and maybe others) are
    updated with data of given key scan, see quick_range_seq_next for details.

  RETURN
    Estimate # of records to be retrieved.
    HA_POS_ERROR if estimate calculation failed due to table handler problems.
*/

static
ha_rows check_quick_select(PARAM *param, uint idx, bool index_only,
                           SEL_ARG *tree, bool update_tbl_stats, 
                           uint *mrr_flags, uint *bufsize, COST_VECT *cost)
{
  SEL_ARG_RANGE_SEQ seq;
  RANGE_SEQ_IF seq_if = {sel_arg_range_seq_init, sel_arg_range_seq_next, 0, 0};
  handler *file= param->table->file;
  ha_rows rows;
  uint keynr= param->real_keynr[idx];
  DBUG_ENTER("check_quick_select");
  
  /* Handle cases when we don't have a valid non-empty list of range */
  if (!tree)
    DBUG_RETURN(HA_POS_ERROR);
  if (tree->type == SEL_ARG::IMPOSSIBLE)
    DBUG_RETURN(0L);
  if (tree->type != SEL_ARG::KEY_RANGE || tree->part != 0)
    DBUG_RETURN(HA_POS_ERROR);				// Don't use tree

  seq.keyno= idx;
  seq.real_keyno= keynr;
  seq.param= param;
  seq.start= tree;

  param->range_count=0;
  param->max_key_part=0;

  param->is_ror_scan= TRUE;
  if (file->index_flags(keynr, 0, TRUE) & HA_KEY_SCAN_NOT_ROR)
    param->is_ror_scan= FALSE;
  
  *mrr_flags= param->force_default_mrr? HA_MRR_USE_DEFAULT_IMPL: 0;
  /*
    Pass HA_MRR_SORTED to see if MRR implementation can handle sorting.
  */
  *mrr_flags|= HA_MRR_NO_ASSOCIATION | HA_MRR_SORTED;

  bool pk_is_clustered= file->primary_key_is_clustered();
  if (index_only && 
      (file->index_flags(keynr, param->max_key_part, 1) & HA_KEYREAD_ONLY) &&
      !(pk_is_clustered && keynr == param->table->s->primary_key))
     *mrr_flags |= HA_MRR_INDEX_ONLY;
  
  if (current_thd->lex->sql_command != SQLCOM_SELECT)
    *mrr_flags |= HA_MRR_USE_DEFAULT_IMPL;

  *bufsize= param->thd->variables.read_rnd_buff_size;
  // Sets is_ror_scan to false for some queries, e.g. multi-ranges
  rows= file->multi_range_read_info_const(keynr, &seq_if, (void*)&seq, 0,
                                          bufsize, mrr_flags, cost);
  if (rows != HA_POS_ERROR)
  {
    param->table->quick_rows[keynr]=rows;
    if (update_tbl_stats)
    {
      param->table->quick_keys.set_bit(keynr);
      param->table->quick_key_parts[keynr]=param->max_key_part+1;
      param->table->quick_n_ranges[keynr]= param->range_count;
      param->table->quick_condition_rows=
        min(param->table->quick_condition_rows, rows);
    }
  }
  /* Figure out if the key scan is ROR (returns rows in ROWID order) or not */
  enum ha_key_alg key_alg= param->table->key_info[seq.real_keyno].algorithm;
  if ((key_alg != HA_KEY_ALG_BTREE) && (key_alg!= HA_KEY_ALG_UNDEF))
  {
    /* 
      All scans are non-ROR scans for those index types.
      TODO: Don't have this logic here, make table engines return 
      appropriate flags instead.
    */
    param->is_ror_scan= FALSE;
  }
  else
  {
    /* Clustered PK scan is always a ROR scan (TODO: same as above) */
    if (param->table->s->primary_key == keynr && pk_is_clustered)
      param->is_ror_scan= TRUE;
  }
  if (param->table->file->index_flags(keynr, 0, TRUE) & HA_KEY_SCAN_NOT_ROR)
    param->is_ror_scan= FALSE;
  DBUG_PRINT("exit", ("Records: %lu", (ulong) rows));
  DBUG_RETURN(rows);
}


/*
  Check if key scan on given index with equality conditions on first n key
  parts is a ROR scan.

  SYNOPSIS
    is_key_scan_ror()
      param  Parameter from test_quick_select
      keynr  Number of key in the table. The key must not be a clustered
             primary key.
      nparts Number of first key parts for which equality conditions
             are present.

  NOTES
    ROR (Rowid Ordered Retrieval) key scan is a key scan that produces
    ordered sequence of rowids (ha_xxx::cmp_ref is the comparison function)

    This function is needed to handle a practically-important special case:
    an index scan is a ROR scan if it is done using a condition in form

        "key1_1=c_1 AND ... AND key1_n=c_n"

    where the index is defined on (key1_1, ..., key1_N [,a_1, ..., a_n])

    and the table has a clustered Primary Key defined as 

      PRIMARY KEY(a_1, ..., a_n, b1, ..., b_k) 
    
    i.e. the first key parts of it are identical to uncovered parts ot the 
    key being scanned. This function assumes that the index flags do not
    include HA_KEY_SCAN_NOT_ROR flag (that is checked elsewhere).

    Check (1) is made in quick_range_seq_next()

  RETURN
    TRUE   The scan is ROR-scan
    FALSE  Otherwise
*/

static bool is_key_scan_ror(PARAM *param, uint keynr, uint8 nparts)
{
  KEY *table_key= param->table->key_info + keynr;
  KEY_PART_INFO *key_part= table_key->key_part + nparts;
  KEY_PART_INFO *key_part_end= (table_key->key_part +
                                table_key->key_parts);
  uint pk_number;
  
  for (KEY_PART_INFO *kp= table_key->key_part; kp < key_part; kp++)
  {
    uint16 fieldnr= param->table->key_info[keynr].
                    key_part[kp - table_key->key_part].fieldnr - 1;
    if (param->table->field[fieldnr]->key_length() != kp->length)
      return FALSE;
  }

  if (key_part == key_part_end)
    return TRUE;

  key_part= table_key->key_part + nparts;
  pk_number= param->table->s->primary_key;
  if (!param->table->file->primary_key_is_clustered() || pk_number == MAX_KEY)
    return FALSE;

  KEY_PART_INFO *pk_part= param->table->key_info[pk_number].key_part;
  KEY_PART_INFO *pk_part_end= pk_part +
                              param->table->key_info[pk_number].key_parts;
  for (;(key_part!=key_part_end) && (pk_part != pk_part_end);
       ++key_part, ++pk_part)
  {
    if ((key_part->field != pk_part->field) ||
        (key_part->length != pk_part->length))
      return FALSE;
  }
  return (key_part == key_part_end);
}


/*
  Create a QUICK_RANGE_SELECT from given key and SEL_ARG tree for that key.

  SYNOPSIS
    get_quick_select()
      param
      idx            Index of used key in param->key.
      key_tree       SEL_ARG tree for the used key
      mrr_flags      MRR parameter for quick select
      mrr_buf_size   MRR parameter for quick select
      parent_alloc   If not NULL, use it to allocate memory for
                     quick select data. Otherwise use quick->alloc.
  NOTES
    The caller must call QUICK_SELECT::init for returned quick select.

    CAUTION! This function may change thd->mem_root to a MEM_ROOT which will be
    deallocated when the returned quick select is deleted.

  RETURN
    NULL on error
    otherwise created quick select
*/

QUICK_RANGE_SELECT *
get_quick_select(PARAM *param,uint idx,SEL_ARG *key_tree, uint mrr_flags,
                 uint mrr_buf_size, MEM_ROOT *parent_alloc)
{
  QUICK_RANGE_SELECT *quick;
  bool create_err= FALSE;
  DBUG_ENTER("get_quick_select");

  if (param->table->key_info[param->real_keynr[idx]].flags & HA_SPATIAL)
    quick=new QUICK_RANGE_SELECT_GEOM(param->thd, param->table,
                                      param->real_keynr[idx],
                                      test(parent_alloc),
                                      parent_alloc, &create_err);
  else
    quick=new QUICK_RANGE_SELECT(param->thd, param->table,
                                 param->real_keynr[idx],
                                 test(parent_alloc), NULL, &create_err);

  if (quick)
  {
    if (create_err ||
	get_quick_keys(param,quick,param->key[idx],key_tree,param->min_key,0,
		       param->max_key,0))
    {
      delete quick;
      quick=0;
    }
    else
    {
      quick->mrr_flags= mrr_flags;
      quick->mrr_buf_size= mrr_buf_size;
      quick->key_parts=(KEY_PART*)
        memdup_root(parent_alloc? parent_alloc : &quick->alloc,
                    (char*) param->key[idx],
                    sizeof(KEY_PART)*
                    param->table->key_info[param->real_keynr[idx]].key_parts);
    }
  }
  DBUG_RETURN(quick);
}


/*
** Fix this to get all possible sub_ranges
*/
bool
get_quick_keys(PARAM *param,QUICK_RANGE_SELECT *quick,KEY_PART *key,
	       SEL_ARG *key_tree, uchar *min_key,uint min_key_flag,
	       uchar *max_key, uint max_key_flag)
{
  QUICK_RANGE *range;
  uint flag;
  int min_part= key_tree->part-1, // # of keypart values in min_key buffer
      max_part= key_tree->part-1; // # of keypart values in max_key buffer

  if (key_tree->left != &null_element)
  {
    if (get_quick_keys(param,quick,key,key_tree->left,
		       min_key,min_key_flag, max_key, max_key_flag))
      return 1;
  }
  uchar *tmp_min_key=min_key,*tmp_max_key=max_key;
  min_part+= key_tree->store_min(key[key_tree->part].store_length,
                                 &tmp_min_key,min_key_flag);
  max_part+= key_tree->store_max(key[key_tree->part].store_length,
                                 &tmp_max_key,max_key_flag);

  if (key_tree->next_key_part &&
      key_tree->next_key_part->type == SEL_ARG::KEY_RANGE &&
      key_tree->next_key_part->part == key_tree->part+1)
  {						  // const key as prefix
    if ((tmp_min_key - min_key) == (tmp_max_key - max_key) &&
         memcmp(min_key, max_key, (uint)(tmp_max_key - max_key))==0 &&
	 key_tree->min_flag==0 && key_tree->max_flag==0)
    {
      if (get_quick_keys(param,quick,key,key_tree->next_key_part,
			 tmp_min_key, min_key_flag | key_tree->min_flag,
			 tmp_max_key, max_key_flag | key_tree->max_flag))
	return 1;
      goto end;					// Ugly, but efficient
    }
    {
      uint tmp_min_flag=key_tree->min_flag,tmp_max_flag=key_tree->max_flag;
      if (!tmp_min_flag)
        min_part+= key_tree->next_key_part->store_min_key(key,
                                                          &tmp_min_key,
                                                          &tmp_min_flag,
                                                          MAX_KEY);
      if (!tmp_max_flag)
        max_part+= key_tree->next_key_part->store_max_key(key,
                                                          &tmp_max_key,
                                                          &tmp_max_flag,
                                                          MAX_KEY);
      flag=tmp_min_flag | tmp_max_flag;
    }
  }
  else
  {
    flag = (key_tree->min_flag & GEOM_FLAG) ?
      key_tree->min_flag : key_tree->min_flag | key_tree->max_flag;
  }

  /*
    Ensure that some part of min_key and max_key are used.  If not,
    regard this as no lower/upper range
  */
  if ((flag & GEOM_FLAG) == 0)
  {
    if (tmp_min_key != param->min_key)
      flag&= ~NO_MIN_RANGE;
    else
      flag|= NO_MIN_RANGE;
    if (tmp_max_key != param->max_key)
      flag&= ~NO_MAX_RANGE;
    else
      flag|= NO_MAX_RANGE;
  }
  if (flag == 0)
  {
    uint length= (uint) (tmp_min_key - param->min_key);
    if (length == (uint) (tmp_max_key - param->max_key) &&
	!memcmp(param->min_key,param->max_key,length))
    {
      KEY *table_key=quick->head->key_info+quick->index;
      flag=EQ_RANGE;
      if ((table_key->flags & HA_NOSAME) && key->part == table_key->key_parts-1)
      {
	if (!(table_key->flags & HA_NULL_PART_KEY) ||
	    !null_part_in_key(key,
			      param->min_key,
			      (uint) (tmp_min_key - param->min_key)))
	  flag|= UNIQUE_RANGE;
	else
	  flag|= NULL_RANGE;
      }
    }
  }

  /* Get range for retrieving rows in QUICK_SELECT::get_next */
  if (!(range= new QUICK_RANGE(param->min_key,
			       (uint) (tmp_min_key - param->min_key),
                               min_part >=0 ? make_keypart_map(min_part) : 0,
			       param->max_key,
			       (uint) (tmp_max_key - param->max_key),
                               max_part >=0 ? make_keypart_map(max_part) : 0,
			       flag)))
    return 1;			// out of memory

  set_if_bigger(quick->max_used_key_length, range->min_length);
  set_if_bigger(quick->max_used_key_length, range->max_length);
  set_if_bigger(quick->used_key_parts, (uint) key_tree->part+1);
  if (insert_dynamic(&quick->ranges, (uchar*) &range))
    return 1;

 end:
  if (key_tree->right != &null_element)
    return get_quick_keys(param,quick,key,key_tree->right,
			  min_key,min_key_flag,
			  max_key,max_key_flag);
  return 0;
}

/*
  Return 1 if there is only one range and this uses the whole primary key
*/

bool QUICK_RANGE_SELECT::unique_key_range()
{
  if (ranges.elements == 1)
  {
    QUICK_RANGE *tmp= *((QUICK_RANGE**)ranges.buffer);
    if ((tmp->flag & (EQ_RANGE | NULL_RANGE)) == EQ_RANGE)
    {
      KEY *key=head->key_info+index;
      return (key->flags & HA_NOSAME) && key->key_length == tmp->min_length;
    }
  }
  return 0;
}



/*
  Return TRUE if any part of the key is NULL

  SYNOPSIS
    null_part_in_key()    
      key_part  Array of key parts (index description)
      key       Key values tuple
      length    Length of key values tuple in bytes.

  RETURN
    TRUE   The tuple has at least one "keypartX is NULL"
    FALSE  Otherwise
*/

static bool null_part_in_key(KEY_PART *key_part, const uchar *key, uint length)
{
  for (const uchar *end=key+length ;
       key < end;
       key+= key_part++->store_length)
  {
    if (key_part->null_bit && *key)
      return 1;
  }
  return 0;
}


bool QUICK_SELECT_I::is_keys_used(const MY_BITMAP *fields)
{
  return is_key_used(head, index, fields);
}

bool QUICK_INDEX_MERGE_SELECT::is_keys_used(const MY_BITMAP *fields)
{
  QUICK_RANGE_SELECT *quick;
  List_iterator_fast<QUICK_RANGE_SELECT> it(quick_selects);
  while ((quick= it++))
  {
    if (is_key_used(head, quick->index, fields))
      return 1;
  }
  return 0;
}

bool QUICK_ROR_INTERSECT_SELECT::is_keys_used(const MY_BITMAP *fields)
{
  QUICK_RANGE_SELECT *quick;
  List_iterator_fast<QUICK_RANGE_SELECT> it(quick_selects);
  while ((quick= it++))
  {
    if (is_key_used(head, quick->index, fields))
      return 1;
  }
  return 0;
}

bool QUICK_ROR_UNION_SELECT::is_keys_used(const MY_BITMAP *fields)
{
  QUICK_SELECT_I *quick;
  List_iterator_fast<QUICK_SELECT_I> it(quick_selects);
  while ((quick= it++))
  {
    if (quick->is_keys_used(fields))
      return 1;
  }
  return 0;
}


FT_SELECT *get_ft_select(THD *thd, TABLE *table, uint key)
{
  bool create_err= FALSE;
  FT_SELECT *fts= new FT_SELECT(thd, table, key, &create_err);
  if (create_err)
  {
    delete fts;
    return NULL;
  }
  else
    return fts;
}

#ifdef WITH_NDBCLUSTER_STORAGE_ENGINE
static bool
key_has_nulls(const KEY* key_info, const uchar *key, uint key_len)
{
  KEY_PART_INFO *curr_part, *end_part;
  const uchar* end_ptr= key + key_len;
  curr_part= key_info->key_part;
  end_part= curr_part + key_info->key_parts;

  for (; curr_part != end_part && key < end_ptr; curr_part++)
  {
    if (curr_part->null_bit && *key)
      return TRUE;

    key += curr_part->store_length;
  }
  return FALSE;
}
#endif

/*
  Create quick select from ref/ref_or_null scan.

  SYNOPSIS
    get_quick_select_for_ref()
      thd      Thread handle
      table    Table to access
      ref      ref[_or_null] scan parameters
      records  Estimate of number of records (needed only to construct
               quick select)
  NOTES
    This allocates things in a new memory root, as this may be called many
    times during a query.

  RETURN
    Quick select that retrieves the same rows as passed ref scan
    NULL on error.
*/

QUICK_RANGE_SELECT *get_quick_select_for_ref(THD *thd, TABLE *table,
                                             TABLE_REF *ref, ha_rows records)
{
  MEM_ROOT *old_root, *alloc;
  QUICK_RANGE_SELECT *quick;
  KEY *key_info = &table->key_info[ref->key];
  KEY_PART *key_part;
  QUICK_RANGE *range;
  uint part;
  bool create_err= FALSE;
  COST_VECT cost;

  old_root= thd->mem_root;
  /* The following call may change thd->mem_root */
  quick= new QUICK_RANGE_SELECT(thd, table, ref->key, 0, 0, &create_err);
  /* save mem_root set by QUICK_RANGE_SELECT constructor */
  alloc= thd->mem_root;
  /*
    return back default mem_root (thd->mem_root) changed by
    QUICK_RANGE_SELECT constructor
  */
  thd->mem_root= old_root;

  if (!quick || create_err)
    return 0;			/* no ranges found */
  if (quick->init())
    goto err;
  quick->records= records;

  if ((cp_buffer_from_ref(thd, table, ref) && thd->is_fatal_error) ||
      !(range= new(alloc) QUICK_RANGE()))
    goto err;                                   // out of memory

  range->min_key= range->max_key= ref->key_buff;
  range->min_length= range->max_length= ref->key_length;
  range->min_keypart_map= range->max_keypart_map=
    make_prev_keypart_map(ref->key_parts);
  range->flag= (ref->key_length == key_info->key_length ? EQ_RANGE : 0);

  if (!(quick->key_parts=key_part=(KEY_PART *)
	alloc_root(&quick->alloc,sizeof(KEY_PART)*ref->key_parts)))
    goto err;

  for (part=0 ; part < ref->key_parts ;part++,key_part++)
  {
    key_part->part=part;
    key_part->field=        key_info->key_part[part].field;
    key_part->length=       key_info->key_part[part].length;
    key_part->store_length= key_info->key_part[part].store_length;
    key_part->null_bit=     key_info->key_part[part].null_bit;
    key_part->flag=         (uint8) key_info->key_part[part].key_part_flag;
  }
  if (insert_dynamic(&quick->ranges,(uchar*)&range))
    goto err;

  /*
     Add a NULL range if REF_OR_NULL optimization is used.
     For example:
       if we have "WHERE A=2 OR A IS NULL" we created the (A=2) range above
       and have ref->null_ref_key set. Will create a new NULL range here.
  */
  if (ref->null_ref_key)
  {
    QUICK_RANGE *null_range;

    *ref->null_ref_key= 1;		// Set null byte then create a range
    if (!(null_range= new (alloc)
          QUICK_RANGE(ref->key_buff, ref->key_length,
                      make_prev_keypart_map(ref->key_parts),
                      ref->key_buff, ref->key_length,
                      make_prev_keypart_map(ref->key_parts), EQ_RANGE)))
      goto err;
    *ref->null_ref_key= 0;		// Clear null byte
    if (insert_dynamic(&quick->ranges,(uchar*)&null_range))
      goto err;
  }

  /* Call multi_range_read_info() to get the MRR flags and buffer size */
  quick->mrr_flags= HA_MRR_NO_ASSOCIATION | 
                    (table->key_read ? HA_MRR_INDEX_ONLY : 0);
  if (thd->lex->sql_command != SQLCOM_SELECT)
    quick->mrr_flags |= HA_MRR_USE_DEFAULT_IMPL;
#ifdef WITH_NDBCLUSTER_STORAGE_ENGINE
  if (!ref->null_ref_key && !key_has_nulls(key_info, range->min_key,
                                           ref->key_length))
    quick->mrr_flags |= HA_MRR_NO_NULL_ENDPOINTS;
#endif
<<<<<<< HEAD

  quick->mrr_buf_size= thd->variables.read_rnd_buff_size;
  if (table->file->multi_range_read_info(quick->index, 1, records,
                                         &quick->mrr_buf_size,
                                         &quick->mrr_flags, &cost))
    goto err;

=======

  quick->mrr_buf_size= thd->variables.read_rnd_buff_size;
  if (table->file->multi_range_read_info(quick->index, 1, records,
                                         &quick->mrr_buf_size,
                                         &quick->mrr_flags, &cost))
    goto err;

>>>>>>> 0dcdc6ff
  return quick;
err:
  delete quick;
  return 0;
}


/*
  Perform key scans for all used indexes (except CPK), get rowids and merge 
  them into an ordered non-recurrent sequence of rowids.
  
  The merge/duplicate removal is performed using Unique class. We put all
  rowids into Unique, get the sorted sequence and destroy the Unique.
  
  If table has a clustered primary key that covers all rows (TRUE for bdb
  and innodb currently) and one of the index_merge scans is a scan on PK,
  then rows that will be retrieved by PK scan are not put into Unique and 
  primary key scan is not performed here, it is performed later separately.

  RETURN
    0     OK
    other error
*/

int QUICK_INDEX_MERGE_SELECT::read_keys_and_merge()
{
  List_iterator_fast<QUICK_RANGE_SELECT> cur_quick_it(quick_selects);
  QUICK_RANGE_SELECT* cur_quick;
  int result;
  handler *file= head->file;
  DBUG_ENTER("QUICK_INDEX_MERGE_SELECT::read_keys_and_merge");

  /* We're going to just read rowids. */
  head->set_keyread(TRUE);
  head->prepare_for_position();

  cur_quick_it.rewind();
  cur_quick= cur_quick_it++;
  DBUG_ASSERT(cur_quick != 0);
  
  /*
    We reuse the same instance of handler so we need to call both init and 
    reset here.
  */
  if (cur_quick->init() || cur_quick->reset())
    DBUG_RETURN(1);

  if (unique == NULL)
  {
    DBUG_EXECUTE_IF("index_merge_may_not_create_a_Unique", abort(); );
    DBUG_EXECUTE_IF("only_one_Unique_may_be_created", 
                    DBUG_SET("+d,index_merge_may_not_create_a_Unique"); );

    unique= new Unique(refpos_order_cmp, (void *)file,
                       file->ref_length,
                       thd->variables.sortbuff_size);
  }
  else
    unique->reset();

  DBUG_ASSERT(file->ref_length == unique->get_size());
  DBUG_ASSERT(thd->variables.sortbuff_size == unique->get_max_in_memory_size());

  if (!unique)
    DBUG_RETURN(1);
  for (;;)
  {
    while ((result= cur_quick->get_next()) == HA_ERR_END_OF_FILE)
    {
      cur_quick->range_end();
      cur_quick= cur_quick_it++;
      if (!cur_quick)
        break;

      if (cur_quick->file->inited != handler::NONE) 
        cur_quick->file->ha_index_end();
      if (cur_quick->init() || cur_quick->reset())
        DBUG_RETURN(1);
    }

    if (result)
    {
      if (result != HA_ERR_END_OF_FILE)
      {
        cur_quick->range_end();
        DBUG_RETURN(result);
      }
      break;
    }

    if (thd->killed)
      DBUG_RETURN(1);

    /* skip row if it will be retrieved by clustered PK scan */
    if (pk_quick_select && pk_quick_select->row_in_ranges())
      continue;

    cur_quick->file->position(cur_quick->record);
    result= unique->unique_add((char*)cur_quick->file->ref);
    if (result)
      DBUG_RETURN(1);
  }

  /*
    Ok all rowids are in the Unique now. The next call will initialize
    head->sort structure so it can be used to iterate through the rowids
    sequence.
  */
  result= unique->get(head);
  doing_pk_scan= FALSE;
  /* index_merge currently doesn't support "using index" at all */
  head->set_keyread(FALSE);
  init_read_record(&read_record, thd, head, (SQL_SELECT*) 0, 1 , 1, TRUE);
  DBUG_RETURN(result);
}


/*
  Get next row for index_merge.
  NOTES
    The rows are read from
      1. rowids stored in Unique.
      2. QUICK_RANGE_SELECT with clustered primary key (if any).
    The sets of rows retrieved in 1) and 2) are guaranteed to be disjoint.
*/

int QUICK_INDEX_MERGE_SELECT::get_next()
{
  int result;
  DBUG_ENTER("QUICK_INDEX_MERGE_SELECT::get_next");

  if (doing_pk_scan)
    DBUG_RETURN(pk_quick_select->get_next());

  if ((result= read_record.read_record(&read_record)) == -1)
  {
    result= HA_ERR_END_OF_FILE;
    end_read_record(&read_record);
    free_io_cache(head);
    /* All rows from Unique have been retrieved, do a clustered PK scan */
    if (pk_quick_select)
    {
      doing_pk_scan= TRUE;
      if ((result= pk_quick_select->init()) ||
          (result= pk_quick_select->reset()))
        DBUG_RETURN(result);
      DBUG_RETURN(pk_quick_select->get_next());
    }
  }

  DBUG_RETURN(result);
}


/*
  Retrieve next record.
  SYNOPSIS
     QUICK_ROR_INTERSECT_SELECT::get_next()

  NOTES
    Invariant on enter/exit: all intersected selects have retrieved all index
    records with rowid <= some_rowid_val and no intersected select has
    retrieved any index records with rowid > some_rowid_val.
    We start fresh and loop until we have retrieved the same rowid in each of
    the key scans or we got an error.

    If a Clustered PK scan is present, it is used only to check if row
    satisfies its condition (and never used for row retrieval).

  RETURN
   0     - Ok
   other - Error code if any error occurred.
*/

int QUICK_ROR_INTERSECT_SELECT::get_next()
{
  List_iterator_fast<QUICK_RANGE_SELECT> quick_it(quick_selects);
  QUICK_RANGE_SELECT* quick;
  int error, cmp;
  uint last_rowid_count=0;
  DBUG_ENTER("QUICK_ROR_INTERSECT_SELECT::get_next");

  do
  {
    /* Get a rowid for first quick and save it as a 'candidate' */
    quick= quick_it++;
    error= quick->get_next();
    if (cpk_quick)
    {
      while (!error && !cpk_quick->row_in_ranges())
        error= quick->get_next();
    }
    if (error)
      DBUG_RETURN(error);

    quick->file->position(quick->record);
    memcpy(last_rowid, quick->file->ref, head->file->ref_length);
    last_rowid_count= 1;

    while (last_rowid_count < quick_selects.elements)
    {
      if (!(quick= quick_it++))
      {
        quick_it.rewind();
        quick= quick_it++;
      }

      do
      {
        if ((error= quick->get_next()))
          DBUG_RETURN(error);
        quick->file->position(quick->record);
        cmp= head->file->cmp_ref(quick->file->ref, last_rowid);
      } while (cmp < 0);

      /* Ok, current select 'caught up' and returned ref >= cur_ref */
      if (cmp > 0)
      {
        /* Found a row with ref > cur_ref. Make it a new 'candidate' */
        if (cpk_quick)
        {
          while (!cpk_quick->row_in_ranges())
          {
            if ((error= quick->get_next()))
              DBUG_RETURN(error);
          }
          quick->file->position(quick->record);
        }
        memcpy(last_rowid, quick->file->ref, head->file->ref_length);
        last_rowid_count= 1;
      }
      else
      {
        /* current 'candidate' row confirmed by this select */
        last_rowid_count++;
      }
    }

    /* We get here if we got the same row ref in all scans. */
    if (need_to_fetch_row)
      error= head->file->ha_rnd_pos(head->record[0], last_rowid);
  } while (error == HA_ERR_RECORD_DELETED);
  DBUG_RETURN(error);
}


/*
  Retrieve next record.
  SYNOPSIS
    QUICK_ROR_UNION_SELECT::get_next()

  NOTES
    Enter/exit invariant:
    For each quick select in the queue a {key,rowid} tuple has been
    retrieved but the corresponding row hasn't been passed to output.

  RETURN
   0     - Ok
   other - Error code if any error occurred.
*/

int QUICK_ROR_UNION_SELECT::get_next()
{
  int error, dup_row;
  QUICK_SELECT_I *quick;
  uchar *tmp;
  DBUG_ENTER("QUICK_ROR_UNION_SELECT::get_next");

  do
  {
    do
    {
      if (!queue.elements)
        DBUG_RETURN(HA_ERR_END_OF_FILE);
      /* Ok, we have a queue with >= 1 scans */

      quick= (QUICK_SELECT_I*)queue_top(&queue);
      memcpy(cur_rowid, quick->last_rowid, rowid_length);

      /* put into queue rowid from the same stream as top element */
      if ((error= quick->get_next()))
      {
        if (error != HA_ERR_END_OF_FILE)
          DBUG_RETURN(error);
        queue_remove(&queue, 0);
      }
      else
      {
        quick->save_last_pos();
        queue_replaced(&queue);
      }

      if (!have_prev_rowid)
      {
        /* No rows have been returned yet */
        dup_row= FALSE;
        have_prev_rowid= TRUE;
      }
      else
        dup_row= !head->file->cmp_ref(cur_rowid, prev_rowid);
    } while (dup_row);

    tmp= cur_rowid;
    cur_rowid= prev_rowid;
    prev_rowid= tmp;

    error= head->file->ha_rnd_pos(quick->record, prev_rowid);
  } while (error == HA_ERR_RECORD_DELETED);
  DBUG_RETURN(error);
}


int QUICK_RANGE_SELECT::reset()
{
  uint  buf_size;
  uchar *mrange_buff;
  int   error;
  HANDLER_BUFFER empty_buf;
  DBUG_ENTER("QUICK_RANGE_SELECT::reset");
  last_range= NULL;
  cur_range= (QUICK_RANGE**) ranges.buffer;

<<<<<<< HEAD
  if (file->inited == handler::NONE && (error= file->ha_index_init(index,1)))
    DBUG_RETURN(error);
 
=======
  if (file->inited == handler::NONE)
  {
    if (in_ror_merged_scan)
      head->column_bitmaps_set_no_signal(&column_bitmap, &column_bitmap);
    if ((error= file->ha_index_init(index,1)))
        DBUG_RETURN(error);
  }

>>>>>>> 0dcdc6ff
  /* Allocate buffer if we need one but haven't allocated it yet */
  if (mrr_buf_size && !mrr_buf_desc)
  {
    buf_size= mrr_buf_size;
    while (buf_size && !my_multi_malloc(MYF(MY_WME),
                                        &mrr_buf_desc, sizeof(*mrr_buf_desc),
                                        &mrange_buff, buf_size,
                                        NullS))
    {
      /* Try to shrink the buffers until both are 0. */
      buf_size/= 2;
    }
    if (!mrr_buf_desc)
      DBUG_RETURN(HA_ERR_OUT_OF_MEM);

    /* Initialize the handler buffer. */
    mrr_buf_desc->buffer= mrange_buff;
    mrr_buf_desc->buffer_end= mrange_buff + buf_size;
    mrr_buf_desc->end_of_used_area= mrange_buff;
#ifdef HAVE_purify
    /*
      We need this until ndb will use the buffer efficiently
      (Now ndb stores  complete row in here, instead of only the used fields
      which gives us valgrind warnings in compare_record[])
    */
    bzero((char*) mrange_buff, buf_size);
#endif
  }

  if (!mrr_buf_desc)
    empty_buf.buffer= empty_buf.buffer_end= empty_buf.end_of_used_area= NULL;
 
  RANGE_SEQ_IF seq_funcs= {quick_range_seq_init, quick_range_seq_next, 0, 0};
  error= file->multi_range_read_init(&seq_funcs, (void*)this, ranges.elements,
                                     mrr_flags, mrr_buf_desc? mrr_buf_desc: 
                                                              &empty_buf);
  DBUG_RETURN(error);
}


/*
  Range sequence interface implementation for array<QUICK_RANGE>: initialize
  
  SYNOPSIS
    quick_range_seq_init()
      init_param  Caller-opaque paramenter: QUICK_RANGE_SELECT* pointer
      n_ranges    Number of ranges in the sequence (ignored)
      flags       MRR flags (currently not used) 

  RETURN
    Opaque value to be passed to quick_range_seq_next
*/

range_seq_t quick_range_seq_init(void *init_param, uint n_ranges, uint flags)
{
  QUICK_RANGE_SELECT *quick= (QUICK_RANGE_SELECT*)init_param;
  quick->qr_traversal_ctx.first=  (QUICK_RANGE**)quick->ranges.buffer;
  quick->qr_traversal_ctx.cur=    (QUICK_RANGE**)quick->ranges.buffer;
  quick->qr_traversal_ctx.last=   quick->qr_traversal_ctx.cur + 
                                  quick->ranges.elements;
  return &quick->qr_traversal_ctx;
}


/*
  Range sequence interface implementation for array<QUICK_RANGE>: get next
  
  SYNOPSIS
    quick_range_seq_next()
      rseq        Value returned from quick_range_seq_init
      range  OUT  Store information about the range here

  RETURN
    0  Ok
    1  No more ranges in the sequence
*/

uint quick_range_seq_next(range_seq_t rseq, KEY_MULTI_RANGE *range)
{
  QUICK_RANGE_SEQ_CTX *ctx= (QUICK_RANGE_SEQ_CTX*)rseq;

  if (ctx->cur == ctx->last)
    return 1; /* no more ranges */

  QUICK_RANGE *cur= *(ctx->cur);
  key_range *start_key= &range->start_key;
  key_range *end_key=   &range->end_key;

  start_key->key=    cur->min_key;
  start_key->length= cur->min_length;
  start_key->keypart_map= cur->min_keypart_map;
  start_key->flag=   ((cur->flag & NEAR_MIN) ? HA_READ_AFTER_KEY :
                      (cur->flag & EQ_RANGE) ?
                      HA_READ_KEY_EXACT : HA_READ_KEY_OR_NEXT);
  end_key->key=      cur->max_key;
  end_key->length=   cur->max_length;
  end_key->keypart_map= cur->max_keypart_map;
  /*
    We use HA_READ_AFTER_KEY here because if we are reading on a key
    prefix. We want to find all keys with this prefix.
  */
  end_key->flag=     (cur->flag & NEAR_MAX ? HA_READ_BEFORE_KEY :
                      HA_READ_AFTER_KEY);
  range->range_flag= cur->flag;
  ctx->cur++;
  return 0;
}


/*
  MRR range sequence interface: array<QUICK_RANGE> impl: utility func for NDB

  SYNOPSIS
    mrr_persistent_flag_storage()
      seq  Range sequence being traversed
      idx  Number of range

  DESCRIPTION
    MRR/NDB implementation needs to store some bits for each range. This
    function returns a reference to the "range_flag" associated with the
    range number idx.

    This function should be removed when we get a proper MRR/NDB 
    implementation.

  RETURN
    Reference to range_flag associated with range number #idx
*/

uint16 &mrr_persistent_flag_storage(range_seq_t seq, uint idx)
{
  QUICK_RANGE_SEQ_CTX *ctx= (QUICK_RANGE_SEQ_CTX*)seq;
  return ctx->first[idx]->flag;
}


/*
  MRR range sequence interface: array<QUICK_RANGE> impl: utility func for NDB

  SYNOPSIS
    mrr_get_ptr_by_idx()
      seq  Range sequence bening traversed
      idx  Number of the range

  DESCRIPTION
    An extension of MRR range sequence interface needed by NDB: return the
    data associated with the given range.

    A proper MRR interface implementer is supposed to store and return
    range-associated data. NDB stores number of the range instead. So this
    is a helper function that translates range number to range associated
    data.

    This function does nothing, as currrently there is only one user of the
    MRR interface - the quick range select code, and this user doesn't need
    to use range-associated data.

  RETURN
    Reference to range-associated data
*/

char* &mrr_get_ptr_by_idx(range_seq_t seq, uint idx)
{
  static char *dummy;
  return dummy;
}


/*
  Get next possible record using quick-struct.

  SYNOPSIS
    QUICK_RANGE_SELECT::get_next()

  NOTES
    Record is read into table->record[0]

  RETURN
    0			Found row
    HA_ERR_END_OF_FILE	No (more) rows in range
    #			Error code
*/

int QUICK_RANGE_SELECT::get_next()
{
  char *dummy;
  DBUG_ENTER("QUICK_RANGE_SELECT::get_next");
  if (in_ror_merged_scan)
  {
    /*
      We don't need to signal the bitmap change as the bitmap is always the
      same for this head->file
    */
    head->column_bitmaps_set_no_signal(&column_bitmap, &column_bitmap);
  }

  int result= file->multi_range_read_next(&dummy);

  if (in_ror_merged_scan)
  {
    /* Restore bitmaps set on entry */
    head->column_bitmaps_set_no_signal(save_read_set, save_write_set);
  }
  DBUG_RETURN(result);
}


/*
  Get the next record with a different prefix.

  @param prefix_length   length of cur_prefix
  @param group_key_parts The number of key parts in the group prefix
  @param cur_prefix      prefix of a key to be searched for

  Each subsequent call to the method retrieves the first record that has a
  prefix with length prefix_length and which is different from cur_prefix,
  such that the record with the new prefix is within the ranges described by
  this->ranges. The record found is stored into the buffer pointed by
  this->record. The method is useful for GROUP-BY queries with range
  conditions to discover the prefix of the next group that satisfies the range
  conditions.

  @todo

    This method is a modified copy of QUICK_RANGE_SELECT::get_next(), so both
    methods should be unified into a more general one to reduce code
    duplication.

  @retval 0                  on success
  @retval HA_ERR_END_OF_FILE if returned all keys
  @retval other              if some error occurred
*/

int QUICK_RANGE_SELECT::get_next_prefix(uint prefix_length,
                                        uint group_key_parts,
                                        uchar *cur_prefix)
{
  DBUG_ENTER("QUICK_RANGE_SELECT::get_next_prefix");
  const key_part_map keypart_map= make_prev_keypart_map(group_key_parts);

  for (;;)
  {
    int result;
    if (last_range)
    {
      /* Read the next record in the same range with prefix after cur_prefix. */
      DBUG_ASSERT(cur_prefix != NULL);
      result= file->ha_index_read_map(record, cur_prefix, keypart_map,
                                      HA_READ_AFTER_KEY);
      if (result || last_range->max_keypart_map == 0)
        DBUG_RETURN(result);

      key_range previous_endpoint;
      last_range->make_max_endpoint(&previous_endpoint, prefix_length, keypart_map);
      if (file->compare_key(&previous_endpoint) <= 0)
        DBUG_RETURN(0);
    }

    uint count= ranges.elements - (cur_range - (QUICK_RANGE**) ranges.buffer);
    if (count == 0)
    {
      /* Ranges have already been used up before. None is left for read. */
      last_range= 0;
      DBUG_RETURN(HA_ERR_END_OF_FILE);
    }
    last_range= *(cur_range++);

    key_range start_key, end_key;
    last_range->make_min_endpoint(&start_key, prefix_length, keypart_map);
    last_range->make_max_endpoint(&end_key, prefix_length, keypart_map);

    result= file->read_range_first(last_range->min_keypart_map ? &start_key : 0,
				   last_range->max_keypart_map ? &end_key : 0,
                                   test(last_range->flag & EQ_RANGE),
				   TRUE);
    if (last_range->flag == (UNIQUE_RANGE | EQ_RANGE))
      last_range= 0;			// Stop searching

    if (result != HA_ERR_END_OF_FILE)
      DBUG_RETURN(result);
    last_range= 0;			// No matching rows; go to next range
  }
}


/* Get next for geometrical indexes */

int QUICK_RANGE_SELECT_GEOM::get_next()
{
  DBUG_ENTER("QUICK_RANGE_SELECT_GEOM::get_next");

  for (;;)
  {
    int result;
    if (last_range)
    {
      // Already read through key
      result= file->ha_index_next_same(record, last_range->min_key,
                                       last_range->min_length);
      if (result != HA_ERR_END_OF_FILE)
	DBUG_RETURN(result);
    }

    uint count= ranges.elements - (cur_range - (QUICK_RANGE**) ranges.buffer);
    if (count == 0)
    {
      /* Ranges have already been used up before. None is left for read. */
      last_range= 0;
      DBUG_RETURN(HA_ERR_END_OF_FILE);
    }
    last_range= *(cur_range++);

    result= file->ha_index_read_map(record, last_range->min_key,
                                    last_range->min_keypart_map,
                                    (ha_rkey_function)(last_range->flag ^
                                                       GEOM_FLAG));
    if (result != HA_ERR_KEY_NOT_FOUND && result != HA_ERR_END_OF_FILE)
      DBUG_RETURN(result);
    last_range= 0;				// Not found, to next range
  }
}


/*
  Check if current row will be retrieved by this QUICK_RANGE_SELECT

  NOTES
    It is assumed that currently a scan is being done on another index
    which reads all necessary parts of the index that is scanned by this
    quick select.
    The implementation does a binary search on sorted array of disjoint
    ranges, without taking size of range into account.

    This function is used to filter out clustered PK scan rows in
    index_merge quick select.

  RETURN
    TRUE  if current row will be retrieved by this quick select
    FALSE if not
*/

bool QUICK_RANGE_SELECT::row_in_ranges()
{
  QUICK_RANGE *res;
  uint min= 0;
  uint max= ranges.elements - 1;
  uint mid= (max + min)/2;

  while (min != max)
  {
    if (cmp_next(*(QUICK_RANGE**)dynamic_array_ptr(&ranges, mid)))
    {
      /* current row value > mid->max */
      min= mid + 1;
    }
    else
      max= mid;
    mid= (min + max) / 2;
  }
  res= *(QUICK_RANGE**)dynamic_array_ptr(&ranges, mid);
  return (!cmp_next(res) && !cmp_prev(res));
}

/*
  This is a hack: we inherit from QUICK_RANGE_SELECT so that we can use the
  get_next() interface, but we have to hold a pointer to the original
  QUICK_RANGE_SELECT because its data are used all over the place. What
  should be done is to factor out the data that is needed into a base
  class (QUICK_SELECT), and then have two subclasses (_ASC and _DESC)
  which handle the ranges and implement the get_next() function.  But
  for now, this seems to work right at least.
 */

QUICK_SELECT_DESC::QUICK_SELECT_DESC(QUICK_RANGE_SELECT *q,
                                     uint used_key_parts_arg,
                                     bool *error)
 :QUICK_RANGE_SELECT(*q), rev_it(rev_ranges),
  used_key_parts (used_key_parts_arg)
{
  QUICK_RANGE *r;
  /* 
    Use default MRR implementation for reverse scans. No table engine
    currently can do an MRR scan with output in reverse index order.
  */
  mrr_buf_desc= NULL;
  mrr_flags |= HA_MRR_USE_DEFAULT_IMPL;
  mrr_buf_size= 0;


  QUICK_RANGE **pr= (QUICK_RANGE**)ranges.buffer;
  QUICK_RANGE **end_range= pr + ranges.elements;
  for (; pr!=end_range; pr++)
    rev_ranges.push_front(*pr);

  /* Remove EQ_RANGE flag for keys that are not using the full key */
  for (r = rev_it++; r; r = rev_it++)
  {
    if ((r->flag & EQ_RANGE) &&
	head->key_info[index].key_length != r->max_length)
      r->flag&= ~EQ_RANGE;
  }
  rev_it.rewind();
  q->dont_free=1;				// Don't free shared mem
}


int QUICK_SELECT_DESC::get_next()
{
  DBUG_ENTER("QUICK_SELECT_DESC::get_next");

  /* The max key is handled as follows:
   *   - if there is NO_MAX_RANGE, start at the end and move backwards
   *   - if it is an EQ_RANGE, which means that max key covers the entire
   *     key, go directly to the key and read through it (sorting backwards is
   *     same as sorting forwards)
   *   - if it is NEAR_MAX, go to the key or next, step back once, and
   *     move backwards
   *   - otherwise (not NEAR_MAX == include the key), go after the key,
   *     step back once, and move backwards
   */

  for (;;)
  {
    int result;
    if (last_range)
    {						// Already read through key
      result = ((last_range->flag & EQ_RANGE && 
                 used_key_parts <= head->key_info[index].key_parts) ? 
                file->ha_index_next_same(record, last_range->min_key,
                                         last_range->min_length) :
                file->ha_index_prev(record));
      if (!result)
      {
	if (cmp_prev(*rev_it.ref()) == 0)
	  DBUG_RETURN(0);
      }
      else if (result != HA_ERR_END_OF_FILE)
	DBUG_RETURN(result);
    }

    if (!(last_range= rev_it++))
      DBUG_RETURN(HA_ERR_END_OF_FILE);		// All ranges used

    if (last_range->flag & NO_MAX_RANGE)        // Read last record
    {
      int local_error;
      if ((local_error= file->ha_index_last(record)))
	DBUG_RETURN(local_error);		// Empty table
      if (cmp_prev(last_range) == 0)
	DBUG_RETURN(0);
      last_range= 0;                            // No match; go to next range
      continue;
    }

    if (last_range->flag & EQ_RANGE &&
        used_key_parts <= head->key_info[index].key_parts)

    {
      result= file->ha_index_read_map(record, last_range->max_key,
                                      last_range->max_keypart_map,
                                      HA_READ_KEY_EXACT);
    }
    else
    {
      DBUG_ASSERT(last_range->flag & NEAR_MAX ||
                  (last_range->flag & EQ_RANGE && 
                   used_key_parts > head->key_info[index].key_parts) ||
                  range_reads_after_key(last_range));
      result= file->ha_index_read_map(record, last_range->max_key,
                                      last_range->max_keypart_map,
                                      ((last_range->flag & NEAR_MAX) ?
                                       HA_READ_BEFORE_KEY :
                                       HA_READ_PREFIX_LAST_OR_PREV));
    }
    if (result)
    {
      if (result != HA_ERR_KEY_NOT_FOUND && result != HA_ERR_END_OF_FILE)
	DBUG_RETURN(result);
      last_range= 0;                            // Not found, to next range
      continue;
    }
    if (cmp_prev(last_range) == 0)
    {
      if (last_range->flag == (UNIQUE_RANGE | EQ_RANGE))
	last_range= 0;				// Stop searching
      DBUG_RETURN(0);				// Found key is in range
    }
    last_range= 0;                              // To next range
  }
}


/**
  Create a compatible quick select with the result ordered in an opposite way

  @param used_key_parts_arg  Number of used key parts

  @retval NULL in case of errors (OOM etc)
  @retval pointer to a newly created QUICK_SELECT_DESC if success
*/

QUICK_SELECT_I *QUICK_RANGE_SELECT::make_reverse(uint used_key_parts_arg)
{
  bool error= FALSE;
  QUICK_SELECT_DESC *new_quick= new QUICK_SELECT_DESC(this, used_key_parts_arg,
                                                      &error);
  if (new_quick == NULL || error)
  {
    delete new_quick;
    return NULL;
  }
  return new_quick;
}


/*
  Compare if found key is over max-value
  Returns 0 if key <= range->max_key
  TODO: Figure out why can't this function be as simple as cmp_prev(). 
*/

int QUICK_RANGE_SELECT::cmp_next(QUICK_RANGE *range_arg)
{
  if (range_arg->flag & NO_MAX_RANGE)
    return 0;                                   /* key can't be to large */

  KEY_PART *key_part=key_parts;
  uint store_length;

  for (uchar *key=range_arg->max_key, *end=key+range_arg->max_length;
       key < end;
       key+= store_length, key_part++)
  {
    int cmp;
    store_length= key_part->store_length;
    if (key_part->null_bit)
    {
      if (*key)
      {
        if (!key_part->field->is_null())
          return 1;
        continue;
      }
      else if (key_part->field->is_null())
        return 0;
      key++;					// Skip null byte
      store_length--;
    }
    if ((cmp=key_part->field->key_cmp(key, key_part->length)) < 0)
      return 0;
    if (cmp > 0)
      return 1;
  }
  return (range_arg->flag & NEAR_MAX) ? 1 : 0;          // Exact match
}


/*
  Returns 0 if found key is inside range (found key >= range->min_key).
*/

int QUICK_RANGE_SELECT::cmp_prev(QUICK_RANGE *range_arg)
{
  int cmp;
  if (range_arg->flag & NO_MIN_RANGE)
    return 0;					/* key can't be to small */

  cmp= key_cmp(key_part_info, range_arg->min_key,
               range_arg->min_length);
  if (cmp > 0 || (cmp == 0 && !(range_arg->flag & NEAR_MIN)))
    return 0;
  return 1;                                     // outside of range
}


/*
 * TRUE if this range will require using HA_READ_AFTER_KEY
   See comment in get_next() about this
 */

bool QUICK_SELECT_DESC::range_reads_after_key(QUICK_RANGE *range_arg)
{
  return ((range_arg->flag & (NO_MAX_RANGE | NEAR_MAX)) ||
	  !(range_arg->flag & EQ_RANGE) ||
	  head->key_info[index].key_length != range_arg->max_length) ? 1 : 0;
}


void QUICK_RANGE_SELECT::add_info_string(String *str)
{
  KEY *key_info= head->key_info + index;
  str->append(key_info->name);
}

void QUICK_INDEX_MERGE_SELECT::add_info_string(String *str)
{
  QUICK_RANGE_SELECT *quick;
  bool first= TRUE;
  List_iterator_fast<QUICK_RANGE_SELECT> it(quick_selects);
  str->append(STRING_WITH_LEN("sort_union("));
  while ((quick= it++))
  {
    if (!first)
      str->append(',');
    else
      first= FALSE;
    quick->add_info_string(str);
  }
  if (pk_quick_select)
  {
    str->append(',');
    pk_quick_select->add_info_string(str);
  }
  str->append(')');
}

void QUICK_ROR_INTERSECT_SELECT::add_info_string(String *str)
{
  bool first= TRUE;
  QUICK_RANGE_SELECT *quick;
  List_iterator_fast<QUICK_RANGE_SELECT> it(quick_selects);
  str->append(STRING_WITH_LEN("intersect("));
  while ((quick= it++))
  {
    KEY *key_info= head->key_info + quick->index;
    if (!first)
      str->append(',');
    else
      first= FALSE;
    str->append(key_info->name);
  }
  if (cpk_quick)
  {
    KEY *key_info= head->key_info + cpk_quick->index;
    str->append(',');
    str->append(key_info->name);
  }
  str->append(')');
}

void QUICK_ROR_UNION_SELECT::add_info_string(String *str)
{
  bool first= TRUE;
  QUICK_SELECT_I *quick;
  List_iterator_fast<QUICK_SELECT_I> it(quick_selects);
  str->append(STRING_WITH_LEN("union("));
  while ((quick= it++))
  {
    if (!first)
      str->append(',');
    else
      first= FALSE;
    quick->add_info_string(str);
  }
  str->append(')');
}


void QUICK_RANGE_SELECT::add_keys_and_lengths(String *key_names,
                                              String *used_lengths)
{
  char buf[64];
  uint length;
  KEY *key_info= head->key_info + index;
  key_names->append(key_info->name);
  length= longlong2str(max_used_key_length, buf, 10) - buf;
  used_lengths->append(buf, length);
}

void QUICK_INDEX_MERGE_SELECT::add_keys_and_lengths(String *key_names,
                                                    String *used_lengths)
{
  char buf[64];
  uint length;
  bool first= TRUE;
  QUICK_RANGE_SELECT *quick;

  List_iterator_fast<QUICK_RANGE_SELECT> it(quick_selects);
  while ((quick= it++))
  {
    if (first)
      first= FALSE;
    else
    {
      key_names->append(',');
      used_lengths->append(',');
    }

    KEY *key_info= head->key_info + quick->index;
    key_names->append(key_info->name);
    length= longlong2str(quick->max_used_key_length, buf, 10) - buf;
    used_lengths->append(buf, length);
  }
  if (pk_quick_select)
  {
    KEY *key_info= head->key_info + pk_quick_select->index;
    key_names->append(',');
    key_names->append(key_info->name);
    length= longlong2str(pk_quick_select->max_used_key_length, buf, 10) - buf;
    used_lengths->append(',');
    used_lengths->append(buf, length);
  }
}

void QUICK_ROR_INTERSECT_SELECT::add_keys_and_lengths(String *key_names,
                                                      String *used_lengths)
{
  char buf[64];
  uint length;
  bool first= TRUE;
  QUICK_RANGE_SELECT *quick;
  List_iterator_fast<QUICK_RANGE_SELECT> it(quick_selects);
  while ((quick= it++))
  {
    KEY *key_info= head->key_info + quick->index;
    if (first)
      first= FALSE;
    else
    {
      key_names->append(',');
      used_lengths->append(',');
    }
    key_names->append(key_info->name);
    length= longlong2str(quick->max_used_key_length, buf, 10) - buf;
    used_lengths->append(buf, length);
  }

  if (cpk_quick)
  {
    KEY *key_info= head->key_info + cpk_quick->index;
    key_names->append(',');
    key_names->append(key_info->name);
    length= longlong2str(cpk_quick->max_used_key_length, buf, 10) - buf;
    used_lengths->append(',');
    used_lengths->append(buf, length);
  }
}

void QUICK_ROR_UNION_SELECT::add_keys_and_lengths(String *key_names,
                                                  String *used_lengths)
{
  bool first= TRUE;
  QUICK_SELECT_I *quick;
  List_iterator_fast<QUICK_SELECT_I> it(quick_selects);
  while ((quick= it++))
  {
    if (first)
      first= FALSE;
    else
    {
      used_lengths->append(',');
      key_names->append(',');
    }
    quick->add_keys_and_lengths(key_names, used_lengths);
  }
}


/*******************************************************************************
* Implementation of QUICK_GROUP_MIN_MAX_SELECT
*******************************************************************************/

static inline uint get_field_keypart(KEY *index, Field *field);
static inline SEL_ARG * get_index_range_tree(uint index, SEL_TREE* range_tree,
                                             PARAM *param, uint *param_idx);
static bool get_constant_key_infix(KEY *index_info, SEL_ARG *index_range_tree,
                       KEY_PART_INFO *first_non_group_part,
                       KEY_PART_INFO *min_max_arg_part,
                       KEY_PART_INFO *last_part, THD *thd,
                       uchar *key_infix, uint *key_infix_len,
                       KEY_PART_INFO **first_non_infix_part);
static bool
check_group_min_max_predicates(Item *cond, Item_field *min_max_arg_item,
                               Field::imagetype image_type);

static void
cost_group_min_max(TABLE* table, KEY *index_info, uint used_key_parts,
                   uint group_key_parts, SEL_TREE *range_tree,
                   SEL_ARG *index_tree, ha_rows quick_prefix_records,
                   bool have_min, bool have_max,
                   double *read_cost, ha_rows *records);


/**
  Test if this access method is applicable to a GROUP query with MIN/MAX
  functions, and if so, construct a new TRP object.

  DESCRIPTION
    Test whether a query can be computed via a QUICK_GROUP_MIN_MAX_SELECT.
    Queries computable via a QUICK_GROUP_MIN_MAX_SELECT must satisfy the
    following conditions:
    A) Table T has at least one compound index I of the form:
       I = <A_1, ...,A_k, [B_1,..., B_m], C, [D_1,...,D_n]>
    B) Query conditions:
    B0. Q is over a single table T.
    B1. The attributes referenced by Q are a subset of the attributes of I.
    B2. All attributes QA in Q can be divided into 3 overlapping groups:
        - SA = {S_1, ..., S_l, [C]} - from the SELECT clause, where C is
          referenced by any number of MIN and/or MAX functions if present.
        - WA = {W_1, ..., W_p} - from the WHERE clause
        - GA = <G_1, ..., G_k> - from the GROUP BY clause (if any)
             = SA              - if Q is a DISTINCT query (based on the
                                 equivalence of DISTINCT and GROUP queries.
        - NGA = QA - (GA union C) = {NG_1, ..., NG_m} - the ones not in
          GROUP BY and not referenced by MIN/MAX functions.
        with the following properties specified below.
    B3. If Q has a GROUP BY WITH ROLLUP clause the access method is not 
        applicable.

    SA1. There is at most one attribute in SA referenced by any number of
         MIN and/or MAX functions which, which if present, is denoted as C.
    SA2. The position of the C attribute in the index is after the last A_k.
    SA3. The attribute C can be referenced in the WHERE clause only in
         predicates of the forms:
         - (C {< | <= | > | >= | =} const)
         - (const {< | <= | > | >= | =} C)
         - (C between const_i and const_j)
         - C IS NULL
         - C IS NOT NULL
         - C != const
    SA4. If Q has a GROUP BY clause, there are no other aggregate functions
         except MIN and MAX. For queries with DISTINCT, aggregate functions
         are allowed.
    SA5. The select list in DISTINCT queries should not contain expressions.
    GA1. If Q has a GROUP BY clause, then GA is a prefix of I. That is, if
         G_i = A_j => i = j.
    GA2. If Q has a DISTINCT clause, then there is a permutation of SA that
         forms a prefix of I. This permutation is used as the GROUP clause
         when the DISTINCT query is converted to a GROUP query.
    GA3. The attributes in GA may participate in arbitrary predicates, divided
         into two groups:
         - RNG(G_1,...,G_q ; where q <= k) is a range condition over the
           attributes of a prefix of GA
         - PA(G_i1,...G_iq) is an arbitrary predicate over an arbitrary subset
           of GA. Since P is applied to only GROUP attributes it filters some
           groups, and thus can be applied after the grouping.
    GA4. There are no expressions among G_i, just direct column references.
    NGA1.If in the index I there is a gap between the last GROUP attribute G_k,
         and the MIN/MAX attribute C, then NGA must consist of exactly the
         index attributes that constitute the gap. As a result there is a
         permutation of NGA that coincides with the gap in the index
         <B_1, ..., B_m>.
    NGA2.If BA <> {}, then the WHERE clause must contain a conjunction EQ of
         equality conditions for all NG_i of the form (NG_i = const) or
         (const = NG_i), such that each NG_i is referenced in exactly one
         conjunct. Informally, the predicates provide constants to fill the
         gap in the index.
    WA1. There are no other attributes in the WHERE clause except the ones
         referenced in predicates RNG, PA, PC, EQ defined above. Therefore
         WA is subset of (GA union NGA union C) for GA,NGA,C that pass the
         above tests. By transitivity then it also follows that each WA_i
         participates in the index I (if this was already tested for GA, NGA
         and C).

    C) Overall query form:
       SELECT EXPR([A_1,...,A_k], [B_1,...,B_m], [MIN(C)], [MAX(C)])
         FROM T
        WHERE [RNG(A_1,...,A_p ; where p <= k)]
         [AND EQ(B_1,...,B_m)]
         [AND PC(C)]
         [AND PA(A_i1,...,A_iq)]
       GROUP BY A_1,...,A_k
       [HAVING PH(A_1, ..., B_1,..., C)]
    where EXPR(...) is an arbitrary expression over some or all SELECT fields,
    or:
       SELECT DISTINCT A_i1,...,A_ik
         FROM T
        WHERE [RNG(A_1,...,A_p ; where p <= k)]
         [AND PA(A_i1,...,A_iq)];

  NOTES
    If the current query satisfies the conditions above, and if
    (mem_root! = NULL), then the function constructs and returns a new TRP
    object, that is later used to construct a new QUICK_GROUP_MIN_MAX_SELECT.
    If (mem_root == NULL), then the function only tests whether the current
    query satisfies the conditions above, and, if so, sets
    is_applicable = TRUE.

    Queries with DISTINCT for which index access can be used are transformed
    into equivalent group-by queries of the form:

    SELECT A_1,...,A_k FROM T
     WHERE [RNG(A_1,...,A_p ; where p <= k)]
      [AND PA(A_i1,...,A_iq)]
    GROUP BY A_1,...,A_k;

    The group-by list is a permutation of the select attributes, according
    to their order in the index.

  TODO
  - What happens if the query groups by the MIN/MAX field, and there is no
    other field as in: "select min(a) from t1 group by a" ?
  - We assume that the general correctness of the GROUP-BY query was checked
    before this point. Is this correct, or do we have to check it completely?
  - Lift the limitation in condition (B3), that is, make this access method 
    applicable to ROLLUP queries.

 @param  param     Parameter from test_quick_select
 @param  sel_tree  Range tree generated by get_mm_tree
 @param  read_time Best read time so far (=table/index scan time)
 @return table read plan
   @retval NULL  Loose index scan not applicable or mem_root == NULL
   @retval !NULL Loose index scan table read plan
*/

static TRP_GROUP_MIN_MAX *
get_best_group_min_max(PARAM *param, SEL_TREE *tree, double read_time)
{
  THD *thd= param->thd;
  JOIN *join= thd->lex->current_select->join;
  TABLE *table= param->table;
  bool have_min= FALSE;              /* TRUE if there is a MIN function. */
  bool have_max= FALSE;              /* TRUE if there is a MAX function. */
  Item_field *min_max_arg_item= NULL; // The argument of all MIN/MAX functions
  KEY_PART_INFO *min_max_arg_part= NULL; /* The corresponding keypart. */
  uint group_prefix_len= 0; /* Length (in bytes) of the key prefix. */
  KEY *index_info= NULL;    /* The index chosen for data access. */
  uint index= 0;            /* The id of the chosen index. */
  uint group_key_parts= 0;  // Number of index key parts in the group prefix.
  uint used_key_parts= 0;   /* Number of index key parts used for access. */
  uchar key_infix[MAX_KEY_LENGTH]; /* Constants from equality predicates.*/
  uint key_infix_len= 0;          /* Length of key_infix. */
  TRP_GROUP_MIN_MAX *read_plan= NULL; /* The eventually constructed TRP. */
  uint key_part_nr;
  ORDER *tmp_group;
  Item *item;
  Item_field *item_field;
  bool is_agg_distinct;
  List<Item_field> agg_distinct_flds;

  DBUG_ENTER("get_best_group_min_max");

  /* Perform few 'cheap' tests whether this access method is applicable. */
  if (!join)
    DBUG_RETURN(NULL);        /* This is not a select statement. */
  if ((join->tables != 1) ||  /* The query must reference one table. */
      (join->select_lex->olap == ROLLUP_TYPE)) /* Check (B3) for ROLLUP */
    DBUG_RETURN(NULL);
  if (table->s->keys == 0)        /* There are no indexes to use. */
    DBUG_RETURN(NULL);

  /* Check (SA1,SA4) and store the only MIN/MAX argument - the C attribute.*/
  if (join->make_sum_func_list(join->all_fields, join->fields_list, 1))
    DBUG_RETURN(NULL);

  List_iterator<Item> select_items_it(join->fields_list);
  is_agg_distinct = is_indexed_agg_distinct(join, &agg_distinct_flds);

  if ((!join->group_list) && /* Neither GROUP BY nor a DISTINCT query. */
      (!join->select_distinct) &&
      !is_agg_distinct)
    DBUG_RETURN(NULL);
  /* Analyze the query in more detail. */

  if (join->sum_funcs[0])
  {
    Item_sum *min_max_item;
    Item_sum **func_ptr= join->sum_funcs;
    while ((min_max_item= *(func_ptr++)))
    {
      if (min_max_item->sum_func() == Item_sum::MIN_FUNC)
        have_min= TRUE;
      else if (min_max_item->sum_func() == Item_sum::MAX_FUNC)
        have_max= TRUE;
      else if (min_max_item->sum_func() == Item_sum::COUNT_DISTINCT_FUNC ||
               min_max_item->sum_func() == Item_sum::SUM_DISTINCT_FUNC ||
               min_max_item->sum_func() == Item_sum::AVG_DISTINCT_FUNC)
        continue;
      else
        DBUG_RETURN(NULL);

      /* The argument of MIN/MAX. */
      Item *expr= min_max_item->get_arg(0)->real_item();
      if (expr->type() == Item::FIELD_ITEM) /* Is it an attribute? */
      {
        if (! min_max_arg_item)
          min_max_arg_item= (Item_field*) expr;
        else if (! min_max_arg_item->eq(expr, 1))
          DBUG_RETURN(NULL);
      }
      else
        DBUG_RETURN(NULL);
    }
  }
  /* Check (SA5). */
  if (join->select_distinct)
  {
    while ((item= select_items_it++))
    {
      if (item->real_item()->type() != Item::FIELD_ITEM)
        DBUG_RETURN(NULL);
    }
  }

  /* Check (GA4) - that there are no expressions among the group attributes. */
  for (tmp_group= join->group_list; tmp_group; tmp_group= tmp_group->next)
  {
    if ((*tmp_group->item)->real_item()->type() != Item::FIELD_ITEM)
      DBUG_RETURN(NULL);
  }

  /*
    Check that table has at least one compound index such that the conditions
    (GA1,GA2) are all TRUE. If there is more than one such index, select the
    first one. Here we set the variables: group_prefix_len and index_info.
  */
  KEY *cur_index_info= table->key_info;
  KEY *cur_index_info_end= cur_index_info + table->s->keys;
  /* Cost-related variables for the best index so far. */
  double best_read_cost= DBL_MAX;
  ha_rows best_records= 0;
  SEL_ARG *best_index_tree= NULL;
  ha_rows best_quick_prefix_records= 0;
  uint best_param_idx= 0;

  const uint pk= param->table->s->primary_key;
  SEL_ARG *cur_index_tree= NULL;
  ha_rows cur_quick_prefix_records= 0;
  uint cur_param_idx=MAX_KEY;

  for (uint cur_index= 0 ; cur_index_info != cur_index_info_end ;
       cur_index_info++, cur_index++)
  {
    KEY_PART_INFO *cur_part;
    KEY_PART_INFO *end_part; /* Last part for loops. */
    /* Last index part. */
    KEY_PART_INFO *last_part;
    KEY_PART_INFO *first_non_group_part;
    KEY_PART_INFO *first_non_infix_part;
    uint key_infix_parts;
    uint cur_group_key_parts= 0;
    uint cur_group_prefix_len= 0;
    double cur_read_cost;
    ha_rows cur_records;
    key_map used_key_parts_map;
    uint max_key_part= 0;
    uint cur_key_infix_len= 0;
    uchar cur_key_infix[MAX_KEY_LENGTH];
    uint cur_used_key_parts;
    
    /* Check (B1) - if current index is covering. */
    if (!table->covering_keys.is_set(cur_index))
      goto next_index;

    /*
      If the current storage manager is such that it appends the primary key to
      each index, then the above condition is insufficient to check if the
      index is covering. In such cases it may happen that some fields are
      covered by the PK index, but not by the current index. Since we can't
      use the concatenation of both indexes for index lookup, such an index
      does not qualify as covering in our case. If this is the case, below
      we check that all query fields are indeed covered by 'cur_index'.
    */
    if (pk < MAX_KEY && cur_index != pk &&
        (table->file->ha_table_flags() & HA_PRIMARY_KEY_IN_READ_INDEX))
    {
      /* For each table field */
      for (uint i= 0; i < table->s->fields; i++)
      {
        Field *cur_field= table->field[i];
        /*
          If the field is used in the current query ensure that it's
          part of 'cur_index'
        */
        if (bitmap_is_set(table->read_set, cur_field->field_index) &&
            !cur_field->part_of_key_not_clustered.is_set(cur_index))
          goto next_index;                  // Field was not part of key
      }
    }

    /*
      Check (GA1) for GROUP BY queries.
    */
    if (join->group_list)
    {
      cur_part= cur_index_info->key_part;
      end_part= cur_part + cur_index_info->key_parts;
      /* Iterate in parallel over the GROUP list and the index parts. */
      for (tmp_group= join->group_list; tmp_group && (cur_part != end_part);
           tmp_group= tmp_group->next, cur_part++)
      {
        /*
          TODO:
          tmp_group::item is an array of Item, is it OK to consider only the
          first Item? If so, then why? What is the array for?
        */
        /* Above we already checked that all group items are fields. */
        DBUG_ASSERT((*tmp_group->item)->real_item()->type() == Item::FIELD_ITEM);
        Item_field *group_field= (Item_field *) (*tmp_group->item)->real_item();
        if (group_field->field->eq(cur_part->field))
        {
          cur_group_prefix_len+= cur_part->store_length;
          ++cur_group_key_parts;
          max_key_part= cur_part - cur_index_info->key_part + 1;
          used_key_parts_map.set_bit(max_key_part);
        }
        else
          goto next_index;
      }
    }
    /*
      Check (GA2) if this is a DISTINCT query.
      If GA2, then Store a new ORDER object in group_fields_array at the
      position of the key part of item_field->field. Thus we get the ORDER
      objects for each field ordered as the corresponding key parts.
      Later group_fields_array of ORDER objects is used to convert the query
      to a GROUP query.
    */
    if ((!join->group_list && join->select_distinct) ||
             is_agg_distinct)
    {
      if (!is_agg_distinct)
      {
        select_items_it.rewind();
      }

      List_iterator<Item_field> agg_distinct_flds_it (agg_distinct_flds);
      while (NULL != (item = (is_agg_distinct ?
             (Item *) agg_distinct_flds_it++ : select_items_it++)))
      {
        /* (SA5) already checked above. */
        item_field= (Item_field*) item->real_item(); 
        DBUG_ASSERT(item->real_item()->type() == Item::FIELD_ITEM);

        /* not doing loose index scan for derived tables */
        if (!item_field->field)
          goto next_index;

        /* Find the order of the key part in the index. */
        key_part_nr= get_field_keypart(cur_index_info, item_field->field);
        /*
          Check if this attribute was already present in the select list.
          If it was present, then its corresponding key part was alredy used.
        */
        if (used_key_parts_map.is_set(key_part_nr))
          continue;
        if (key_part_nr < 1 ||
            (!is_agg_distinct && key_part_nr > join->fields_list.elements))
          goto next_index;
        cur_part= cur_index_info->key_part + key_part_nr - 1;
        cur_group_prefix_len+= cur_part->store_length;
        used_key_parts_map.set_bit(key_part_nr);
        ++cur_group_key_parts;
        max_key_part= max(max_key_part,key_part_nr);
      }
      /*
        Check that used key parts forms a prefix of the index.
        To check this we compare bits in all_parts and cur_parts.
        all_parts have all bits set from 0 to (max_key_part-1).
        cur_parts have bits set for only used keyparts.
      */
      ulonglong all_parts, cur_parts;
      all_parts= (1<<max_key_part) - 1;
      cur_parts= used_key_parts_map.to_ulonglong() >> 1;
      if (all_parts != cur_parts)
        goto next_index;
    }

    /* Check (SA2). */
    if (min_max_arg_item)
    {
      key_part_nr= get_field_keypart(cur_index_info, min_max_arg_item->field);
      if (key_part_nr <= cur_group_key_parts)
        goto next_index;
      min_max_arg_part= cur_index_info->key_part + key_part_nr - 1;
    }

    /*
      Check (NGA1, NGA2) and extract a sequence of constants to be used as part
      of all search keys.
    */

    /*
      If there is MIN/MAX, each keypart between the last group part and the
      MIN/MAX part must participate in one equality with constants, and all
      keyparts after the MIN/MAX part must not be referenced in the query.

      If there is no MIN/MAX, the keyparts after the last group part can be
      referenced only in equalities with constants, and the referenced keyparts
      must form a sequence without any gaps that starts immediately after the
      last group keypart.
    */
    last_part= cur_index_info->key_part + cur_index_info->key_parts;
    first_non_group_part= (cur_group_key_parts < cur_index_info->key_parts) ?
                          cur_index_info->key_part + cur_group_key_parts :
                          NULL;
    first_non_infix_part= min_max_arg_part ?
                          (min_max_arg_part < last_part) ?
                             min_max_arg_part :
                             NULL :
                           NULL;
    if (first_non_group_part &&
        (!min_max_arg_part || (min_max_arg_part - first_non_group_part > 0)))
    {
      if (tree)
      {
        uint dummy;
        SEL_ARG *index_range_tree= get_index_range_tree(cur_index, tree, param,
                                                        &dummy);
        if (!get_constant_key_infix(cur_index_info, index_range_tree,
                                    first_non_group_part, min_max_arg_part,
                                    last_part, thd, cur_key_infix, 
                                    &cur_key_infix_len,
                                    &first_non_infix_part))
          goto next_index;
      }
      else if (min_max_arg_part &&
               (min_max_arg_part - first_non_group_part > 0))
      {
        /*
          There is a gap but no range tree, thus no predicates at all for the
          non-group keyparts.
        */
        goto next_index;
      }
      else if (first_non_group_part && join->conds)
      {
        /*
          If there is no MIN/MAX function in the query, but some index
          key part is referenced in the WHERE clause, then this index
          cannot be used because the WHERE condition over the keypart's
          field cannot be 'pushed' to the index (because there is no
          range 'tree'), and the WHERE clause must be evaluated before
          GROUP BY/DISTINCT.
        */
        /*
          Store the first and last keyparts that need to be analyzed
          into one array that can be passed as parameter.
        */
        KEY_PART_INFO *key_part_range[2];
        key_part_range[0]= first_non_group_part;
        key_part_range[1]= last_part;

        /* Check if cur_part is referenced in the WHERE clause. */
        if (join->conds->walk(&Item::find_item_in_field_list_processor, 0,
                              (uchar*) key_part_range))
          goto next_index;
      }
    }

    /*
      Test (WA1) partially - that no other keypart after the last infix part is
      referenced in the query.
    */
    if (first_non_infix_part)
    {
      cur_part= first_non_infix_part +
                (min_max_arg_part && (min_max_arg_part < last_part));
      for (; cur_part != last_part; cur_part++)
      {
        if (bitmap_is_set(table->read_set, cur_part->field->field_index))
          goto next_index;
      }
    }

    /* If we got to this point, cur_index_info passes the test. */
    key_infix_parts= cur_key_infix_len ? (uint) 
                     (first_non_infix_part - first_non_group_part) : 0;
    cur_used_key_parts= cur_group_key_parts + key_infix_parts;

    /* Compute the cost of using this index. */
    if (tree)
    {
      /* Find the SEL_ARG sub-tree that corresponds to the chosen index. */
      cur_index_tree= get_index_range_tree(cur_index, tree, param,
                                           &cur_param_idx);
      /* Check if this range tree can be used for prefix retrieval. */
      COST_VECT dummy_cost;
      uint mrr_flags= HA_MRR_USE_DEFAULT_IMPL;
      uint mrr_bufsize=0;
      cur_quick_prefix_records= check_quick_select(param, cur_param_idx, 
                                                   FALSE /*don't care*/, 
                                                   cur_index_tree, TRUE,
                                                   &mrr_flags, &mrr_bufsize,
                                                   &dummy_cost);
    }
    cost_group_min_max(table, cur_index_info, cur_used_key_parts,
                       cur_group_key_parts, tree, cur_index_tree,
                       cur_quick_prefix_records, have_min, have_max,
                       &cur_read_cost, &cur_records);
    /*
      If cur_read_cost is lower than best_read_cost use cur_index.
      Do not compare doubles directly because they may have different
      representations (64 vs. 80 bits).
    */
    if (cur_read_cost < best_read_cost - (DBL_EPSILON * cur_read_cost))
    {
      index_info= cur_index_info;
      index= cur_index;
      best_read_cost= cur_read_cost;
      best_records= cur_records;
      best_index_tree= cur_index_tree;
      best_quick_prefix_records= cur_quick_prefix_records;
      best_param_idx= cur_param_idx;
      group_key_parts= cur_group_key_parts;
      group_prefix_len= cur_group_prefix_len;
      key_infix_len= cur_key_infix_len;
      if (key_infix_len)
        memcpy (key_infix, cur_key_infix, sizeof (key_infix));
      used_key_parts= cur_used_key_parts;
    }

  next_index:;
  }
  if (!index_info) /* No usable index found. */
    DBUG_RETURN(NULL);

  /* Check (SA3) for the where clause. */
  if (join->conds && min_max_arg_item &&
      !check_group_min_max_predicates(join->conds, min_max_arg_item,
                                      (index_info->flags & HA_SPATIAL) ?
                                      Field::itMBR : Field::itRAW))
    DBUG_RETURN(NULL);

  /* The query passes all tests, so construct a new TRP object. */
  read_plan= new (param->mem_root)
                 TRP_GROUP_MIN_MAX(have_min, have_max, is_agg_distinct,
                                   min_max_arg_part,
                                   group_prefix_len, used_key_parts,
                                   group_key_parts, index_info, index,
                                   key_infix_len,
                                   (key_infix_len > 0) ? key_infix : NULL,
                                   tree, best_index_tree, best_param_idx,
                                   best_quick_prefix_records);
  if (read_plan)
  {
    if (tree && read_plan->quick_prefix_records == 0)
      DBUG_RETURN(NULL);

    read_plan->read_cost= best_read_cost;
    read_plan->records=   best_records;
    if (read_time < best_read_cost && is_agg_distinct)
    {
      read_plan->read_cost= 0;
      read_plan->use_index_scan();
    }

    DBUG_PRINT("info",
               ("Returning group min/max plan: cost: %g, records: %lu",
                read_plan->read_cost, (ulong) read_plan->records));
  }

  DBUG_RETURN(read_plan);
}


/*
  Check that the MIN/MAX attribute participates only in range predicates
  with constants.

  SYNOPSIS
    check_group_min_max_predicates()
    cond              tree (or subtree) describing all or part of the WHERE
                      clause being analyzed
    min_max_arg_item  the field referenced by the MIN/MAX function(s)
    min_max_arg_part  the keypart of the MIN/MAX argument if any

  DESCRIPTION
    The function walks recursively over the cond tree representing a WHERE
    clause, and checks condition (SA3) - if a field is referenced by a MIN/MAX
    aggregate function, it is referenced only by one of the following
    predicates: {=, !=, <, <=, >, >=, between, is null, is not null}.

  RETURN
    TRUE  if cond passes the test
    FALSE o/w
*/

static bool
check_group_min_max_predicates(Item *cond, Item_field *min_max_arg_item,
                               Field::imagetype image_type)
{
  DBUG_ENTER("check_group_min_max_predicates");
  DBUG_ASSERT(cond && min_max_arg_item);

  cond= cond->real_item();
  Item::Type cond_type= cond->type();
  if (cond_type == Item::COND_ITEM) /* 'AND' or 'OR' */
  {
    DBUG_PRINT("info", ("Analyzing: %s", ((Item_func*) cond)->func_name()));
    List_iterator_fast<Item> li(*((Item_cond*) cond)->argument_list());
    Item *and_or_arg;
    while ((and_or_arg= li++))
    {
      if (!check_group_min_max_predicates(and_or_arg, min_max_arg_item,
                                         image_type))
        DBUG_RETURN(FALSE);
    }
    DBUG_RETURN(TRUE);
  }

  /*
    TODO:
    This is a very crude fix to handle sub-selects in the WHERE clause
    (Item_subselect objects). With the test below we rule out from the
    optimization all queries with subselects in the WHERE clause. What has to
    be done, is that here we should analyze whether the subselect references
    the MIN/MAX argument field, and disallow the optimization only if this is
    so.
  */
  if (cond_type == Item::SUBSELECT_ITEM)
    DBUG_RETURN(FALSE);

  /*
    Condition of the form 'field' is equivalent to 'field <> 0' and thus
    satisfies the SA3 condition.
  */
  if (cond_type == Item::FIELD_ITEM)
  {
    DBUG_PRINT("info", ("Analyzing: %s", cond->full_name()));
    DBUG_RETURN(TRUE);
  }

  /* We presume that at this point there are no other Items than functions. */
  DBUG_ASSERT(cond_type == Item::FUNC_ITEM);

  /* Test if cond references only group-by or non-group fields. */
  Item_func *pred= (Item_func*) cond;
  Item **arguments= pred->arguments();
  Item *cur_arg;
  DBUG_PRINT("info", ("Analyzing: %s", pred->func_name()));
  for (uint arg_idx= 0; arg_idx < pred->argument_count (); arg_idx++)
  {
    cur_arg= arguments[arg_idx]->real_item();
    DBUG_PRINT("info", ("cur_arg: %s", cur_arg->full_name()));
    if (cur_arg->type() == Item::FIELD_ITEM)
    {
      if (min_max_arg_item->eq(cur_arg, 1)) 
      {
       /*
         If pred references the MIN/MAX argument, check whether pred is a range
         condition that compares the MIN/MAX argument with a constant.
       */
        Item_func::Functype pred_type= pred->functype();
        if (pred_type != Item_func::EQUAL_FUNC     &&
            pred_type != Item_func::LT_FUNC        &&
            pred_type != Item_func::LE_FUNC        &&
            pred_type != Item_func::GT_FUNC        &&
            pred_type != Item_func::GE_FUNC        &&
            pred_type != Item_func::BETWEEN        &&
            pred_type != Item_func::ISNULL_FUNC    &&
            pred_type != Item_func::ISNOTNULL_FUNC &&
            pred_type != Item_func::EQ_FUNC        &&
            pred_type != Item_func::NE_FUNC)
          DBUG_RETURN(FALSE);

        /* Check that pred compares min_max_arg_item with a constant. */
        Item *args[3];
        bzero(args, 3 * sizeof(Item*));
        bool inv;
        /* Test if this is a comparison of a field and a constant. */
        if (!simple_pred(pred, args, &inv))
          DBUG_RETURN(FALSE);

        /* Check for compatible string comparisons - similar to get_mm_leaf. */
        if (args[0] && args[1] && !args[2] && // this is a binary function
            min_max_arg_item->result_type() == STRING_RESULT &&
            /*
              Don't use an index when comparing strings of different collations.
            */
            ((args[1]->result_type() == STRING_RESULT &&
              image_type == Field::itRAW &&
              ((Field_str*) min_max_arg_item->field)->charset() !=
              pred->compare_collation())
             ||
             /*
               We can't always use indexes when comparing a string index to a
               number.
             */
             (args[1]->result_type() != STRING_RESULT &&
              min_max_arg_item->field->cmp_type() != args[1]->result_type())))
          DBUG_RETURN(FALSE);
      }
    }
    else if (cur_arg->type() == Item::FUNC_ITEM)
    {
      if (!check_group_min_max_predicates(cur_arg, min_max_arg_item,
                                         image_type))
        DBUG_RETURN(FALSE);
    }
    else if (cur_arg->const_item())
    {
      /*
        For predicates of the form "const OP expr" we also have to check 'expr'
        to make a decision.
      */
      continue;
    }
    else
      DBUG_RETURN(FALSE);
  }

  DBUG_RETURN(TRUE);
}


/*
  Extract a sequence of constants from a conjunction of equality predicates.

  SYNOPSIS
    get_constant_key_infix()
    index_info             [in]  Descriptor of the chosen index.
    index_range_tree       [in]  Range tree for the chosen index
    first_non_group_part   [in]  First index part after group attribute parts
    min_max_arg_part       [in]  The keypart of the MIN/MAX argument if any
    last_part              [in]  Last keypart of the index
    thd                    [in]  Current thread
    key_infix              [out] Infix of constants to be used for index lookup
    key_infix_len          [out] Lenghth of the infix
    first_non_infix_part   [out] The first keypart after the infix (if any)
    
  DESCRIPTION
    Test conditions (NGA1, NGA2) from get_best_group_min_max(). Namely,
    for each keypart field NGF_i not in GROUP-BY, check that there is a
    constant equality predicate among conds with the form (NGF_i = const_ci) or
    (const_ci = NGF_i).
    Thus all the NGF_i attributes must fill the 'gap' between the last group-by
    attribute and the MIN/MAX attribute in the index (if present). If these
    conditions hold, copy each constant from its corresponding predicate into
    key_infix, in the order its NG_i attribute appears in the index, and update
    key_infix_len with the total length of the key parts in key_infix.

  RETURN
    TRUE  if the index passes the test
    FALSE o/w
*/

static bool
get_constant_key_infix(KEY *index_info, SEL_ARG *index_range_tree,
                       KEY_PART_INFO *first_non_group_part,
                       KEY_PART_INFO *min_max_arg_part,
                       KEY_PART_INFO *last_part, THD *thd,
                       uchar *key_infix, uint *key_infix_len,
                       KEY_PART_INFO **first_non_infix_part)
{
  SEL_ARG       *cur_range;
  KEY_PART_INFO *cur_part;
  /* End part for the first loop below. */
  KEY_PART_INFO *end_part= min_max_arg_part ? min_max_arg_part : last_part;

  *key_infix_len= 0;
  uchar *key_ptr= key_infix;
  for (cur_part= first_non_group_part; cur_part != end_part; cur_part++)
  {
    /*
      Find the range tree for the current keypart. We assume that
      index_range_tree points to the leftmost keypart in the index.
    */
    for (cur_range= index_range_tree; cur_range;
         cur_range= cur_range->next_key_part)
    {
      if (cur_range->field->eq(cur_part->field))
        break;
    }
    if (!cur_range)
    {
      if (min_max_arg_part)
        return FALSE; /* The current keypart has no range predicates at all. */
      else
      {
        *first_non_infix_part= cur_part;
        return TRUE;
      }
    }

    /* Check that the current range tree is a single point interval. */
    if (cur_range->prev || cur_range->next)
      return FALSE; /* This is not the only range predicate for the field. */
    if ((cur_range->min_flag & NO_MIN_RANGE) ||
        (cur_range->max_flag & NO_MAX_RANGE) ||
        (cur_range->min_flag & NEAR_MIN) || (cur_range->max_flag & NEAR_MAX))
      return FALSE;

    uint field_length= cur_part->store_length;
    if (cur_range->maybe_null &&
         cur_range->min_value[0] && cur_range->max_value[0])
    { 
      /*
        cur_range specifies 'IS NULL'. In this case the argument points
        to a "null value" (is_null_string) that may not always be long
        enough for a direct memcpy to a field.
      */
      DBUG_ASSERT (field_length > 0);
      *key_ptr= 1;
      bzero(key_ptr+1,field_length-1);
      key_ptr+= field_length;
      *key_infix_len+= field_length;
    }
    else if (memcmp(cur_range->min_value, cur_range->max_value, field_length) == 0)
    { /* cur_range specifies an equality condition. */
      memcpy(key_ptr, cur_range->min_value, field_length);
      key_ptr+= field_length;
      *key_infix_len+= field_length;
    }
    else
      return FALSE;
  }

  if (!min_max_arg_part && (cur_part == last_part))
    *first_non_infix_part= last_part;

  return TRUE;
}


/*
  Find the key part referenced by a field.

  SYNOPSIS
    get_field_keypart()
    index  descriptor of an index
    field  field that possibly references some key part in index

  NOTES
    The return value can be used to get a KEY_PART_INFO pointer by
    part= index->key_part + get_field_keypart(...) - 1;

  RETURN
    Positive number which is the consecutive number of the key part, or
    0 if field does not reference any index field.
*/

static inline uint
get_field_keypart(KEY *index, Field *field)
{
  KEY_PART_INFO *part, *end;

  for (part= index->key_part, end= part + index->key_parts; part < end; part++)
  {
    if (field->eq(part->field))
      return part - index->key_part + 1;
  }
  return 0;
}


/*
  Find the SEL_ARG sub-tree that corresponds to the chosen index.

  SYNOPSIS
    get_index_range_tree()
    index     [in]  The ID of the index being looked for
    range_tree[in]  Tree of ranges being searched
    param     [in]  PARAM from SQL_SELECT::test_quick_select
    param_idx [out] Index in the array PARAM::key that corresponds to 'index'

  DESCRIPTION

    A SEL_TREE contains range trees for all usable indexes. This procedure
    finds the SEL_ARG sub-tree for 'index'. The members of a SEL_TREE are
    ordered in the same way as the members of PARAM::key, thus we first find
    the corresponding index in the array PARAM::key. This index is returned
    through the variable param_idx, to be used later as argument of
    check_quick_select().

  RETURN
    Pointer to the SEL_ARG subtree that corresponds to index.
*/

SEL_ARG * get_index_range_tree(uint index, SEL_TREE* range_tree, PARAM *param,
                               uint *param_idx)
{
  uint idx= 0; /* Index nr in param->key_parts */
  while (idx < param->keys)
  {
    if (index == param->real_keynr[idx])
      break;
    idx++;
  }
  *param_idx= idx;
  return(range_tree->keys[idx]);
}


/*
  Compute the cost of a quick_group_min_max_select for a particular index.

  SYNOPSIS
    cost_group_min_max()
    table                [in] The table being accessed
    index_info           [in] The index used to access the table
    used_key_parts       [in] Number of key parts used to access the index
    group_key_parts      [in] Number of index key parts in the group prefix
    range_tree           [in] Tree of ranges for all indexes
    index_tree           [in] The range tree for the current index
    quick_prefix_records [in] Number of records retrieved by the internally
			      used quick range select if any
    have_min             [in] True if there is a MIN function
    have_max             [in] True if there is a MAX function
    read_cost           [out] The cost to retrieve rows via this quick select
    records             [out] The number of rows retrieved

  DESCRIPTION
    This method computes the access cost of a TRP_GROUP_MIN_MAX instance and
    the number of rows returned. It updates this->read_cost and this->records.

  NOTES
    The cost computation distinguishes several cases:
    1) No equality predicates over non-group attributes (thus no key_infix).
       If groups are bigger than blocks on the average, then we assume that it
       is very unlikely that block ends are aligned with group ends, thus even
       if we look for both MIN and MAX keys, all pairs of neighbor MIN/MAX
       keys, except for the first MIN and the last MAX keys, will be in the
       same block.  If groups are smaller than blocks, then we are going to
       read all blocks.
    2) There are equality predicates over non-group attributes.
       In this case the group prefix is extended by additional constants, and
       as a result the min/max values are inside sub-groups of the original
       groups. The number of blocks that will be read depends on whether the
       ends of these sub-groups will be contained in the same or in different
       blocks. We compute the probability for the two ends of a subgroup to be
       in two different blocks as the ratio of:
       - the number of positions of the left-end of a subgroup inside a group,
         such that the right end of the subgroup is past the end of the buffer
         containing the left-end, and
       - the total number of possible positions for the left-end of the
         subgroup, which is the number of keys in the containing group.
       We assume it is very unlikely that two ends of subsequent subgroups are
       in the same block.
    3) The are range predicates over the group attributes.
       Then some groups may be filtered by the range predicates. We use the
       selectivity of the range predicates to decide how many groups will be
       filtered.

  TODO
     - Take into account the optional range predicates over the MIN/MAX
       argument.
     - Check if we have a PK index and we use all cols - then each key is a
       group, and it will be better to use an index scan.

  RETURN
    None
*/

void cost_group_min_max(TABLE* table, KEY *index_info, uint used_key_parts,
                        uint group_key_parts, SEL_TREE *range_tree,
                        SEL_ARG *index_tree, ha_rows quick_prefix_records,
                        bool have_min, bool have_max,
                        double *read_cost, ha_rows *records)
{
  ha_rows table_records;
  uint num_groups;
  uint num_blocks;
  uint keys_per_block;
  uint keys_per_group;
  uint keys_per_subgroup; /* Average number of keys in sub-groups */
                          /* formed by a key infix. */
  double p_overlap; /* Probability that a sub-group overlaps two blocks. */
  double quick_prefix_selectivity;
  double io_cost;
  double cpu_cost= 0; /* TODO: CPU cost of index_read calls? */
  DBUG_ENTER("cost_group_min_max");

  table_records= table->file->stats.records;
  keys_per_block= (table->file->stats.block_size / 2 /
                   (index_info->key_length + table->file->ref_length)
                        + 1);
  num_blocks= (uint)(table_records / keys_per_block) + 1;

  /* Compute the number of keys in a group. */
  keys_per_group= index_info->rec_per_key[group_key_parts - 1];
  if (keys_per_group == 0) /* If there is no statistics try to guess */
    /* each group contains 10% of all records */
    keys_per_group= (uint)(table_records / 10) + 1;
  num_groups= (uint)(table_records / keys_per_group) + 1;

  /* Apply the selectivity of the quick select for group prefixes. */
  if (range_tree && (quick_prefix_records != HA_POS_ERROR))
  {
    quick_prefix_selectivity= (double) quick_prefix_records /
                              (double) table_records;
    num_groups= (uint) rint(num_groups * quick_prefix_selectivity);
    set_if_bigger(num_groups, 1);
  }

  if (used_key_parts > group_key_parts)
  { /*
      Compute the probability that two ends of a subgroup are inside
      different blocks.
    */
    keys_per_subgroup= index_info->rec_per_key[used_key_parts - 1];
    if (keys_per_subgroup >= keys_per_block) /* If a subgroup is bigger than */
      p_overlap= 1.0;       /* a block, it will overlap at least two blocks. */
    else
    {
      double blocks_per_group= (double) num_blocks / (double) num_groups;
      p_overlap= (blocks_per_group * (keys_per_subgroup - 1)) / keys_per_group;
      p_overlap= min(p_overlap, 1.0);
    }
    io_cost= (double) min(num_groups * (1 + p_overlap), num_blocks);
  }
  else
    io_cost= (keys_per_group > keys_per_block) ?
             (have_min && have_max) ? (double) (num_groups + 1) :
                                      (double) num_groups :
             (double) num_blocks;

  /*
    TODO: If there is no WHERE clause and no other expressions, there should be
    no CPU cost. We leave it here to make this cost comparable to that of index
    scan as computed in SQL_SELECT::test_quick_select().
  */
  cpu_cost= (double) num_groups / TIME_FOR_COMPARE;

  *read_cost= io_cost + cpu_cost;
  *records= num_groups;

  DBUG_PRINT("info",
             ("table rows: %lu  keys/block: %u  keys/group: %u  result rows: %lu  blocks: %u",
              (ulong)table_records, keys_per_block, keys_per_group, 
              (ulong) *records, num_blocks));
  DBUG_VOID_RETURN;
}


/*
  Construct a new quick select object for queries with group by with min/max.

  SYNOPSIS
    TRP_GROUP_MIN_MAX::make_quick()
    param              Parameter from test_quick_select
    retrieve_full_rows ignored
    parent_alloc       Memory pool to use, if any.

  NOTES
    Make_quick ignores the retrieve_full_rows parameter because
    QUICK_GROUP_MIN_MAX_SELECT always performs 'index only' scans.
    The other parameter are ignored as well because all necessary
    data to create the QUICK object is computed at this TRP creation
    time.

  RETURN
    New QUICK_GROUP_MIN_MAX_SELECT object if successfully created,
    NULL otherwise.
*/

QUICK_SELECT_I *
TRP_GROUP_MIN_MAX::make_quick(PARAM *param, bool retrieve_full_rows,
                              MEM_ROOT *parent_alloc)
{
  QUICK_GROUP_MIN_MAX_SELECT *quick;
  DBUG_ENTER("TRP_GROUP_MIN_MAX::make_quick");

  quick= new QUICK_GROUP_MIN_MAX_SELECT(param->table,
                                        param->thd->lex->current_select->join,
                                        have_min, have_max, 
                                        have_agg_distinct, min_max_arg_part,
                                        group_prefix_len, group_key_parts,
                                        used_key_parts, index_info, index,
                                        read_cost, records, key_infix_len,
                                        key_infix, parent_alloc, is_index_scan);
  if (!quick)
    DBUG_RETURN(NULL);

  if (quick->init())
  {
    delete quick;
    DBUG_RETURN(NULL);
  }

  if (range_tree)
  {
    DBUG_ASSERT(quick_prefix_records > 0);
    if (quick_prefix_records == HA_POS_ERROR)
      quick->quick_prefix_select= NULL; /* Can't construct a quick select. */
    else
      /* Make a QUICK_RANGE_SELECT to be used for group prefix retrieval. */
      quick->quick_prefix_select= get_quick_select(param, param_idx,
                                                   index_tree,
                                                   HA_MRR_USE_DEFAULT_IMPL, 0,
                                                   &quick->alloc);

    /*
      Extract the SEL_ARG subtree that contains only ranges for the MIN/MAX
      attribute, and create an array of QUICK_RANGES to be used by the
      new quick select.
    */
    if (min_max_arg_part)
    {
      SEL_ARG *min_max_range= index_tree;
      while (min_max_range) /* Find the tree for the MIN/MAX key part. */
      {
        if (min_max_range->field->eq(min_max_arg_part->field))
          break;
        min_max_range= min_max_range->next_key_part;
      }
      /* Scroll to the leftmost interval for the MIN/MAX argument. */
      while (min_max_range && min_max_range->prev)
        min_max_range= min_max_range->prev;
      /* Create an array of QUICK_RANGEs for the MIN/MAX argument. */
      while (min_max_range)
      {
        if (quick->add_range(min_max_range))
        {
          delete quick;
          quick= NULL;
          DBUG_RETURN(NULL);
        }
        min_max_range= min_max_range->next;
      }
    }
  }
  else
    quick->quick_prefix_select= NULL;

  quick->update_key_stat();
  quick->adjust_prefix_ranges();

  DBUG_RETURN(quick);
}


/*
  Construct new quick select for group queries with min/max.

  SYNOPSIS
    QUICK_GROUP_MIN_MAX_SELECT::QUICK_GROUP_MIN_MAX_SELECT()
    table             The table being accessed
    join              Descriptor of the current query
    have_min          TRUE if the query selects a MIN function
    have_max          TRUE if the query selects a MAX function
    min_max_arg_part  The only argument field of all MIN/MAX functions
    group_prefix_len  Length of all key parts in the group prefix
    prefix_key_parts  All key parts in the group prefix
    index_info        The index chosen for data access
    use_index         The id of index_info
    read_cost         Cost of this access method
    records           Number of records returned
    key_infix_len     Length of the key infix appended to the group prefix
    key_infix         Infix of constants from equality predicates
    parent_alloc      Memory pool for this and quick_prefix_select data
    is_index_scan     get the next different key not by jumping on it via
                      index read, but by scanning until the end of the 
                      rows with equal key value.

  RETURN
    None
*/

QUICK_GROUP_MIN_MAX_SELECT::
QUICK_GROUP_MIN_MAX_SELECT(TABLE *table, JOIN *join_arg, bool have_min_arg,
                           bool have_max_arg, bool have_agg_distinct_arg,
                           KEY_PART_INFO *min_max_arg_part_arg,
                           uint group_prefix_len_arg, uint group_key_parts_arg,
                           uint used_key_parts_arg, KEY *index_info_arg,
                           uint use_index, double read_cost_arg,
                           ha_rows records_arg, uint key_infix_len_arg,
                           uchar *key_infix_arg, MEM_ROOT *parent_alloc,
                           bool is_index_scan_arg)
  :file(table->file), join(join_arg), index_info(index_info_arg),
   group_prefix_len(group_prefix_len_arg),
   group_key_parts(group_key_parts_arg), have_min(have_min_arg),
   have_max(have_max_arg), have_agg_distinct(have_agg_distinct_arg),
   seen_first_key(FALSE), min_max_arg_part(min_max_arg_part_arg),
   key_infix(key_infix_arg), key_infix_len(key_infix_len_arg),
   min_functions_it(NULL), max_functions_it(NULL), 
   is_index_scan(is_index_scan_arg)
{
  head=       table;
  index=      use_index;
  record=     head->record[0];
  tmp_record= head->record[1];
  read_time= read_cost_arg;
  records= records_arg;
  used_key_parts= used_key_parts_arg;
  real_key_parts= used_key_parts_arg;
  real_prefix_len= group_prefix_len + key_infix_len;
  group_prefix= NULL;
  min_max_arg_len= min_max_arg_part ? min_max_arg_part->store_length : 0;

  /*
    We can't have parent_alloc set as the init function can't handle this case
    yet.
  */
  DBUG_ASSERT(!parent_alloc);
  if (!parent_alloc)
  {
    init_sql_alloc(&alloc, join->thd->variables.range_alloc_block_size, 0);
    join->thd->mem_root= &alloc;
  }
  else
    bzero(&alloc, sizeof(MEM_ROOT));            // ensure that it's not used
}


/*
  Do post-constructor initialization.

  SYNOPSIS
    QUICK_GROUP_MIN_MAX_SELECT::init()
  
  DESCRIPTION
    The method performs initialization that cannot be done in the constructor
    such as memory allocations that may fail. It allocates memory for the
    group prefix and inifix buffers, and for the lists of MIN/MAX item to be
    updated during execution.

  RETURN
    0      OK
    other  Error code
*/

int QUICK_GROUP_MIN_MAX_SELECT::init()
{
  if (group_prefix) /* Already initialized. */
    return 0;

  if (!(last_prefix= (uchar*) alloc_root(&alloc, group_prefix_len)))
      return 1;
  /*
    We may use group_prefix to store keys with all select fields, so allocate
    enough space for it.
  */
  if (!(group_prefix= (uchar*) alloc_root(&alloc,
                                         real_prefix_len + min_max_arg_len)))
    return 1;

  if (key_infix_len > 0)
  {
    /*
      The memory location pointed to by key_infix will be deleted soon, so
      allocate a new buffer and copy the key_infix into it.
    */
    uchar *tmp_key_infix= (uchar*) alloc_root(&alloc, key_infix_len);
    if (!tmp_key_infix)
      return 1;
    memcpy(tmp_key_infix, this->key_infix, key_infix_len);
    this->key_infix= tmp_key_infix;
  }

  if (min_max_arg_part)
  {
    if (my_init_dynamic_array(&min_max_ranges, sizeof(QUICK_RANGE*), 16, 16))
      return 1;

    if (have_min)
    {
      if (!(min_functions= new List<Item_sum>))
        return 1;
    }
    else
      min_functions= NULL;
    if (have_max)
    {
      if (!(max_functions= new List<Item_sum>))
        return 1;
    }
    else
      max_functions= NULL;

    Item_sum *min_max_item;
    Item_sum **func_ptr= join->sum_funcs;
    while ((min_max_item= *(func_ptr++)))
    {
      if (have_min && (min_max_item->sum_func() == Item_sum::MIN_FUNC))
        min_functions->push_back(min_max_item);
      else if (have_max && (min_max_item->sum_func() == Item_sum::MAX_FUNC))
        max_functions->push_back(min_max_item);
    }

    if (have_min)
    {
      if (!(min_functions_it= new List_iterator<Item_sum>(*min_functions)))
        return 1;
    }

    if (have_max)
    {
      if (!(max_functions_it= new List_iterator<Item_sum>(*max_functions)))
        return 1;
    }
  }
  else
    min_max_ranges.elements= 0;

  return 0;
}


QUICK_GROUP_MIN_MAX_SELECT::~QUICK_GROUP_MIN_MAX_SELECT()
{
  DBUG_ENTER("QUICK_GROUP_MIN_MAX_SELECT::~QUICK_GROUP_MIN_MAX_SELECT");
  if (file->inited != handler::NONE) 
    file->ha_index_end();
  if (min_max_arg_part)
    delete_dynamic(&min_max_ranges);
  free_root(&alloc,MYF(0));
  delete min_functions_it;
  delete max_functions_it;
  delete quick_prefix_select;
  DBUG_VOID_RETURN; 
}


/*
  Eventually create and add a new quick range object.

  SYNOPSIS
    QUICK_GROUP_MIN_MAX_SELECT::add_range()
    sel_range  Range object from which a 

  NOTES
    Construct a new QUICK_RANGE object from a SEL_ARG object, and
    add it to the array min_max_ranges. If sel_arg is an infinite
    range, e.g. (x < 5 or x > 4), then skip it and do not construct
    a quick range.

  RETURN
    FALSE on success
    TRUE  otherwise
*/

bool QUICK_GROUP_MIN_MAX_SELECT::add_range(SEL_ARG *sel_range)
{
  QUICK_RANGE *range;
  uint range_flag= sel_range->min_flag | sel_range->max_flag;

  /* Skip (-inf,+inf) ranges, e.g. (x < 5 or x > 4). */
  if ((range_flag & NO_MIN_RANGE) && (range_flag & NO_MAX_RANGE))
    return FALSE;

  if (!(sel_range->min_flag & NO_MIN_RANGE) &&
      !(sel_range->max_flag & NO_MAX_RANGE))
  {
    if (sel_range->maybe_null &&
        sel_range->min_value[0] && sel_range->max_value[0])
      range_flag|= NULL_RANGE; /* IS NULL condition */
    else if (memcmp(sel_range->min_value, sel_range->max_value,
                    min_max_arg_len) == 0)
      range_flag|= EQ_RANGE;  /* equality condition */
  }
  range= new QUICK_RANGE(sel_range->min_value, min_max_arg_len,
                         make_keypart_map(sel_range->part),
                         sel_range->max_value, min_max_arg_len,
                         make_keypart_map(sel_range->part),
                         range_flag);
  if (!range)
    return TRUE;
  if (insert_dynamic(&min_max_ranges, (uchar*)&range))
    return TRUE;
  return FALSE;
}


/*
  Opens the ranges if there are more conditions in quick_prefix_select than
  the ones used for jumping through the prefixes.

  SYNOPSIS
    QUICK_GROUP_MIN_MAX_SELECT::adjust_prefix_ranges()

  NOTES
    quick_prefix_select is made over the conditions on the whole key.
    It defines a number of ranges of length x. 
    However when jumping through the prefixes we use only the the first 
    few most significant keyparts in the range key. However if there
    are more keyparts to follow the ones we are using we must make the 
    condition on the key inclusive (because x < "ab" means 
    x[0] < 'a' OR (x[0] == 'a' AND x[1] < 'b').
    To achive the above we must turn off the NEAR_MIN/NEAR_MAX
*/
void QUICK_GROUP_MIN_MAX_SELECT::adjust_prefix_ranges ()
{
  if (quick_prefix_select &&
      group_prefix_len < quick_prefix_select->max_used_key_length)
  {
    DYNAMIC_ARRAY *arr;
    uint inx;

    for (inx= 0, arr= &quick_prefix_select->ranges; inx < arr->elements; inx++)
    {
      QUICK_RANGE *range;

      get_dynamic(arr, (uchar*)&range, inx);
      range->flag &= ~(NEAR_MIN | NEAR_MAX);
    }
  }
}


/*
  Determine the total number and length of the keys that will be used for
  index lookup.

  SYNOPSIS
    QUICK_GROUP_MIN_MAX_SELECT::update_key_stat()

  DESCRIPTION
    The total length of the keys used for index lookup depends on whether
    there are any predicates referencing the min/max argument, and/or if
    the min/max argument field can be NULL.
    This function does an optimistic analysis whether the search key might
    be extended by a constant for the min/max keypart. It is 'optimistic'
    because during actual execution it may happen that a particular range
    is skipped, and then a shorter key will be used. However this is data
    dependent and can't be easily estimated here.

  RETURN
    None
*/

void QUICK_GROUP_MIN_MAX_SELECT::update_key_stat()
{
  max_used_key_length= real_prefix_len;
  if (min_max_ranges.elements > 0)
  {
    QUICK_RANGE *cur_range;
    if (have_min)
    { /* Check if the right-most range has a lower boundary. */
      get_dynamic(&min_max_ranges, (uchar*)&cur_range,
                  min_max_ranges.elements - 1);
      if (!(cur_range->flag & NO_MIN_RANGE))
      {
        max_used_key_length+= min_max_arg_len;
        used_key_parts++;
        return;
      }
    }
    if (have_max)
    { /* Check if the left-most range has an upper boundary. */
      get_dynamic(&min_max_ranges, (uchar*)&cur_range, 0);
      if (!(cur_range->flag & NO_MAX_RANGE))
      {
        max_used_key_length+= min_max_arg_len;
        used_key_parts++;
        return;
      }
    }
  }
  else if (have_min && min_max_arg_part &&
           min_max_arg_part->field->real_maybe_null())
  {
    /*
      If a MIN/MAX argument value is NULL, we can quickly determine
      that we're in the beginning of the next group, because NULLs
      are always < any other value. This allows us to quickly
      determine the end of the current group and jump to the next
      group (see next_min()) and thus effectively increases the
      usable key length.
    */
    max_used_key_length+= min_max_arg_len;
    used_key_parts++;
  }
}


/*
  Initialize a quick group min/max select for key retrieval.

  SYNOPSIS
    QUICK_GROUP_MIN_MAX_SELECT::reset()

  DESCRIPTION
    Initialize the index chosen for access and find and store the prefix
    of the last group. The method is expensive since it performs disk access.

  RETURN
    0      OK
    other  Error code
*/

int QUICK_GROUP_MIN_MAX_SELECT::reset(void)
{
  int result;
  DBUG_ENTER("QUICK_GROUP_MIN_MAX_SELECT::reset");

  head->set_keyread(TRUE); /* We need only the key attributes */
  if ((result= file->ha_index_init(index,1)))
    DBUG_RETURN(result);
  if (quick_prefix_select && quick_prefix_select->reset())
    DBUG_RETURN(1);
  result= file->ha_index_last(record);
  if (result == HA_ERR_END_OF_FILE)
    DBUG_RETURN(0);
  /* Save the prefix of the last group. */
  key_copy(last_prefix, record, index_info, group_prefix_len);

  DBUG_RETURN(0);
}



/* 
  Get the next key containing the MIN and/or MAX key for the next group.

  SYNOPSIS
    QUICK_GROUP_MIN_MAX_SELECT::get_next()

  DESCRIPTION
    The method finds the next subsequent group of records that satisfies the
    query conditions and finds the keys that contain the MIN/MAX values for
    the key part referenced by the MIN/MAX function(s). Once a group and its
    MIN/MAX values are found, store these values in the Item_sum objects for
    the MIN/MAX functions. The rest of the values in the result row are stored
    in the Item_field::result_field of each select field. If the query does
    not contain MIN and/or MAX functions, then the function only finds the
    group prefix, which is a query answer itself.

  NOTES
    If both MIN and MAX are computed, then we use the fact that if there is
    no MIN key, there can't be a MAX key as well, so we can skip looking
    for a MAX key in this case.

  RETURN
    0                  on success
    HA_ERR_END_OF_FILE if returned all keys
    other              if some error occurred
*/

int QUICK_GROUP_MIN_MAX_SELECT::get_next()
{
  int min_res= 0;
  int max_res= 0;
#ifdef HPUX11
  /*
    volatile is required by a bug in the HP compiler due to which the
    last test of result fails.
  */
  volatile int result;
#else
  int result;
#endif
  int is_last_prefix= 0;

  DBUG_ENTER("QUICK_GROUP_MIN_MAX_SELECT::get_next");

  /*
    Loop until a group is found that satisfies all query conditions or the last
    group is reached.
  */
  do
  {
    result= next_prefix();
    /*
      Check if this is the last group prefix. Notice that at this point
      this->record contains the current prefix in record format.
    */
    if (!result)
    {
      is_last_prefix= key_cmp(index_info->key_part, last_prefix,
                              group_prefix_len);
      DBUG_ASSERT(is_last_prefix <= 0);
    }
    else 
    {
      if (result == HA_ERR_KEY_NOT_FOUND)
        continue;
      break;
    }

    if (have_min)
    {
      min_res= next_min();
      if (min_res == 0)
        update_min_result();
    }
    /* If there is no MIN in the group, there is no MAX either. */
    if ((have_max && !have_min) ||
        (have_max && have_min && (min_res == 0)))
    {
      max_res= next_max();
      if (max_res == 0)
        update_max_result();
      /* If a MIN was found, a MAX must have been found as well. */
      DBUG_ASSERT((have_max && !have_min) ||
                  (have_max && have_min && (max_res == 0)));
    }
    /*
      If this is just a GROUP BY or DISTINCT without MIN or MAX and there
      are equality predicates for the key parts after the group, find the
      first sub-group with the extended prefix.
    */
    if (!have_min && !have_max && key_infix_len > 0)
      result= file->ha_index_read_map(record, group_prefix,
                                      make_prev_keypart_map(real_key_parts),
                                      HA_READ_KEY_EXACT);

    result= have_min ? min_res : have_max ? max_res : result;
  } while ((result == HA_ERR_KEY_NOT_FOUND || result == HA_ERR_END_OF_FILE) &&
           is_last_prefix != 0);

  if (result == HA_ERR_KEY_NOT_FOUND)
    result= HA_ERR_END_OF_FILE;

  DBUG_RETURN(result);
}


/*
  Retrieve the minimal key in the next group.

  SYNOPSIS
    QUICK_GROUP_MIN_MAX_SELECT::next_min()

  DESCRIPTION
    Find the minimal key within this group such that the key satisfies the query
    conditions and NULL semantics. The found key is loaded into this->record.

  IMPLEMENTATION
    Depending on the values of min_max_ranges.elements, key_infix_len, and
    whether there is a  NULL in the MIN field, this function may directly
    return without any data access. In this case we use the key loaded into
    this->record by the call to this->next_prefix() just before this call.

  RETURN
    0                    on success
    HA_ERR_KEY_NOT_FOUND if no MIN key was found that fulfills all conditions.
    HA_ERR_END_OF_FILE   - "" -
    other                if some error occurred
*/

int QUICK_GROUP_MIN_MAX_SELECT::next_min()
{
  int result= 0;
  DBUG_ENTER("QUICK_GROUP_MIN_MAX_SELECT::next_min");

  /* Find the MIN key using the eventually extended group prefix. */
  if (min_max_ranges.elements > 0)
  {
    if ((result= next_min_in_range()))
      DBUG_RETURN(result);
  }
  else
  {
    /* Apply the constant equality conditions to the non-group select fields */
    if (key_infix_len > 0)
    {
      if ((result= file->ha_index_read_map(record, group_prefix,
                                           make_prev_keypart_map(real_key_parts),
                                           HA_READ_KEY_EXACT)))
        DBUG_RETURN(result);
    }

    /*
      If the min/max argument field is NULL, skip subsequent rows in the same
      group with NULL in it. Notice that:
      - if the first row in a group doesn't have a NULL in the field, no row
      in the same group has (because NULL < any other value),
      - min_max_arg_part->field->ptr points to some place in 'record'.
    */
    if (min_max_arg_part && min_max_arg_part->field->is_null())
    {
      /* Find the first subsequent record without NULL in the MIN/MAX field. */
      key_copy(tmp_record, record, index_info, 0);
      result= file->ha_index_read_map(record, tmp_record,
                                      make_keypart_map(real_key_parts),
                                      HA_READ_AFTER_KEY);
      /*
        Check if the new record belongs to the current group by comparing its
        prefix with the group's prefix. If it is from the next group, then the
        whole group has NULLs in the MIN/MAX field, so use the first record in
        the group as a result.
        TODO:
        It is possible to reuse this new record as the result candidate for the
        next call to next_min(), and to save one lookup in the next call. For
        this add a new member 'this->next_group_prefix'.
      */
      if (!result)
      {
        if (key_cmp(index_info->key_part, group_prefix, real_prefix_len))
          key_restore(record, tmp_record, index_info, 0);
      }
      else if (result == HA_ERR_KEY_NOT_FOUND || result == HA_ERR_END_OF_FILE)
        result= 0; /* There is a result in any case. */
    }
  }

  /*
    If the MIN attribute is non-nullable, this->record already contains the
    MIN key in the group, so just return.
  */
  DBUG_RETURN(result);
}


/* 
  Retrieve the maximal key in the next group.

  SYNOPSIS
    QUICK_GROUP_MIN_MAX_SELECT::next_max()

  DESCRIPTION
    Lookup the maximal key of the group, and store it into this->record.

  RETURN
    0                    on success
    HA_ERR_KEY_NOT_FOUND if no MAX key was found that fulfills all conditions.
    HA_ERR_END_OF_FILE	 - "" -
    other                if some error occurred
*/

int QUICK_GROUP_MIN_MAX_SELECT::next_max()
{
  int result;

  DBUG_ENTER("QUICK_GROUP_MIN_MAX_SELECT::next_max");

  /* Get the last key in the (possibly extended) group. */
  if (min_max_ranges.elements > 0)
    result= next_max_in_range();
  else
    result= file->ha_index_read_map(record, group_prefix,
                                    make_prev_keypart_map(real_key_parts),
                                    HA_READ_PREFIX_LAST);
  DBUG_RETURN(result);
}


/** 
  Find the next different key value by skiping all the rows with the same key 
  value.

  Implements a specialized loose index access method for queries 
  containing aggregate functions with distinct of the form:
    SELECT [SUM|COUNT|AVG](DISTINCT a,...) FROM t
  This method comes to replace the index scan + Unique class 
  (distinct selection) for loose index scan that visits all the rows of a 
  covering index instead of jumping in the begining of each group.
  TODO: Placeholder function. To be replaced by a handler API call

  @param is_index_scan     hint to use index scan instead of random index read 
                           to find the next different value.
  @param file              table handler
  @param key_part          group key to compare
  @param record            row data
  @param group_prefix      current key prefix data
  @param group_prefix_len  length of the current key prefix data
  @param group_key_parts   number of the current key prefix columns
  @return status
    @retval  0  success
    @retval !0  failure
*/

static int index_next_different (bool is_index_scan, handler *file, 
                                KEY_PART_INFO *key_part, uchar * record, 
                                const uchar * group_prefix,
                                uint group_prefix_len, 
                                uint group_key_parts)
{
  if (is_index_scan)
  {
    int result= 0;

    while (!key_cmp (key_part, group_prefix, group_prefix_len))
    {
      result= file->ha_index_next(record);
      if (result)
        return(result);
    }
    return result;
  }
  else
    return file->ha_index_read_map(record, group_prefix,
                                   make_prev_keypart_map(group_key_parts),
                                   HA_READ_AFTER_KEY);
}


/*
  Determine the prefix of the next group.

  SYNOPSIS
    QUICK_GROUP_MIN_MAX_SELECT::next_prefix()

  DESCRIPTION
    Determine the prefix of the next group that satisfies the query conditions.
    If there is a range condition referencing the group attributes, use a
    QUICK_RANGE_SELECT object to retrieve the *first* key that satisfies the
    condition. If there is a key infix of constants, append this infix
    immediately after the group attributes. The possibly extended prefix is
    stored in this->group_prefix. The first key of the found group is stored in
    this->record, on which relies this->next_min().

  RETURN
    0                    on success
    HA_ERR_KEY_NOT_FOUND if there is no key with the formed prefix
    HA_ERR_END_OF_FILE   if there are no more keys
    other                if some error occurred
*/
int QUICK_GROUP_MIN_MAX_SELECT::next_prefix()
{
  int result;
  DBUG_ENTER("QUICK_GROUP_MIN_MAX_SELECT::next_prefix");

  if (quick_prefix_select)
  {
    uchar *cur_prefix= seen_first_key ? group_prefix : NULL;
    if ((result= quick_prefix_select->get_next_prefix(group_prefix_len,
                                                      group_key_parts, 
                                                      cur_prefix)))
      DBUG_RETURN(result);
    seen_first_key= TRUE;
  }
  else
  {
    if (!seen_first_key)
    {
      result= file->ha_index_first(record);
      if (result)
        DBUG_RETURN(result);
      seen_first_key= TRUE;
    }
    else
    {
      /* Load the first key in this group into record. */
      result= index_next_different (is_index_scan, file, index_info->key_part,
                            record, group_prefix, group_prefix_len, 
                            group_key_parts);
      if (result)
        DBUG_RETURN(result);
    }
  }

  /* Save the prefix of this group for subsequent calls. */
  key_copy(group_prefix, record, index_info, group_prefix_len);
  /* Append key_infix to group_prefix. */
  if (key_infix_len > 0)
    memcpy(group_prefix + group_prefix_len,
           key_infix, key_infix_len);

  DBUG_RETURN(0);
}


/*
  Find the minimal key in a group that satisfies some range conditions for the
  min/max argument field.

  SYNOPSIS
    QUICK_GROUP_MIN_MAX_SELECT::next_min_in_range()

  DESCRIPTION
    Given the sequence of ranges min_max_ranges, find the minimal key that is
    in the left-most possible range. If there is no such key, then the current
    group does not have a MIN key that satisfies the WHERE clause. If a key is
    found, its value is stored in this->record.

  RETURN
    0                    on success
    HA_ERR_KEY_NOT_FOUND if there is no key with the given prefix in any of
                         the ranges
    HA_ERR_END_OF_FILE   - "" -
    other                if some error
*/

int QUICK_GROUP_MIN_MAX_SELECT::next_min_in_range()
{
  ha_rkey_function find_flag;
  key_part_map keypart_map;
  QUICK_RANGE *cur_range;
  bool found_null= FALSE;
  int result= HA_ERR_KEY_NOT_FOUND;

  DBUG_ASSERT(min_max_ranges.elements > 0);

  for (uint range_idx= 0; range_idx < min_max_ranges.elements; range_idx++)
  { /* Search from the left-most range to the right. */
    get_dynamic(&min_max_ranges, (uchar*)&cur_range, range_idx);

    /*
      If the current value for the min/max argument is bigger than the right
      boundary of cur_range, there is no need to check this range.
    */
    if (range_idx != 0 && !(cur_range->flag & NO_MAX_RANGE) &&
        (key_cmp(min_max_arg_part, (const uchar*) cur_range->max_key,
                 min_max_arg_len) == 1))
      continue;

    if (cur_range->flag & NO_MIN_RANGE)
    {
      keypart_map= make_prev_keypart_map(real_key_parts);
      find_flag= HA_READ_KEY_EXACT;
    }
    else
    {
      /* Extend the search key with the lower boundary for this range. */
      memcpy(group_prefix + real_prefix_len, cur_range->min_key,
             cur_range->min_length);
      keypart_map= make_keypart_map(real_key_parts);
      find_flag= (cur_range->flag & (EQ_RANGE | NULL_RANGE)) ?
                 HA_READ_KEY_EXACT : (cur_range->flag & NEAR_MIN) ?
                 HA_READ_AFTER_KEY : HA_READ_KEY_OR_NEXT;
    }

    result= file->ha_index_read_map(record, group_prefix, keypart_map, find_flag);
    if (result)
    {
      if ((result == HA_ERR_KEY_NOT_FOUND || result == HA_ERR_END_OF_FILE) &&
          (cur_range->flag & (EQ_RANGE | NULL_RANGE)))
        continue; /* Check the next range. */

      /*
        In all other cases (HA_ERR_*, HA_READ_KEY_EXACT with NO_MIN_RANGE,
        HA_READ_AFTER_KEY, HA_READ_KEY_OR_NEXT) if the lookup failed for this
        range, it can't succeed for any other subsequent range.
      */
      break;
    }

    /* A key was found. */
    if (cur_range->flag & EQ_RANGE)
      break; /* No need to perform the checks below for equal keys. */

    if (cur_range->flag & NULL_RANGE)
    {
      /*
        Remember this key, and continue looking for a non-NULL key that
        satisfies some other condition.
      */
      memcpy(tmp_record, record, head->s->rec_buff_length);
      found_null= TRUE;
      continue;
    }

    /* Check if record belongs to the current group. */
    if (key_cmp(index_info->key_part, group_prefix, real_prefix_len))
    {
      result= HA_ERR_KEY_NOT_FOUND;
      continue;
    }

    /* If there is an upper limit, check if the found key is in the range. */
    if ( !(cur_range->flag & NO_MAX_RANGE) )
    {
      /* Compose the MAX key for the range. */
      uchar *max_key= (uchar*) my_alloca(real_prefix_len + min_max_arg_len);
      memcpy(max_key, group_prefix, real_prefix_len);
      memcpy(max_key + real_prefix_len, cur_range->max_key,
             cur_range->max_length);
      /* Compare the found key with max_key. */
      int cmp_res= key_cmp(index_info->key_part, max_key,
                           real_prefix_len + min_max_arg_len);
      /*
        The key is outside of the range if: 
        the interval is open and the key is equal to the maximum boundry
        or
        the key is greater than the maximum
      */
      if (((cur_range->flag & NEAR_MAX) && cmp_res == 0) ||
          cmp_res > 0)
      {
        result= HA_ERR_KEY_NOT_FOUND;
        continue;
      }
    }
    /* If we got to this point, the current key qualifies as MIN. */
    DBUG_ASSERT(result == 0);
    break;
  }
  /*
    If there was a key with NULL in the MIN/MAX field, and there was no other
    key without NULL from the same group that satisfies some other condition,
    then use the key with the NULL.
  */
  if (found_null && result)
  {
    memcpy(record, tmp_record, head->s->rec_buff_length);
    result= 0;
  }
  return result;
}


/*
  Find the maximal key in a group that satisfies some range conditions for the
  min/max argument field.

  SYNOPSIS
    QUICK_GROUP_MIN_MAX_SELECT::next_max_in_range()

  DESCRIPTION
    Given the sequence of ranges min_max_ranges, find the maximal key that is
    in the right-most possible range. If there is no such key, then the current
    group does not have a MAX key that satisfies the WHERE clause. If a key is
    found, its value is stored in this->record.

  RETURN
    0                    on success
    HA_ERR_KEY_NOT_FOUND if there is no key with the given prefix in any of
                         the ranges
    HA_ERR_END_OF_FILE   - "" -
    other                if some error
*/

int QUICK_GROUP_MIN_MAX_SELECT::next_max_in_range()
{
  ha_rkey_function find_flag;
  key_part_map keypart_map;
  QUICK_RANGE *cur_range;
  int result;

  DBUG_ASSERT(min_max_ranges.elements > 0);

  for (uint range_idx= min_max_ranges.elements; range_idx > 0; range_idx--)
  { /* Search from the right-most range to the left. */
    get_dynamic(&min_max_ranges, (uchar*)&cur_range, range_idx - 1);

    /*
      If the current value for the min/max argument is smaller than the left
      boundary of cur_range, there is no need to check this range.
    */
    if (range_idx != min_max_ranges.elements &&
        !(cur_range->flag & NO_MIN_RANGE) &&
        (key_cmp(min_max_arg_part, (const uchar*) cur_range->min_key,
                 min_max_arg_len) == -1))
      continue;

    if (cur_range->flag & NO_MAX_RANGE)
    {
      keypart_map= make_prev_keypart_map(real_key_parts);
      find_flag= HA_READ_PREFIX_LAST;
    }
    else
    {
      /* Extend the search key with the upper boundary for this range. */
      memcpy(group_prefix + real_prefix_len, cur_range->max_key,
             cur_range->max_length);
      keypart_map= make_keypart_map(real_key_parts);
      find_flag= (cur_range->flag & EQ_RANGE) ?
                 HA_READ_KEY_EXACT : (cur_range->flag & NEAR_MAX) ?
                 HA_READ_BEFORE_KEY : HA_READ_PREFIX_LAST_OR_PREV;
    }

    result= file->ha_index_read_map(record, group_prefix, keypart_map, find_flag);

    if (result)
    {
      if ((result == HA_ERR_KEY_NOT_FOUND || result == HA_ERR_END_OF_FILE) &&
          (cur_range->flag & EQ_RANGE))
        continue; /* Check the next range. */

      /*
        In no key was found with this upper bound, there certainly are no keys
        in the ranges to the left.
      */
      return result;
    }
    /* A key was found. */
    if (cur_range->flag & EQ_RANGE)
      return 0; /* No need to perform the checks below for equal keys. */

    /* Check if record belongs to the current group. */
    if (key_cmp(index_info->key_part, group_prefix, real_prefix_len))
      continue;                                 // Row not found

    /* If there is a lower limit, check if the found key is in the range. */
    if ( !(cur_range->flag & NO_MIN_RANGE) )
    {
      /* Compose the MIN key for the range. */
      uchar *min_key= (uchar*) my_alloca(real_prefix_len + min_max_arg_len);
      memcpy(min_key, group_prefix, real_prefix_len);
      memcpy(min_key + real_prefix_len, cur_range->min_key,
             cur_range->min_length);
      /* Compare the found key with min_key. */
      int cmp_res= key_cmp(index_info->key_part, min_key,
                           real_prefix_len + min_max_arg_len);
      /*
        The key is outside of the range if: 
        the interval is open and the key is equal to the minimum boundry
        or
        the key is less than the minimum
      */
      if (((cur_range->flag & NEAR_MIN) && cmp_res == 0) ||
          cmp_res < 0)
        continue;
    }
    /* If we got to this point, the current key qualifies as MAX. */
    return result;
  }
  return HA_ERR_KEY_NOT_FOUND;
}


/*
  Update all MIN function results with the newly found value.

  SYNOPSIS
    QUICK_GROUP_MIN_MAX_SELECT::update_min_result()

  DESCRIPTION
    The method iterates through all MIN functions and updates the result value
    of each function by calling Item_sum::reset(), which in turn picks the new
    result value from this->head->record[0], previously updated by
    next_min(). The updated value is stored in a member variable of each of the
    Item_sum objects, depending on the value type.

  IMPLEMENTATION
    The update must be done separately for MIN and MAX, immediately after
    next_min() was called and before next_max() is called, because both MIN and
    MAX take their result value from the same buffer this->head->record[0]
    (i.e.  this->record).

  RETURN
    None
*/

void QUICK_GROUP_MIN_MAX_SELECT::update_min_result()
{
  Item_sum *min_func;

  min_functions_it->rewind();
  while ((min_func= (*min_functions_it)++))
    min_func->reset();
}


/*
  Update all MAX function results with the newly found value.

  SYNOPSIS
    QUICK_GROUP_MIN_MAX_SELECT::update_max_result()

  DESCRIPTION
    The method iterates through all MAX functions and updates the result value
    of each function by calling Item_sum::reset(), which in turn picks the new
    result value from this->head->record[0], previously updated by
    next_max(). The updated value is stored in a member variable of each of the
    Item_sum objects, depending on the value type.

  IMPLEMENTATION
    The update must be done separately for MIN and MAX, immediately after
    next_max() was called, because both MIN and MAX take their result value
    from the same buffer this->head->record[0] (i.e.  this->record).

  RETURN
    None
*/

void QUICK_GROUP_MIN_MAX_SELECT::update_max_result()
{
  Item_sum *max_func;

  max_functions_it->rewind();
  while ((max_func= (*max_functions_it)++))
    max_func->reset();
}


/*
  Append comma-separated list of keys this quick select uses to key_names;
  append comma-separated list of corresponding used lengths to used_lengths.

  SYNOPSIS
    QUICK_GROUP_MIN_MAX_SELECT::add_keys_and_lengths()
    key_names    [out] Names of used indexes
    used_lengths [out] Corresponding lengths of the index names

  DESCRIPTION
    This method is used by select_describe to extract the names of the
    indexes used by a quick select.

*/

void QUICK_GROUP_MIN_MAX_SELECT::add_keys_and_lengths(String *key_names,
                                                      String *used_lengths)
{
  char buf[64];
  uint length;
  key_names->append(index_info->name);
  length= longlong2str(max_used_key_length, buf, 10) - buf;
  used_lengths->append(buf, length);
}


#ifndef DBUG_OFF

static void print_sel_tree(PARAM *param, SEL_TREE *tree, key_map *tree_map,
                           const char *msg)
{
  SEL_ARG **key,**end;
  int idx;
  char buff[1024];
  DBUG_ENTER("print_sel_tree");

  String tmp(buff,sizeof(buff),&my_charset_bin);
  tmp.length(0);
  for (idx= 0,key=tree->keys, end=key+param->keys ;
       key != end ;
       key++,idx++)
  {
    if (tree_map->is_set(idx))
    {
      uint keynr= param->real_keynr[idx];
      if (tmp.length())
        tmp.append(',');
      tmp.append(param->table->key_info[keynr].name);
    }
  }
  if (!tmp.length())
    tmp.append(STRING_WITH_LEN("(empty)"));

  DBUG_PRINT("info", ("SEL_TREE: %p (%s)  scans: %s", tree, msg, tmp.ptr()));
  fprintf(DBUG_FILE,"SEL_TREE: %p (%s)  scans: %s", tree, msg, tmp.ptr());
  DBUG_VOID_RETURN;
}


static void print_ror_scans_arr(TABLE *table, const char *msg,
                                struct st_ror_scan_info **start,
                                struct st_ror_scan_info **end)
{
  DBUG_ENTER("print_ror_scans_arr");

  char buff[1024];
  String tmp(buff,sizeof(buff),&my_charset_bin);
  tmp.length(0);
  for (;start != end; start++)
  {
    if (tmp.length())
      tmp.append(',');
    tmp.append(table->key_info[(*start)->keynr].name);
  }
  if (!tmp.length())
    tmp.append(STRING_WITH_LEN("(empty)"));
  DBUG_PRINT("info", ("ROR key scans (%s): %s", msg, tmp.ptr()));
  fprintf(DBUG_FILE,"ROR key scans (%s): %s", msg, tmp.ptr());

  DBUG_VOID_RETURN;
}


/*****************************************************************************
** Print a quick range for debugging
** TODO:
** This should be changed to use a String to store each row instead
** of locking the DEBUG stream !
*****************************************************************************/

static void
print_key(KEY_PART *key_part, const uchar *key, uint used_length)
{
  char buff[1024];
  const uchar *key_end= key+used_length;
  String tmp(buff,sizeof(buff),&my_charset_bin);
  uint store_length;
  TABLE *table= key_part->field->table;
  my_bitmap_map *old_sets[2];

  dbug_tmp_use_all_columns(table, old_sets, table->read_set, table->write_set);

  for (; key < key_end; key+=store_length, key_part++)
  {
    Field *field=      key_part->field;
    store_length= key_part->store_length;

    if (field->real_maybe_null())
    {
      if (*key)
      {
	fwrite("NULL",sizeof(char),4,DBUG_FILE);
	continue;
      }
      key++;					// Skip null byte
      store_length--;
    }
    field->set_key_image(key, key_part->length);
    if (field->type() == MYSQL_TYPE_BIT)
      (void) field->val_int_as_str(&tmp, 1);
    else
      field->val_str(&tmp);
    fwrite(tmp.ptr(),sizeof(char),tmp.length(),DBUG_FILE);
    if (key+store_length < key_end)
      fputc('/',DBUG_FILE);
  }
  dbug_tmp_restore_column_maps(table->read_set, table->write_set, old_sets);
}


static void print_quick(QUICK_SELECT_I *quick, const key_map *needed_reg)
{
  char buf[MAX_KEY/8+1];
  TABLE *table;
  my_bitmap_map *old_sets[2];
  DBUG_ENTER("print_quick");
  if (!quick)
    DBUG_VOID_RETURN;
  DBUG_LOCK_FILE;

  table= quick->head;
  dbug_tmp_use_all_columns(table, old_sets, table->read_set, table->write_set);
  quick->dbug_dump(0, TRUE);
  dbug_tmp_restore_column_maps(table->read_set, table->write_set, old_sets);

  fprintf(DBUG_FILE,"other_keys: 0x%s:\n", needed_reg->print(buf));

  DBUG_UNLOCK_FILE;
  DBUG_VOID_RETURN;
}


void QUICK_RANGE_SELECT::dbug_dump(int indent, bool verbose)
{
  /* purecov: begin inspected */
  fprintf(DBUG_FILE, "%*squick range select, key %s, length: %d\n",
	  indent, "", head->key_info[index].name, max_used_key_length);

  if (verbose)
  {
    QUICK_RANGE *range;
    QUICK_RANGE **pr= (QUICK_RANGE**)ranges.buffer;
    QUICK_RANGE **end_range= pr + ranges.elements;
    for (; pr != end_range; ++pr)
    {
      fprintf(DBUG_FILE, "%*s", indent + 2, "");
      range= *pr;
      if (!(range->flag & NO_MIN_RANGE))
      {
        print_key(key_parts, range->min_key, range->min_length);
        if (range->flag & NEAR_MIN)
	  fputs(" < ",DBUG_FILE);
        else
	  fputs(" <= ",DBUG_FILE);
      }
      fputs("X",DBUG_FILE);

      if (!(range->flag & NO_MAX_RANGE))
      {
        if (range->flag & NEAR_MAX)
	  fputs(" < ",DBUG_FILE);
        else
	  fputs(" <= ",DBUG_FILE);
        print_key(key_parts, range->max_key, range->max_length);
      }
      fputs("\n",DBUG_FILE);
    }
  }
  /* purecov: end */    
}


void QUICK_INDEX_MERGE_SELECT::dbug_dump(int indent, bool verbose)
{
  List_iterator_fast<QUICK_RANGE_SELECT> it(quick_selects);
  QUICK_RANGE_SELECT *quick;
  fprintf(DBUG_FILE, "%*squick index_merge select\n", indent, "");
  fprintf(DBUG_FILE, "%*smerged scans {\n", indent, "");
  while ((quick= it++))
    quick->dbug_dump(indent+2, verbose);
  if (pk_quick_select)
  {
    fprintf(DBUG_FILE, "%*sclustered PK quick:\n", indent, "");
    pk_quick_select->dbug_dump(indent+2, verbose);
  }
  fprintf(DBUG_FILE, "%*s}\n", indent, "");
}

void QUICK_ROR_INTERSECT_SELECT::dbug_dump(int indent, bool verbose)
{
  List_iterator_fast<QUICK_RANGE_SELECT> it(quick_selects);
  QUICK_RANGE_SELECT *quick;
  fprintf(DBUG_FILE, "%*squick ROR-intersect select, %scovering\n",
          indent, "", need_to_fetch_row? "":"non-");
  fprintf(DBUG_FILE, "%*smerged scans {\n", indent, "");
  while ((quick= it++))
    quick->dbug_dump(indent+2, verbose);
  if (cpk_quick)
  {
    fprintf(DBUG_FILE, "%*sclustered PK quick:\n", indent, "");
    cpk_quick->dbug_dump(indent+2, verbose);
  }
  fprintf(DBUG_FILE, "%*s}\n", indent, "");
}

void QUICK_ROR_UNION_SELECT::dbug_dump(int indent, bool verbose)
{
  List_iterator_fast<QUICK_SELECT_I> it(quick_selects);
  QUICK_SELECT_I *quick;
  fprintf(DBUG_FILE, "%*squick ROR-union select\n", indent, "");
  fprintf(DBUG_FILE, "%*smerged scans {\n", indent, "");
  while ((quick= it++))
    quick->dbug_dump(indent+2, verbose);
  fprintf(DBUG_FILE, "%*s}\n", indent, "");
}


/*
  Print quick select information to DBUG_FILE.

  SYNOPSIS
    QUICK_GROUP_MIN_MAX_SELECT::dbug_dump()
    indent  Indentation offset
    verbose If TRUE show more detailed output.

  DESCRIPTION
    Print the contents of this quick select to DBUG_FILE. The method also
    calls dbug_dump() for the used quick select if any.

  IMPLEMENTATION
    Caller is responsible for locking DBUG_FILE before this call and unlocking
    it afterwards.

  RETURN
    None
*/

void QUICK_GROUP_MIN_MAX_SELECT::dbug_dump(int indent, bool verbose)
{
  fprintf(DBUG_FILE,
          "%*squick_group_min_max_select: index %s (%d), length: %d\n",
	  indent, "", index_info->name, index, max_used_key_length);
  if (key_infix_len > 0)
  {
    fprintf(DBUG_FILE, "%*susing key_infix with length %d:\n",
            indent, "", key_infix_len);
  }
  if (quick_prefix_select)
  {
    fprintf(DBUG_FILE, "%*susing quick_range_select:\n", indent, "");
    quick_prefix_select->dbug_dump(indent + 2, verbose);
  }
  if (min_max_ranges.elements > 0)
  {
    fprintf(DBUG_FILE, "%*susing %d quick_ranges for MIN/MAX:\n",
            indent, "", min_max_ranges.elements);
  }
}


#endif /* !DBUG_OFF */

/*****************************************************************************
** Instantiate templates 
*****************************************************************************/

#ifdef HAVE_EXPLICIT_TEMPLATE_INSTANTIATION
template class List<QUICK_RANGE>;
template class List_iterator<QUICK_RANGE>;
#endif<|MERGE_RESOLUTION|>--- conflicted
+++ resolved
@@ -8371,7 +8371,6 @@
                                            ref->key_length))
     quick->mrr_flags |= HA_MRR_NO_NULL_ENDPOINTS;
 #endif
-<<<<<<< HEAD
 
   quick->mrr_buf_size= thd->variables.read_rnd_buff_size;
   if (table->file->multi_range_read_info(quick->index, 1, records,
@@ -8379,15 +8378,6 @@
                                          &quick->mrr_flags, &cost))
     goto err;
 
-=======
-
-  quick->mrr_buf_size= thd->variables.read_rnd_buff_size;
-  if (table->file->multi_range_read_info(quick->index, 1, records,
-                                         &quick->mrr_buf_size,
-                                         &quick->mrr_flags, &cost))
-    goto err;
-
->>>>>>> 0dcdc6ff
   return quick;
 err:
   delete quick;
@@ -8710,11 +8700,6 @@
   last_range= NULL;
   cur_range= (QUICK_RANGE**) ranges.buffer;
 
-<<<<<<< HEAD
-  if (file->inited == handler::NONE && (error= file->ha_index_init(index,1)))
-    DBUG_RETURN(error);
- 
-=======
   if (file->inited == handler::NONE)
   {
     if (in_ror_merged_scan)
@@ -8723,7 +8708,6 @@
         DBUG_RETURN(error);
   }
 
->>>>>>> 0dcdc6ff
   /* Allocate buffer if we need one but haven't allocated it yet */
   if (mrr_buf_size && !mrr_buf_desc)
   {
