--- conflicted
+++ resolved
@@ -43,12 +43,9 @@
                          // mysql_handle_derived,
                          // mysql_derived_filling
 #include "opt_trace.h"   // Opt_trace_object
-<<<<<<< HEAD
-=======
 #include "sql_tmp_table.h"                      // tmp tables
 #include "sql_optimizer.h"                      // remove_eq_conds
 #include "sql_resolver.h"                       // setup_order, fix_inner_refs
->>>>>>> 407d52ec
 
 /**
    True if the table's input and output record buffers are comparable using
