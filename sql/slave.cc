/* Copyright (C) 2000 MySQL AB & MySQL Finland AB & TCX DataKonsult AB
   
   This program is free software; you can redistribute it and/or modify
   it under the terms of the GNU General Public License as published by
   the Free Software Foundation; either version 2 of the License, or
   (at your option) any later version.
   
   This program is distributed in the hope that it will be useful,
   but WITHOUT ANY WARRANTY; without even the implied warranty of
   MERCHANTABILITY or FITNESS FOR A PARTICULAR PURPOSE.  See the
   GNU General Public License for more details.
   
   You should have received a copy of the GNU General Public License
   along with this program; if not, write to the Free Software
   Foundation, Inc., 59 Temple Place, Suite 330, Boston, MA  02111-1307  USA */


#include "mysql_priv.h"
#include <mysql.h>
#include <myisam.h>
#include "mini_client.h"
#include "slave.h"
#include <thr_alarm.h>
#include <my_dir.h>

#define RPL_LOG_NAME (glob_mi.log_file_name[0] ? glob_mi.log_file_name :\
 "FIRST")

bool slave_running = 0;
pthread_t slave_real_id;
MASTER_INFO glob_mi;
HASH replicate_do_table, replicate_ignore_table;
DYNAMIC_ARRAY replicate_wild_do_table, replicate_wild_ignore_table;
bool do_table_inited = 0, ignore_table_inited = 0;
bool wild_do_table_inited = 0, wild_ignore_table_inited = 0;
bool table_rules_on = 0;
uint32 slave_skip_counter = 0; 
static TABLE* save_temporary_tables = 0;
// when slave thread exits, we need to remember the temporary tables so we
// can re-use them on slave start

static int last_slave_errno = 0;
static char last_slave_error[1024] = "";
#ifndef DBUG_OFF
int disconnect_slave_event_count = 0, abort_slave_event_count = 0;
static int events_till_disconnect = -1, events_till_abort = -1;
static int stuck_count = 0;
#endif


inline void skip_load_data_infile(NET* net);
inline bool slave_killed(THD* thd);
static int init_slave_thread(THD* thd);
static int safe_connect(THD* thd, MYSQL* mysql, MASTER_INFO* mi);
static int safe_reconnect(THD* thd, MYSQL* mysql, MASTER_INFO* mi);
static int safe_sleep(THD* thd, int sec);
static int request_table_dump(MYSQL* mysql, char* db, char* table);
static int create_table_from_dump(THD* thd, NET* net, const char* db,
				  const char* table_name);
inline char* rewrite_db(char* db);
static void free_table_ent(TABLE_RULE_ENT* e)
{
  my_free((gptr) e, MYF(0));
}

static byte* get_table_key(TABLE_RULE_ENT* e, uint* len,
			   my_bool not_used __attribute__((unused)))
{
  *len = e->key_len;
  return (byte*)e->db;
}


void init_table_rule_hash(HASH* h, bool* h_inited)
{
  hash_init(h, TABLE_RULE_HASH_SIZE,0,0,
	    (hash_get_key) get_table_key,
	    (void (*)(void*)) free_table_ent, 0);
  *h_inited = 1;
}

void init_table_rule_array(DYNAMIC_ARRAY* a, bool* a_inited)
{
  init_dynamic_array(a, sizeof(TABLE_RULE_ENT*), TABLE_RULE_ARR_SIZE,
		     TABLE_RULE_ARR_SIZE);
  *a_inited = 1;
}

static TABLE_RULE_ENT* find_wild(DYNAMIC_ARRAY *a, const char* key, int len)
{
  uint i;
  const char* key_end = key + len;
  
  for(i = 0; i < a->elements; i++)
    {
      TABLE_RULE_ENT* e ;
      get_dynamic(a, (gptr)&e, i);
      if(!wild_case_compare(key, key_end, (const char*)e->db,
			    (const char*)(e->db + e->key_len),'\\'))
	return e;
    }
  
  return 0;
}

int tables_ok(THD* thd, TABLE_LIST* tables)
{
  for (; tables; tables = tables->next)
  {
    if (!tables->updating) 
      continue;
    char hash_key[2*NAME_LEN+2];
    char* p;
    p = strmov(hash_key, tables->db ? tables->db : thd->db);
    *p++ = '.';
    uint len = strmov(p, tables->real_name) - hash_key ;
    if (do_table_inited) // if there are any do's
    {
      if (hash_search(&replicate_do_table, (byte*) hash_key, len))
	return 1;
    }
    if (ignore_table_inited) // if there are any do's
    {
      if (hash_search(&replicate_ignore_table, (byte*) hash_key, len))
	return 0; 
    }
    if (wild_do_table_inited && find_wild(&replicate_wild_do_table,
					  hash_key, len))
      return 1;
    if (wild_ignore_table_inited && find_wild(&replicate_wild_ignore_table,
					      hash_key, len))
      return 0;
  }

  // if no explicit rule found
  // and there was a do list, do not replicate. If there was
  // no do list, go ahead
  return !do_table_inited && !wild_do_table_inited;
}


int add_table_rule(HASH* h, const char* table_spec)
{
  const char* dot = strchr(table_spec, '.');
  if(!dot) return 1;
  // len is always > 0 because we know the there exists a '.'
  uint len = (uint)strlen(table_spec);
  TABLE_RULE_ENT* e = (TABLE_RULE_ENT*)my_malloc(sizeof(TABLE_RULE_ENT)
						 + len, MYF(MY_WME));
  if(!e) return 1;
  e->db = (char*)e + sizeof(TABLE_RULE_ENT);
  e->tbl_name = e->db + (dot - table_spec) + 1;
  e->key_len = len;
  memcpy(e->db, table_spec, len);
  (void)hash_insert(h, (byte*)e);
  return 0;
}

int add_wild_table_rule(DYNAMIC_ARRAY* a, const char* table_spec)
{
  const char* dot = strchr(table_spec, '.');
  if(!dot) return 1;
  uint len = (uint)strlen(table_spec);
  TABLE_RULE_ENT* e = (TABLE_RULE_ENT*)my_malloc(sizeof(TABLE_RULE_ENT)
						 + len, MYF(MY_WME));
  if(!e) return 1;
  e->db = (char*)e + sizeof(TABLE_RULE_ENT);
  e->tbl_name = e->db + (dot - table_spec) + 1;
  e->key_len = len;
  memcpy(e->db, table_spec, len);
  insert_dynamic(a, (gptr)&e);
  return 0;
}

static void free_string_array(DYNAMIC_ARRAY *a)
{
  uint i;
  for(i = 0; i < a->elements; i++)
    {
      char* p;
      get_dynamic(a, (gptr) &p, i);
      my_free(p, MYF(MY_WME));
    }
  delete_dynamic(a);
}

void end_slave()
{
  end_master_info(&glob_mi);
  if(do_table_inited)
    hash_free(&replicate_do_table);
  if(ignore_table_inited)
    hash_free(&replicate_ignore_table);
  if(wild_do_table_inited)
    free_string_array(&replicate_wild_do_table);
  if(wild_ignore_table_inited)
    free_string_array(&replicate_wild_ignore_table);
}

inline bool slave_killed(THD* thd)
{
  return abort_slave || abort_loop || thd->killed;
}

inline void skip_load_data_infile(NET* net)
{
  (void)my_net_write(net, "\xfb/dev/null", 10);
  (void)net_flush(net);
  (void)my_net_read(net); // discard response
  send_ok(net); // the master expects it
}

inline char* rewrite_db(char* db)
{
  if(replicate_rewrite_db.is_empty() || !db) return db;
  I_List_iterator<i_string_pair> it(replicate_rewrite_db);
  i_string_pair* tmp;

  while((tmp=it++))
    {
      if(!strcmp(tmp->key, db))
	return tmp->val;
    }

  return db;
}

int db_ok(const char* db, I_List<i_string> &do_list,
	  I_List<i_string> &ignore_list )
{
  if(do_list.is_empty() && ignore_list.is_empty())
    return 1; // ok to replicate if the user puts no constraints

  // if the user has specified restrictions on which databases to replicate
  // and db was not selected, do not replicate
  if(!db)
    return 0;

  if(!do_list.is_empty()) // if the do's are not empty
    {
      I_List_iterator<i_string> it(do_list);
      i_string* tmp;

      while((tmp=it++))
	{
	  if(!strcmp(tmp->ptr, db))
	    return 1; // match
	}
      return 0;
    }
  else // there are some elements in the don't, otherwise we cannot get here
    {
      I_List_iterator<i_string> it(ignore_list);
      i_string* tmp;

      while((tmp=it++))
	{
	  if(!strcmp(tmp->ptr, db))
	    return 0; // match
	}
      
      return 1;
    }
}

static int init_strvar_from_file(char* var, int max_size, IO_CACHE* f,
			       char* default_val)
{
  uint length;
  if ((length=my_b_gets(f,var, max_size)))
  {
    char* last_p = var + length -1;
    if (*last_p == '\n')
      *last_p = 0; // if we stopped on newline, kill it
    else
    {
      // if we truncated a line or stopped on last char, remove all chars
      // up to and including newline
      int c;
      while( ((c=my_b_get(f)) != '\n' && c != my_b_EOF));
    }
    return 0;
  }
  else if (default_val)
  {
    strmake(var,  default_val, max_size);
    return 0;
  }
  return 1;
}

static int init_intvar_from_file(int* var, IO_CACHE* f, int default_val)
{
  char buf[32];
  
  if (my_b_gets(f, buf, sizeof(buf))) 
  {
    *var = atoi(buf);
    return 0;
  }
  else if(default_val)
  {
    *var = default_val;
    return 0;
  }
  return 1;
}


static int create_table_from_dump(THD* thd, NET* net, const char* db,
				  const char* table_name)
{
  uint packet_len = my_net_read(net); // read create table statement
  TABLE_LIST tables;
  int error = 0;
  
  if(packet_len == packet_error)
    {
      send_error(&thd->net, ER_MASTER_NET_READ);
      return 1;
    }
  if(net->read_pos[0] == 255) // error from master
    {
      net->read_pos[packet_len] = 0;
      net_printf(&thd->net, ER_MASTER, net->read_pos + 3);
      return 1;
    }
  thd->command = COM_TABLE_DUMP;
  thd->query = sql_alloc(packet_len + 1);
  if(!thd->query)
    {
      sql_print_error("create_table_from_dump: out of memory");
      net_printf(&thd->net, ER_GET_ERRNO, "Out of memory");
      return 1;
    }
  memcpy(thd->query, net->read_pos, packet_len);
  thd->query[packet_len] = 0;
  thd->current_tablenr = 0;
  thd->query_error = 0;
  thd->net.no_send_ok = 1;
  thd->proc_info = "Creating table from master dump";
  // save old db in case we are creating in a different database
  char* save_db = thd->db;
  thd->db = thd->last_nx_db;
  mysql_parse(thd, thd->query, packet_len); // run create table
  thd->db = save_db; // leave things the way the were before
  
  if(thd->query_error)
  {
    close_thread_tables(thd); // mysql_parse takes care of the error send
    return 1;
  }

  bzero((char*) &tables,sizeof(tables));
  tables.db = (char*)db;
  tables.name = tables.real_name = (char*)table_name;
  tables.lock_type = TL_WRITE;
  thd->proc_info = "Opening master dump table";
  if (!open_ltable(thd, &tables, TL_WRITE))
  {
    // open tables will send the error
    sql_print_error("create_table_from_dump: could not open created table");
    close_thread_tables(thd);
    return 1;
  }
  
  handler *file = tables.table->file;
  thd->proc_info = "Reading master dump table data";
  if (file->net_read_dump(net))
  {
    net_printf(&thd->net, ER_MASTER_NET_READ);
    sql_print_error("create_table_from_dump::failed in\
 handler::net_read_dump()");
    close_thread_tables(thd);
    return 1;
  }

  HA_CHECK_OPT check_opt;
  check_opt.init();
  check_opt.flags|= T_VERY_SILENT;
  check_opt.quick = 1;
  thd->proc_info = "Rebuilding the index on master dump table";
  Vio* save_vio = thd->net.vio;
  // we do not want repair() to spam us with messages
  // just send them to the error log, and report the failure in case of
  // problems
  thd->net.vio = 0;
  if (file->repair(thd,&check_opt ))
  {
      net_printf(&thd->net, ER_INDEX_REBUILD,tables.table->real_name );
      error = 1;
  }
  thd->net.vio = save_vio;
  close_thread_tables(thd);
  
  thd->net.no_send_ok = 0;
  return error; 
}

int fetch_nx_table(THD* thd, MASTER_INFO* mi)
{
  MYSQL* mysql = mc_mysql_init(NULL);
  int error = 1;
  int nx_errno = 0;
  if(!mysql)
    {
      sql_print_error("fetch_nx_table: Error in mysql_init()");
      nx_errno = ER_GET_ERRNO;
      goto err;
    }

  safe_connect(thd, mysql, mi);
  if(slave_killed(thd))
    goto err;

  if(request_table_dump(mysql, thd->last_nx_db, thd->last_nx_table))
    {
      nx_errno = ER_GET_ERRNO;
      sql_print_error("fetch_nx_table: failed on table dump request ");
      goto err;
    }

  if(create_table_from_dump(thd, &mysql->net, thd->last_nx_db,
			    thd->last_nx_table))
    {
      // create_table_from_dump will have sent the error alread
      sql_print_error("fetch_nx_table: failed on create table ");
      goto err;
    }
  
  error = 0;

 err:
  if (mysql)
    mc_mysql_close(mysql);
  if (nx_errno && thd->net.vio)
    send_error(&thd->net, nx_errno, "Error in fetch_nx_table");
  return error;
}

void end_master_info(MASTER_INFO* mi)
{
  if(mi->fd >= 0)
    {
      end_io_cache(&mi->file);
      (void)my_close(mi->fd, MYF(MY_WME));
      mi->fd = -1;
    }
  mi->inited = 0;
}

int init_master_info(MASTER_INFO* mi)
{
  if (mi->inited)
    return 0;
  int fd,length,error;
  MY_STAT stat_area;
  char fname[FN_REFLEN+128];
  const char *msg;
  fn_format(fname, master_info_file, mysql_data_home, "", 4+16+32);

  // we need a mutex while we are changing master info parameters to
  // keep other threads from reading bogus info

  pthread_mutex_lock(&mi->lock);
  mi->pending = 0;
  fd = mi->fd;
  
  // we do not want any messages if the file does not exist
  if (!my_stat(fname, &stat_area, MYF(0)))
  {
    // if someone removed the file from underneath our feet, just close
    // the old descriptor and re-create the old file
    if (fd >= 0)
      my_close(fd, MYF(MY_WME));
    if ((fd = my_open(fname, O_CREAT|O_RDWR|O_BINARY, MYF(MY_WME))) < 0
	|| init_io_cache(&mi->file, fd, IO_SIZE*2, READ_CACHE, 0L,0,
			 MYF(MY_WME)))
    {
      if(fd >= 0)
	my_close(fd, MYF(0));
      pthread_mutex_unlock(&mi->lock);
      return 1;
    }
    mi->log_file_name[0] = 0;
    mi->pos = 4; // skip magic number
    mi->fd = fd;
      
    if (master_host)
      strmake(mi->host, master_host, sizeof(mi->host) - 1);
    if (master_user)
      strmake(mi->user, master_user, sizeof(mi->user) - 1);
    if (master_password)
      strmake(mi->password, master_password, sizeof(mi->password) - 1);
    mi->port = master_port;
    mi->connect_retry = master_connect_retry;
  }
  else // file exists
  {
    if(fd >= 0)
      reinit_io_cache(&mi->file, READ_CACHE, 0L,0,0);
    else if((fd = my_open(fname, O_RDWR|O_BINARY, MYF(MY_WME))) < 0
	    || init_io_cache(&mi->file, fd, IO_SIZE*2, READ_CACHE, 0L,
			     0, MYF(MY_WME)))
    {
      if(fd >= 0)
	my_close(fd, MYF(0));
      pthread_mutex_unlock(&mi->lock);
      return 1;
    }
      
    if ((length=my_b_gets(&mi->file, mi->log_file_name,
			   sizeof(mi->log_file_name))) < 1)
    {
      msg="Error reading log file name from master info file ";
      goto error;
    }

    mi->log_file_name[length-1]= 0; // kill \n
    char buf[FN_REFLEN];
    if(!my_b_gets(&mi->file, buf, sizeof(buf)))
    {
      msg="Error reading log file position from master info file";
      goto error;
    }

    mi->pos = strtoull(buf,(char**) 0, 10);
    mi->fd = fd;
    if(init_strvar_from_file(mi->host, sizeof(mi->host), &mi->file,
			     master_host) ||
       init_strvar_from_file(mi->user, sizeof(mi->user), &mi->file,
			     master_user) || 
       init_strvar_from_file(mi->password, sizeof(mi->password), &mi->file,
			     master_password) ||
       init_intvar_from_file((int*)&mi->port, &mi->file, master_port) ||
       init_intvar_from_file((int*)&mi->connect_retry, &mi->file,
			     master_connect_retry))
    {
      msg="Error reading master configuration";
      goto error;
    }
  }
  
  mi->inited = 1;
  // now change the cache from READ to WRITE - must do this
  // before flush_master_info
  reinit_io_cache(&mi->file, WRITE_CACHE, 0L,0,1);
  error=test(flush_master_info(mi));
  pthread_mutex_unlock(&mi->lock);
  return error;

error:
  sql_print_error(msg);
  end_io_cache(&mi->file);
  my_close(fd, MYF(0));
  pthread_mutex_unlock(&mi->lock);
  return 1;
}

int show_master_info(THD* thd)
{
  DBUG_ENTER("show_master_info");
  List<Item> field_list;
  field_list.push_back(new Item_empty_string("Master_Host",
						     sizeof(glob_mi.host)));
  field_list.push_back(new Item_empty_string("Master_User",
						     sizeof(glob_mi.user)));
  field_list.push_back(new Item_empty_string("Master_Port", 6));
  field_list.push_back(new Item_empty_string("Connect_retry", 6));
  field_list.push_back( new Item_empty_string("Log_File",
						     FN_REFLEN));
  field_list.push_back(new Item_empty_string("Pos", 12));
  field_list.push_back(new Item_empty_string("Slave_Running", 3));
  field_list.push_back(new Item_empty_string("Replicate_do_db", 20));
  field_list.push_back(new Item_empty_string("Replicate_ignore_db", 20));
  field_list.push_back(new Item_empty_string("Last_errno", 4));
  field_list.push_back(new Item_empty_string("Last_error", 20));
  field_list.push_back(new Item_empty_string("Skip_counter", 12));
  if(send_fields(thd, field_list, 1))
    DBUG_RETURN(-1);

  String* packet = &thd->packet;
  packet->length(0);
  
  pthread_mutex_lock(&glob_mi.lock);
  net_store_data(packet, glob_mi.host);
  net_store_data(packet, glob_mi.user);
  net_store_data(packet, (uint32) glob_mi.port);
  net_store_data(packet, (uint32) glob_mi.connect_retry);
  net_store_data(packet, glob_mi.log_file_name);
  net_store_data(packet, (uint32) glob_mi.pos);
  pthread_mutex_unlock(&glob_mi.lock);
  pthread_mutex_lock(&LOCK_slave);
  net_store_data(packet, slave_running ? "Yes":"No");
  pthread_mutex_unlock(&LOCK_slave);
  net_store_data(packet, &replicate_do_db);
  net_store_data(packet, &replicate_ignore_db);
  net_store_data(packet, (uint32)last_slave_errno);
  net_store_data(packet, last_slave_error);
  net_store_data(packet, slave_skip_counter);
  
  if (my_net_write(&thd->net, (char*)thd->packet.ptr(), packet->length()))
    DBUG_RETURN(-1);

  send_eof(&thd->net);
  DBUG_RETURN(0);
}

int flush_master_info(MASTER_INFO* mi)
{
  IO_CACHE* file = &mi->file;
  char lbuf[22];
  
  my_b_seek(file, 0L);
  my_b_printf(file, "%s\n%s\n%s\n%s\n%s\n%d\n%d\n",
	      mi->log_file_name, llstr(mi->pos, lbuf), mi->host, mi->user,
	      mi->password, mi->port, mi->connect_retry);
  flush_io_cache(file);
  return 0;
}

int st_master_info::wait_for_pos(THD* thd, String* log_name, ulong log_pos)
{
  if (!inited) return -1;
  bool pos_reached;
  int event_count = 0;
  pthread_mutex_lock(&lock);
  while(!thd->killed)
  {
    int cmp_result;
    if (*log_file_name)
    {
      /*
	We should use dirname_length() here when we have a version of
	this that doesn't modify the argument */
      char *basename = strrchr(log_file_name, FN_LIBCHAR);
      if (basename)
	++basename;
      else
	basename = log_file_name;
      cmp_result =  strncmp(basename, log_name->ptr(),
			    log_name->length());
    }
    else
      cmp_result = 0;
      
    pos_reached = ((!cmp_result && pos >= log_pos) || cmp_result > 0);
    if (pos_reached || thd->killed)
      break;
    
    const char* msg = thd->enter_cond(&cond, &lock,
				      "Waiting for master update");
    pthread_cond_wait(&cond, &lock);
    thd->exit_cond(msg);
    event_count++;
  }
  pthread_mutex_unlock(&lock);
  return thd->killed ? -1 : event_count;
}


static int init_slave_thread(THD* thd)
{
  DBUG_ENTER("init_slave_thread");
  thd->system_thread = thd->bootstrap = 1;
  thd->client_capabilities = 0;
  my_net_init(&thd->net, 0);
  thd->max_packet_length=thd->net.max_packet;
  thd->master_access= ~0;
  thd->priv_user = 0;
  thd->slave_thread = 1;
  thd->options = (((opt_log_slave_updates) ? OPTION_BIN_LOG:0) | OPTION_AUTO_IS_NULL) ;
  thd->system_thread = 1;
  thd->client_capabilities = CLIENT_LOCAL_FILES;
  slave_real_id=thd->real_id=pthread_self();
  pthread_mutex_lock(&LOCK_thread_count);
  thd->thread_id = thread_id++;
  pthread_mutex_unlock(&LOCK_thread_count);

  if (init_thr_lock() ||
      my_pthread_setspecific_ptr(THR_THD,  thd) ||
      my_pthread_setspecific_ptr(THR_MALLOC, &thd->mem_root) ||
      my_pthread_setspecific_ptr(THR_NET,  &thd->net))
  {
    close_connection(&thd->net,ER_OUT_OF_RESOURCES); // is this needed?
    end_thread(thd,0);
    DBUG_RETURN(-1);
  }

  thd->mysys_var=my_thread_var;
  thd->dbug_thread_id=my_thread_id();
#ifndef __WIN__
  sigset_t set;
  VOID(sigemptyset(&set));			// Get mask in use
  VOID(pthread_sigmask(SIG_UNBLOCK,&set,&thd->block_signals));
#endif

  thd->mem_root.free=thd->mem_root.used=0;	// Probably not needed
  if (thd->max_join_size == (ulong) ~0L)
    thd->options |= OPTION_BIG_SELECTS;

  thd->proc_info="Waiting for master update";
  thd->version=refresh_version;
  thd->set_time();

  DBUG_RETURN(0);
}

static int safe_sleep(THD* thd, int sec)
{
  thr_alarm_t alarmed;
  thr_alarm_init(&alarmed);
  time_t start_time= time((time_t*) 0);
  time_t end_time= start_time+sec;
  ALARM  alarm_buff;

  while (start_time < end_time)
  {
    int nap_time = (int) (end_time - start_time);
    /*
      the only reason we are asking for alarm is so that
      we will be woken up in case of murder, so if we do not get killed,
      set the alarm so it goes off after we wake up naturally
    */
    thr_alarm(&alarmed, 2 * nap_time,&alarm_buff);
    sleep(nap_time);
    // if we wake up before the alarm goes off, hit the button
    // so it will not wake up the wife and kids :-)
    if (thr_alarm_in_use(&alarmed))
      thr_end_alarm(&alarmed);
    
    if (slave_killed(thd))
      return 1;
    start_time=time((time_t*) 0);
  }
  return 0;
}


static int request_dump(MYSQL* mysql, MASTER_INFO* mi)
{
  char buf[FN_REFLEN + 10];
  int len;
  int binlog_flags = 0; // for now
  char* logname = mi->log_file_name;
  int4store(buf, mi->pos);
  int2store(buf + 4, binlog_flags);
  int4store(buf + 6, server_id);
  len = (uint) strlen(logname);
  memcpy(buf + 10, logname,len);
  if (mc_simple_command(mysql, COM_BINLOG_DUMP, buf, len + 10, 1))
  {
    // something went wrong, so we will just reconnect and retry later
    // in the future, we should do a better error analysis, but for
    // now we just fill up the error log :-)
    sql_print_error("Error on COM_BINLOG_DUMP: %s, will retry in %d secs",
		    mc_mysql_error(mysql), master_connect_retry);
    return 1;
  }

  return 0;
}

static int request_table_dump(MYSQL* mysql, char* db, char* table)
{
  char buf[1024];
  char * p = buf;
  uint table_len = (uint) strlen(table);
  uint db_len = (uint) strlen(db);
  if(table_len + db_len > sizeof(buf) - 2)
    {
      sql_print_error("request_table_dump: Buffer overrun");
      return 1;
    } 
  
  *p++ = db_len;
  memcpy(p, db, db_len);
  p += db_len;
  *p++ = table_len;
  memcpy(p, table, table_len);
  
  if (mc_simple_command(mysql, COM_TABLE_DUMP, buf, p - buf + table_len, 1))
  {
    sql_print_error("request_table_dump: Error sending the table dump \
command");
    return 1;
  }

  return 0;
}


static uint read_event(MYSQL* mysql, MASTER_INFO *mi)
{
  uint len = packet_error;
  // for convinience lets think we start by
  // being in the interrupted state :-)
  int read_errno = EINTR;

  // my_real_read() will time us out
  // we check if we were told to die, and if not, try reading again
#ifndef DBUG_OFF
  if (disconnect_slave_event_count && !(events_till_disconnect--))
    return packet_error;      
#endif
  
  while (!abort_loop && !abort_slave && len == packet_error &&
	 read_errno == EINTR )
  {
    len = mc_net_safe_read(mysql);
    read_errno = errno;
  }
  if (abort_loop || abort_slave)
    return packet_error;
  if (len == packet_error || (int) len < 1)
  {
    sql_print_error("Error reading packet from server: %s (read_errno %d,\
server_errno=%d)",
		    mc_mysql_error(mysql), read_errno, mc_mysql_errno(mysql));
    return packet_error;
  }

  if (len == 1)
  {
     sql_print_error("Slave: received 0 length packet from server, apparent\
 master shutdown: %s (%d)",
		     mc_mysql_error(mysql), read_errno);
     return packet_error;
  }
  
  DBUG_PRINT("info",( "len=%u, net->read_pos[4] = %d\n",
		      len, mysql->net.read_pos[4]));
  return len - 1;   
}


static int exec_event(THD* thd, NET* net, MASTER_INFO* mi, int event_len)
{
  Log_event * ev = Log_event::read_log_event((const char*)net->read_pos + 1,
					     event_len);
  
  if (ev)
  {
    int type_code = ev->get_type_code();
    if (ev->server_id == ::server_id || slave_skip_counter)
    {
      if(type_code == LOAD_EVENT)
	skip_load_data_infile(net);
	
      mi->inc_pos(event_len);
      flush_master_info(mi);
      if(slave_skip_counter)
        --slave_skip_counter;
      delete ev;     
      return 0;					// avoid infinite update loops
    }
  
    thd->server_id = ev->server_id; // use the original server id for logging
    thd->set_time();				// time the query
    if(!ev->when)
      ev->when = time(NULL);
    
    switch(type_code) {
    case QUERY_EVENT:
    {
      Query_log_event* qev = (Query_log_event*)ev;
      int q_len = qev->q_len;
      int expected_error,actual_error = 0;
      init_sql_alloc(&thd->mem_root, 8192,0);
      thd->db = rewrite_db((char*)qev->db);
      if (db_ok(thd->db, replicate_do_db, replicate_ignore_db))
      {
	thd->query = (char*)qev->query;
	thd->set_time((time_t)qev->when);
	thd->current_tablenr = 0;
	VOID(pthread_mutex_lock(&LOCK_thread_count));
	thd->query_id = query_id++;
	VOID(pthread_mutex_unlock(&LOCK_thread_count));
	thd->last_nx_table = thd->last_nx_db = 0;
	thd->query_error = 0;			// clear error
	thd->net.last_errno = 0;
	thd->net.last_error[0] = 0;
	thd->slave_proxy_id = qev->thread_id;	// for temp tables
	mysql_parse(thd, thd->query, q_len);
	if ((expected_error = qev->error_code) !=
	    (actual_error = thd->net.last_errno) && expected_error)
	{
	  const char* errmsg = "Slave: did not get the expected error\
 running query from master - expected: '%s', got '%s'"; 
	  sql_print_error(errmsg, ER(expected_error),
			  actual_error ? thd->net.last_error:"no error"
			  );
	  thd->query_error = 1;
	}
	else if (expected_error == actual_error)
	  {
	    thd->query_error = 0;
	    *last_slave_error = 0;
	    last_slave_errno = 0;
	  }
      }
      thd->db = 0;				// prevent db from being freed
      thd->query = 0;				// just to be sure
      // assume no convert for next query unless set explictly
      thd->convert_set = 0;
      close_thread_tables(thd);
      
      if (thd->query_error || thd->fatal_error)
      {
	sql_print_error("Slave:  error running query '%s' ",
			qev->query);
	last_slave_errno = actual_error ? actual_error : -1;
	my_snprintf(last_slave_error, sizeof(last_slave_error),
		    "error '%s' on query '%s'",
		    actual_error ? thd->net.last_error :
		    "unexpected success or fatal error",
		    qev->query
		    );
        free_root(&thd->mem_root,0);
	delete ev;
	return 1;
      }
      free_root(&thd->mem_root,0);
      delete ev;

      mi->inc_pos(event_len);
      flush_master_info(mi);
      break;
    }
	  
    case LOAD_EVENT:
    {
      Load_log_event* lev = (Load_log_event*)ev;
      init_sql_alloc(&thd->mem_root, 8192,0);
      thd->db = rewrite_db((char*)lev->db);
      thd->query = 0;
      thd->query_error = 0;
	    
      if(db_ok(thd->db, replicate_do_db, replicate_ignore_db))
      {
	thd->set_time((time_t)lev->when);
	thd->current_tablenr = 0;
	VOID(pthread_mutex_lock(&LOCK_thread_count));
	thd->query_id = query_id++;
	VOID(pthread_mutex_unlock(&LOCK_thread_count));

	TABLE_LIST tables;
	bzero((char*) &tables,sizeof(tables));
	tables.db = thd->db;
	tables.name = tables.real_name = (char*)lev->table_name;
	tables.lock_type = TL_WRITE;
	// the table will be opened in mysql_load    
        if(table_rules_on && !tables_ok(thd, &tables))
	{
	  skip_load_data_infile(net);
	}
	else
	{
	  enum enum_duplicates handle_dup = DUP_IGNORE;
	  if(lev->sql_ex.opt_flags && REPLACE_FLAG)
	    handle_dup = DUP_REPLACE;
	  sql_exchange ex((char*)lev->fname, lev->sql_ex.opt_flags &&
			  DUMPFILE_FLAG );
	  String field_term(&lev->sql_ex.field_term, 1),
	    enclosed(&lev->sql_ex.enclosed, 1),
	    line_term(&lev->sql_ex.line_term,1),
	    escaped(&lev->sql_ex.escaped, 1),
	    line_start(&lev->sql_ex.line_start, 1);
	    
	  ex.field_term = &field_term;
	  if(lev->sql_ex.empty_flags & FIELD_TERM_EMPTY)
	    ex.field_term->length(0);
	    
	  ex.enclosed = &enclosed;
	  if(lev->sql_ex.empty_flags & ENCLOSED_EMPTY)
	    ex.enclosed->length(0);

	  ex.line_term = &line_term;
	  if(lev->sql_ex.empty_flags & LINE_TERM_EMPTY)
	    ex.line_term->length(0);

	  ex.line_start = &line_start;
	  if(lev->sql_ex.empty_flags & LINE_START_EMPTY)
	    ex.line_start->length(0);

	  ex.escaped = &escaped;
	  if(lev->sql_ex.empty_flags & ESCAPED_EMPTY)
	    ex.escaped->length(0);

	  ex.opt_enclosed = (lev->sql_ex.opt_flags & OPT_ENCLOSED_FLAG);
	  if(lev->sql_ex.empty_flags & FIELD_TERM_EMPTY)
	    ex.field_term->length(0);
	    
	  ex.skip_lines = lev->skip_lines;
	    

	  List<Item> fields;
	  lev->set_fields(fields);
	  thd->slave_proxy_id = thd->thread_id;
	  thd->net.vio = net->vio;
	  // mysql_load will use thd->net to read the file
	  thd->net.pkt_nr = net->pkt_nr;
	  // make sure the client does get confused
	  // about the packet sequence
	  if(mysql_load(thd, &ex, &tables, fields, handle_dup, 1,
			TL_WRITE))
	    thd->query_error = 1;
	  if(thd->cuted_fields)
	    sql_print_error("Slave: load data infile at position %d in log \
'%s' produced %d warning(s)", glob_mi.pos, RPL_LOG_NAME, thd->cuted_fields );
	  net->pkt_nr = thd->net.pkt_nr;
	}
      }
      else
      {
	// we will just ask the master to send us /dev/null if we do not
	// want to load the data :-)
	skip_load_data_infile(net);
      }
	    
      thd->net.vio = 0; 
      thd->db = 0;// prevent db from being freed
      close_thread_tables(thd);
      if(thd->query_error)
      {
	int sql_error = thd->net.last_errno;
	if(!sql_error)
	  sql_error = ER_UNKNOWN_ERROR;
		
	sql_print_error("Slave: Error '%s' running load data infile ",
			ER(sql_error));
	delete ev;
        free_root(&thd->mem_root,0);
	return 1;
      }
      
      delete ev;
      free_root(&thd->mem_root,0);
	    
      if(thd->fatal_error)
      {
	sql_print_error("Slave: Fatal error running query '%s' ",
			thd->query);
	return 1;
      }

      mi->inc_pos(event_len);
      flush_master_info(mi);
      break;
    }

    case START_EVENT:
      close_temporary_tables(thd);
      mi->inc_pos(event_len);
      flush_master_info(mi);
      delete ev;
      break;
                  
    case STOP_EVENT:
      if(mi->pos > 4) // stop event should be ignored after rotate event
	{
          close_temporary_tables(thd);
          mi->inc_pos(event_len);
          flush_master_info(mi);
	}
      delete ev;
      break;
    case ROTATE_EVENT:
    {
      Rotate_log_event* rev = (Rotate_log_event*)ev;
      int ident_len = rev->ident_len;
      pthread_mutex_lock(&mi->lock);
      memcpy(mi->log_file_name, rev->new_log_ident,ident_len );
      mi->log_file_name[ident_len] = 0;
      mi->pos = 4; // skip magic number
      pthread_cond_broadcast(&mi->cond);
      pthread_mutex_unlock(&mi->lock);
      flush_master_info(mi);
#ifndef DBUG_OFF
      if(abort_slave_event_count)
	++events_till_abort;
#endif      
      delete ev;
      break;
    }

    case INTVAR_EVENT:
    {
      Intvar_log_event* iev = (Intvar_log_event*)ev;
      switch(iev->type)
      {
      case LAST_INSERT_ID_EVENT:
	thd->last_insert_id_used = 1;
	thd->last_insert_id = iev->val;
	break;
      case INSERT_ID_EVENT:
	thd->next_insert_id = iev->val;
	break;
		
      }
      mi->inc_pending(event_len);
      delete ev;
      break;
    }
    }
  }
  else
  {
    sql_print_error("\
Could not parse log event entry, check the master for binlog corruption\n\
This may also be a network problem, or just a bug in the master or slave code.\
");
    return 1;
  }
  return 0;	  
}
      
// slave thread

pthread_handler_decl(handle_slave,arg __attribute__((unused)))
{
#ifndef DBUG_OFF
 slave_begin:  
#endif  
  THD *thd; // needs to be first for thread_stack
  MYSQL *mysql = NULL ;

  pthread_mutex_lock(&LOCK_slave);
  if (!server_id)
  {
    pthread_cond_broadcast(&COND_slave_start);
    pthread_mutex_unlock(&LOCK_slave);
    sql_print_error("Server id not set, will not start slave");
    pthread_exit((void*)1);
  }
  
  if(slave_running)
    {
      pthread_cond_broadcast(&COND_slave_start);
      pthread_mutex_unlock(&LOCK_slave);
      pthread_exit((void*)1);  // safety just in case
    }
  slave_running = 1;
  abort_slave = 0;
#ifndef DBUG_OFF  
  events_till_abort = abort_slave_event_count;
#endif  
  pthread_cond_broadcast(&COND_slave_start);
  pthread_mutex_unlock(&LOCK_slave);
  
  int error = 1;
  bool retried_once = 0;
  uint32 last_failed_pos = 0;
  
  // needs to call my_thread_init(), otherwise we get a coredump in DBUG_ stuff
  my_thread_init();
  thd = new THD; // note that contructor of THD uses DBUG_ !
  thd->set_time();
  DBUG_ENTER("handle_slave");

  pthread_detach_this_thread();
  if (init_slave_thread(thd) || init_master_info(&glob_mi))
    {
      sql_print_error("Failed during slave thread initialization");
      goto err;
    }
  thd->thread_stack = (char*)&thd; // remember where our stack is
  thd->temporary_tables = save_temporary_tables; // restore temp tables
  threads.append(thd);
  
  DBUG_PRINT("info",("master info: log_file_name=%s, position=%d",
		     glob_mi.log_file_name, glob_mi.pos));

  
  if (!(mysql = mc_mysql_init(NULL)))
  {
    sql_print_error("Slave thread: error in mc_mysql_init()");
    goto err;
  }
  
  thd->proc_info = "Connecting to master";
#ifndef DBUG_OFF  
  sql_print_error("Slave thread initialized");
#endif
  // we can get killed during safe_connect
  if(!safe_connect(thd, mysql, &glob_mi))
   sql_print_error("Slave: connected to master '%s@%s:%d',\
  replication started in log '%s' at position %ld", glob_mi.user,
		  glob_mi.host, glob_mi.port,
		  RPL_LOG_NAME,
		  glob_mi.pos);
  else
    {
      sql_print_error("Slave thread killed while connecting to master");
      goto err;
    }
  
  while (!slave_killed(thd))
  {
      thd->proc_info = "Requesting binlog dump";
      if(request_dump(mysql, &glob_mi))
	{
	  sql_print_error("Failed on request_dump()");
	  if(slave_killed(thd))
	    {
	      sql_print_error("Slave thread killed while requesting master \
dump");
              goto err;
	    }
	  
	  thd->proc_info = "Waiting to reconnect after a failed dump request";
	  if(mysql->net.vio)
	    vio_close(mysql->net.vio);
	  // first time retry immediately, assuming that we can recover
	  // right away - if first time fails, sleep between re-tries
	  // hopefuly the admin can fix the problem sometime
	  if(retried_once)
	    safe_sleep(thd, glob_mi.connect_retry);
	  else
	    retried_once = 1;
	  
	  if(slave_killed(thd))
	    {
	      sql_print_error("Slave thread killed while retrying master \
dump");
	      goto err;
	    }

	  thd->proc_info = "Reconnecting after a failed dump request";
          sql_print_error("Slave: failed dump request, reconnecting to \
try again, log '%s' at postion %ld", RPL_LOG_NAME,
			  last_failed_pos = glob_mi.pos );
	  if(safe_reconnect(thd, mysql, &glob_mi) || slave_killed(thd))
	    {
	      sql_print_error("Slave thread killed during or after reconnect");
	      goto err;
	    }

	  continue;
	}


      while(!slave_killed(thd))
	{
	  thd->proc_info = "Reading master update";
	  uint event_len = read_event(mysql, &glob_mi);
	  if(slave_killed(thd))
	    {
	      sql_print_error("Slave thread killed while reading event");
	      goto err;
	    }
	  
	  if (event_len == packet_error)
	  {
	    thd->proc_info = "Waiting to reconnect after a failed read";
	    if(mysql->net.vio)
 	      vio_close(mysql->net.vio);
	    if(retried_once) // punish repeat offender with sleep
	      safe_sleep(thd, glob_mi.connect_retry);
	    else
	      retried_once = 1; 
	    
	    if(slave_killed(thd))
<<<<<<< HEAD
	      goto err;
	    thd->proc_info = "Reconnecting after a failed read";
=======
	      {
		sql_print_error("Slave thread killed while waiting to \
reconnect after a failed read");
	        goto err;
	      }
	    thd->proc_info = "reconnecting after a failed read";
>>>>>>> 4b9fdfc3
	    sql_print_error("Slave: Failed reading log event, \
reconnecting to retry, log '%s' position %ld", RPL_LOG_NAME,
			    last_failed_pos = glob_mi.pos);
	    if(safe_reconnect(thd, mysql, &glob_mi) || slave_killed(thd))
	      {
		sql_print_error("Slave thread killed during or after a \
reconnect done to recover from failed read");
	        goto err;
	      }
	    break;
	  }
	  
	  thd->proc_info = "Processing master log event"; 
	  if(exec_event(thd, &mysql->net, &glob_mi, event_len))
	    {
	      sql_print_error("\
Error running query, slave aborted. Fix the problem, and re-start \
the slave thread with \"mysqladmin start-slave\". We stopped at log \
'%s' position %ld",
			      RPL_LOG_NAME, glob_mi.pos);
	      goto err;
	      // there was an error running the query
	      // abort the slave thread, when the problem is fixed, the user
	      // should restart the slave with mysqladmin start-slave
	    }
#ifndef DBUG_OFF
	  if(abort_slave_event_count && !--events_till_abort)
	    {
	      sql_print_error("Slave: debugging abort");
	      goto err;
	    }
#endif	  
	  
	  // successful exec with offset advance,
	  // the slave repents and his sins are forgiven!
	  if(glob_mi.pos > last_failed_pos)
	    {
	     retried_once = 0;
#ifndef DBUG_OFF
	     stuck_count = 0;
#endif
	    }
#ifndef DBUG_OFF
	  else
	    {
	      // show a little mercy, allow slave to read one more event
	      // before cutting him off - otherwise he gets stuck
	      // on Invar events, since they do not advance the offset
	      // immediately
	      if (++stuck_count > 2)
	        events_till_disconnect++;
	    }
#endif	  

	}
    }

  error = 0;
 err:
  // print the current replication position 
  sql_print_error("Slave thread exiting, replication stopped in log '%s' at \
position %ld",
		  RPL_LOG_NAME, glob_mi.pos);
  thd->query = thd->db = 0; // extra safety
  if(mysql)
      mc_mysql_close(mysql);
  thd->proc_info = "Waiting for slave mutex on exit";
  pthread_mutex_lock(&LOCK_slave);
  slave_running = 0;
  abort_slave = 0;
  save_temporary_tables = thd->temporary_tables;
  thd->temporary_tables = 0; // remove tempation from destructor to close them
  pthread_cond_broadcast(&COND_slave_stopped); // tell the world we are done
  pthread_mutex_unlock(&LOCK_slave);
  net_end(&thd->net); // destructor will not free it, because we are weird
  delete thd;
  my_thread_end();
#ifndef DBUG_OFF
  if(abort_slave_event_count && !events_till_abort)
    goto slave_begin;
#endif  
  pthread_exit(0);
  DBUG_RETURN(0);				// Can't return anything here
}


/* try to connect until successful or slave killed */

static int safe_connect(THD* thd, MYSQL* mysql, MASTER_INFO* mi)
{
  int slave_was_killed;
#ifndef DBUG_OFF
  events_till_disconnect = disconnect_slave_event_count;
#endif  
  while(!(slave_was_killed = slave_killed(thd)) &&
	!mc_mysql_connect(mysql, mi->host, mi->user, mi->password, 0,
			  mi->port, 0, 0))
  {
    sql_print_error("Slave thread: error connecting to master:%s(%d),\
 retry in %d sec", mc_mysql_error(mysql), errno, mi->connect_retry);
    safe_sleep(thd, mi->connect_retry);
  }
  
  if(!slave_was_killed)
   mysql_log.write(thd, COM_CONNECT_OUT, "%s@%s:%d",
		  mi->user, mi->host, mi->port);
  
  return slave_was_killed;
}

/* try to connect until successful or slave killed */

static int safe_reconnect(THD* thd, MYSQL* mysql, MASTER_INFO* mi)
{
  int slave_was_killed;
 // if we lost connection after reading a state set event
  // we will be re-reading it, so pending needs to be cleared
  mi->pending = 0;
#ifndef DBUG_OFF
  events_till_disconnect = disconnect_slave_event_count;
#endif
  while(!(slave_was_killed = slave_killed(thd)) && mc_mysql_reconnect(mysql))
  {
    sql_print_error("Slave thread: error re-connecting to master:\
%s, last_errno=%d, retry in %d sec",
		    mc_mysql_error(mysql), errno, mi->connect_retry);
     safe_sleep(thd, mi->connect_retry);
  }

  if(!slave_was_killed)
    sql_print_error("Slave: reconnected to master '%s@%s:%d',\
replication resumed in log '%s' at position %ld", glob_mi.user,
		  glob_mi.host, glob_mi.port,
		  RPL_LOG_NAME,
		  glob_mi.pos);

  return slave_was_killed;
}

#ifdef __GNUC__
template class I_List_iterator<i_string>;
template class I_List_iterator<i_string_pair>;
#endif<|MERGE_RESOLUTION|>--- conflicted
+++ resolved
@@ -1178,7 +1178,7 @@
     goto err;
   }
   
-  thd->proc_info = "Connecting to master";
+  thd->proc_info = "connecting to master";
 #ifndef DBUG_OFF  
   sql_print_error("Slave thread initialized");
 #endif
@@ -1197,18 +1197,18 @@
   
   while (!slave_killed(thd))
   {
-      thd->proc_info = "Requesting binlog dump";
+      thd->proc_info = "requesting binlog dump";
       if(request_dump(mysql, &glob_mi))
 	{
 	  sql_print_error("Failed on request_dump()");
 	  if(slave_killed(thd))
-	    {
+           goto err;
 	      sql_print_error("Slave thread killed while requesting master \
 dump");
               goto err;
 	    }
 	  
-	  thd->proc_info = "Waiting to reconnect after a failed dump request";
+	  thd->proc_info = "waiting to reconnect after a failed dump request";
 	  if(mysql->net.vio)
 	    vio_close(mysql->net.vio);
 	  // first time retry immediately, assuming that we can recover
@@ -1261,17 +1261,12 @@
 	      retried_once = 1; 
 	    
 	    if(slave_killed(thd))
-<<<<<<< HEAD
-	      goto err;
-	    thd->proc_info = "Reconnecting after a failed read";
-=======
 	      {
 		sql_print_error("Slave thread killed while waiting to \
 reconnect after a failed read");
 	        goto err;
 	      }
 	    thd->proc_info = "reconnecting after a failed read";
->>>>>>> 4b9fdfc3
 	    sql_print_error("Slave: Failed reading log event, \
 reconnecting to retry, log '%s' position %ld", RPL_LOG_NAME,
 			    last_failed_pos = glob_mi.pos);
