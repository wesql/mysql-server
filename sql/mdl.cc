--- conflicted
+++ resolved
@@ -972,10 +972,7 @@
 
   old_msg= owner->enter_cond(&m_COND_wait_status, &m_LOCK_wait_status,
                              wait_state_name);
-<<<<<<< HEAD
-=======
   thd_wait_begin(NULL, THD_WAIT_META_DATA_LOCK);
->>>>>>> fcf11a4c
   while (!m_wait_status && !owner->is_killed() &&
          wait_result != ETIMEDOUT && wait_result != ETIME)
   {
