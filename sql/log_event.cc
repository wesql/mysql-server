--- conflicted
+++ resolved
@@ -68,7 +68,6 @@
 using std::min;
 using std::max;
 
-<<<<<<< HEAD
 #define ER_SAFE(X) (((X) >= ER_ERROR_FIRST && (X) <= ER_ERROR_LAST) ? \
                     ER(X) : "Invalid error code")
 
@@ -88,10 +87,9 @@
 const char* rewrite_to_db= 0;
 
 #endif
-=======
+
 /* The number of event types need to be permuted. */
 static const uint EVENT_TYPE_PERMUTATION_NUM= 23;
->>>>>>> ca7bd0a7
 
 /**
   BINLOG_CHECKSUM variable.
