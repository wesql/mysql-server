--- conflicted
+++ resolved
@@ -1233,7 +1233,6 @@
         get_type_code() == binary_log::FORMAT_DESCRIPTION_EVENT) &&
        common_footer->checksum_alg != binary_log::BINLOG_CHECKSUM_ALG_OFF));
 
-<<<<<<< HEAD
   DBUG_ASSERT(common_footer->checksum_alg !=
               binary_log::BINLOG_CHECKSUM_ALG_UNDEF);
   DBUG_ASSERT(((get_type_code() != binary_log::ROTATE_EVENT &&
@@ -1248,26 +1247,15 @@
                                         size_t size) {
   if (size == 0) return false;
 
+  DBUG_EXECUTE_IF("simulate_temp_file_write_error", {
+    file->write_pos = file->write_end;
+    DBUG_SET("+d,simulate_file_write_error");
+  });
   if (need_checksum() && size != 0) crc = checksum_crc32(crc, buf, size);
-
-  return my_b_safe_write(file, buf, size);
-=======
-bool Log_event::wrapper_my_b_safe_write(IO_CACHE* file, const uchar* buf, size_t size)
-{
-  DBUG_EXECUTE_IF("simulate_temp_file_write_error",
-                  {
-                    file->write_pos=file->write_end;
-                    DBUG_SET("+d,simulate_file_write_error");
-                  });
-  if (need_checksum() && size != 0)
-    crc= checksum_crc32(crc, buf, size);
   bool ret = my_b_safe_write(file, buf, size);
   DBUG_EXECUTE_IF("simulate_temp_file_write_error",
-                  {
-                    DBUG_SET("-d,simulate_file_write_error");
-                  });
+                  { DBUG_SET("-d,simulate_file_write_error"); });
   return ret;
->>>>>>> 9395f0ad
 }
 
 bool Log_event::write_footer(IO_CACHE *file) {
