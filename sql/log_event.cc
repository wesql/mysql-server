--- conflicted
+++ resolved
@@ -6936,7 +6936,6 @@
   general_log_print(thd, COM_QUERY,
                     "COMMIT /* implicit, from Xid_log_event */");
 
-<<<<<<< HEAD
   DBUG_PRINT("mts", ("do_apply group master %s %llu  group relay %s %llu event %s %llu.",
                      w->get_group_master_log_name(),
                      w->get_group_master_log_pos(),
@@ -7028,15 +7027,13 @@
   mysql_cond_broadcast(&rli_ptr->data_cond);
   mysql_mutex_unlock(&rli_ptr->data_lock);
 
-  return error;
-=======
   /*
     Increment the global status commit count variable
   */
-  status_var_increment(thd->status_var.com_stat[SQLCOM_COMMIT]);
-
-  return res;
->>>>>>> 79579f56
+  if (!error)
+    status_var_increment(thd->status_var.com_stat[SQLCOM_COMMIT]);
+
+  return error;
 }
 
 Log_event::enum_skip_reason
@@ -11335,24 +11332,12 @@
 int 
 Delete_rows_log_event::do_before_row_operations(const Slave_reporting_capability *const)
 {
-<<<<<<< HEAD
-=======
   /*
     Increment the global status delete count variable
    */
   if (get_flags(STMT_END_F))
     status_var_increment(thd->status_var.com_stat[SQLCOM_DELETE]);
 
-  if ((m_table->file->ha_table_flags() & HA_PRIMARY_KEY_REQUIRED_FOR_POSITION) &&
-      m_table->s->primary_key < MAX_KEY)
-  {
-    /*
-      We don't need to allocate any memory for m_key since it is not used.
-    */
-    return 0;
-  }
-
->>>>>>> 79579f56
   if (m_table->s->keys > 0)
   {
     // Allocate buffer for key searches
