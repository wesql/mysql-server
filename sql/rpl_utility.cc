--- conflicted
+++ resolved
@@ -30,18 +30,32 @@
 #include "rpl_rli.h"                     // Relay_log_info
 #include "sql_class.h"                   // THD
 #include "sql_tmp_table.h"               // create_virtual_tmp_table
-<<<<<<< HEAD
 #include "template_utils.h"
-
-=======
 #include "rpl_slave.h"
->>>>>>> f5fb39d8
 #include <algorithm>
 
 using std::min;
 using std::max;
 using binary_log::checksum_crc32;
 
+#endif //MYSQL_CLIENT
+
+/*********************************************************************
+ *                   table_def member definitions                    *
+ *********************************************************************/
+
+/*
+  This function returns the field size in raw bytes based on the type
+  and the encoded field data from the master's raw data.
+*/
+uint32 table_def::calc_field_size(uint col, uchar *master_data) const
+{
+  uint32 length= ::calc_field_size(type(col), master_data,
+                                   m_field_metadata[col]);
+  return length;
+}
+
+#if defined(MYSQL_SERVER) && defined(HAVE_REPLICATION)
 /**
    Function to compare two size_t integers for their relative
    order. Used below.
@@ -54,7 +68,6 @@
     return 1;
   return 0;
 }
-
 
 /*
   Compare the pack lengths of a source field (on the master) and a
@@ -83,26 +96,7 @@
   DBUG_PRINT("result", ("%d", result));
   DBUG_RETURN(result);
 }
-#endif //MYSQL_CLIENT
-
-/*********************************************************************
- *                   table_def member definitions                    *
- *********************************************************************/
-
-/*
-  This function returns the field size in raw bytes based on the type
-  and the encoded field data from the master's raw data.
-*/
-uint32 table_def::calc_field_size(uint col, uchar *master_data) const
-{
-  uint32 length= ::calc_field_size(type(col), master_data,
-                                   m_field_metadata[col]);
-  return length;
-}
-
-/**
- */
-#if defined(MYSQL_SERVER) && defined(HAVE_REPLICATION)
+
 static void show_sql_type(enum_field_types type, uint16 metadata, String *str,
                           const CHARSET_INFO *field_cs)
 {
@@ -673,12 +667,6 @@
       String target_type(target_buf, sizeof(target_buf), &my_charset_latin1);
       show_sql_type(type(col), field_metadata(col), &source_type, field->charset());
       field->sql_type(target_type);
-<<<<<<< HEAD
-      rli->report(ERROR_LEVEL, ER_SLAVE_CONVERSION_FAILED,
-                  ER_THD(thd, ER_SLAVE_CONVERSION_FAILED),
-                  col, db_name, tbl_name,
-                  source_type.c_ptr_safe(), target_type.c_ptr_safe());
-=======
       if (!ignored_error_code(ER_SLAVE_CONVERSION_FAILED))
       {
         report_level= ERROR_LEVEL;
@@ -690,10 +678,9 @@
 
       if (report_level != INFORMATION_LEVEL)
         rli->report(report_level, ER_SLAVE_CONVERSION_FAILED,
-                    ER(ER_SLAVE_CONVERSION_FAILED),
+                    ER_THD(thd, ER_SLAVE_CONVERSION_FAILED),
                     col, db_name, tbl_name,
                     source_type.c_ptr_safe(), target_type.c_ptr_safe());
->>>>>>> f5fb39d8
       return false;
     }
   }
@@ -843,12 +830,6 @@
 
 err:
   if (conv_table == NULL)
-<<<<<<< HEAD
-    rli->report(ERROR_LEVEL, ER_SLAVE_CANT_CREATE_CONVERSION,
-                ER_THD(thd, ER_SLAVE_CANT_CREATE_CONVERSION),
-                target_table->s->db.str,
-                target_table->s->table_name.str);
-=======
   {
     enum loglevel report_level= INFORMATION_LEVEL;
     if (!ignored_error_code(ER_SLAVE_CANT_CREATE_CONVERSION))
@@ -862,11 +843,10 @@
 
     if (report_level != INFORMATION_LEVEL)
       rli->report(report_level, ER_SLAVE_CANT_CREATE_CONVERSION,
-                  ER(ER_SLAVE_CANT_CREATE_CONVERSION),
+                  ER_THD(thd, ER_SLAVE_CANT_CREATE_CONVERSION),
                   target_table->s->db.str,
                   target_table->s->table_name.str);
   }
->>>>>>> f5fb39d8
   DBUG_RETURN(conv_table);
 }
 
