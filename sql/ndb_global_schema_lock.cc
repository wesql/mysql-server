--- conflicted
+++ resolved
@@ -15,17 +15,11 @@
    Foundation, Inc., 51 Franklin St, Fifth Floor, Boston, MA 02110-1301  USA
 */
 
-<<<<<<< HEAD
-#include "my_global.h"
-#include "mysql/plugin.h"
-#include "ndbapi/NdbApi.hpp"
-#include "portlib/NdbTick.h"
-#include "my_sys.h"               // my_sleep.h
-#include "sql_thd_internal_api.h" // thd_query_unsafe
-=======
 #include <my_global.h>
 #include <mysql/plugin.h>
 #include <ndbapi/NdbApi.hpp>
+#include "portlib/NdbTick.h"
+#include "sql_thd_internal_api.h" // thd_query_unsafe
 
 #include <my_sys.h>               // my_sleep.h
 #include "sql_class.h"
@@ -73,7 +67,6 @@
   mysql_mutex_unlock(&ndbcluster_mutex);
   return state;
 }
->>>>>>> f8d54709
 
 /* perform random sleep in the range milli_sleep to 2*milli_sleep */
 static inline
