/* Copyright (c) 2016, 2017, Oracle and/or its affiliates. All rights reserved.

   This program is free software; you can redistribute it and/or modify
   it under the terms of the GNU General Public License as published by
   the Free Software Foundation; version 2 of the License.

   This program is distributed in the hope that it will be useful,
   but WITHOUT ANY WARRANTY; without even the implied warranty of
   MERCHANTABILITY or FITNESS FOR A PARTICULAR PURPOSE.  See the
   GNU General Public License for more details.

   You should have received a copy of the GNU General Public License
   along with this program; if not, write to the Free Software
   Foundation, Inc., 51 Franklin St, Fifth Floor, Boston, MA 02110-1301  USA */

#ifndef MYSQL_KEYRING_H
#define MYSQL_KEYRING_H

#include <memory>

#include "my_rnd.h"
#include "mysql/plugin.h"
#include "plugin/keyring/common/keyring_memory.h"
#include "plugin/keyring/common/keys_container.h"
#include "sql/mysqld.h"

using keyring::IKeys_container;
using keyring::IKeyring_io;
using keyring::ILogger;
using keyring::IKey;

namespace keyring
{
/* Always defined. */
  extern PSI_memory_key key_memory_KEYRING;
  extern PSI_rwlock_key key_LOCK_keyring;
}

extern mysql_rwlock_t LOCK_keyring;

extern std::unique_ptr<IKeys_container> keys;
extern volatile bool is_keys_container_initialized;
extern std::unique_ptr<ILogger> logger;
extern std::unique_ptr<char[]> keyring_file_data;

#ifdef HAVE_PSI_INTERFACE
void keyring_init_psi_keys(void);
#endif //HAVE_PSI_INTERFACE

bool init_keyring_locks();
bool create_keyring_dir_if_does_not_exist(const char *keyring_file_path);

void update_keyring_file_data(MYSQL_THD thd  MY_ATTRIBUTE((unused)),
                              SYS_VAR *var  MY_ATTRIBUTE((unused)),
                              void *var_ptr MY_ATTRIBUTE((unused)),
                              const void *save_ptr);

bool mysql_key_fetch(std::unique_ptr<IKey> key_to_fetch, char **key_type,
                     void **key, size_t *key_len);
bool mysql_key_store(std::unique_ptr<IKey> key_to_store);
bool mysql_key_remove(std::unique_ptr<IKey> key_to_remove);

bool check_key_for_writing(IKey* key, std::string error_for);

void log_operation_error(const char *failed_operation, const char *plugin_name);

bool is_key_length_and_type_valid(const char *key_type, size_t key_len);

template <typename T>
bool mysql_key_fetch(const char *key_id, char **key_type, const char *user_id,
                     void **key, size_t *key_len, const char *plugin_name)
{
  try
  {
    std::unique_ptr<IKey> key_to_fetch(new T(key_id, NULL, user_id, NULL, 0));
    return mysql_key_fetch(std::move(key_to_fetch), key_type, key, key_len);
  }
  catch (...)
  {
    log_operation_error("fetch a key", plugin_name);
    return true;
  }
}

template <typename T>
bool mysql_key_store(const char *key_id, const char *key_type,
                     const char *user_id, const void *key, size_t key_len,
                     const char *plugin_name)
{
  try
  {
    std::unique_ptr<IKey> key_to_store(new T(key_id, key_type, user_id, key, key_len));
    return mysql_key_store(std::move(key_to_store));
  }
  catch (...)
  {
    log_operation_error("store a key", plugin_name);
    return true;
  }
}

template <typename T>
bool mysql_key_remove(const char *key_id, const char *user_id,
                      const char *plugin_name)
{
  try
  {
    std::unique_ptr<IKey> key_to_remove(new T(key_id, NULL, user_id, NULL, 0));
    return mysql_key_remove(std::move(key_to_remove));
  }
  catch (...)
  {
    log_operation_error("remove a key", plugin_name);
    return true;
  }
}
<<<<<<< HEAD
template <typename T>
bool mysql_key_iterator_init(Keys_iterator *key_iterator, const char *plugin_name)
{
  try
  {
    return mysql_keyring_iterator_init(key_iterator);
  }
  catch (...)
  {
    log_operation_error("iterator init", plugin_name);
    return true;
  }
}

template <typename T>
void mysql_key_iterator_deinit(Keys_iterator *key_iterator, const char *plugin_name)
{
  try
  {
    mysql_keyring_iterator_deinit(key_iterator);
  }
  catch (...)
  {
    log_operation_error("iterator deinit", plugin_name);
  }
}

template <typename T>
bool mysql_key_iterator_get_key(Keys_iterator *key_iterator, char *key_id, char *user_id,
                                const char *plugin_name)
{
  try
  {
    return mysql_keyring_iterator_get_key(key_iterator, key_id, user_id);
  }
  catch (...)
  {
    log_operation_error("iterator get_key", plugin_name);
    return true;
  }
}
=======

>>>>>>> e3c5764c

#endif //MYSQL_KEYRING_H<|MERGE_RESOLUTION|>--- conflicted
+++ resolved
@@ -114,50 +114,6 @@
     return true;
   }
 }
-<<<<<<< HEAD
-template <typename T>
-bool mysql_key_iterator_init(Keys_iterator *key_iterator, const char *plugin_name)
-{
-  try
-  {
-    return mysql_keyring_iterator_init(key_iterator);
-  }
-  catch (...)
-  {
-    log_operation_error("iterator init", plugin_name);
-    return true;
-  }
-}
 
-template <typename T>
-void mysql_key_iterator_deinit(Keys_iterator *key_iterator, const char *plugin_name)
-{
-  try
-  {
-    mysql_keyring_iterator_deinit(key_iterator);
-  }
-  catch (...)
-  {
-    log_operation_error("iterator deinit", plugin_name);
-  }
-}
-
-template <typename T>
-bool mysql_key_iterator_get_key(Keys_iterator *key_iterator, char *key_id, char *user_id,
-                                const char *plugin_name)
-{
-  try
-  {
-    return mysql_keyring_iterator_get_key(key_iterator, key_id, user_id);
-  }
-  catch (...)
-  {
-    log_operation_error("iterator get_key", plugin_name);
-    return true;
-  }
-}
-=======
-
->>>>>>> e3c5764c
 
 #endif //MYSQL_KEYRING_H