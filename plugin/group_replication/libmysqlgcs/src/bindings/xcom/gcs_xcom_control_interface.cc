/* Copyright (c) 2015, 2018, Oracle and/or its affiliates. All rights reserved.

   This program is free software; you can redistribute it and/or modify
   it under the terms of the GNU General Public License, version 2.0,
   as published by the Free Software Foundation.

   This program is also distributed with certain software (including
   but not limited to OpenSSL) that is licensed under separate terms,
   as designated in a particular file or component or in included license
   documentation.  The authors of MySQL hereby grant you an additional
   permission to link the program and your derivative works with the
   separately licensed software that they have included with MySQL.

   This program is distributed in the hope that it will be useful,
   but WITHOUT ANY WARRANTY; without even the implied warranty of
   MERCHANTABILITY or FITNESS FOR A PARTICULAR PURPOSE.  See the
   GNU General Public License, version 2.0, for more details.

   You should have received a copy of the GNU General Public License
   along with this program; if not, write to the Free Software
   Foundation, Inc., 51 Franklin St, Fifth Floor, Boston, MA 02110-1301  USA */

#include "plugin/group_replication/libmysqlgcs/src/bindings/xcom/gcs_xcom_control_interface.h"

#include "plugin/group_replication/libmysqlgcs/include/mysql/gcs/gcs_logging_system.h"
#include "plugin/group_replication/libmysqlgcs/src/bindings/xcom/gcs_xcom_communication_interface.h"
#include "plugin/group_replication/libmysqlgcs/src/bindings/xcom/gcs_xcom_group_member_information.h"
#include "plugin/group_replication/libmysqlgcs/src/bindings/xcom/gcs_xcom_notification.h"
#include "plugin/group_replication/libmysqlgcs/src/bindings/xcom/gcs_xcom_utils.h"
#include "plugin/group_replication/libmysqlgcs/src/bindings/xcom/gcs_xcom_view_identifier.h"
#include "plugin/group_replication/libmysqlgcs/src/bindings/xcom/xcom/node_no.h"

using std::map;
using std::set;
using std::string;

#include <assert.h>
#include <algorithm>
#include <iostream>
#include <iterator>
#include <list>

/*
  This is used to disable the arbitrator hack in XCOM just
  in case it is not disabled by default.
*/
extern int ARBITRATOR_HACK;

// Suspicion timeout in 100s of nanoseconds (60 seconds)
static const uint64_t NON_MEMBER_EXPEL_TIMEOUT = 60 * 10000000;

// Suspicions processing thread period in seconds
static const unsigned int SUSPICION_PROCESSING_THREAD_PERIOD = 15;

static bool terminate_suspicion_thread = false;

static void set_terminate_suspicion_thread(bool val) {
  terminate_suspicion_thread = val;
}

static bool is_terminate_suspicion_thread() {
  return terminate_suspicion_thread;
}

static void *suspicions_processing_thread(void *ptr) {
  Gcs_xcom_control *gcs_ctrl = (Gcs_xcom_control *)ptr;
  Gcs_suspicions_manager *mgr = gcs_ctrl->get_suspicions_manager();

  while (!is_terminate_suspicion_thread()) {
    mgr->process_suspicions();
  }

  My_xp_thread_util::exit(0);
  /* purecov: begin deadcode */
  return NULL;
  /* purecov: end */
}

static void *xcom_taskmain_startup(void *ptr) {
  Gcs_xcom_control *gcs_ctrl = (Gcs_xcom_control *)ptr;
  Gcs_xcom_proxy *proxy = gcs_ctrl->get_xcom_proxy();
  xcom_port port = gcs_ctrl->get_node_address()->get_member_port();

  proxy->set_should_exit(false);
  proxy->xcom_init(port);

  My_xp_thread_util::exit(0);
  /* purecov: begin deadcode */
  return NULL;
  /* purecov: end */
}

/* purecov: begin deadcode */
map<int, const Gcs_control_event_listener &>
    *Gcs_xcom_control::get_event_listeners() {
  return &event_listeners;
}
/* purecov: end */

Gcs_xcom_control::Gcs_xcom_control(
    Gcs_xcom_node_address *xcom_node_address,
    std::vector<Gcs_xcom_node_address *> &xcom_peers,
    Gcs_group_identifier m_group_identifier, Gcs_xcom_proxy *xcom_proxy,
    Gcs_xcom_group_management *xcom_group_management,
    Gcs_xcom_engine *gcs_engine,
    Gcs_xcom_state_exchange_interface *state_exchange,
    Gcs_xcom_view_change_control_interface *view_control, bool boot,
    My_xp_socket_util *socket_util)
    : m_gid(NULL),
      m_gid_hash(0),
      m_xcom_proxy(xcom_proxy),
      m_xcom_group_management(xcom_group_management),
      event_listeners(),
      m_local_node_info(NULL),
      m_local_node_address(NULL),
      m_state_exchange(state_exchange),
      m_xcom_thread(),
      m_socket_util(socket_util),
      m_join_attempts(0),
      m_join_sleep_time(0),
      m_suspicions_manager(new Gcs_suspicions_manager(xcom_proxy, this)),
      m_suspicions_processing_thread(),
      m_sock_probe_interface(nullptr),
      m_xcom_running(false),
      m_leave_view_requested(false),
      m_leave_view_delivered(false),
      m_boot(boot),
      m_initial_peers(),
      m_view_control(view_control),
      m_gcs_engine(gcs_engine) {
  set_node_address(xcom_node_address);

  m_gid = new Gcs_group_identifier(m_group_identifier.get_group_id());
  const void *group_id = m_gid->get_group_id().c_str();
  m_gid_hash =
      Gcs_xcom_utils::mhash(static_cast<const unsigned char *>(group_id),
                            m_gid->get_group_id().size());
  /*
    Clone the members - we may want to pass parameters directly to the
    control interface through the join operation on a later refactoring
    thence the set of members configured initially and then later may
    differ.
  */
  set_peer_nodes(xcom_peers);

  m_sock_probe_interface = new Gcs_sock_probe_interface_impl();

  ARBITRATOR_HACK = 0;
}

Gcs_xcom_control::~Gcs_xcom_control() {
  delete m_gid;
  delete m_local_node_info;
  delete m_suspicions_manager;
  delete m_sock_probe_interface;

  set_terminate_suspicion_thread(true);
  m_suspicions_manager = NULL;

  clear_peer_nodes();
}

Gcs_xcom_node_address *Gcs_xcom_control::get_node_address() {
  return m_local_node_address;
}

Gcs_xcom_proxy *Gcs_xcom_control::get_xcom_proxy() { return m_xcom_proxy; }

Gcs_suspicions_manager *Gcs_xcom_control::get_suspicions_manager() {
  return m_suspicions_manager;
}

/* purecov: begin deadcode */

void Gcs_xcom_control::set_boot_node(bool boot) { m_boot = boot; }

My_xp_socket_util *Gcs_xcom_control::get_socket_util() { return m_socket_util; }
/* purecov: end */

void Gcs_xcom_control::wait_for_xcom_thread() { m_xcom_thread.join(NULL); }

bool Gcs_xcom_control::is_xcom_running() { return m_xcom_running; }

void Gcs_xcom_control::set_join_behavior(unsigned int join_attempts,
                                         unsigned int join_sleep_time) {
  m_join_attempts = join_attempts;
  MYSQL_GCS_LOG_DEBUG("Configured number of attempts to join: %u",
                      m_join_attempts)

  m_join_sleep_time = join_sleep_time;
  MYSQL_GCS_LOG_DEBUG("Configured time between attempts to join: %u",
                      m_join_sleep_time)
}

void do_function_join(Gcs_control_interface *control_if) {
  static_cast<void>(static_cast<Gcs_xcom_control *>(control_if)->do_join());
}

enum_gcs_error Gcs_xcom_control::join() {
  MYSQL_GCS_LOG_DEBUG("Joining a group.")

  /*
    It is not possible to call join or leave if the node is already
    trying to join or leave the group. The start_join() method
    verifies it and updates a flag to indicate that the join is
    taking place.
  */
  if (!m_view_control->start_join()) {
    MYSQL_GCS_LOG_ERROR("The member is already leaving or joining a group.")
    return GCS_NOK;
  }

  /*
    This is an optimistic attempt to avoid trying to join a group when the
    node already belongs to one.

    Note that although MySQL GCS internal interfaces are designed to allow
    a node to join multiple groups, the current join() and leave() methods
    don't take this into account.
  */
  if (belongs_to_group()) {
    MYSQL_GCS_LOG_ERROR(
        "The member is trying to join a group when it is already a member.")
    m_view_control->end_join();
    return GCS_NOK;
  }

  if (!m_boot && m_initial_peers.empty()) {
    MYSQL_GCS_LOG_ERROR("Unable to join the group: peers not configured. ")
    m_view_control->end_join();
    return GCS_NOK;
  }

  Gcs_xcom_notification *notification =
      new Control_notification(do_function_join, this);
  bool scheduled = m_gcs_engine->push(notification);
  if (!scheduled) {
    MYSQL_GCS_LOG_DEBUG(
        "Tried to enqueue a join request but the member is about to stop.")
    delete notification;
  }

  return scheduled ? GCS_OK : GCS_NOK;
}

enum_gcs_error Gcs_xcom_control::do_join(bool retry) {
  unsigned int retry_join_count = m_join_attempts;
  enum_gcs_error ret = GCS_NOK;

  if (m_xcom_running) {
    MYSQL_GCS_LOG_ERROR(
        "Previous join was already requested and eventually "
        "a view will be delivered.")
    m_view_control->end_join();
    return GCS_NOK;
  }

  while (ret == GCS_NOK) {
    ret = retry_do_join();

    retry_join_count--;
    if (retry && m_join_attempts != 0 && ret == GCS_NOK &&
        retry_join_count >= 1) {
      MYSQL_GCS_LOG_DEBUG(
          "Sleeping for %u seconds before retrying to join the group. There "
          "are "
          " %u more attempt(s) before giving up.",
          m_join_sleep_time, retry_join_count);
      My_xp_util::sleep_seconds(m_join_sleep_time);
    } else {
      break;
    }
  }

  m_view_control->end_join();

  return ret;
}

static bool skip_own_peer_address(
    std::map<std::string, int> const &my_own_addresses, int my_own_port,
    std::string &peer_address, int peer_port) {
  std::vector<std::string> peer_rep_ip;

  bool resolve_error = resolve_ip_addr_from_hostname(peer_address, peer_rep_ip);
  if (resolve_error) {
    MYSQL_GCS_LOG_WARN("Unable to resolve peer address " << peer_address.c_str()
                                                         << ". Skipping...")
    return true;
  }

  for (auto &local_node_info_str_ip_entry : my_own_addresses) {
    for (auto &peer_rep_ip_entry : peer_rep_ip) {
      if (peer_rep_ip_entry.compare(local_node_info_str_ip_entry.first) == 0 &&
          peer_port == my_own_port) {
        // Skip own address if configured in the peer list
        return true;
      }
    }
  }

  return false;
}

enum_gcs_error Gcs_xcom_control::retry_do_join() {
  /* Used to initialize xcom */
  int local_port = m_local_node_address->get_member_port();
  int comm_status = XCOM_COMM_STATUS_UNDEFINED;
  enum_gcs_error is_xcom_ready = GCS_NOK;
  bool xcom_input_open = false;
  bool could_connect_to_local_xcom = false;

  /*
    Clean up notification flags that are used to check whether XCOM
    is running or not.
  */
  m_xcom_proxy->xcom_set_cleanup();

  /* Spawn XCom's main loop thread. */
  if (local_port != 0) {
    m_xcom_thread.create(key_GCS_THD_Gcs_xcom_control_m_xcom_thread, NULL,
                         xcom_taskmain_startup, (void *)this);
  } else {
    MYSQL_GCS_LOG_ERROR("Error initializing the group communication engine.")
    goto err;
  }

  // Wait for XCom comms to become ready
  m_xcom_proxy->xcom_wait_for_xcom_comms_status_change(comm_status);

  if (comm_status != XCOM_COMMS_OK) {
    MYSQL_GCS_LOG_ERROR("Error joining the group while waiting for"
                        << " the network layer to become ready.")
    goto err;
  }

  init_me();

  /*
    Connect to the local xcom instance.
    This is needed to push data to consensus.
  */
  xcom_input_open = m_xcom_proxy->xcom_input_connect();
  if (!xcom_input_open) {
    /* purecov: begin tested */
    /*
     * Tested by the TEST_F(XComControlTest,
     * JoinTestFailedToConnectToXComQueueSignallingMechanism) GCS smoke test.
     */
    MYSQL_GCS_LOG_ERROR("Error connecting to the local group communication"
                        << " engine instance.")
    goto err;
    /* purecov: end */
  }

  /*
     Perform a one-off connection to the local XCom instance. If this connection
     is successful, remote instances will also be able to connect to our local
     XCom instance. If this "test" connection fails, then we fail fast by
     interrupting the join procedure.

     An example of a situation where this connection may fail is when we have an
     SSL certificate with invalid identification, and the group is using SSL
     with identity verification enabled.
  */
  could_connect_to_local_xcom = m_xcom_proxy->test_xcom_tcp_connection(
      m_local_node_address->get_member_ip(),
      m_local_node_address->get_member_port());
  if (!could_connect_to_local_xcom) {
    MYSQL_GCS_LOG_ERROR("Error connecting to the local group communication"
                        << " engine instance.")
    goto err;
  }

  if (m_boot) {
    MYSQL_GCS_LOG_TRACE(
        "::join():: I am the boot node. %d - %s. Calling xcom_client_boot.",
        local_port, m_local_node_info->get_member_uuid().actual_value.c_str())

    bool const boot_sent =
        m_xcom_proxy->xcom_boot_node(*m_local_node_info, m_gid_hash);
    if (!boot_sent) {
      /* purecov: begin tested */
      /*
       * Tested by the TEST_F(XComControlTest, JoinTestFailedToSendBootToXCom)
       * GCS smoke test.
       */
      MYSQL_GCS_LOG_ERROR("Error booting the group communication engine.")
      goto err;
      /* purecov: begin end */
    }
  } else {
    assert(!m_initial_peers.empty());
    MYSQL_GCS_LOG_TRACE("::join():: I am NOT the boot node.")

<<<<<<< HEAD
    int n = 0;
    xcom_port port = 0;
    const char *addr = nullptr;
    std::vector<Gcs_xcom_node_address *>::iterator it;
=======
    bool add_node_accepted = false;
>>>>>>> 1012fe4c

    std::map<std::string, int> local_node_info_str_ips;
    bool interface_retrieve_error = false;
    interface_retrieve_error = get_local_addresses(
        *this->m_sock_probe_interface, local_node_info_str_ips);

    if (interface_retrieve_error) {
      MYSQL_GCS_LOG_ERROR("Error retrieving local interface addresses: "
                          << m_local_node_address->get_member_ip().c_str())
      goto err;
    }
<<<<<<< HEAD
    while (con == NULL && n < Gcs_xcom_proxy::connection_attempts) {
      for (it = m_initial_peers.begin();
           con == NULL && it != m_initial_peers.end(); it++) {
        Gcs_xcom_node_address *peer = *(it);

        if (skip_own_peer_address(local_node_info_str_ips,
                                  m_local_node_address->get_member_port(),
                                  peer->get_member_ip(),
                                  peer->get_member_port())) {
          MYSQL_GCS_LOG_TRACE("::join():: Skipping own address.")
          // Skip own address if configured in the peer list
          continue;
        }
        port = peer->get_member_port();
        addr = peer->get_member_ip().c_str();

        MYSQL_GCS_LOG_TRACE(
            "Client local port %d xcom_client_open_connection to %s:%d",
            local_port, addr, port)

        if ((con = m_xcom_proxy->xcom_client_open_connection(addr, port)) ==
            NULL) {
          MYSQL_GCS_LOG_ERROR("Error on opening a connection to "
                              << addr << ":" << port
                              << " on local port: " << local_port << ".")
        }
      }
      n++;
    }
=======
>>>>>>> 1012fe4c

    add_node_accepted = send_add_node_request(local_node_info_str_ips);
    if (!add_node_accepted) {
      MYSQL_GCS_LOG_ERROR(
          "Error connecting to all peers. Member join failed. Local port: "
          << local_port)
      goto err;
    }
  }

  /* Wait for xcom to become ready */
  is_xcom_ready = m_xcom_proxy->xcom_wait_ready();
  if (is_xcom_ready == GCS_NOK) {
    MYSQL_GCS_LOG_ERROR("The group communication engine is not ready"
                        << " for the member to join. Local port: "
                        << local_port);
    goto err;
  }

  m_xcom_running = true;
  MYSQL_GCS_LOG_DEBUG("The member has joined the group. Local port: %d",
                      local_port);

  m_suspicions_manager->set_groupid_hash(m_gid_hash);
  m_suspicions_manager->set_my_info(m_local_node_info);

  set_terminate_suspicion_thread(false);

  // Initialize thread to deal with suspicions
  m_suspicions_processing_thread.create(
      key_GCS_THD_Gcs_xcom_control_m_suspicions_processing_thread, NULL,
      suspicions_processing_thread, (void *)this);
  MYSQL_GCS_LOG_TRACE("Started the suspicions processing thread...");
  m_view_control->end_join();

  return GCS_OK;

err:
  if (local_port != 0) {
    /*
      We need the input channel opened in order to send a request to kill
      XCOM.
    */
    MYSQL_GCS_LOG_DEBUG(
        "Killing the group communication engine because the member failed to"
        " join. Local port: %d",
        local_port);
    if (comm_status != XCOM_COMMS_ERROR &&
        !m_xcom_proxy->xcom_exit(xcom_input_open)) {
      MYSQL_GCS_LOG_WARN("Failed to kill the group communication engine "
                         << "after the member failed to join. Local port: "
                         << local_port);
    }
    wait_for_xcom_thread();
  }

  MYSQL_GCS_LOG_ERROR(
      "The member was unable to join the group. Local port: " << local_port)

  m_xcom_running = false;

  return GCS_NOK;
}

bool Gcs_xcom_control::send_add_node_request(
    std::map<std::string, int> const &my_addresses) {
  bool add_node_accepted = false;

  // Until the add_node is successfully sent, for each peer...
  for (auto it = m_initial_peers.begin();
       !add_node_accepted && it != m_initial_peers.end(); it++) {
    // ...try to connect to it and send it the add_node request.
    Gcs_xcom_node_address &peer = **it;

    bool connected = false;
    connection_descriptor *con = nullptr;
    std::tie(connected, con) = connect_to_peer(peer, my_addresses);

    if (connected) {
      MYSQL_GCS_LOG_TRACE(
          "::join():: Calling xcom_client_add_node %d_%s connected to "
          "%s:%d "
          "to "
          "join",
          m_local_node_address->get_member_port(),
          m_local_node_info->get_member_uuid().actual_value.c_str(),
          peer.get_member_ip().c_str(), peer.get_member_port());

      bool const xcom_will_process =
          m_xcom_proxy->xcom_add_node(*con, *m_local_node_info, m_gid_hash);
      m_xcom_proxy->xcom_client_close_connection(con);

      /*
       If xcom_will_process, then the request to join has been accepted by
       the peer.
       If not, the peer will not process our request because something
       happened, e.g.:
         - The peer crashed;
         - The peer killed the connection because we're not whitelisted;
         - The peer rejected our request.
       In this case, we continue the loop and try again using the next peer.
      */
      if (xcom_will_process) add_node_accepted = true;
    }
  }

  return add_node_accepted;
}

std::pair<bool, connection_descriptor *> Gcs_xcom_control::connect_to_peer(
    Gcs_xcom_node_address &peer,
    std::map<std::string, int> const &my_addresses) {
  bool connected = false;
  connection_descriptor *con = nullptr;

  // Try to connect to the peer.
  for (int n = 0; !connected && n < Gcs_xcom_proxy::connection_attempts; n++) {
    // Skip own address if configured in the peer list.
    if (skip_own_peer_address(my_addresses,
                              m_local_node_address->get_member_port(),
                              peer.get_member_ip(), peer.get_member_port())) {
      MYSQL_GCS_LOG_TRACE("::join():: Skipping own address.")
      break;
    }

    auto port = peer.get_member_port();
    auto &addr = peer.get_member_ip();

    MYSQL_GCS_LOG_TRACE(
        "Client local port %d xcom_client_open_connection to %s:%d",
        m_local_node_address->get_member_port(), addr.c_str(), port);

    con = m_xcom_proxy->xcom_client_open_connection(addr, port);
    if (con == nullptr) {
      // Could not connect to the peer.
      MYSQL_GCS_LOG_ERROR("Error on opening a connection to "
                          << addr << ":" << port << " on local port: "
                          << m_local_node_address->get_member_port() << ".");
      // Go to next attempt.
      continue;
    }
    if (m_socket_util->disable_nagle_in_socket(con->fd) < 0) {
      m_xcom_proxy->xcom_client_close_connection(con);
      // Go to next attempt.
      continue;
    }

    connected = true;
  }

  return {connected, con};
}

void do_function_leave(Gcs_control_interface *control_if) {
  static_cast<void>(static_cast<Gcs_xcom_control *>(control_if)->do_leave());
}

enum_gcs_error Gcs_xcom_control::leave() {
  MYSQL_GCS_LOG_DEBUG("The member is leaving the group.")

  /*
    It is not possible to call join or leave if the node is already
    trying to join or leave the group. The start_leave() method
    verifies it and updates a flag to indicate that the leave is
    taking place.
  */
  if (!m_view_control->start_leave()) {
    MYSQL_GCS_LOG_ERROR("The member is already leaving or joining a group.")
    return GCS_NOK;
  }

  /*
    This is an optimistic attempt to avoid trying to leave a group when the
    node does not belong to one.

    Note that although MySQL GCS internal interfaces are designed to allow
    a node to join multiple groups, the current join() and leave() methods
    don't take this into account.
  */
  if (!belongs_to_group()) {
    MYSQL_GCS_LOG_ERROR("The member is leaving a group without being on one.")
    m_view_control->end_leave();
    return GCS_NOK;
  }

  Gcs_xcom_notification *notification =
      new Control_notification(do_function_leave, this);
  bool scheduled = m_gcs_engine->push(notification);
  if (!scheduled) {
    MYSQL_GCS_LOG_DEBUG(
        "Tried to enqueue a leave request but the member is about to stop.")
    delete notification;
  }

  return scheduled ? GCS_OK : GCS_NOK;
}

enum_gcs_error Gcs_xcom_control::do_leave() {
  if (!m_xcom_running) {
    MYSQL_GCS_LOG_ERROR(
        "Previous join was not requested and the member does not belong "
        "to a group.")
    m_view_control->end_leave();
    return GCS_NOK;
  }

  m_leave_view_delivered = false;
  m_leave_view_requested = true;

  /*
    Request other nodes to remove this one from the membership.
  */
  m_xcom_proxy->xcom_remove_node(*m_local_node_info, m_gid_hash);

  /*
    Wait until the XCOM's thread exits.
  */
  int is_xcom_exit = m_xcom_proxy->xcom_wait_exit();

  if (is_xcom_exit == GCS_NOK) {
    MYSQL_GCS_LOG_ERROR("The member has failed to gracefully leave the group.")
    /*
      We have to really kill the XCOM's thread at this point because
      an attempt to make it gracefully exit apparently has failed.
    */
    bool const exit_sent = m_xcom_proxy->xcom_exit(true);
    if (!exit_sent) {
      /* purecov: begin deadcode */
      /* exit_sent will ALWAYS be true. */
      MYSQL_GCS_LOG_WARN(
          "Failed to kill the group communication engine "
          "after the member has failed to leave the group.");
      /* purecov: end */
    }
  }
  wait_for_xcom_thread();

  m_xcom_running = false;

  assert(m_xcom_proxy->xcom_is_exit());

  set_terminate_suspicion_thread(true);

  m_suspicions_processing_thread.join(NULL);
  MYSQL_GCS_LOG_TRACE("The suspicions processing thread has joined.");
  MYSQL_GCS_LOG_DEBUG("The member left the group.")

  m_view_control->end_leave();

  do_leave_view();

  /*
    Delete current view and set it to NULL.
  */
  m_view_control->set_current_view(NULL);

  return GCS_OK;
}

void Gcs_xcom_control::do_leave_view() {
  /*
    There is no need to synchronize here and this method can access
    the current_view member stored in the view controller directly.
  */
  Gcs_view *current_view = m_view_control->get_unsafe_current_view();

  if (current_view != NULL && !m_leave_view_delivered) {
    MYSQL_GCS_LOG_DEBUG("Will install leave view: requested %d, delivered %d",
                        m_leave_view_requested, m_leave_view_delivered);
    install_leave_view(m_leave_view_requested ? Gcs_view::OK
                                              : Gcs_view::MEMBER_EXPELLED);
    if (m_leave_view_requested) {
      m_view_control->set_belongs_to_group(false);
    }
    m_leave_view_delivered = m_leave_view_requested;
    MYSQL_GCS_LOG_DEBUG("Installed leave view: requested %d, delivered %d",
                        m_leave_view_requested, m_leave_view_delivered);
  }
}

connection_descriptor *Gcs_xcom_control::get_connection_to_node(
    std::vector<Gcs_xcom_node_address *> *peers_list) {
  connection_descriptor *con = NULL;
  std::vector<Gcs_xcom_node_address *>::iterator it;

  std::map<std::string, int> local_node_info_str_ips;
  bool interface_retrieve_error = false;
  interface_retrieve_error = get_local_addresses(*this->m_sock_probe_interface,
                                                 local_node_info_str_ips);

  if (interface_retrieve_error) {
    MYSQL_GCS_LOG_ERROR("Error retrieving local interface addresses: "
                        << m_local_node_address->get_member_ip().c_str())
    return con;
  }

  for (it = peers_list->begin(); (con == NULL) && it != peers_list->end();
       it++) {
    Gcs_xcom_node_address *peer = *(it);
    std::string peer_rep_ip;

    if (skip_own_peer_address(local_node_info_str_ips,
                              m_local_node_address->get_member_port(),
                              peer->get_member_ip(), peer->get_member_port())) {
      // Skip own address if configured in the peer list
      continue;
    }

    xcom_port port = peer->get_member_port();
    const char *addr = peer->get_member_ip().c_str();

    MYSQL_GCS_LOG_TRACE(
        "get_connection_to_node: xcom_client_open_connection to %s:%d", addr,
        port)

    if ((con = m_xcom_proxy->xcom_client_open_connection(addr, port)) == NULL) {
      MYSQL_GCS_LOG_DEBUG(
          "get_connection_to_node: Error while opening a connection to %s:%d",
          addr, port)
    } else
      MYSQL_GCS_LOG_DEBUG("get_connection_to_node: Opened connection to %s:%d ",
                          "con is null? %d", addr, port, (con == NULL))
  }

  return con;
}

void Gcs_xcom_control::do_remove_node_from_group() {
  if (m_view_control->is_leaving() || !m_view_control->belongs_to_group())
    return;

  int local_port = m_local_node_address->get_member_port();
  bool rm_ret = false;
  connection_descriptor *con = NULL;

  MYSQL_GCS_LOG_DEBUG("do_remove_node_from_group started! (%d)", local_port);

  /*
    Request other nodes to remove this one from the membership.
    1-check the latest view to see if there are unknown peers
    2-try on known m_initial_peers
  */

  // VIEW MEMBERS
  Gcs_view *current_view = m_view_control->get_current_view();

  if (current_view != NULL) {
    std::vector<Gcs_member_identifier>::const_iterator it;
    std::vector<Gcs_xcom_node_address *> view_members;

    MYSQL_GCS_LOG_TRACE(
        "do_remove_node_from_group: current view has %ul members.",
        current_view->get_members().size())

    for (it = current_view->get_members().begin();
         !con && it != current_view->get_members().end(); it++) {
      std::string peer_rep_ip;
      Gcs_xcom_node_address *peer =
          new Gcs_xcom_node_address(it->get_member_id());

      view_members.push_back(peer);
    }

    if (!view_members.empty()) {
      con = get_connection_to_node(&view_members);

      // CLEAN
      std::vector<Gcs_xcom_node_address *>::iterator clean_it;
      for (clean_it = view_members.begin(); clean_it != view_members.end();
           clean_it++) {
        delete *clean_it;
      }

      view_members.clear();
    }

    delete current_view;
  }

  if (!con) {
    // GET INITIAL PEERS
    MYSQL_GCS_LOG_DEBUG(
        "do_remove_node_from_group: (%d) Couldn't get a connection from view! "
        "Using initial peers...",
        local_port)

    con = get_connection_to_node(&m_initial_peers);
  }

  if (con && !m_leave_view_delivered && m_view_control->belongs_to_group()) {
    MYSQL_GCS_LOG_TRACE(
        "do_remove_node_from_group: (%d) got a connection! "
        "m_leave_view_delivered=%d belongs=%d",
        local_port, m_leave_view_delivered, m_view_control->belongs_to_group())
    Gcs_xcom_nodes nodes_to_remove;
    nodes_to_remove.add_node(*m_local_node_info);
    rm_ret = m_xcom_proxy->xcom_remove_nodes(*con, nodes_to_remove, m_gid_hash);

    MYSQL_GCS_LOG_DEBUG(
        "do_remove_node_from_group: %d invoked xcom_remove_self!", local_port);
  } else {
    MYSQL_GCS_LOG_DEBUG(
        "do_remove_node_from_group: Unable to request another node to "
        "remove me (%d) from the group!",
        local_port);
  }

  if (con) {
    xcom_close_client_connection(con);
  }

  /*
    Destroy this node's stored suspicions to avoid them from unnecessary
    processing by the manager.
  */
  m_suspicions_manager->clear_suspicions();

  MYSQL_GCS_LOG_DEBUG("do_remove_node_from_group finished! Returning %d",
                      rm_ret);

  return;
}

bool Gcs_xcom_control::belongs_to_group() {
  return m_view_control->belongs_to_group();
}

Gcs_view *Gcs_xcom_control::get_current_view() {
  return m_view_control->get_current_view();
}

const Gcs_member_identifier Gcs_xcom_control::get_local_member_identifier()
    const {
  return m_local_node_info->get_member_id();
}

int Gcs_xcom_control::add_event_listener(
    const Gcs_control_event_listener &event_listener) {
  int handler_key = 0;
  do {
    handler_key = rand();
  } while (event_listeners.count(handler_key) != 0);

  event_listeners.emplace(handler_key, event_listener);

  return handler_key;
}

void Gcs_xcom_control::remove_event_listener(int event_listener_handle) {
  event_listeners.erase(event_listener_handle);
}

struct Gcs_member_identifier_pointer_comparator {
  explicit Gcs_member_identifier_pointer_comparator(
      const Gcs_member_identifier &one)
      : m_one(one) {}

  bool operator()(Gcs_member_identifier *other) { return m_one == *other; }

 private:
  const Gcs_member_identifier &m_one;
};

void Gcs_xcom_control::build_total_members(
    Gcs_xcom_nodes *xcom_nodes,
    std::vector<Gcs_member_identifier *> &alive_members,
    std::vector<Gcs_member_identifier *> &failed_members) {
  const std::vector<Gcs_xcom_node_information> &nodes = xcom_nodes->get_nodes();

  std::vector<Gcs_xcom_node_information>::const_iterator nodes_it;
  for (nodes_it = nodes.begin(); nodes_it != nodes.end(); ++nodes_it) {
    /*
      Build the member identifier from the address reported.
    */
    Gcs_member_identifier *member_id =
        new Gcs_member_identifier((*nodes_it).get_member_id());

    /*
      Check whether the node is reported as alive or faulty.
    */
    if ((*nodes_it).is_alive()) {
      alive_members.push_back(member_id);
    } else {
      failed_members.push_back(member_id);
    }
  }
}

void Gcs_xcom_control::build_joined_members(
    std::vector<Gcs_member_identifier *> &joined_members,
    std::vector<Gcs_member_identifier *> &alive_members,
    const std::vector<Gcs_member_identifier> *current_members) {
  std::vector<Gcs_member_identifier *>::iterator alive_members_it;
  std::vector<Gcs_member_identifier>::const_iterator current_members_it;

  for (alive_members_it = alive_members.begin();
       alive_members_it != alive_members.end(); alive_members_it++) {
    /*
      If there is no previous view installed, there is no current set
      of members. In this case, all nodes reported as alive will be
      considered nodes that are joining.
    */
    bool joined = true;
    if (current_members != NULL) {
      current_members_it =
          std::find(current_members->begin(), current_members->end(),
                    *(*alive_members_it));
      if (current_members_it != current_members->end()) joined = false;
    }

    if (joined) {
      joined_members.push_back(new Gcs_member_identifier(*(*alive_members_it)));
    }
  }
}

void Gcs_xcom_control::build_left_members(
    std::vector<Gcs_member_identifier *> &left_members,
    std::vector<Gcs_member_identifier *> &alive_members,
    std::vector<Gcs_member_identifier *> &failed_members,
    const std::vector<Gcs_member_identifier> *current_members) {
  std::vector<Gcs_member_identifier *>::iterator alive_members_it;
  std::vector<Gcs_member_identifier *>::iterator failed_members_it;
  std::vector<Gcs_member_identifier>::const_iterator current_members_it;

  /*
    If there isn't a set of current members, this means that a view hasn't
    been installed before and nobody can leave something that does not
    exist.
  */
  if (current_members == NULL) return;

  for (current_members_it = current_members->begin();
       current_members_it != current_members->end(); current_members_it++) {
    alive_members_it = std::find_if(
        alive_members.begin(), alive_members.end(),
        Gcs_member_identifier_pointer_comparator(*current_members_it));

    failed_members_it = std::find_if(
        failed_members.begin(), failed_members.end(),
        Gcs_member_identifier_pointer_comparator(*current_members_it));

    /*
      Node in the current view is not found in the set of alive or failed
      members meaning that it has been expelled from the cluster.
    */
    if (alive_members_it == alive_members.end() &&
        failed_members_it == failed_members.end()) {
      left_members.push_back(new Gcs_member_identifier(*current_members_it));
    }
  }
}

void Gcs_xcom_control::build_member_suspect_nodes(
    std::vector<Gcs_member_identifier *> &member_suspect_nodes,
    std::vector<Gcs_member_identifier *> &failed_members,
    const std::vector<Gcs_member_identifier> *current_members) {
  std::vector<Gcs_member_identifier *>::iterator failed_members_it;
  std::vector<Gcs_member_identifier>::const_iterator current_members_it;

  /*
    If there isn't a set of current members, this means that a view hasn't
    been installed before and nobody will be expelled by this node.
  */
  if ((current_members == NULL) || current_members->empty() ||
      failed_members.empty())
    return;

  for (current_members_it = current_members->begin();
       current_members_it != current_members->end(); current_members_it++) {
    failed_members_it = std::find_if(
        failed_members.begin(), failed_members.end(),
        Gcs_member_identifier_pointer_comparator(*current_members_it));

    /*
      If a node in the current view is in the set of failed nodes it must
      be expelled.
    */
    if (failed_members_it != failed_members.end()) {
      member_suspect_nodes.push_back(
          new Gcs_member_identifier(*(*failed_members_it)));
    }
  }
}

void Gcs_xcom_control::build_non_member_suspect_nodes(
    std::vector<Gcs_member_identifier *> &non_member_suspect_nodes,
    std::vector<Gcs_member_identifier *> &failed_members,
    const std::vector<Gcs_member_identifier> *current_members) {
  std::vector<Gcs_member_identifier *>::iterator failed_members_it;
  std::vector<Gcs_member_identifier>::const_iterator current_members_it;

  /*
    If there isn't a set of failed members, this means that there are no
    suspect nodes.
  */
  if ((current_members == NULL) || current_members->empty() ||
      failed_members.empty())
    return;

  for (failed_members_it = failed_members.begin();
       failed_members_it != failed_members.end(); ++failed_members_it) {
    current_members_it =
        std::find(current_members->begin(), current_members->end(),
                  *(*failed_members_it));

    /*
      If a node is in the set of failed nodes and not in the current view,
      it becomes a suspect.
    */
    if (current_members_it == current_members->end()) {
      non_member_suspect_nodes.push_back(
          new Gcs_member_identifier(*(*failed_members_it)));
    }
  }
}

bool Gcs_xcom_control::is_killer_node(
    const std::vector<Gcs_member_identifier *> &alive_members) const {
  /*
    Note that the member elected to remove another members from the group
    if they are considered faulty is the first one in the list of alive
    members.
  */
  assert(alive_members.size() != 0 && alive_members[0] != NULL);
  bool ret = get_local_member_identifier() == *alive_members[0];
  MYSQL_GCS_LOG_DEBUG("The member %s will be responsible for killing: %d",
                      get_local_member_identifier().get_member_id().c_str(),
                      ret)
  return ret;
}

bool Gcs_xcom_control::xcom_receive_local_view(Gcs_xcom_nodes *xcom_nodes) {
  std::map<int, const Gcs_control_event_listener &>::const_iterator callback_it;
  std::vector<Gcs_member_identifier> members;
  std::vector<Gcs_member_identifier> unreachable;
  Gcs_view *current_view = m_view_control->get_unsafe_current_view();
  const std::vector<Gcs_xcom_node_information> &nodes = xcom_nodes->get_nodes();
  std::vector<Gcs_xcom_node_information>::const_iterator nodes_it;

  // ignore
  if (xcom_nodes->get_size() <= 0) goto end;

  // if I am not aware of any view at all
  if (current_view != NULL) {
    std::vector<Gcs_member_identifier *> alive_members;
    std::vector<Gcs_member_identifier *> failed_members;
    std::vector<Gcs_member_identifier *> left_members;
    std::vector<Gcs_member_identifier *> joined_members;
    std::vector<Gcs_member_identifier *> non_member_suspect_nodes;
    std::vector<Gcs_member_identifier *> member_suspect_nodes;
    std::vector<Gcs_member_identifier *>::iterator it;
    const std::vector<Gcs_member_identifier> &cv_members =
        current_view->get_members();
    for (nodes_it = nodes.begin(); nodes_it != nodes.end(); ++nodes_it) {
      /*
        Build the member identifier from the address reported.
      */
      Gcs_member_identifier member_id((*nodes_it).get_member_id());

      // filter out those that are not yet in the current view
      // delivered to the application. For example, they might
      // exist only in the state exchange phase for now, but once
      // that is done, the current view gets updated and such
      // members will be in it. In other words, there could be
      // members that are not yet visible to upper layers.
      if (std::find(cv_members.begin(), cv_members.end(), member_id) !=
          cv_members.end()) {
        members.push_back(member_id);
        MYSQL_GCS_LOG_DEBUG("Local view with member: %s",
                            member_id.get_member_id().c_str());

        if (!(*nodes_it).is_alive()) {
          unreachable.push_back(member_id);
          MYSQL_GCS_LOG_DEBUG("Local view with suspected member: %s",
                              member_id.get_member_id().c_str());
        }
      }
    }

    /*
      Identify which nodes are alive and which are considered faulty.

      Note that there may be new nodes that are marked as faulty because the
      connections among their peers are still beeing established.
    */
    build_total_members(xcom_nodes, alive_members, failed_members);

    /*
      Build the set of joined members which are all alive members that are
      not part of the current members.

      In other words, joined = (alive - current).
    */
    build_joined_members(joined_members, alive_members, &cv_members);

    /*
      Build the set of left members which has any member that is part of the
      current members but it is not in the set of alive or failed members.

      In other words, left = current - (alive \/ failed).
    */
    build_left_members(left_members, alive_members, failed_members,
                       &cv_members);

    /*
      Build the set of nodes that must be expelled by a killer node. These
      nodes are those that are part of the current members and are marked
      as faulty in the view.
      In other words, left = current /\ failed.
    */
    build_member_suspect_nodes(member_suspect_nodes, failed_members,
                               &cv_members);

    /*
      Build the set of nodes that are suspicious, i.e., could have failed
      while entering the group most probably during state exchange.
      These nodes are those that are not part of the current members and
      are marked as faulty in the view.
      In other words, suspect = !current /\ failed.
    */
    build_non_member_suspect_nodes(non_member_suspect_nodes, failed_members,
                                   &cv_members);

    // Remove and add suspicions
    m_suspicions_manager->process_view(
        xcom_nodes, alive_members, left_members, member_suspect_nodes,
        non_member_suspect_nodes, is_killer_node(alive_members));

    MYSQL_GCS_TRACE_EXECUTE(
        unsigned int node_no = xcom_nodes->get_node_no();
        for (it = alive_members.begin(); it != alive_members.end(); it++)
            MYSQL_GCS_LOG_TRACE("(My node_id is (%u) Node considered alive "
                                "in the cluster: %s",
                                node_no, (*it)->get_member_id().c_str());

        for (it = failed_members.begin(); it != failed_members.end(); it++)
            MYSQL_GCS_LOG_TRACE("(My node_id is (%u) Node considered faulty "
                                "in the cluster: %s",
                                node_no, (*it)->get_member_id().c_str());

        for (it = left_members.begin(); it != left_members.end(); it++)
            MYSQL_GCS_LOG_TRACE(
                "(My node_id is (%d) Node leaving the cluster: %s", node_no,
                (*it)->get_member_id().c_str());

        for (it = joined_members.begin(); it != joined_members.end(); it++)
            MYSQL_GCS_LOG_TRACE(
                "My node_id is (%d) Node joining the cluster: %s", node_no,
                (*it)->get_member_id().c_str());

        for (it = member_suspect_nodes.begin();
             it != member_suspect_nodes.end(); it++)
            MYSQL_GCS_LOG_TRACE("My node_id is (%d) Member node considered "
                                "suspicious in the "
                                "cluster: %s",
                                node_no, (*it)->get_member_id().c_str());

        for (it = non_member_suspect_nodes.begin();
             it != non_member_suspect_nodes.end(); it++)
            MYSQL_GCS_LOG_TRACE("My node_id is (%d) Non-member node considered "
                                "suspicious in the cluster: %s",
                                node_no, (*it)->get_member_id().c_str());)

    // always notify local views
    for (callback_it = event_listeners.begin();
         callback_it != event_listeners.end(); callback_it++) {
      callback_it->second.on_suspicions(members, unreachable);
    }

    // clean up tentative sets
    for (it = left_members.begin(); it != left_members.end(); it++) delete *it;
    left_members.clear();

    for (it = joined_members.begin(); it != joined_members.end(); it++)
      delete *it;
    joined_members.clear();

    for (it = alive_members.begin(); it != alive_members.end(); it++)
      delete *it;
    alive_members.clear();

    for (it = failed_members.begin(); it != failed_members.end(); it++)
      delete *it;
    failed_members.clear();

    for (it = member_suspect_nodes.begin(); it != member_suspect_nodes.end();
         it++)
      delete *it;
    member_suspect_nodes.clear();

    for (it = non_member_suspect_nodes.begin();
         it != non_member_suspect_nodes.end(); it++)
      delete *it;
    non_member_suspect_nodes.clear();
  }
end:
  return false;
}

void Gcs_xcom_control::install_leave_view(
    Gcs_view::Gcs_view_error_code error_code) {
  Gcs_view *current_view = m_view_control->get_unsafe_current_view();

  // Create the new view id here, based in the previous one plus 1
  Gcs_xcom_view_identifier *new_view_id = new Gcs_xcom_view_identifier(
      static_cast<const Gcs_xcom_view_identifier &>(
          current_view->get_view_id()));
  new_view_id->increment_by_one();

  // Build a best-effort view...
  set<Gcs_member_identifier *> *total, *left, *joined;
  total = new set<Gcs_member_identifier *>();
  left = new set<Gcs_member_identifier *>();
  joined = new set<Gcs_member_identifier *>();

  // Build left... just me...
  left->insert(new Gcs_member_identifier(m_local_node_info->get_member_id()));

  // Build total... all but me...
  std::vector<Gcs_member_identifier>::const_iterator old_total_it;
  for (old_total_it = current_view->get_members().begin();
       old_total_it != current_view->get_members().end(); old_total_it++) {
    if (*old_total_it == m_local_node_info->get_member_id()) continue;

    total->insert(new Gcs_member_identifier(*old_total_it));
  }

  MYSQL_GCS_LOG_DEBUG("Installing leave view.")

  Gcs_group_identifier gid(current_view->get_group_id().get_group_id());
  install_view(new_view_id, gid, NULL, total, left, joined, error_code);

  set<Gcs_member_identifier *>::iterator total_it;
  for (total_it = total->begin(); total_it != total->end(); total_it++)
    delete (*total_it);
  delete total;

  set<Gcs_member_identifier *>::iterator left_it;
  for (left_it = left->begin(); left_it != left->end(); left_it++)
    delete (*left_it);

  delete left;
  delete joined;
  delete new_view_id;
}

bool Gcs_xcom_control::is_this_node_in(
    std::vector<Gcs_member_identifier *> *failed_members) {
  bool is_in_vector = false;

  std::vector<Gcs_member_identifier *>::iterator it;

  for (it = failed_members->begin();
       it != failed_members->end() && !is_in_vector; ++it) {
    is_in_vector = (*(*it) == m_local_node_info->get_member_id());
  }

  return is_in_vector;
}

bool Gcs_xcom_control::xcom_receive_global_view(synode_no message_id,
                                                Gcs_xcom_nodes *xcom_nodes,
                                                bool same_view) {
  bool ret = false;
  bool free_built_members = false;

  std::vector<Gcs_member_identifier *> alive_members;
  std::vector<Gcs_member_identifier *> failed_members;
  std::vector<Gcs_member_identifier *> left_members;
  std::vector<Gcs_member_identifier *> joined_members;
  std::vector<Gcs_member_identifier *> non_member_suspect_nodes;
  std::vector<Gcs_member_identifier *> member_suspect_nodes;
  std::vector<Gcs_member_identifier *>::iterator it;

  std::string group_name(m_gid->get_group_id());

  std::map<int, const Gcs_control_event_listener &>::const_iterator listener_it;
  std::map<int, const Gcs_control_event_listener &>::const_iterator
      listener_ends;
  std::vector<Gcs_message_data *> exchange_data;

  /*
    If there is no previous view installed, there is no current set
    of members.
  */
  Gcs_view *current_view = m_view_control->get_unsafe_current_view();
  std::vector<Gcs_member_identifier> *current_members = NULL;
  if (current_view != NULL)
    current_members = const_cast<std::vector<Gcs_member_identifier> *>(
        &current_view->get_members());
  MYSQL_GCS_LOG_TRACE("::xcom_receive_global_view():: My node_id is %d",
                      xcom_nodes->get_node_no())

  /*
    Identify which nodes are alive and which are considered faulty.

    Note that there may be new nodes that are marked as faulty because the
    connections among their peers are still beeing established.
  */
  build_total_members(xcom_nodes, alive_members, failed_members);

  /*
    Build the set of joined members which are all alive members that are not
    part of the current members.

    In other words, joined = (alive - current).
  */
  build_joined_members(joined_members, alive_members, current_members);

  /*
    Build the set of left members which has any member that is part of the
    current members but it is not in the set of alive or failed members.

    In other words, left = current - (alive \/ failed).
  */
  build_left_members(left_members, alive_members, failed_members,
                     current_members);

  /*
    Build the set of nodes that must be expelled by a killer node. These
    nodes are those that are part of the current members and are marked
    as faulty in the view.
    In other words, left = current /\ failed.
  */
  build_member_suspect_nodes(member_suspect_nodes, failed_members,
                             current_members);

  /*
    Build the set of nodes that are suspicious, i.e., could have failed
    while entering the group most probably during state exchange.
    These nodes are those that are not part of the current members and
    are marked as faulty in the view.
    In other words, suspect = !current /\ failed.
  */
  build_non_member_suspect_nodes(non_member_suspect_nodes, failed_members,
                                 current_members);

  // Remove and add suspicions
  m_suspicions_manager->process_view(
      xcom_nodes, alive_members, left_members, member_suspect_nodes,
      non_member_suspect_nodes, is_killer_node(alive_members));

  /*
   We save the information on the nodes reported by the global view.
   This is necessary if want to reconfigure the group. In the future,
   we should revisit this decision and check whether we should copy
   such information to the view.
   */
  m_xcom_group_management->set_xcom_nodes(*xcom_nodes);

  MYSQL_GCS_TRACE_EXECUTE(
      unsigned int node_no = xcom_nodes->get_node_no();
      for (it = alive_members.begin(); it != alive_members.end(); it++)
          MYSQL_GCS_LOG_TRACE("(My node_id is (%u) Node considered alive "
                              "in the cluster: %s",
                              node_no, (*it)->get_member_id().c_str());

      for (it = failed_members.begin(); it != failed_members.end(); it++)
          MYSQL_GCS_LOG_TRACE("(My node_id is (%u) Node considered faulty "
                              "in the cluster: %s",
                              node_no, (*it)->get_member_id().c_str());

      for (it = left_members.begin(); it != left_members.end(); it++)
          MYSQL_GCS_LOG_TRACE(
              "(My node_id is (%d) Node leaving the cluster: %s", node_no,
              (*it)->get_member_id().c_str());

      for (it = joined_members.begin(); it != joined_members.end(); it++)
          MYSQL_GCS_LOG_TRACE("My node_id is (%d) Node joining the cluster: %s",
                              node_no, (*it)->get_member_id().c_str());

      for (it = member_suspect_nodes.begin(); it != member_suspect_nodes.end();
           it++)
          MYSQL_GCS_LOG_TRACE(
              "My node_id is (%d) Member node considered suspicious in the "
              "cluster: %s",
              node_no, (*it)->get_member_id().c_str());

      for (it = non_member_suspect_nodes.begin();
           it != non_member_suspect_nodes.end(); it++)
          MYSQL_GCS_LOG_TRACE("My node_id is (%d) Non-member node considered "
                              "suspicious in the cluster: %s",
                              node_no, (*it)->get_member_id().c_str());)

  const Gcs_xcom_node_information *node_info =
      xcom_nodes->get_node(m_local_node_info->get_member_id());

  if ((current_view != NULL) &&
      ((NULL == node_info) || is_this_node_in(&left_members))) {
    MYSQL_GCS_LOG_TRACE(
        "::xcom_receive_global_view()::I'm node %s and I'm not in the "
        "view! "
        "Installing leave view: MEMBER_EXPELLED!",
        m_local_node_info->get_member_id().get_member_id().c_str())
    install_leave_view(Gcs_view::MEMBER_EXPELLED);
    ret = true;
    free_built_members = true;
    goto end;
  }

  /*
    If nobody has joined or left the group, there is no need to install any
    view. This fact is denoted by the same_view flag and the execution only
    gets so far because we may have to kill some faulty members. Note that
    the code could be optimized but we are focused on correctness for now
    and any possible optimization will be handled in the future.

    Views that contain a node marked as faulty are also ignored. This is
    done because XCOM does not deliver messages to or accept messages from
    such nodes. So if we have considered them, the state exchange phase
    would block expecting messages that would never arrive.

    So faulty members that are part of an old view will be eventually
    expelled and a clean view, i.e. a view without faulty members, will be
    eventually delivered. Note, however, that we are not considering
    failures during the the join phase which includes the state exchange
    phase as well. This will require implementing some sort of join timeout.

    If the execution has managed to pass these steps, the node is alive and
    it is time to start building the view.
  */
  if (same_view || failed_members.size() != 0) {
    MYSQL_GCS_LOG_TRACE(
        "(My node_id is %d) ::xcom_receive_global_view():: "
        "Discarding view because nothing has changed. "
        "Same view flag is %d, number of failed nodes is %llu"
        ", number of joined nodes is %llu, number of left nodes is %llu",
        xcom_nodes->get_node_no(), same_view,
        static_cast<long long unsigned>(failed_members.size()),
        static_cast<long long unsigned>(joined_members.size()),
        static_cast<long long unsigned>(left_members.size()));

    ret = true;
    free_built_members = true;
    goto end;
  }

  /*
    Check if the node is executing the state exchange phase to install a
    new view. If this is the case, we need to stop the old state exchange
    phase and start a new one.

    Note that if there is a high churn rate, the system can never ends
    the state exchange phase. We don't think this is a problem for this
    algorithm because worse things will happen first. If this algorithm
    becomes a problem, we can easily improve it in the future. For now,
    we think it is fine to keep it simple and simply restart the state
    exchange phase.
  */
  if (m_view_control->is_view_changing()) {
    MYSQL_GCS_LOG_TRACE(
        "View exchange is ongoing. Resetting state exchange. My node_id is "
        "%d",
        xcom_nodes->get_node_no())
    MYSQL_GCS_TRACE_EXECUTE(
        for (it = left_members.begin(); it != left_members.end(); it++)
            MYSQL_GCS_LOG_TRACE(
                "(My node_id is %d) Node is leaving the cluster: %s",
                xcom_nodes->get_node_no(), (*it)->get_member_id().c_str());

        for (it = joined_members.begin(); it != joined_members.end(); it++)
            MYSQL_GCS_LOG_TRACE(
                "(My node_id is %d) Node joining the cluster: %s",
                xcom_nodes->get_node_no(), (*it)->get_member_id().c_str());)
    m_state_exchange->reset_with_flush();
  }

  m_view_control->start_view_exchange();

  /*
    We check if the registered listeners have data to be exchanged
    during a view change and put it (i.e. the Gcs_message_data)
    into a vector. Ideally there should be only one Gcs_message_data,
    although the current interfaces do not prohibit that.

    Then the state exchange message is sent to all peers.
  */
  listener_ends = event_listeners.end();
  for (listener_it = event_listeners.begin(); listener_it != listener_ends;
       ++listener_it) {
    Gcs_message_data *msg_data = (*listener_it).second.get_exchangeable_data();
    exchange_data.push_back(msg_data);
  }
  m_state_exchange->state_exchange(
      message_id, alive_members, left_members, joined_members, exchange_data,
      current_view, &group_name, m_local_node_info->get_member_id());
  MYSQL_GCS_LOG_TRACE("::xcom_receive_global_view():: state exchange started.")

end:
  if (free_built_members) {
    // clean up tentative sets

    for (it = left_members.begin(); it != left_members.end(); it++) delete *it;
    left_members.clear();

    for (it = joined_members.begin(); it != joined_members.end(); it++)
      delete *it;
    joined_members.clear();

    for (it = alive_members.begin(); it != alive_members.end(); it++)
      delete *it;
    alive_members.clear();

    for (it = failed_members.begin(); it != failed_members.end(); it++)
      delete *it;
    failed_members.clear();

    for (it = member_suspect_nodes.begin(); it != member_suspect_nodes.end();
         it++)
      delete *it;
    member_suspect_nodes.clear();

    for (it = non_member_suspect_nodes.begin();
         it != non_member_suspect_nodes.end(); it++)
      delete *it;
    non_member_suspect_nodes.clear();
  }

  return ret;
}

void Gcs_xcom_control::process_control_message(Gcs_message *msg,
                                               unsigned int protocol_version) {
  MYSQL_GCS_LOG_TRACE(
      "::process_control_message():: Received a control message")

  Xcom_member_state *ms_info =
      new Xcom_member_state(msg->get_message_data().get_payload(),
                            msg->get_message_data().get_payload_length());

  MYSQL_GCS_LOG_TRACE(
      "Reading message that carries exchangeable data: (payload)=%llu",
      static_cast<long long unsigned>(
          msg->get_message_data().get_payload_length()));

  MYSQL_GCS_LOG_TRACE(
      "::process_control_message():: From: %s regarding view_id: %s in %s",
      msg->get_origin().get_member_id().c_str(),
      ms_info->get_view_id()->get_representation().c_str(),
      get_node_address()->get_member_address().c_str())

  /*
    XCOM does not preserve FIFO and for that reason a message from
    a previous state exchange phase may arrive when the newest phase
    has already finished.
  */
  MYSQL_GCS_DEBUG_EXECUTE(
      synode_no configuration_id = ms_info->get_configuration_id();
      if (!m_view_control->is_view_changing()){MYSQL_GCS_LOG_DEBUG(
          "There is no state exchange going on. Ignoring exchangeable data "
          "because its from a previous state exchange phase. Message is "
          "from group_id (%u), msg_no(%llu), node_no(%llu)",
          configuration_id.group_id,
          static_cast<long long unsigned>(configuration_id.msgno),
          static_cast<long long unsigned>(
              configuration_id
                  .node))} MYSQL_GCS_LOG_DEBUG("There is a state exchange "
                                               "going on. Message is "
                                               "from group_id (%u), "
                                               "msg_no(%llu), "
                                               "node_no(%llu)",
                                               configuration_id.group_id,
                                               static_cast<long long unsigned>(
                                                   configuration_id.msgno),
                                               static_cast<long long unsigned>(
                                                   configuration_id.node)))

  if (!m_view_control->is_view_changing()) {
    delete ms_info;
    delete msg;
    return;
  }

  Gcs_member_identifier pid(msg->get_origin());
  // takes ownership of ms_info
  bool can_install_view =
      m_state_exchange->process_member_state(ms_info, pid, protocol_version);

  // If state exchange has finished
  if (can_install_view) {
    MYSQL_GCS_LOG_TRACE("::process_control_message()::Install new view")

    /*
      Check if all members have a protocol version number that is compatible
      with the current protocol version number in use.
     */
    assert(m_state_exchange->compute_incompatible_protocol_members().size() ==
           0);

    // Make a copy of the state exchange provided view id
    Gcs_xcom_view_identifier *provided_view_id =
        m_state_exchange->get_new_view_id();

    Gcs_xcom_view_identifier *new_view_id =
        new Gcs_xcom_view_identifier(*provided_view_id);

    new_view_id->increment_by_one();

    install_view(new_view_id, *m_gid, m_state_exchange->get_member_states(),
                 m_state_exchange->get_total(), m_state_exchange->get_left(),
                 m_state_exchange->get_joined());

    delete new_view_id;
  } else {
    MYSQL_GCS_LOG_TRACE(
        "::process_control_message():: Still waiting for more State "
        "Exchange "
        "messages: %s",
        m_local_node_info->get_member_id().get_member_id().c_str())
  }

  delete msg;
}

void Gcs_xcom_control::install_view(
    Gcs_xcom_view_identifier *new_view_id, const Gcs_group_identifier &group,
    std::map<Gcs_member_identifier, Xcom_member_state *> *states,
    set<Gcs_member_identifier *> *total, set<Gcs_member_identifier *> *left,
    set<Gcs_member_identifier *> *join,
    Gcs_view::Gcs_view_error_code error_code) {
  // Build all sets of all, left and joined members
  std::vector<Gcs_member_identifier> members;
  build_member_list(total, &members);

  std::vector<Gcs_member_identifier> left_members;
  build_member_list(left, &left_members);

  std::vector<Gcs_member_identifier> joined_members;
  build_member_list(join, &joined_members);

  // Build the new view id and the group id
  Gcs_xcom_view_identifier v_id(*new_view_id);

  // Create the new view
  Gcs_view *current_view = new Gcs_view(members, v_id, left_members,
                                        joined_members, group, error_code);

  // Build the exchanged data
  Exchanged_data data_to_deliver;
  if (states != NULL) {
    std::map<Gcs_member_identifier, Xcom_member_state *>::iterator states_it;
    for (states_it = states->begin(); states_it != states->end(); states_it++) {
      MYSQL_GCS_LOG_DEBUG(
          "Processing exchanged data while installing the new view")

      Gcs_member_identifier *member_id =
          new Gcs_member_identifier((*states_it).first);

      Xcom_member_state *data_exchanged = (*states_it).second;

      Gcs_message_data *data_exchanged_holder = NULL;

      if (data_exchanged != NULL && data_exchanged->get_data_size() != 0) {
        data_exchanged_holder =
            new Gcs_message_data(data_exchanged->get_data_size());
        data_exchanged_holder->decode(data_exchanged->get_data(),
                                      data_exchanged->get_data_size());
      }

      std::pair<Gcs_member_identifier *, Gcs_message_data *> state_pair(
          member_id, data_exchanged_holder);

      data_to_deliver.push_back(state_pair);
    }
  } else {
    MYSQL_GCS_LOG_TRACE("::install_view():: No exchanged data")
  }

  /*
    Set the current view before notifying all listeners.
  */
  m_view_control->set_current_view(current_view);

  /*
    Note that the variable that identifies whether a node belongs to
    a group is set before delivering the view change message so there
    is a small window when it is possible to send messages although
    the view has not been installed.
  */
  m_view_control->set_belongs_to_group(true);

  map<int, const Gcs_control_event_listener &>::iterator callback_it =
      event_listeners.begin();

  while (callback_it != event_listeners.end()) {
    (*callback_it).second.on_view_changed(*current_view, data_to_deliver);

    MYSQL_GCS_LOG_TRACE(
        "::install_view():: View delivered to client handler= %d ",
        (*callback_it).first)

    ++callback_it;
  }

  Exchanged_data::const_iterator it;
  for (it = data_to_deliver.begin(); it != data_to_deliver.end(); it++) {
    delete (*it).first;
    delete (*it).second;
  }

  m_view_control->end_view_exchange();

  m_state_exchange->end();
}

void Gcs_xcom_control::build_member_list(
    set<Gcs_member_identifier *> *origin,
    std::vector<Gcs_member_identifier> *to_fill) {
  std::set<Gcs_member_identifier *>::iterator it;

  for (it = origin->begin(); it != origin->end(); it++) {
    Gcs_member_identifier member_id(*(*it));

    to_fill->push_back(member_id);
  }
}

void Gcs_xcom_control::init_me() {
  assert(m_local_node_info != NULL);
  m_local_node_info->regenerate_member_uuid();
}

void Gcs_xcom_control::set_node_address(
    Gcs_xcom_node_address *xcom_node_address) {
  m_local_node_address = xcom_node_address;
  string address = xcom_node_address->get_member_address();
  delete m_local_node_info;
  /*
    We don't care at this point about the unique identifier associated to
    this object because it will be changed while joining a group by the
    init_me() method.
  */
  m_local_node_info = new Gcs_xcom_node_information(address);
}

void Gcs_xcom_control::set_peer_nodes(
    std::vector<Gcs_xcom_node_address *> &xcom_peers) {
  clear_peer_nodes();

  std::vector<Gcs_xcom_node_address *>::iterator it;
  for (it = xcom_peers.begin(); it != xcom_peers.end(); ++it) {
    m_initial_peers.push_back(
        new Gcs_xcom_node_address((*it)->get_member_address()));
  }
}

void Gcs_xcom_control::clear_peer_nodes() {
  if (!m_initial_peers.empty()) {
    std::vector<Gcs_xcom_node_address *>::iterator it;
    for (it = m_initial_peers.begin(); it != m_initial_peers.end(); ++it)
      delete (*it);

    m_initial_peers.clear();
  }
}

Gcs_suspicions_manager::Gcs_suspicions_manager(Gcs_xcom_proxy *proxy,
                                               Gcs_xcom_control *ctrl)
    : m_proxy(proxy),
      m_control_if(ctrl),
      m_suspicions_processing_period(SUSPICION_PROCESSING_THREAD_PERIOD),
      m_non_member_expel_timeout(NON_MEMBER_EXPEL_TIMEOUT),
      m_member_expel_timeout(0),
      m_gid_hash(0),
      m_suspicions(),
      m_suspicions_mutex(),
      m_suspicions_cond(),
      m_suspicions_parameters_mutex(),
      m_is_killer_node(false) {
  m_suspicions_mutex.init(
      key_GCS_MUTEX_Gcs_suspicions_manager_m_suspicions_mutex, NULL);
  m_suspicions_cond.init(key_GCS_COND_Gcs_suspicions_manager_m_suspicions_cond);
  m_suspicions_parameters_mutex.init(
      key_GCS_MUTEX_Gcs_suspicions_manager_m_suspicions_parameters_mutex, NULL);
}

Gcs_suspicions_manager::~Gcs_suspicions_manager() {
  m_suspicions_mutex.destroy();
  m_suspicions_cond.destroy();
  m_suspicions_parameters_mutex.destroy();
}

void Gcs_suspicions_manager::remove_suspicions(
    std::vector<Gcs_member_identifier *> nodes) {
  const Gcs_xcom_node_information *xcom_node = NULL;
  std::vector<Gcs_member_identifier *>::iterator non_suspect_it;

  // Foreach received node
  for (non_suspect_it = nodes.begin(); non_suspect_it != nodes.end();
       ++non_suspect_it) {
    const Gcs_xcom_node_information node_to_remove(
        (*non_suspect_it)->get_member_id());
    if ((xcom_node = m_suspicions.get_node(*(*non_suspect_it))) != NULL) {
      m_suspicions.remove_node(node_to_remove);
      MYSQL_GCS_LOG_DEBUG("Removed suspicion on node %s",
                          (*non_suspect_it)->get_member_id().c_str());
    }
  }
}

void Gcs_suspicions_manager::clear_suspicions() {
  m_suspicions_mutex.lock();
  // Cycle through the suspicions
  std::vector<Gcs_xcom_node_information>::iterator susp_it;
  std::vector<Gcs_xcom_node_information> nodes = m_suspicions.get_nodes();

  for (susp_it = nodes.begin(); susp_it != nodes.end(); ++susp_it) {
    // Foreach existing suspicion
    MYSQL_GCS_LOG_TRACE("clear_suspicions: Removing suspicion for %s...",
                        (*susp_it).get_member_id().get_member_id().c_str())
    m_suspicions.remove_node(*susp_it);
  }
  m_suspicions_mutex.unlock();
}

void Gcs_suspicions_manager::process_view(
    Gcs_xcom_nodes *xcom_nodes,
    std::vector<Gcs_member_identifier *> alive_nodes,
    std::vector<Gcs_member_identifier *> left_nodes,
    std::vector<Gcs_member_identifier *> member_suspect_nodes,
    std::vector<Gcs_member_identifier *> non_member_suspect_nodes,
    bool is_killer_node) {
  bool should_wake_up_manager = false;

  m_suspicions_mutex.lock();

  m_is_killer_node = is_killer_node;

  m_has_majority =
      2 * (member_suspect_nodes.size() + non_member_suspect_nodes.size()) <
      xcom_nodes->get_nodes().size();

  /*
    Suspicions are removed for members that are alive. Therefore, the
    remove_suspicions method is only invoked if the group has any active
    members and if there are any stored suspicions.
  */
  if (!m_suspicions.empty() && !alive_nodes.empty()) {
    remove_suspicions(alive_nodes);
  }

  /*
    Suspicions are removed for members that have already left the group.
    Therefore, the remove_suspicions method is only invoked if any members
    left the group and if there are any stored suspicions.
  */
  if (!m_suspicions.empty() && !left_nodes.empty()) {
    remove_suspicions(left_nodes);
  }

  if (!non_member_suspect_nodes.empty() || !member_suspect_nodes.empty()) {
    should_wake_up_manager = add_suspicions(
        xcom_nodes, non_member_suspect_nodes, member_suspect_nodes);
  }

  if (should_wake_up_manager) {
    m_suspicions_cond.signal();
  }
  m_suspicions_mutex.unlock();
}

bool Gcs_suspicions_manager::add_suspicions(
    Gcs_xcom_nodes *xcom_nodes,
    std::vector<Gcs_member_identifier *> non_member_suspect_nodes,
    std::vector<Gcs_member_identifier *> member_suspect_nodes) {
  const Gcs_xcom_node_information *xcom_node = NULL;
  std::vector<Gcs_member_identifier *>::iterator susp_it;
  bool member_suspicions_added = false;

  // Get current timestamp
  uint64_t current_ts = My_xp_util::getsystime();

  for (susp_it = non_member_suspect_nodes.begin();
       susp_it != non_member_suspect_nodes.end(); ++susp_it) {
    if ((xcom_node = m_suspicions.get_node(*(*susp_it))) == NULL) {
      MYSQL_GCS_LOG_DEBUG(
          "add_suspicions: Adding non-member expel suspicion for %s",
          (*susp_it)->get_member_id().c_str())
      xcom_node = xcom_nodes->get_node(*(*susp_it));
      const_cast<Gcs_xcom_node_information *>(xcom_node)
          ->set_suspicion_creation_timestamp(current_ts);
      const_cast<Gcs_xcom_node_information *>(xcom_node)->set_member(false);
      m_suspicions.add_node(*xcom_node);
    } else {
      // Otherwise, ignore node
      MYSQL_GCS_LOG_TRACE(
          "add_suspicions: Not adding non-member expel suspicion for %s. "
          "Already a suspect!",
          (*susp_it)->get_member_id().c_str())
    }
  }

  for (susp_it = member_suspect_nodes.begin();
       susp_it != member_suspect_nodes.end(); ++susp_it) {
    if ((xcom_node = m_suspicions.get_node(*(*susp_it))) == NULL) {
      MYSQL_GCS_LOG_DEBUG(
          "add_suspicions: Adding member expel suspicion for %s",
          (*susp_it)->get_member_id().c_str())
      xcom_node = xcom_nodes->get_node(*(*susp_it));
      const_cast<Gcs_xcom_node_information *>(xcom_node)
          ->set_suspicion_creation_timestamp(current_ts);
      const_cast<Gcs_xcom_node_information *>(xcom_node)->set_member(true);
      m_suspicions.add_node(*xcom_node);
      member_suspicions_added = true;
    } else {
      // Otherwise, ignore node
      MYSQL_GCS_LOG_TRACE(
          "add_suspicions: Not adding member expel suspicion for %s. "
          "Already "
          "a "
          "suspect!",
          (*susp_it)->get_member_id().c_str())
    }
  }

  return member_suspicions_added;
}

void Gcs_suspicions_manager::process_suspicions() {
  int wait_ret = 0;
  struct timespec ts;

  m_suspicions_mutex.lock();
  My_xp_util::set_timespec(&ts, get_suspicions_processing_period());

  const struct timespec *new_ts = &ts;

  wait_ret = m_suspicions_cond.timed_wait(m_suspicions_mutex.get_native_mutex(),
                                          new_ts);

  if (wait_ret == EINVAL) {
    MYSQL_GCS_LOG_ERROR(
        "process_suspicions: The sleeping period for suspicions manager "
        "thread "
        "is invalid!");
  } else if (wait_ret != ETIMEDOUT) {
    MYSQL_GCS_LOG_TRACE(
        "process_suspicions: Suspicions manager thread was awaken to "
        "process "
        "new suspicions!");
  }

  run_process_suspicions(false);

  m_suspicions_mutex.unlock();
}

void Gcs_suspicions_manager::run_process_suspicions(bool lock) {
  if (lock) m_suspicions_mutex.lock();

  if (m_suspicions.empty()) {
    if (lock) m_suspicions_mutex.unlock();
    return;
  }

  // List of nodes to remove
  Gcs_xcom_nodes nodes_to_remove;

  bool force_remove = false;

  uint64_t node_timeout;

  // Get current timestamp
  uint64_t current_ts = My_xp_util::getsystime();

  // Get suspicions timeouts
  uint64_t non_member_expel_timeout = get_non_member_expel_timeout();
  uint64_t member_expel_timeout = get_member_expel_timeout();

  // Cycle through the suspicions
  std::vector<Gcs_xcom_node_information>::iterator susp_it;
  std::vector<Gcs_xcom_node_information> nodes = m_suspicions.get_nodes();

  for (susp_it = nodes.begin(); susp_it != nodes.end(); ++susp_it) {
    node_timeout = (*susp_it).is_member() ? member_expel_timeout
                                          : non_member_expel_timeout;

    /*
      For each timed out suspicion, add node to expel list and remove
      suspicion object from list.
    */
    if ((*susp_it).has_timed_out(current_ts, node_timeout)) {
      /* purecov: begin tested */
      MYSQL_GCS_LOG_TRACE("process_suspicions: Suspect %s has timed out!",
                          (*susp_it).get_member_id().get_member_id().c_str())

      /*
        Check if this suspicion targets the current node and enable
        force_remove so it can remove itself.
      */
      if ((*susp_it).get_member_id().get_member_id() ==
          m_my_info->get_member_id().get_member_id()) {
        force_remove = true;
      }

      nodes_to_remove.add_node(*susp_it);
      m_suspicions.remove_node(*susp_it);
      /* purecov: end */
    } else {
      MYSQL_GCS_LOG_TRACE("process_suspicions: Suspect %s hasn't timed out.",
                          susp_it->get_member_id().get_member_id().c_str())
    }
  }

  if (((m_is_killer_node && m_has_majority) || force_remove) &&
      (nodes_to_remove.get_size() > 0)) {
    MYSQL_GCS_LOG_TRACE(
        "process_suspicions: Expelling suspects that timed out!");
    bool const removed =
        m_proxy->xcom_remove_nodes(nodes_to_remove, m_gid_hash);
    if (force_remove && !removed) {
      // Failed to remove myself from the group so will install leave view
      m_control_if->install_leave_view(Gcs_view::MEMBER_EXPELLED);
    }
  }

  if (lock) m_suspicions_mutex.unlock();
}

unsigned int Gcs_suspicions_manager::get_suspicions_processing_period() {
  unsigned int ret;
  m_suspicions_parameters_mutex.lock();
  ret = m_suspicions_processing_period;
  m_suspicions_parameters_mutex.unlock();
  return ret;
}

void Gcs_suspicions_manager::set_suspicions_processing_period(
    unsigned int sec) {
  m_suspicions_parameters_mutex.lock();
  m_suspicions_processing_period = sec;
  MYSQL_GCS_LOG_DEBUG("Set suspicions processing period to %u seconds.", sec)
  m_suspicions_parameters_mutex.unlock();
}

/* purecov: begin deadcode */
uint64_t Gcs_suspicions_manager::get_non_member_expel_timeout() {
  uint64_t ret;
  m_suspicions_parameters_mutex.lock();
  ret = m_non_member_expel_timeout;
  m_suspicions_parameters_mutex.unlock();
  return ret;
}
/* purecov: end */

void Gcs_suspicions_manager::set_non_member_expel_timeout_seconds(
    unsigned long sec) {
  m_suspicions_parameters_mutex.lock();
  m_non_member_expel_timeout = sec * 10000000ul;
  MYSQL_GCS_LOG_DEBUG("Set non-member expel timeout to %lu seconds (%lu  ns).",
                      sec, m_non_member_expel_timeout * 100);
  m_suspicions_parameters_mutex.unlock();
}

uint64_t Gcs_suspicions_manager::get_member_expel_timeout() {
  uint64_t ret;
  m_suspicions_parameters_mutex.lock();
  ret = m_member_expel_timeout;
  m_suspicions_parameters_mutex.unlock();
  return ret;
}

void Gcs_suspicions_manager::set_member_expel_timeout_seconds(
    unsigned long sec) {
  m_suspicions_parameters_mutex.lock();
  m_member_expel_timeout = sec * 10000000ul;
  MYSQL_GCS_LOG_DEBUG("Set member expel timeout to %lu seconds (%lu  ns).", sec,
                      m_member_expel_timeout * 100);
  m_suspicions_parameters_mutex.unlock();
}

void Gcs_suspicions_manager::set_groupid_hash(unsigned int gid_h) {
  m_gid_hash = gid_h;
}

const Gcs_xcom_nodes &Gcs_suspicions_manager::get_suspicions() const {
  return m_suspicions;
}

void Gcs_suspicions_manager::wake_suspicions_processing_thread(bool terminate) {
  m_suspicions_mutex.lock();

  MYSQL_GCS_LOG_DEBUG("wake_suspicions_processing_thread: Locked mutex!");

  // Set if suspicions processing thread should terminate
  set_terminate_suspicion_thread(terminate);

  // Wake up suspicions processing thread
  int ret = m_suspicions_cond.signal();
  MYSQL_GCS_LOG_DEBUG(
      "wake_suspicions_processing_thread: Signaled cond! Return= %d", ret);

  m_suspicions_mutex.unlock();
  MYSQL_GCS_LOG_DEBUG("wake_suspicions_processing_thread: Unlocked mutex!");
}

void Gcs_suspicions_manager::set_my_info(Gcs_xcom_node_information *node_info) {
  m_my_info = node_info;
}

void Gcs_suspicions_manager::inform_on_majority(bool majority) {
  m_suspicions_mutex.lock();
  m_has_majority = majority;
  m_suspicions_mutex.unlock();
}

bool Gcs_suspicions_manager::has_majority() {
  bool ret;
  m_suspicions_mutex.lock();
  ret = m_has_majority;
  m_suspicions_mutex.unlock();
  return ret;
}<|MERGE_RESOLUTION|>--- conflicted
+++ resolved
@@ -393,14 +393,7 @@
     assert(!m_initial_peers.empty());
     MYSQL_GCS_LOG_TRACE("::join():: I am NOT the boot node.")
 
-<<<<<<< HEAD
-    int n = 0;
-    xcom_port port = 0;
-    const char *addr = nullptr;
-    std::vector<Gcs_xcom_node_address *>::iterator it;
-=======
     bool add_node_accepted = false;
->>>>>>> 1012fe4c
 
     std::map<std::string, int> local_node_info_str_ips;
     bool interface_retrieve_error = false;
@@ -412,38 +405,6 @@
                           << m_local_node_address->get_member_ip().c_str())
       goto err;
     }
-<<<<<<< HEAD
-    while (con == NULL && n < Gcs_xcom_proxy::connection_attempts) {
-      for (it = m_initial_peers.begin();
-           con == NULL && it != m_initial_peers.end(); it++) {
-        Gcs_xcom_node_address *peer = *(it);
-
-        if (skip_own_peer_address(local_node_info_str_ips,
-                                  m_local_node_address->get_member_port(),
-                                  peer->get_member_ip(),
-                                  peer->get_member_port())) {
-          MYSQL_GCS_LOG_TRACE("::join():: Skipping own address.")
-          // Skip own address if configured in the peer list
-          continue;
-        }
-        port = peer->get_member_port();
-        addr = peer->get_member_ip().c_str();
-
-        MYSQL_GCS_LOG_TRACE(
-            "Client local port %d xcom_client_open_connection to %s:%d",
-            local_port, addr, port)
-
-        if ((con = m_xcom_proxy->xcom_client_open_connection(addr, port)) ==
-            NULL) {
-          MYSQL_GCS_LOG_ERROR("Error on opening a connection to "
-                              << addr << ":" << port
-                              << " on local port: " << local_port << ".")
-        }
-      }
-      n++;
-    }
-=======
->>>>>>> 1012fe4c
 
     add_node_accepted = send_add_node_request(local_node_info_str_ips);
     if (!add_node_accepted) {
