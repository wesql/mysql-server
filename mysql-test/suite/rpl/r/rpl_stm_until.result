stop slave;
drop table if exists t1,t2,t3,t4,t5,t6,t7,t8,t9;
reset master;
reset slave;
drop table if exists t1,t2,t3,t4,t5,t6,t7,t8,t9;
start slave;
[on slave]
include/stop_slave.inc
==== Create some events on master ====
[on master]
create table t1(n int not null auto_increment primary key);
insert into t1 values (1),(2),(3),(4);
drop table t1;
create table t2(n int not null auto_increment primary key);
insert into t2 values (1),(2);
insert into t2 values (3),(4);
drop table t2;
==== Replicate one event at a time on slave ====
[on slave]
start slave until master_log_file='MASTER_LOG_FILE', master_log_pos=MASTER_LOG_POS;
select * from t1;
n
1
2
3
4
start slave until master_log_file='master-no-such-bin.000001', master_log_pos=MASTER_LOG_POS;
select * from t1;
n
1
2
3
4
start slave until relay_log_file='slave-relay-bin.000004', relay_log_pos=RELAY_LOG_POS;
select * from t2;
n
1
2
start slave;
[on master]
[on slave]
include/stop_slave.inc
start slave until master_log_file='MASTER_LOG_FILE', master_log_pos=MASTER_LOG_POS;
==== Test various error conditions ====
start slave until master_log_file='master-bin', master_log_pos=MASTER_LOG_POS;
ERROR HY000: Incorrect parameter or combination of parameters for START SLAVE UNTIL
start slave until master_log_file='master-bin.000001', master_log_pos=MASTER_LOG_POS, relay_log_pos=RELAY_LOG_POS;
ERROR HY000: Incorrect parameter or combination of parameters for START SLAVE UNTIL
start slave until master_log_file='master-bin.000001';
ERROR HY000: Incorrect parameter or combination of parameters for START SLAVE UNTIL
start slave until relay_log_file='slave-relay-bin.000002';
ERROR HY000: Incorrect parameter or combination of parameters for START SLAVE UNTIL
start slave until relay_log_file='slave-relay-bin.000002', master_log_pos=MASTER_LOG_POS;
ERROR HY000: Incorrect parameter or combination of parameters for START SLAVE UNTIL
start slave sql_thread;
start slave until master_log_file='master-bin.000001', master_log_pos=MASTER_LOG_POS;
Warnings:
Note	1254	Slave is already running
include/stop_slave.inc
drop table if exists t1;
reset slave;
change master to master_host='127.0.0.1',master_port=MASTER_PORT, master_user='root';
drop table if exists t1;
reset master;
create table t1 (a int primary key auto_increment);
start slave;
include/stop_slave.inc
master and slave are in sync now
select 0 as zero;
zero
0
insert into t1 set a=null;
insert into t1 set a=null;
select count(*) as two from t1;
two
2
start slave until master_log_file='MASTER_LOG_FILE', master_log_pos= UNTIL_POS;;
slave stopped at the prescribed position
select 0 as zero;
zero
0
select count(*) as one from t1;
one
1
drop table t1;
start slave;
stop slave;
drop table if exists t1,t2,t3,t4,t5,t6,t7,t8,t9;
reset master;
reset slave;
drop table if exists t1,t2,t3,t4,t5,t6,t7,t8,t9;
start slave;
drop table if exists t1;
Warnings:
Note	1051	Unknown table 't1'
flush logs;
stop slave;
reset slave;
<<<<<<< HEAD
start slave until master_log_file='master-bin.000001', master_log_pos=294;  /* to stop right before DROP */;
=======
start slave until master_log_file='master-bin.000001', master_log_pos=MASTER_LOG_POS;  /* to stop right before DROP */;
>>>>>>> 476dfbcc
show tables /* t1 must exist */;
Tables_in_test
t1
drop table t1;
stop slave;
reset slave;
reset master;<|MERGE_RESOLUTION|>--- conflicted
+++ resolved
@@ -96,11 +96,7 @@
 flush logs;
 stop slave;
 reset slave;
-<<<<<<< HEAD
-start slave until master_log_file='master-bin.000001', master_log_pos=294;  /* to stop right before DROP */;
-=======
 start slave until master_log_file='master-bin.000001', master_log_pos=MASTER_LOG_POS;  /* to stop right before DROP */;
->>>>>>> 476dfbcc
 show tables /* t1 must exist */;
 Tables_in_test
 t1
