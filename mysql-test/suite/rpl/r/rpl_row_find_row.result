--- conflicted
+++ resolved
@@ -15,13 +15,7 @@
 INSERT INTO t VALUES (4,3,4);
 DELETE FROM t;
 DROP TABLE t;
-<<<<<<< HEAD
-stop slave;
-drop table if exists t1,t2,t3,t4,t5,t6,t7,t8,t9;
-reset master;
-reset slave;
-drop table if exists t1,t2,t3,t4,t5,t6,t7,t8,t9;
-start slave;
+include/rpl_reset.inc
 CREATE TABLE t2 (col4 CHAR(25) DEFAULT NULL,
 col1 BIGINT,
 col2 TINYINT NOT NULL,
@@ -30,17 +24,9 @@
 ALTER TABLE t2 ADD INDEX idx1 ( col4 ) , ADD UNIQUE INDEX idx2 ( col5 );
 INSERT INTO t2 ( col4 , col2 ) VALUES ( 'Hello', -77 ) ;
 UPDATE t2 SET col1 = 13 WHERE col2 = -77;
-Comparing tables master:test.t2 and slave:test.t2
+include/diff_tables.inc [master:t2, slave:t2]
 DROP TABLE t2;
-stop slave;
-drop table if exists t1,t2,t3,t4,t5,t6,t7,t8,t9;
-reset master;
-reset slave;
-drop table if exists t1,t2,t3,t4,t5,t6,t7,t8,t9;
-start slave;
-=======
 include/rpl_reset.inc
->>>>>>> e37c86de
 CREATE TABLE t1 (c1 INT NOT NULL, c2 INT NOT NULL, c3 INT, UNIQUE KEY(c1,c3), KEY(c2));
 INSERT INTO t1(c1,c2) VALUES(1,1);
 INSERT INTO t1(c1,c2) VALUES(1,2);
