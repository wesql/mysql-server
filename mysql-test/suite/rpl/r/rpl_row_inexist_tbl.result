stop slave;
drop table if exists t1,t2,t3,t4,t5,t6,t7,t8,t9;
reset master;
reset slave;
drop table if exists t1,t2,t3,t4,t5,t6,t7,t8,t9;
start slave;
<<<<<<< HEAD
create table t1 (a int not null primary key);
insert into  t1 values (1);
create table t2 (a int);
insert into  t2 values (1);
update t1, t2 set t1.a = 0 where t1.a = t2.a;
show tables;
Tables_in_test
t1
select * from t1;
a
0
drop table t1;
insert into t1 values (1);
SHOW SLAVE STATUS;
Slave_IO_State	#
Master_Host	127.0.0.1
Master_User	root
Master_Port	MASTER_PORT
Connect_Retry	1
Master_Log_File	master-bin.000001
Read_Master_Log_Pos	1154
Relay_Log_File	#
Relay_Log_Pos	#
Relay_Master_Log_File	master-bin.000001
Slave_IO_Running	Yes
Slave_SQL_Running	No
Replicate_Do_DB	
Replicate_Ignore_DB	
Replicate_Do_Table	
Replicate_Ignore_Table	#
Replicate_Wild_Do_Table	
Replicate_Wild_Ignore_Table	
Last_Errno	1146
Last_Error	Error 'Table 'test.t1' doesn't exist' on opening tables
Skip_Counter	0
Exec_Master_Log_Pos	942
Relay_Log_Space	#
Until_Condition	None
Until_Log_File	
Until_Log_Pos	0
Master_SSL_Allowed	No
Master_SSL_CA_File	
Master_SSL_CA_Path	
Master_SSL_Cert	
Master_SSL_Cipher	
Master_SSL_Key	
Seconds_Behind_Master	#
Master_SSL_Verify_Server_Cert	No
Last_IO_Errno	#
Last_IO_Error	#
Last_SQL_Errno	1146
Last_SQL_Error	Error 'Table 'test.t1' doesn't exist' on opening tables
Master_Bind	0.0.0.0
drop table t1, t2;
=======
==== Setup table on master but not on slave ====
[on master]
CREATE TABLE t1 (a INT);
[on slave]
DROP TABLE t1;
==== Modify table on master ====
[on master]
INSERT INTO t1 VALUES (1);
==== Verify error on slave ====
[on slave]
Last_SQL_Error = Error 'Table 'test.t1' doesn't exist' on opening tables
==== Clean up ====
include/stop_slave.inc
[on master]
DROP TABLE t1;
>>>>>>> 2a28d506
<|MERGE_RESOLUTION|>--- conflicted
+++ resolved
@@ -4,62 +4,6 @@
 reset slave;
 drop table if exists t1,t2,t3,t4,t5,t6,t7,t8,t9;
 start slave;
-<<<<<<< HEAD
-create table t1 (a int not null primary key);
-insert into  t1 values (1);
-create table t2 (a int);
-insert into  t2 values (1);
-update t1, t2 set t1.a = 0 where t1.a = t2.a;
-show tables;
-Tables_in_test
-t1
-select * from t1;
-a
-0
-drop table t1;
-insert into t1 values (1);
-SHOW SLAVE STATUS;
-Slave_IO_State	#
-Master_Host	127.0.0.1
-Master_User	root
-Master_Port	MASTER_PORT
-Connect_Retry	1
-Master_Log_File	master-bin.000001
-Read_Master_Log_Pos	1154
-Relay_Log_File	#
-Relay_Log_Pos	#
-Relay_Master_Log_File	master-bin.000001
-Slave_IO_Running	Yes
-Slave_SQL_Running	No
-Replicate_Do_DB	
-Replicate_Ignore_DB	
-Replicate_Do_Table	
-Replicate_Ignore_Table	#
-Replicate_Wild_Do_Table	
-Replicate_Wild_Ignore_Table	
-Last_Errno	1146
-Last_Error	Error 'Table 'test.t1' doesn't exist' on opening tables
-Skip_Counter	0
-Exec_Master_Log_Pos	942
-Relay_Log_Space	#
-Until_Condition	None
-Until_Log_File	
-Until_Log_Pos	0
-Master_SSL_Allowed	No
-Master_SSL_CA_File	
-Master_SSL_CA_Path	
-Master_SSL_Cert	
-Master_SSL_Cipher	
-Master_SSL_Key	
-Seconds_Behind_Master	#
-Master_SSL_Verify_Server_Cert	No
-Last_IO_Errno	#
-Last_IO_Error	#
-Last_SQL_Errno	1146
-Last_SQL_Error	Error 'Table 'test.t1' doesn't exist' on opening tables
-Master_Bind	0.0.0.0
-drop table t1, t2;
-=======
 ==== Setup table on master but not on slave ====
 [on master]
 CREATE TABLE t1 (a INT);
@@ -74,5 +18,4 @@
 ==== Clean up ====
 include/stop_slave.inc
 [on master]
-DROP TABLE t1;
->>>>>>> 2a28d506
+DROP TABLE t1;