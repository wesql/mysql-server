CALL mtr.add_suppression("Failed to open the existing info file");
CALL mtr.add_suppression("Error while reading from master info file");
CALL mtr.add_suppression("Failed to create a new info file");
<<<<<<< HEAD
=======
CALL mtr.add_suppression("The slave coordinator and worker threads are stopped, possibly leaving data in inconsistent state");
>>>>>>> fb5f6ee8
start slave;
Got one of the listed errors
start slave;
ERROR HY000: Could not initialize master info structure; more error messages can be found in the MySQL error log
change master to master_host='127.0.0.1',master_port=MASTER_PORT, master_user='root';
ERROR HY000: Could not initialize master info structure; more error messages can be found in the MySQL error log
reset slave;
change master to master_host='127.0.0.1',master_port=MASTER_PORT, master_user='root';
reset master;
start slave;
include/wait_for_slave_to_start.inc
create temporary table temp_table (a char(80) not null);
insert into temp_table values ("testing temporary tables");
create table t1 (s text);
insert into t1 values('Could not break slave'),('Tried hard');
Master_Log_File = 'master-bin.000001'
Relay_Master_Log_File = 'master-bin.000001'
include/check_slave_is_running.inc
select * from t1;
s
Could not break slave
Tried hard
flush logs;
create table t2(m int not null auto_increment primary key);
insert into t2 values (34),(67),(123);
flush logs;
show binary logs;
Log_name	File_size
master-bin.000001	#
master-bin.000002	#
master-bin.000003	#
create table t3 select * from temp_table;
select * from t3;
a
testing temporary tables
drop table temp_table, t3;
insert into t2 values(1234);
set insert_id=1234;
insert into t2 values(NULL);
call mtr.add_suppression("Slave SQL.*Error .Duplicate entry .1234. for key .PRIMARY.. on query.* Error_code: 1062");
include/wait_for_slave_sql_error_and_skip.inc [errno=1062]
purge master logs to 'master-bin.000002';
show master logs;
Log_name	master-bin.000002
File_size	#
Log_name	master-bin.000003
File_size	#
purge binary logs to 'master-bin.000002';
show binary logs;
Log_name	File_size
master-bin.000002	#
master-bin.000003	#
SELECT @time_for_purge:=DATE_ADD('tmpval', INTERVAL 1 SECOND);
purge master logs before (@time_for_purge);
show binary logs;
Log_name	File_size
master-bin.000003	#
insert into t2 values (65);
Master_Log_File = 'master-bin.000003'
Relay_Master_Log_File = 'master-bin.000003'
include/check_slave_is_running.inc
select * from t2;
m
34
65
67
123
1234
create temporary table temp_table (a char(80) not null);
insert into temp_table values ("testing temporary tables part 2");
create table t3 (n int);
select count(*) from t3 where n >= 4;
count(*)
90
create table t4 select * from temp_table;
<<<<<<< HEAD
show binary logs;
Log_name	File_size
master-bin.000003	#
master-bin.000004	#
master-bin.000005	#
master-bin.000006	#
master-bin.000007	#
master-bin.000008	#
show master status;
File	Position	Binlog_Do_DB	Binlog_Ignore_DB
master-bin.000008	#	<Binlog_Do_DB>	<Binlog_Ignore_DB>
select * from t4;
a
testing temporary tables part 2
Master_Log_File = 'master-bin.000008'
Relay_Master_Log_File = 'master-bin.000008'
=======
select * from t4;
a
testing temporary tables part 2
>>>>>>> fb5f6ee8
include/check_slave_is_running.inc
lock tables t3 read;
select count(*) from t3 where n >= 4;
count(*)
90
unlock tables;
drop table if exists t1,t2,t3,t4;
End of 4.1 tests
show binlog events in 'non existing_binlog_file';
ERROR HY000: Error when executing command SHOW BINLOG EVENTS: Could not find target log
purge master logs before now();
show binlog events in '';
ERROR HY000: Error when executing command SHOW BINLOG EVENTS: Could not find target log
purge master logs before now();
End of 5.0 tests
include/stop_slave.inc<|MERGE_RESOLUTION|>--- conflicted
+++ resolved
@@ -1,10 +1,7 @@
 CALL mtr.add_suppression("Failed to open the existing info file");
 CALL mtr.add_suppression("Error while reading from master info file");
 CALL mtr.add_suppression("Failed to create a new info file");
-<<<<<<< HEAD
-=======
 CALL mtr.add_suppression("The slave coordinator and worker threads are stopped, possibly leaving data in inconsistent state");
->>>>>>> fb5f6ee8
 start slave;
 Got one of the listed errors
 start slave;
@@ -80,28 +77,9 @@
 count(*)
 90
 create table t4 select * from temp_table;
-<<<<<<< HEAD
-show binary logs;
-Log_name	File_size
-master-bin.000003	#
-master-bin.000004	#
-master-bin.000005	#
-master-bin.000006	#
-master-bin.000007	#
-master-bin.000008	#
-show master status;
-File	Position	Binlog_Do_DB	Binlog_Ignore_DB
-master-bin.000008	#	<Binlog_Do_DB>	<Binlog_Ignore_DB>
 select * from t4;
 a
 testing temporary tables part 2
-Master_Log_File = 'master-bin.000008'
-Relay_Master_Log_File = 'master-bin.000008'
-=======
-select * from t4;
-a
-testing temporary tables part 2
->>>>>>> fb5f6ee8
 include/check_slave_is_running.inc
 lock tables t3 read;
 select count(*) from t3 where n >= 4;
