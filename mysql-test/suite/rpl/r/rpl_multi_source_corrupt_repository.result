include/rpl_init.inc [topology=1->4,2->4,3->4]
[connection server_4]
CALL mtr.add_suppression("Failed to open the relay log");
CALL mtr.add_suppression("Could not find target log file mentioned in relay log info in the index file");
CALL mtr.add_suppression(".*Failed to initialize the master info structure for channel.*");
CALL mtr.add_suppression("Failed to create or recover replication info repositories.");
CALL mtr.add_suppression("Slave failed to initialize relay log info structure from the repository");
CALL mtr.add_suppression("Failed to start slave threads for channel");
CALL mtr.add_suppression("Could not start slave for channel");
[connection server_1]
RESET MASTER;
[connection server_4]
CHANGE MASTER TO MASTER_USER='root', MASTER_PORT= port, MASTER_HOST='localhost' FOR CHANNEL '';
Warnings:
Note	1759	Sending passwords in plain text without SSL/TLS is extremely insecure.
Note	1760	Storing MySQL user name or password information in the master info repository is not secure and is therefore not recommended. Please consider using the USER and PASSWORD connection options for START SLAVE; see the 'START SLAVE Syntax' in the MySQL Manual for more information.
include/start_slave.inc [FOR CHANNEL '']
[connection server_1]
CREATE DATABASE db1;
CREATE TABLE db1.t1(i int);
DROP TABLE db1.t1;
DROP DATABASE db1;
include/sync_slave_sql_with_master.inc [FOR CHANNEL '']
[connection server_2]
RESET MASTER;
[connection server_4]
CHANGE MASTER TO MASTER_USER='root', MASTER_PORT= port, MASTER_HOST='localhost' FOR CHANNEL 'channel_2';
Warnings:
Note	1759	Sending passwords in plain text without SSL/TLS is extremely insecure.
Note	1760	Storing MySQL user name or password information in the master info repository is not secure and is therefore not recommended. Please consider using the USER and PASSWORD connection options for START SLAVE; see the 'START SLAVE Syntax' in the MySQL Manual for more information.
include/start_slave.inc [FOR CHANNEL 'channel_2']
[connection server_2]
CREATE DATABASE db2;
CREATE TABLE db2.t2(i int);
DROP TABLE db2.t2;
DROP DATABASE db2;
include/sync_slave_sql_with_master.inc [FOR CHANNEL 'channel_2']
[connection server_3]
RESET MASTER;
[connection server_4]
CHANGE MASTER TO MASTER_USER='root', MASTER_PORT= port, MASTER_HOST='localhost' FOR CHANNEL 'channel_3';
Warnings:
Note	1759	Sending passwords in plain text without SSL/TLS is extremely insecure.
Note	1760	Storing MySQL user name or password information in the master info repository is not secure and is therefore not recommended. Please consider using the USER and PASSWORD connection options for START SLAVE; see the 'START SLAVE Syntax' in the MySQL Manual for more information.
include/start_slave.inc [FOR CHANNEL 'channel_3']
[connection server_3]
CREATE DATABASE db3;
CREATE TABLE db3.t3(i int);
DROP TABLE db3.t3;
DROP DATABASE db3;
include/sync_slave_sql_with_master.inc [FOR CHANNEL 'channel_3']
===== Corrupting Channel ''.
[connection server_4]
===== Stop the server 4.
include/rpl_stop_server.inc [server_number=4]
===== Remove '' channel's relaylog file.
===== Start the server 4 with --skip-slave-start=0 option.
include/rpl_start_server.inc [server_number=4 parameters: --skip-slave-start=0]
===== Assert that all channels IO and SQL threads are in expected state.
include/assert.inc [Corrupted channel's IO thread should be in OFF state.]
include/assert.inc [Corrupted channel's SQL thread should be in OFF state.]
===== ONLY one channel is corrupted. Waiting until started channels be 2.
===== ONLY one channel is corrupted. Waiting until started channels be 2.
===== Executing few basic commands without 'FOR CHANNEL' clause.
===== STOP SLAVE without 'FOR CHANNEL' clause.
include/stop_slave.inc
Warnings:
Note	3084	Replication thread(s) for channel '' are already stopped.
=== Assert that all channels IO and SQL threads are in OFF state ===
include/assert.inc [All the channel's IO thread should be in OFF state.]
include/assert.inc [All the channel's SQL thread should be in OFF state.]
===== START SLAVE without 'FOR CHANNEL' clause.
START SLAVE;
ERROR HY000: Slave failed to initialize relay log info structure from the repository
=== Assert that all channels IO and SQL threads are in expected state ===
include/assert.inc [Corrupted channel's IO thread should be in OFF state.]
include/assert.inc [Corrupted channel's SQL thread should be in OFF state.]
===== ONLY one channel is corrupted. Waiting until started channels be 2.
===== ONLY one channel is corrupted. Waiting until started channels be 2.
===== SHOW RELAYLOG EVENTS without 'FOR CHANNEL' clause should throw error.
SHOW RELAYLOG EVENTS;
ERROR HY000: Multiple channels exist on the slave. Please provide channel name as an argument.
===== SELECT MASTER_POS_WAIT(...) without 'FOR CHANNEL' argument should throw error.
SELECT MASTER_POS_WAIT('server1-bin.000001', 120, 5);
ERROR HY000: Multiple channels exist on the slave. Please provide channel name as an argument.
===== SELECT WAIT_UNTIL_SQL_THREAD_AFTER_GTIDS(...) without 'FOR CHANNEL' argument should throw error.
SELECT WAIT_UNTIL_SQL_THREAD_AFTER_GTIDS('01010101-0101-0101-0101-010101010101:1', 1);
ERROR HY000: Multiple channels exist on the slave. Please provide channel name as an argument.
===== CHANGE MASTER without 'FOR CHANNEL' clause should throw error.
CHANGE MASTER TO MASTER_HEARTBEAT_PERIOD=10,  MASTER_CONNECT_RETRY=10, MASTER_RETRY_COUNT=10;
ERROR HY000: Multiple channels exist on the slave. Please provide channel name as an argument.
===== FLUSH RELAY LOGS without 'FOR CHANNEL' clause.
FLUSH RELAY LOGS;
===== Executing few basic commands on channel ''.
===== Executing MASTER_POS_WAIT() and WAIT_UNTIL_SQL_THREAD_AFTER_GTIDS().
[connection server_1]
[connection server_4]
include/assert.inc [MASTER_POS_WAIT should return NULL for channel '' and position 881.]
[connection server_1]
[connection server_4]
include/assert.inc [MASTER_POS_WAIT should return NULL for channel '' and position 882.]
===== Executing FLUSH RELAY LOGS FOR CHANNEL on channel ''.
FLUSH RELAY LOGS FOR CHANNEL '';
===== Executing SHOW RELAYLOG EVENTS FOR CHANNEL on channel ''.
<<<<<<< HEAD
include/show_relaylog_events.inc [FOR CHANNEL '']
=======
SHOW RELAYLOG EVENTS FOR CHANNEL '';
>>>>>>> a3d2aae2
===== Executing SHOW SLAVE FOR CHANNEL on channel ''.
Warnings:
Warning	3090	Changing sql mode 'NO_AUTO_CREATE_USER' is deprecated. It will be removed in a future release.
Slave_IO_State = ''
Slave_SQL_Running_State = ''
Last_IO_Errno = '0'
Last_IO_Error = ''
Last_SQL_Errno = '1872'
Last_SQL_Error = 'Slave failed to initialize relay log info structure from the repository'
Channel_Name = ''
Warnings:
Warning	3090	Changing sql mode 'NO_AUTO_CREATE_USER' is deprecated. It will be removed in a future release.
===== Executing STOP SLAVE FOR CHANNEL on channel ''.
include/stop_slave.inc [FOR CHANNEL '']
Warnings:
Note	3084	Replication thread(s) for channel '' are already stopped.
===== Executing CHANGE MASTER FOR CHANNEL on channel ''.
CHANGE MASTER TO MASTER_CONNECT_RETRY=100, MASTER_RETRY_COUNT=100 FOR CHANNEL '';
Warnings:
Warning	3090	Changing sql mode 'NO_AUTO_CREATE_USER' is deprecated. It will be removed in a future release.
Connect_Retry = '100'
Master_Retry_Count = '100'
Slave_IO_State = ''
Slave_SQL_Running_State = ''
Channel_Name = ''
Warnings:
Warning	3090	Changing sql mode 'NO_AUTO_CREATE_USER' is deprecated. It will be removed in a future release.
===== Executing RESET SLAVE FOR CHANNEL on channel ''.
RESET SLAVE FOR CHANNEL '';
===== Executing RESET SLAVE ALL FOR CHANNEL on channel ''.
RESET SLAVE ALL FOR CHANNEL '';
===== Executing few basic commands on channel 'channel_2'.
===== Executing MASTER_POS_WAIT() and WAIT_UNTIL_SQL_THREAD_AFTER_GTIDS().
[connection server_2]
[connection server_4]
include/assert.inc [MASTER_POS_WAIT should return 0 for channel 'channel_2' and position 881.]
[connection server_2]
[connection server_4]
include/assert.inc [MASTER_POS_WAIT should return -1 for channel 'channel_2' and position 882.]
===== Executing FLUSH RELAY LOGS FOR CHANNEL on channel 'channel_2'.
FLUSH RELAY LOGS FOR CHANNEL 'channel_2';
===== Executing SHOW RELAYLOG EVENTS FOR CHANNEL on channel 'channel_2'.
<<<<<<< HEAD
include/show_relaylog_events.inc [FOR CHANNEL 'channel_2']
Log_name	Pos	Event_type	Server_id	End_log_pos	Info
msr-relaylog-channel_2.000006	#	Format_desc	#	#	SERVER_VERSION, BINLOG_VERSION
msr-relaylog-channel_2.000006	#	Rotate	#	#	msr-relaylog-channel_2.000007;pos=4
=======
SHOW RELAYLOG EVENTS FOR CHANNEL 'channel_2';
>>>>>>> a3d2aae2
===== Executing SHOW SLAVE FOR CHANNEL on channel 'channel_2'.
Warnings:
Warning	3090	Changing sql mode 'NO_AUTO_CREATE_USER' is deprecated. It will be removed in a future release.
Slave_IO_State = 'Waiting for master to send event'
Slave_SQL_Running_State = 'Slave has read all relay log; waiting for more updates'
Last_IO_Errno = '0'
Last_IO_Error = ''
Last_SQL_Errno = '0'
Last_SQL_Error = ''
Channel_Name = 'channel_2'
Warnings:
Warning	3090	Changing sql mode 'NO_AUTO_CREATE_USER' is deprecated. It will be removed in a future release.
===== Check that replication is working fine on channel 'channel_2'.
[connection server_2]
CREATE TABLE t1(i INT);
INSERT INTO t1 VALUES (12);
DROP TABLE t1;
include/sync_slave_sql_with_master.inc [FOR CHANNEL 'channel_2']
===== Executing STOP SLAVE FOR CHANNEL on channel 'channel_2'.
include/stop_slave.inc [FOR CHANNEL 'channel_2']
===== Executing CHANGE MASTER FOR CHANNEL on channel 'channel_2'.
CHANGE MASTER TO MASTER_CONNECT_RETRY=100, MASTER_RETRY_COUNT=100 FOR CHANNEL 'channel_2';
Warnings:
Warning	3090	Changing sql mode 'NO_AUTO_CREATE_USER' is deprecated. It will be removed in a future release.
Connect_Retry = '100'
Master_Retry_Count = '100'
Slave_IO_State = ''
Slave_SQL_Running_State = ''
Channel_Name = 'channel_2'
Warnings:
Warning	3090	Changing sql mode 'NO_AUTO_CREATE_USER' is deprecated. It will be removed in a future release.
===== Executing RESET SLAVE FOR CHANNEL on channel 'channel_2'.
RESET SLAVE FOR CHANNEL 'channel_2';
===== Executing RESET SLAVE ALL FOR CHANNEL on channel 'channel_2'.
RESET SLAVE ALL FOR CHANNEL 'channel_2';
===== Executing few basic commands on channel 'channel_3'.
===== Executing MASTER_POS_WAIT() and WAIT_UNTIL_SQL_THREAD_AFTER_GTIDS().
[connection server_3]
[connection server_4]
include/assert.inc [MASTER_POS_WAIT should return 0 for channel 'channel_3' and position 881.]
[connection server_3]
[connection server_4]
include/assert.inc [MASTER_POS_WAIT should return -1 for channel 'channel_3' and position 882.]
===== Executing FLUSH RELAY LOGS FOR CHANNEL on channel 'channel_3'.
FLUSH RELAY LOGS FOR CHANNEL 'channel_3';
===== Executing SHOW RELAYLOG EVENTS FOR CHANNEL on channel 'channel_3'.
<<<<<<< HEAD
include/show_relaylog_events.inc [FOR CHANNEL 'channel_3']
Log_name	Pos	Event_type	Server_id	End_log_pos	Info
msr-relaylog-channel_3.000006	#	Format_desc	#	#	SERVER_VERSION, BINLOG_VERSION
msr-relaylog-channel_3.000006	#	Rotate	#	#	msr-relaylog-channel_3.000007;pos=4
=======
SHOW RELAYLOG EVENTS FOR CHANNEL 'channel_3';
>>>>>>> a3d2aae2
===== Executing SHOW SLAVE FOR CHANNEL on channel 'channel_3'.
Warnings:
Warning	3090	Changing sql mode 'NO_AUTO_CREATE_USER' is deprecated. It will be removed in a future release.
Slave_IO_State = 'Waiting for master to send event'
Slave_SQL_Running_State = 'Slave has read all relay log; waiting for more updates'
Last_IO_Errno = '0'
Last_IO_Error = ''
Last_SQL_Errno = '0'
Last_SQL_Error = ''
Channel_Name = 'channel_3'
Warnings:
Warning	3090	Changing sql mode 'NO_AUTO_CREATE_USER' is deprecated. It will be removed in a future release.
===== Check that replication is working fine on channel 'channel_3'.
[connection server_3]
CREATE TABLE t1(i INT);
INSERT INTO t1 VALUES (12);
DROP TABLE t1;
include/sync_slave_sql_with_master.inc [FOR CHANNEL 'channel_3']
===== Executing STOP SLAVE FOR CHANNEL on channel 'channel_3'.
include/stop_slave.inc [FOR CHANNEL 'channel_3']
===== Executing CHANGE MASTER FOR CHANNEL on channel 'channel_3'.
CHANGE MASTER TO MASTER_CONNECT_RETRY=100, MASTER_RETRY_COUNT=100 FOR CHANNEL 'channel_3';
Warnings:
Warning	3090	Changing sql mode 'NO_AUTO_CREATE_USER' is deprecated. It will be removed in a future release.
Connect_Retry = '100'
Master_Retry_Count = '100'
Slave_IO_State = ''
Slave_SQL_Running_State = ''
Channel_Name = 'channel_3'
Warnings:
Warning	3090	Changing sql mode 'NO_AUTO_CREATE_USER' is deprecated. It will be removed in a future release.
===== Executing RESET SLAVE FOR CHANNEL on channel 'channel_3'.
RESET SLAVE FOR CHANNEL 'channel_3';
===== Executing RESET SLAVE ALL FOR CHANNEL on channel 'channel_3'.
RESET SLAVE ALL FOR CHANNEL 'channel_3';
[connection server_1]
RESET MASTER;
[connection server_4]
CHANGE MASTER TO MASTER_USER='root', MASTER_PORT= port, MASTER_HOST='localhost' FOR CHANNEL '';
Warnings:
Note	1759	Sending passwords in plain text without SSL/TLS is extremely insecure.
Note	1760	Storing MySQL user name or password information in the master info repository is not secure and is therefore not recommended. Please consider using the USER and PASSWORD connection options for START SLAVE; see the 'START SLAVE Syntax' in the MySQL Manual for more information.
include/start_slave.inc [FOR CHANNEL '']
[connection server_1]
CREATE DATABASE db1;
CREATE TABLE db1.t1(i int);
DROP TABLE db1.t1;
DROP DATABASE db1;
include/sync_slave_sql_with_master.inc [FOR CHANNEL '']
[connection server_2]
RESET MASTER;
[connection server_4]
CHANGE MASTER TO MASTER_USER='root', MASTER_PORT= port, MASTER_HOST='localhost' FOR CHANNEL 'channel_2';
Warnings:
Note	1759	Sending passwords in plain text without SSL/TLS is extremely insecure.
Note	1760	Storing MySQL user name or password information in the master info repository is not secure and is therefore not recommended. Please consider using the USER and PASSWORD connection options for START SLAVE; see the 'START SLAVE Syntax' in the MySQL Manual for more information.
include/start_slave.inc [FOR CHANNEL 'channel_2']
[connection server_2]
CREATE DATABASE db2;
CREATE TABLE db2.t2(i int);
DROP TABLE db2.t2;
DROP DATABASE db2;
include/sync_slave_sql_with_master.inc [FOR CHANNEL 'channel_2']
[connection server_3]
RESET MASTER;
[connection server_4]
CHANGE MASTER TO MASTER_USER='root', MASTER_PORT= port, MASTER_HOST='localhost' FOR CHANNEL 'channel_3';
Warnings:
Note	1759	Sending passwords in plain text without SSL/TLS is extremely insecure.
Note	1760	Storing MySQL user name or password information in the master info repository is not secure and is therefore not recommended. Please consider using the USER and PASSWORD connection options for START SLAVE; see the 'START SLAVE Syntax' in the MySQL Manual for more information.
include/start_slave.inc [FOR CHANNEL 'channel_3']
[connection server_3]
CREATE DATABASE db3;
CREATE TABLE db3.t3(i int);
DROP TABLE db3.t3;
DROP DATABASE db3;
include/sync_slave_sql_with_master.inc [FOR CHANNEL 'channel_3']
===== Corrupting Channel 'channel_2'.
[connection server_4]
===== Stop the server 4.
include/rpl_stop_server.inc [server_number=4]
===== Remove 'channel_2' channel's relaylog file.
===== Start the server 4 with --skip-slave-start=0 option.
include/rpl_start_server.inc [server_number=4 parameters: --skip-slave-start=0]
===== Assert that all channels IO and SQL threads are in expected state.
include/assert.inc [Corrupted channel's IO thread should be in OFF state.]
include/assert.inc [Corrupted channel's SQL thread should be in OFF state.]
===== ONLY one channel is corrupted. Waiting until started channels be 2.
===== ONLY one channel is corrupted. Waiting until started channels be 2.
===== Executing few basic commands without 'FOR CHANNEL' clause.
===== STOP SLAVE without 'FOR CHANNEL' clause.
include/stop_slave.inc
Warnings:
Note	3084	Replication thread(s) for channel 'channel_2' are already stopped.
=== Assert that all channels IO and SQL threads are in OFF state ===
include/assert.inc [All the channel's IO thread should be in OFF state.]
include/assert.inc [All the channel's SQL thread should be in OFF state.]
===== START SLAVE without 'FOR CHANNEL' clause.
START SLAVE;
ERROR HY000: Slave failed to initialize relay log info structure from the repository
=== Assert that all channels IO and SQL threads are in expected state ===
include/assert.inc [Corrupted channel's IO thread should be in OFF state.]
include/assert.inc [Corrupted channel's SQL thread should be in OFF state.]
===== ONLY one channel is corrupted. Waiting until started channels be 2.
===== ONLY one channel is corrupted. Waiting until started channels be 2.
===== SHOW RELAYLOG EVENTS without 'FOR CHANNEL' clause should throw error.
SHOW RELAYLOG EVENTS;
ERROR HY000: Multiple channels exist on the slave. Please provide channel name as an argument.
===== SELECT MASTER_POS_WAIT(...) without 'FOR CHANNEL' argument should throw error.
SELECT MASTER_POS_WAIT('server1-bin.000001', 120, 5);
ERROR HY000: Multiple channels exist on the slave. Please provide channel name as an argument.
===== SELECT WAIT_UNTIL_SQL_THREAD_AFTER_GTIDS(...) without 'FOR CHANNEL' argument should throw error.
SELECT WAIT_UNTIL_SQL_THREAD_AFTER_GTIDS('01010101-0101-0101-0101-010101010101:1', 1);
ERROR HY000: Multiple channels exist on the slave. Please provide channel name as an argument.
===== CHANGE MASTER without 'FOR CHANNEL' clause should throw error.
CHANGE MASTER TO MASTER_HEARTBEAT_PERIOD=10,  MASTER_CONNECT_RETRY=10, MASTER_RETRY_COUNT=10;
ERROR HY000: Multiple channels exist on the slave. Please provide channel name as an argument.
===== FLUSH RELAY LOGS without 'FOR CHANNEL' clause.
FLUSH RELAY LOGS;
===== Executing few basic commands on channel ''.
===== Executing MASTER_POS_WAIT() and WAIT_UNTIL_SQL_THREAD_AFTER_GTIDS().
[connection server_1]
[connection server_4]
include/assert.inc [MASTER_POS_WAIT should return 0 for channel '' and position 881.]
[connection server_1]
[connection server_4]
include/assert.inc [MASTER_POS_WAIT should return -1 for channel '' and position 882.]
===== Executing FLUSH RELAY LOGS FOR CHANNEL on channel ''.
FLUSH RELAY LOGS FOR CHANNEL '';
===== Executing SHOW RELAYLOG EVENTS FOR CHANNEL on channel ''.
<<<<<<< HEAD
include/show_relaylog_events.inc [FOR CHANNEL '']
Log_name	Pos	Event_type	Server_id	End_log_pos	Info
msr-relaylog.000008	#	Format_desc	#	#	SERVER_VERSION, BINLOG_VERSION
msr-relaylog.000008	#	Rotate	#	#	msr-relaylog.000009;pos=4
=======
SHOW RELAYLOG EVENTS FOR CHANNEL '';
>>>>>>> a3d2aae2
===== Executing SHOW SLAVE FOR CHANNEL on channel ''.
Warnings:
Warning	3090	Changing sql mode 'NO_AUTO_CREATE_USER' is deprecated. It will be removed in a future release.
Slave_IO_State = 'Waiting for master to send event'
Slave_SQL_Running_State = 'Slave has read all relay log; waiting for more updates'
Last_IO_Errno = '0'
Last_IO_Error = ''
Last_SQL_Errno = '0'
Last_SQL_Error = ''
Channel_Name = ''
Warnings:
Warning	3090	Changing sql mode 'NO_AUTO_CREATE_USER' is deprecated. It will be removed in a future release.
===== Check that replication is working fine on channel ''.
[connection server_1]
CREATE TABLE t1(i INT);
INSERT INTO t1 VALUES (12);
DROP TABLE t1;
include/sync_slave_sql_with_master.inc [FOR CHANNEL '']
===== Executing STOP SLAVE FOR CHANNEL on channel ''.
include/stop_slave.inc [FOR CHANNEL '']
===== Executing CHANGE MASTER FOR CHANNEL on channel ''.
CHANGE MASTER TO MASTER_CONNECT_RETRY=100, MASTER_RETRY_COUNT=100 FOR CHANNEL '';
Warnings:
Warning	3090	Changing sql mode 'NO_AUTO_CREATE_USER' is deprecated. It will be removed in a future release.
Connect_Retry = '100'
Master_Retry_Count = '100'
Slave_IO_State = ''
Slave_SQL_Running_State = ''
Channel_Name = ''
Warnings:
Warning	3090	Changing sql mode 'NO_AUTO_CREATE_USER' is deprecated. It will be removed in a future release.
===== Executing RESET SLAVE FOR CHANNEL on channel ''.
RESET SLAVE FOR CHANNEL '';
===== Executing RESET SLAVE ALL FOR CHANNEL on channel ''.
RESET SLAVE ALL FOR CHANNEL '';
===== Executing few basic commands on channel 'channel_2'.
===== Executing MASTER_POS_WAIT() and WAIT_UNTIL_SQL_THREAD_AFTER_GTIDS().
[connection server_2]
[connection server_4]
include/assert.inc [MASTER_POS_WAIT should return NULL for channel 'channel_2' and position 881.]
[connection server_2]
[connection server_4]
include/assert.inc [MASTER_POS_WAIT should return NULL for channel 'channel_2' and position 882.]
===== Executing FLUSH RELAY LOGS FOR CHANNEL on channel 'channel_2'.
FLUSH RELAY LOGS FOR CHANNEL 'channel_2';
===== Executing SHOW RELAYLOG EVENTS FOR CHANNEL on channel 'channel_2'.
<<<<<<< HEAD
include/show_relaylog_events.inc [FOR CHANNEL 'channel_2']
=======
SHOW RELAYLOG EVENTS FOR CHANNEL 'channel_2';
>>>>>>> a3d2aae2
===== Executing SHOW SLAVE FOR CHANNEL on channel 'channel_2'.
Warnings:
Warning	3090	Changing sql mode 'NO_AUTO_CREATE_USER' is deprecated. It will be removed in a future release.
Slave_IO_State = ''
Slave_SQL_Running_State = ''
Last_IO_Errno = '0'
Last_IO_Error = ''
Last_SQL_Errno = '1872'
Last_SQL_Error = 'Slave failed to initialize relay log info structure from the repository'
Channel_Name = 'channel_2'
Warnings:
Warning	3090	Changing sql mode 'NO_AUTO_CREATE_USER' is deprecated. It will be removed in a future release.
===== Executing STOP SLAVE FOR CHANNEL on channel 'channel_2'.
include/stop_slave.inc [FOR CHANNEL 'channel_2']
Warnings:
Note	3084	Replication thread(s) for channel 'channel_2' are already stopped.
===== Executing CHANGE MASTER FOR CHANNEL on channel 'channel_2'.
CHANGE MASTER TO MASTER_CONNECT_RETRY=100, MASTER_RETRY_COUNT=100 FOR CHANNEL 'channel_2';
Warnings:
Warning	3090	Changing sql mode 'NO_AUTO_CREATE_USER' is deprecated. It will be removed in a future release.
Connect_Retry = '100'
Master_Retry_Count = '100'
Slave_IO_State = ''
Slave_SQL_Running_State = ''
Channel_Name = 'channel_2'
Warnings:
Warning	3090	Changing sql mode 'NO_AUTO_CREATE_USER' is deprecated. It will be removed in a future release.
===== Executing RESET SLAVE FOR CHANNEL on channel 'channel_2'.
RESET SLAVE FOR CHANNEL 'channel_2';
===== Executing RESET SLAVE ALL FOR CHANNEL on channel 'channel_2'.
RESET SLAVE ALL FOR CHANNEL 'channel_2';
===== Executing few basic commands on channel 'channel_3'.
===== Executing MASTER_POS_WAIT() and WAIT_UNTIL_SQL_THREAD_AFTER_GTIDS().
[connection server_3]
[connection server_4]
include/assert.inc [MASTER_POS_WAIT should return 0 for channel 'channel_3' and position 881.]
[connection server_3]
[connection server_4]
include/assert.inc [MASTER_POS_WAIT should return -1 for channel 'channel_3' and position 882.]
===== Executing FLUSH RELAY LOGS FOR CHANNEL on channel 'channel_3'.
FLUSH RELAY LOGS FOR CHANNEL 'channel_3';
===== Executing SHOW RELAYLOG EVENTS FOR CHANNEL on channel 'channel_3'.
<<<<<<< HEAD
include/show_relaylog_events.inc [FOR CHANNEL 'channel_3']
Log_name	Pos	Event_type	Server_id	End_log_pos	Info
msr-relaylog-channel_3.000006	#	Format_desc	#	#	SERVER_VERSION, BINLOG_VERSION
msr-relaylog-channel_3.000006	#	Rotate	#	#	msr-relaylog-channel_3.000007;pos=4
=======
SHOW RELAYLOG EVENTS FOR CHANNEL 'channel_3';
>>>>>>> a3d2aae2
===== Executing SHOW SLAVE FOR CHANNEL on channel 'channel_3'.
Warnings:
Warning	3090	Changing sql mode 'NO_AUTO_CREATE_USER' is deprecated. It will be removed in a future release.
Slave_IO_State = 'Waiting for master to send event'
Slave_SQL_Running_State = 'Slave has read all relay log; waiting for more updates'
Last_IO_Errno = '0'
Last_IO_Error = ''
Last_SQL_Errno = '0'
Last_SQL_Error = ''
Channel_Name = 'channel_3'
Warnings:
Warning	3090	Changing sql mode 'NO_AUTO_CREATE_USER' is deprecated. It will be removed in a future release.
===== Check that replication is working fine on channel 'channel_3'.
[connection server_3]
CREATE TABLE t1(i INT);
INSERT INTO t1 VALUES (12);
DROP TABLE t1;
include/sync_slave_sql_with_master.inc [FOR CHANNEL 'channel_3']
===== Executing STOP SLAVE FOR CHANNEL on channel 'channel_3'.
include/stop_slave.inc [FOR CHANNEL 'channel_3']
===== Executing CHANGE MASTER FOR CHANNEL on channel 'channel_3'.
CHANGE MASTER TO MASTER_CONNECT_RETRY=100, MASTER_RETRY_COUNT=100 FOR CHANNEL 'channel_3';
Warnings:
Warning	3090	Changing sql mode 'NO_AUTO_CREATE_USER' is deprecated. It will be removed in a future release.
Connect_Retry = '100'
Master_Retry_Count = '100'
Slave_IO_State = ''
Slave_SQL_Running_State = ''
Channel_Name = 'channel_3'
Warnings:
Warning	3090	Changing sql mode 'NO_AUTO_CREATE_USER' is deprecated. It will be removed in a future release.
===== Executing RESET SLAVE FOR CHANNEL on channel 'channel_3'.
RESET SLAVE FOR CHANNEL 'channel_3';
===== Executing RESET SLAVE ALL FOR CHANNEL on channel 'channel_3'.
RESET SLAVE ALL FOR CHANNEL 'channel_3';
[connection server_1]
RESET MASTER;
[connection server_4]
CHANGE MASTER TO MASTER_USER='root', MASTER_PORT= port, MASTER_HOST='localhost' FOR CHANNEL '';
Warnings:
Note	1759	Sending passwords in plain text without SSL/TLS is extremely insecure.
Note	1760	Storing MySQL user name or password information in the master info repository is not secure and is therefore not recommended. Please consider using the USER and PASSWORD connection options for START SLAVE; see the 'START SLAVE Syntax' in the MySQL Manual for more information.
include/start_slave.inc [FOR CHANNEL '']
[connection server_1]
CREATE DATABASE db1;
CREATE TABLE db1.t1(i int);
DROP TABLE db1.t1;
DROP DATABASE db1;
include/sync_slave_sql_with_master.inc [FOR CHANNEL '']
[connection server_2]
RESET MASTER;
[connection server_4]
CHANGE MASTER TO MASTER_USER='root', MASTER_PORT= port, MASTER_HOST='localhost' FOR CHANNEL 'channel_2';
Warnings:
Note	1759	Sending passwords in plain text without SSL/TLS is extremely insecure.
Note	1760	Storing MySQL user name or password information in the master info repository is not secure and is therefore not recommended. Please consider using the USER and PASSWORD connection options for START SLAVE; see the 'START SLAVE Syntax' in the MySQL Manual for more information.
include/start_slave.inc [FOR CHANNEL 'channel_2']
[connection server_2]
CREATE DATABASE db2;
CREATE TABLE db2.t2(i int);
DROP TABLE db2.t2;
DROP DATABASE db2;
include/sync_slave_sql_with_master.inc [FOR CHANNEL 'channel_2']
[connection server_3]
RESET MASTER;
[connection server_4]
CHANGE MASTER TO MASTER_USER='root', MASTER_PORT= port, MASTER_HOST='localhost' FOR CHANNEL 'channel_3';
Warnings:
Note	1759	Sending passwords in plain text without SSL/TLS is extremely insecure.
Note	1760	Storing MySQL user name or password information in the master info repository is not secure and is therefore not recommended. Please consider using the USER and PASSWORD connection options for START SLAVE; see the 'START SLAVE Syntax' in the MySQL Manual for more information.
include/start_slave.inc [FOR CHANNEL 'channel_3']
[connection server_3]
CREATE DATABASE db3;
CREATE TABLE db3.t3(i int);
DROP TABLE db3.t3;
DROP DATABASE db3;
include/sync_slave_sql_with_master.inc [FOR CHANNEL 'channel_3']
===== Corrupting Channel 'channel_3'.
[connection server_4]
===== Stop the server 4.
include/rpl_stop_server.inc [server_number=4]
===== Remove 'channel_3' channel's relaylog file.
===== Start the server 4 with --skip-slave-start=0 option.
include/rpl_start_server.inc [server_number=4 parameters: --skip-slave-start=0]
===== Assert that all channels IO and SQL threads are in expected state.
include/assert.inc [Corrupted channel's IO thread should be in OFF state.]
include/assert.inc [Corrupted channel's SQL thread should be in OFF state.]
===== ONLY one channel is corrupted. Waiting until started channels be 2.
===== ONLY one channel is corrupted. Waiting until started channels be 2.
===== Executing few basic commands without 'FOR CHANNEL' clause.
===== STOP SLAVE without 'FOR CHANNEL' clause.
include/stop_slave.inc
Warnings:
Note	3084	Replication thread(s) for channel 'channel_3' are already stopped.
=== Assert that all channels IO and SQL threads are in OFF state ===
include/assert.inc [All the channel's IO thread should be in OFF state.]
include/assert.inc [All the channel's SQL thread should be in OFF state.]
===== START SLAVE without 'FOR CHANNEL' clause.
START SLAVE;
ERROR HY000: Slave failed to initialize relay log info structure from the repository
=== Assert that all channels IO and SQL threads are in expected state ===
include/assert.inc [Corrupted channel's IO thread should be in OFF state.]
include/assert.inc [Corrupted channel's SQL thread should be in OFF state.]
===== ONLY one channel is corrupted. Waiting until started channels be 2.
===== ONLY one channel is corrupted. Waiting until started channels be 2.
===== SHOW RELAYLOG EVENTS without 'FOR CHANNEL' clause should throw error.
SHOW RELAYLOG EVENTS;
ERROR HY000: Multiple channels exist on the slave. Please provide channel name as an argument.
===== SELECT MASTER_POS_WAIT(...) without 'FOR CHANNEL' argument should throw error.
SELECT MASTER_POS_WAIT('server1-bin.000001', 120, 5);
ERROR HY000: Multiple channels exist on the slave. Please provide channel name as an argument.
===== SELECT WAIT_UNTIL_SQL_THREAD_AFTER_GTIDS(...) without 'FOR CHANNEL' argument should throw error.
SELECT WAIT_UNTIL_SQL_THREAD_AFTER_GTIDS('01010101-0101-0101-0101-010101010101:1', 1);
ERROR HY000: Multiple channels exist on the slave. Please provide channel name as an argument.
===== CHANGE MASTER without 'FOR CHANNEL' clause should throw error.
CHANGE MASTER TO MASTER_HEARTBEAT_PERIOD=10,  MASTER_CONNECT_RETRY=10, MASTER_RETRY_COUNT=10;
ERROR HY000: Multiple channels exist on the slave. Please provide channel name as an argument.
===== FLUSH RELAY LOGS without 'FOR CHANNEL' clause.
FLUSH RELAY LOGS;
===== Executing few basic commands on channel ''.
===== Executing MASTER_POS_WAIT() and WAIT_UNTIL_SQL_THREAD_AFTER_GTIDS().
[connection server_1]
[connection server_4]
include/assert.inc [MASTER_POS_WAIT should return 0 for channel '' and position 881.]
[connection server_1]
[connection server_4]
include/assert.inc [MASTER_POS_WAIT should return -1 for channel '' and position 882.]
===== Executing FLUSH RELAY LOGS FOR CHANNEL on channel ''.
FLUSH RELAY LOGS FOR CHANNEL '';
===== Executing SHOW RELAYLOG EVENTS FOR CHANNEL on channel ''.
<<<<<<< HEAD
include/show_relaylog_events.inc [FOR CHANNEL '']
Log_name	Pos	Event_type	Server_id	End_log_pos	Info
msr-relaylog.000008	#	Format_desc	#	#	SERVER_VERSION, BINLOG_VERSION
msr-relaylog.000008	#	Rotate	#	#	msr-relaylog.000009;pos=4
=======
SHOW RELAYLOG EVENTS FOR CHANNEL '';
>>>>>>> a3d2aae2
===== Executing SHOW SLAVE FOR CHANNEL on channel ''.
Warnings:
Warning	3090	Changing sql mode 'NO_AUTO_CREATE_USER' is deprecated. It will be removed in a future release.
Slave_IO_State = 'Waiting for master to send event'
Slave_SQL_Running_State = 'Slave has read all relay log; waiting for more updates'
Last_IO_Errno = '0'
Last_IO_Error = ''
Last_SQL_Errno = '0'
Last_SQL_Error = ''
Channel_Name = ''
Warnings:
Warning	3090	Changing sql mode 'NO_AUTO_CREATE_USER' is deprecated. It will be removed in a future release.
===== Check that replication is working fine on channel ''.
[connection server_1]
CREATE TABLE t1(i INT);
INSERT INTO t1 VALUES (12);
DROP TABLE t1;
include/sync_slave_sql_with_master.inc [FOR CHANNEL '']
===== Executing STOP SLAVE FOR CHANNEL on channel ''.
include/stop_slave.inc [FOR CHANNEL '']
===== Executing CHANGE MASTER FOR CHANNEL on channel ''.
CHANGE MASTER TO MASTER_CONNECT_RETRY=100, MASTER_RETRY_COUNT=100 FOR CHANNEL '';
Warnings:
Warning	3090	Changing sql mode 'NO_AUTO_CREATE_USER' is deprecated. It will be removed in a future release.
Connect_Retry = '100'
Master_Retry_Count = '100'
Slave_IO_State = ''
Slave_SQL_Running_State = ''
Channel_Name = ''
Warnings:
Warning	3090	Changing sql mode 'NO_AUTO_CREATE_USER' is deprecated. It will be removed in a future release.
===== Executing RESET SLAVE FOR CHANNEL on channel ''.
RESET SLAVE FOR CHANNEL '';
===== Executing RESET SLAVE ALL FOR CHANNEL on channel ''.
RESET SLAVE ALL FOR CHANNEL '';
===== Executing few basic commands on channel 'channel_2'.
===== Executing MASTER_POS_WAIT() and WAIT_UNTIL_SQL_THREAD_AFTER_GTIDS().
[connection server_2]
[connection server_4]
include/assert.inc [MASTER_POS_WAIT should return 0 for channel 'channel_2' and position 881.]
[connection server_2]
[connection server_4]
include/assert.inc [MASTER_POS_WAIT should return -1 for channel 'channel_2' and position 882.]
===== Executing FLUSH RELAY LOGS FOR CHANNEL on channel 'channel_2'.
FLUSH RELAY LOGS FOR CHANNEL 'channel_2';
===== Executing SHOW RELAYLOG EVENTS FOR CHANNEL on channel 'channel_2'.
<<<<<<< HEAD
include/show_relaylog_events.inc [FOR CHANNEL 'channel_2']
Log_name	Pos	Event_type	Server_id	End_log_pos	Info
msr-relaylog-channel_2.000008	#	Format_desc	#	#	SERVER_VERSION, BINLOG_VERSION
msr-relaylog-channel_2.000008	#	Rotate	#	#	msr-relaylog-channel_2.000009;pos=4
=======
SHOW RELAYLOG EVENTS FOR CHANNEL 'channel_2';
>>>>>>> a3d2aae2
===== Executing SHOW SLAVE FOR CHANNEL on channel 'channel_2'.
Warnings:
Warning	3090	Changing sql mode 'NO_AUTO_CREATE_USER' is deprecated. It will be removed in a future release.
Slave_IO_State = 'Waiting for master to send event'
Slave_SQL_Running_State = 'Slave has read all relay log; waiting for more updates'
Last_IO_Errno = '0'
Last_IO_Error = ''
Last_SQL_Errno = '0'
Last_SQL_Error = ''
Channel_Name = 'channel_2'
Warnings:
Warning	3090	Changing sql mode 'NO_AUTO_CREATE_USER' is deprecated. It will be removed in a future release.
===== Check that replication is working fine on channel 'channel_2'.
[connection server_2]
CREATE TABLE t1(i INT);
INSERT INTO t1 VALUES (12);
DROP TABLE t1;
include/sync_slave_sql_with_master.inc [FOR CHANNEL 'channel_2']
===== Executing STOP SLAVE FOR CHANNEL on channel 'channel_2'.
include/stop_slave.inc [FOR CHANNEL 'channel_2']
===== Executing CHANGE MASTER FOR CHANNEL on channel 'channel_2'.
CHANGE MASTER TO MASTER_CONNECT_RETRY=100, MASTER_RETRY_COUNT=100 FOR CHANNEL 'channel_2';
Warnings:
Warning	3090	Changing sql mode 'NO_AUTO_CREATE_USER' is deprecated. It will be removed in a future release.
Connect_Retry = '100'
Master_Retry_Count = '100'
Slave_IO_State = ''
Slave_SQL_Running_State = ''
Channel_Name = 'channel_2'
Warnings:
Warning	3090	Changing sql mode 'NO_AUTO_CREATE_USER' is deprecated. It will be removed in a future release.
===== Executing RESET SLAVE FOR CHANNEL on channel 'channel_2'.
RESET SLAVE FOR CHANNEL 'channel_2';
===== Executing RESET SLAVE ALL FOR CHANNEL on channel 'channel_2'.
RESET SLAVE ALL FOR CHANNEL 'channel_2';
===== Executing few basic commands on channel 'channel_3'.
===== Executing MASTER_POS_WAIT() and WAIT_UNTIL_SQL_THREAD_AFTER_GTIDS().
[connection server_3]
[connection server_4]
include/assert.inc [MASTER_POS_WAIT should return NULL for channel 'channel_3' and position 881.]
[connection server_3]
[connection server_4]
include/assert.inc [MASTER_POS_WAIT should return NULL for channel 'channel_3' and position 882.]
===== Executing FLUSH RELAY LOGS FOR CHANNEL on channel 'channel_3'.
FLUSH RELAY LOGS FOR CHANNEL 'channel_3';
===== Executing SHOW RELAYLOG EVENTS FOR CHANNEL on channel 'channel_3'.
<<<<<<< HEAD
include/show_relaylog_events.inc [FOR CHANNEL 'channel_3']
=======
SHOW RELAYLOG EVENTS FOR CHANNEL 'channel_3';
>>>>>>> a3d2aae2
===== Executing SHOW SLAVE FOR CHANNEL on channel 'channel_3'.
Warnings:
Warning	3090	Changing sql mode 'NO_AUTO_CREATE_USER' is deprecated. It will be removed in a future release.
Slave_IO_State = ''
Slave_SQL_Running_State = ''
Last_IO_Errno = '0'
Last_IO_Error = ''
Last_SQL_Errno = '1872'
Last_SQL_Error = 'Slave failed to initialize relay log info structure from the repository'
Channel_Name = 'channel_3'
Warnings:
Warning	3090	Changing sql mode 'NO_AUTO_CREATE_USER' is deprecated. It will be removed in a future release.
===== Executing STOP SLAVE FOR CHANNEL on channel 'channel_3'.
include/stop_slave.inc [FOR CHANNEL 'channel_3']
Warnings:
Note	3084	Replication thread(s) for channel 'channel_3' are already stopped.
===== Executing CHANGE MASTER FOR CHANNEL on channel 'channel_3'.
CHANGE MASTER TO MASTER_CONNECT_RETRY=100, MASTER_RETRY_COUNT=100 FOR CHANNEL 'channel_3';
Warnings:
Warning	3090	Changing sql mode 'NO_AUTO_CREATE_USER' is deprecated. It will be removed in a future release.
Connect_Retry = '100'
Master_Retry_Count = '100'
Slave_IO_State = ''
Slave_SQL_Running_State = ''
Channel_Name = 'channel_3'
Warnings:
Warning	3090	Changing sql mode 'NO_AUTO_CREATE_USER' is deprecated. It will be removed in a future release.
===== Executing RESET SLAVE FOR CHANNEL on channel 'channel_3'.
RESET SLAVE FOR CHANNEL 'channel_3';
===== Executing RESET SLAVE ALL FOR CHANNEL on channel 'channel_3'.
RESET SLAVE ALL FOR CHANNEL 'channel_3';
[connection server_1]
RESET MASTER;
[connection server_4]
CHANGE MASTER TO MASTER_USER='root', MASTER_PORT= port, MASTER_HOST='localhost' FOR CHANNEL '';
Warnings:
Note	1759	Sending passwords in plain text without SSL/TLS is extremely insecure.
Note	1760	Storing MySQL user name or password information in the master info repository is not secure and is therefore not recommended. Please consider using the USER and PASSWORD connection options for START SLAVE; see the 'START SLAVE Syntax' in the MySQL Manual for more information.
include/start_slave.inc [FOR CHANNEL '']
[connection server_2]
RESET MASTER;
[connection server_4]
CHANGE MASTER TO MASTER_USER='root', MASTER_PORT= port, MASTER_HOST='localhost' FOR CHANNEL 'channel_2';
Warnings:
Note	1759	Sending passwords in plain text without SSL/TLS is extremely insecure.
Note	1760	Storing MySQL user name or password information in the master info repository is not secure and is therefore not recommended. Please consider using the USER and PASSWORD connection options for START SLAVE; see the 'START SLAVE Syntax' in the MySQL Manual for more information.
include/start_slave.inc [FOR CHANNEL 'channel_2']
[connection server_3]
RESET MASTER;
[connection server_4]
CHANGE MASTER TO MASTER_USER='root', MASTER_PORT= port, MASTER_HOST='localhost' FOR CHANNEL 'channel_3';
Warnings:
Note	1759	Sending passwords in plain text without SSL/TLS is extremely insecure.
Note	1760	Storing MySQL user name or password information in the master info repository is not secure and is therefore not recommended. Please consider using the USER and PASSWORD connection options for START SLAVE; see the 'START SLAVE Syntax' in the MySQL Manual for more information.
include/start_slave.inc [FOR CHANNEL 'channel_3']
CHANGE MASTER TO MASTER_USER='root', MASTER_PORT= SERVER_1_PORT, MASTER_HOST='localhost' FOR CHANNEL 'channel_1';
Warnings:
Note	1759	Sending passwords in plain text without SSL/TLS is extremely insecure.
Note	1760	Storing MySQL user name or password information in the master info repository is not secure and is therefore not recommended. Please consider using the USER and PASSWORD connection options for START SLAVE; see the 'START SLAVE Syntax' in the MySQL Manual for more information.
include/rpl_end.inc
Warnings:
Note	3084	Replication thread(s) for channel 'channel_1' are already stopped.
RESET SLAVE ALL FOR CHANNEL 'channel_1';
RESET SLAVE ALL FOR CHANNEL 'channel_2';
RESET SLAVE ALL FOR CHANNEL 'channel_3';<|MERGE_RESOLUTION|>--- conflicted
+++ resolved
@@ -102,11 +102,7 @@
 ===== Executing FLUSH RELAY LOGS FOR CHANNEL on channel ''.
 FLUSH RELAY LOGS FOR CHANNEL '';
 ===== Executing SHOW RELAYLOG EVENTS FOR CHANNEL on channel ''.
-<<<<<<< HEAD
-include/show_relaylog_events.inc [FOR CHANNEL '']
-=======
 SHOW RELAYLOG EVENTS FOR CHANNEL '';
->>>>>>> a3d2aae2
 ===== Executing SHOW SLAVE FOR CHANNEL on channel ''.
 Warnings:
 Warning	3090	Changing sql mode 'NO_AUTO_CREATE_USER' is deprecated. It will be removed in a future release.
@@ -149,14 +145,7 @@
 ===== Executing FLUSH RELAY LOGS FOR CHANNEL on channel 'channel_2'.
 FLUSH RELAY LOGS FOR CHANNEL 'channel_2';
 ===== Executing SHOW RELAYLOG EVENTS FOR CHANNEL on channel 'channel_2'.
-<<<<<<< HEAD
-include/show_relaylog_events.inc [FOR CHANNEL 'channel_2']
-Log_name	Pos	Event_type	Server_id	End_log_pos	Info
-msr-relaylog-channel_2.000006	#	Format_desc	#	#	SERVER_VERSION, BINLOG_VERSION
-msr-relaylog-channel_2.000006	#	Rotate	#	#	msr-relaylog-channel_2.000007;pos=4
-=======
 SHOW RELAYLOG EVENTS FOR CHANNEL 'channel_2';
->>>>>>> a3d2aae2
 ===== Executing SHOW SLAVE FOR CHANNEL on channel 'channel_2'.
 Warnings:
 Warning	3090	Changing sql mode 'NO_AUTO_CREATE_USER' is deprecated. It will be removed in a future release.
@@ -203,14 +192,7 @@
 ===== Executing FLUSH RELAY LOGS FOR CHANNEL on channel 'channel_3'.
 FLUSH RELAY LOGS FOR CHANNEL 'channel_3';
 ===== Executing SHOW RELAYLOG EVENTS FOR CHANNEL on channel 'channel_3'.
-<<<<<<< HEAD
-include/show_relaylog_events.inc [FOR CHANNEL 'channel_3']
-Log_name	Pos	Event_type	Server_id	End_log_pos	Info
-msr-relaylog-channel_3.000006	#	Format_desc	#	#	SERVER_VERSION, BINLOG_VERSION
-msr-relaylog-channel_3.000006	#	Rotate	#	#	msr-relaylog-channel_3.000007;pos=4
-=======
 SHOW RELAYLOG EVENTS FOR CHANNEL 'channel_3';
->>>>>>> a3d2aae2
 ===== Executing SHOW SLAVE FOR CHANNEL on channel 'channel_3'.
 Warnings:
 Warning	3090	Changing sql mode 'NO_AUTO_CREATE_USER' is deprecated. It will be removed in a future release.
@@ -341,14 +323,7 @@
 ===== Executing FLUSH RELAY LOGS FOR CHANNEL on channel ''.
 FLUSH RELAY LOGS FOR CHANNEL '';
 ===== Executing SHOW RELAYLOG EVENTS FOR CHANNEL on channel ''.
-<<<<<<< HEAD
-include/show_relaylog_events.inc [FOR CHANNEL '']
-Log_name	Pos	Event_type	Server_id	End_log_pos	Info
-msr-relaylog.000008	#	Format_desc	#	#	SERVER_VERSION, BINLOG_VERSION
-msr-relaylog.000008	#	Rotate	#	#	msr-relaylog.000009;pos=4
-=======
 SHOW RELAYLOG EVENTS FOR CHANNEL '';
->>>>>>> a3d2aae2
 ===== Executing SHOW SLAVE FOR CHANNEL on channel ''.
 Warnings:
 Warning	3090	Changing sql mode 'NO_AUTO_CREATE_USER' is deprecated. It will be removed in a future release.
@@ -395,11 +370,7 @@
 ===== Executing FLUSH RELAY LOGS FOR CHANNEL on channel 'channel_2'.
 FLUSH RELAY LOGS FOR CHANNEL 'channel_2';
 ===== Executing SHOW RELAYLOG EVENTS FOR CHANNEL on channel 'channel_2'.
-<<<<<<< HEAD
-include/show_relaylog_events.inc [FOR CHANNEL 'channel_2']
-=======
 SHOW RELAYLOG EVENTS FOR CHANNEL 'channel_2';
->>>>>>> a3d2aae2
 ===== Executing SHOW SLAVE FOR CHANNEL on channel 'channel_2'.
 Warnings:
 Warning	3090	Changing sql mode 'NO_AUTO_CREATE_USER' is deprecated. It will be removed in a future release.
@@ -442,14 +413,7 @@
 ===== Executing FLUSH RELAY LOGS FOR CHANNEL on channel 'channel_3'.
 FLUSH RELAY LOGS FOR CHANNEL 'channel_3';
 ===== Executing SHOW RELAYLOG EVENTS FOR CHANNEL on channel 'channel_3'.
-<<<<<<< HEAD
-include/show_relaylog_events.inc [FOR CHANNEL 'channel_3']
-Log_name	Pos	Event_type	Server_id	End_log_pos	Info
-msr-relaylog-channel_3.000006	#	Format_desc	#	#	SERVER_VERSION, BINLOG_VERSION
-msr-relaylog-channel_3.000006	#	Rotate	#	#	msr-relaylog-channel_3.000007;pos=4
-=======
 SHOW RELAYLOG EVENTS FOR CHANNEL 'channel_3';
->>>>>>> a3d2aae2
 ===== Executing SHOW SLAVE FOR CHANNEL on channel 'channel_3'.
 Warnings:
 Warning	3090	Changing sql mode 'NO_AUTO_CREATE_USER' is deprecated. It will be removed in a future release.
@@ -580,14 +544,7 @@
 ===== Executing FLUSH RELAY LOGS FOR CHANNEL on channel ''.
 FLUSH RELAY LOGS FOR CHANNEL '';
 ===== Executing SHOW RELAYLOG EVENTS FOR CHANNEL on channel ''.
-<<<<<<< HEAD
-include/show_relaylog_events.inc [FOR CHANNEL '']
-Log_name	Pos	Event_type	Server_id	End_log_pos	Info
-msr-relaylog.000008	#	Format_desc	#	#	SERVER_VERSION, BINLOG_VERSION
-msr-relaylog.000008	#	Rotate	#	#	msr-relaylog.000009;pos=4
-=======
 SHOW RELAYLOG EVENTS FOR CHANNEL '';
->>>>>>> a3d2aae2
 ===== Executing SHOW SLAVE FOR CHANNEL on channel ''.
 Warnings:
 Warning	3090	Changing sql mode 'NO_AUTO_CREATE_USER' is deprecated. It will be removed in a future release.
@@ -634,14 +591,7 @@
 ===== Executing FLUSH RELAY LOGS FOR CHANNEL on channel 'channel_2'.
 FLUSH RELAY LOGS FOR CHANNEL 'channel_2';
 ===== Executing SHOW RELAYLOG EVENTS FOR CHANNEL on channel 'channel_2'.
-<<<<<<< HEAD
-include/show_relaylog_events.inc [FOR CHANNEL 'channel_2']
-Log_name	Pos	Event_type	Server_id	End_log_pos	Info
-msr-relaylog-channel_2.000008	#	Format_desc	#	#	SERVER_VERSION, BINLOG_VERSION
-msr-relaylog-channel_2.000008	#	Rotate	#	#	msr-relaylog-channel_2.000009;pos=4
-=======
 SHOW RELAYLOG EVENTS FOR CHANNEL 'channel_2';
->>>>>>> a3d2aae2
 ===== Executing SHOW SLAVE FOR CHANNEL on channel 'channel_2'.
 Warnings:
 Warning	3090	Changing sql mode 'NO_AUTO_CREATE_USER' is deprecated. It will be removed in a future release.
@@ -688,11 +638,7 @@
 ===== Executing FLUSH RELAY LOGS FOR CHANNEL on channel 'channel_3'.
 FLUSH RELAY LOGS FOR CHANNEL 'channel_3';
 ===== Executing SHOW RELAYLOG EVENTS FOR CHANNEL on channel 'channel_3'.
-<<<<<<< HEAD
-include/show_relaylog_events.inc [FOR CHANNEL 'channel_3']
-=======
 SHOW RELAYLOG EVENTS FOR CHANNEL 'channel_3';
->>>>>>> a3d2aae2
 ===== Executing SHOW SLAVE FOR CHANNEL on channel 'channel_3'.
 Warnings:
 Warning	3090	Changing sql mode 'NO_AUTO_CREATE_USER' is deprecated. It will be removed in a future release.
