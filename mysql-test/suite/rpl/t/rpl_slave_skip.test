--- conflicted
+++ resolved
@@ -33,13 +33,6 @@
 connection slave;
 
 # Stop when reaching the the first table map event.
-<<<<<<< HEAD
-START SLAVE UNTIL MASTER_LOG_FILE='master-bin.000001', MASTER_LOG_POS=762;
---source include/wait_for_slave_sql_to_stop.inc
---replace_result $MASTER_MYPORT MASTER_PORT
---replace_column 1 # 8 # 9 # 23 # 33 # 35 # 36 # 41 #
-query_vertical SHOW SLAVE STATUS;
-=======
 --replace_result $master_log_pos MASTER_LOG_POS
 eval START SLAVE UNTIL MASTER_LOG_FILE='master-bin.000001', MASTER_LOG_POS=$master_log_pos;
 source include/wait_for_slave_sql_to_stop.inc;
@@ -47,7 +40,6 @@
 let $slave_param_value= $master_log_pos;
 source include/check_slave_param.inc;
 source include/check_slave_no_error.inc;
->>>>>>> a19c5a66
 
 # Now we skip *one* table map event. If the execution starts right
 # after that table map event, *one* of the involved tables will be
@@ -85,12 +77,6 @@
 START SLAVE;
 --source include/wait_for_slave_to_start.inc
 sync_with_master;
-<<<<<<< HEAD
---replace_result $MASTER_MYPORT MASTER_PORT
---replace_column 1 # 8 # 9 # 23 # 33 # 35 # 36 # 41 #
-query_vertical SHOW SLAVE STATUS;
-=======
->>>>>>> a19c5a66
 
 --echo **** On Master ****
 connection master;
