--echo #
--echo # This test shows DISCARD/IMPORT of a remote tablespace.
--echo #

--source include/no_valgrind_without_big.inc

# These values can change during the test
LET $innodb_file_per_table_orig=`select @@innodb_file_per_table`;

# Set up some variables
LET $INNODB_PAGE_SIZE = `select @@innodb_page_size`;
LET $MYSQLD_DATADIR = `select @@datadir`;
LET $data_directory_clause = DATA DIRECTORY='$MYSQL_TMP_DIR/alt_dir';
--enable_query_log

SET default_storage_engine=InnoDB;

SET GLOBAL innodb_file_per_table=ON;

--disable_warnings
DROP TABLE IF EXISTS t5980;
--enable_warnings

--echo #
--echo # CREATE TABLE ... DATA DIRECTORY
--echo # combined with  WL#5522 - Transportable Tablespace
--echo # Create the tablespace in MYSQL_TMP_DIR/alt_dir
--echo # InnoDB will create the sub-directories if needed.
--echo # Test that DISCARD and IMPORT work correctly.
--echo #

--replace_result $MYSQL_TMP_DIR MYSQL_TMP_DIR
eval CREATE TABLE t5980 (a int KEY, b text) $data_directory_clause;
INSERT INTO t5980 VALUES (1, "Create the tablespace");
SELECT * FROM t5980;
--echo ### files in MYSQLD_DATADIR/test
--list_files $MYSQLD_DATADIR/test
--echo ### files in MYSQL_TMP_DIR/alt_dir/test
--list_files $MYSQL_TMP_DIR/alt_dir/test

--echo #
--echo # Check that DATA DIRECTORY shows up in the SHOW CREATE TABLE  results.
--echo #
--replace_result $MYSQL_TMP_DIR MYSQL_TMP_DIR
SHOW CREATE TABLE t5980;


--echo #
--echo # Backup the cfg and ibd files.
--echo #
FLUSH TABLES t5980 FOR EXPORT;
SELECT * FROM t5980;
--copy_file $MYSQL_TMP_DIR/alt_dir/test/t5980.cfg $MYSQL_TMP_DIR/alt_dir/test/t5980.cfg.bak
--copy_file $MYSQL_TMP_DIR/alt_dir/test/t5980.ibd $MYSQL_TMP_DIR/alt_dir/test/t5980.ibd.bak
UNLOCK TABLES;
--echo ### files in MYSQLD_DATADIR/test
--list_files $MYSQLD_DATADIR/test
--echo ### files in MYSQL_TMP_DIR/alt_dir/test
--list_files $MYSQL_TMP_DIR/alt_dir/test

--echo #
--echo # Do some DDL and DML.
--echo #
INSERT INTO t5980 VALUES (2,'Remote table has been FLUSHed and UNLOCKed');
START TRANSACTION;
INSERT INTO t5980 VALUES (12,'Transactional record inserted');
COMMIT;
START TRANSACTION;
INSERT INTO t5980 VALUES (13,'Rollback this transactional record');
ROLLBACK;
SELECT COUNT(*) FROM t5980;
SELECT * FROM t5980;
ALTER TABLE t5980 DROP PRIMARY KEY;
ALTER TABLE t5980 ADD COLUMN c VARCHAR(50) DEFAULT NULL;
INSERT INTO t5980(a,b,c) VALUES (2,'Duplicate value since primary key has been dropped','third column added');
SELECT * FROM t5980;

--echo #
--echo # Make a second backup of the cfg and ibd files.
--echo #
FLUSH TABLES t5980 FOR EXPORT;
SELECT * FROM t5980;
--copy_file $MYSQL_TMP_DIR/alt_dir/test/t5980.cfg $MYSQL_TMP_DIR/alt_dir/test/t5980.cfg.bak2
--copy_file $MYSQL_TMP_DIR/alt_dir/test/t5980.ibd $MYSQL_TMP_DIR/alt_dir/test/t5980.ibd.bak2
UNLOCK TABLES;
--echo ### files in MYSQLD_DATADIR/test
--list_files $MYSQLD_DATADIR/test
--echo ### files in MYSQL_TMP_DIR/alt_dir/test
--list_files $MYSQL_TMP_DIR/alt_dir/test

--echo #
--echo # DROP the table and make sure all files except the backups are gone.
--echo #
DROP TABLE t5980;
--echo ### files in MYSQLD_DATADIR/test
--list_files $MYSQLD_DATADIR/test
--echo ### files in MYSQL_TMP_DIR/alt_dir/test
--list_files $MYSQL_TMP_DIR/alt_dir/test

--echo #
--echo # CREATE the table again.
--echo #
--replace_result $MYSQL_TMP_DIR MYSQL_TMP_DIR
eval CREATE TABLE t5980 (a int KEY, b text) $data_directory_clause;
INSERT INTO t5980 VALUES (1, "Create the tablespace a second time");
SELECT * FROM t5980;

--echo #
--echo # DISCARD existing tablespace so backed-up .ibd which can be imported/restored
--echo #
ALTER TABLE t5980 DISCARD TABLESPACE;
--error ER_TABLESPACE_DISCARDED
SELECT * FROM t5980;
--echo ### files in MYSQLD_DATADIR/test
--list_files $MYSQLD_DATADIR/test
--echo ### files in MYSQL_TMP_DIR/alt_dir/test
--list_files $MYSQL_TMP_DIR/alt_dir/test

--echo #
--echo # Restore the second backup of cfg and ibd files.
--echo #
--copy_file $MYSQL_TMP_DIR/alt_dir/test/t5980.cfg.bak2 $MYSQL_TMP_DIR/alt_dir/test/t5980.cfg
--copy_file $MYSQL_TMP_DIR/alt_dir/test/t5980.ibd.bak2 $MYSQL_TMP_DIR/alt_dir/test/t5980.ibd
--echo "### files in MYSQL_TMP_DIR/alt_dir/test"
--list_files $MYSQL_TMP_DIR/alt_dir/test/

--echo #
--echo # Try to Import the second backup.  These backups have extra DDL and
--echo # do not match the current frm file.
--echo #
--error ER_TABLE_SCHEMA_MISMATCH
ALTER TABLE t5980 IMPORT TABLESPACE;
CHECK TABLE t5980;
--remove_file $MYSQL_TMP_DIR/alt_dir/test/t5980.cfg
--remove_file $MYSQL_TMP_DIR/alt_dir/test/t5980.ibd
--echo ### files in MYSQL_TMP_DIR/alt_dir/test
--list_files $MYSQL_TMP_DIR/alt_dir/test

--echo #
--echo # Restore the first backup of cfg and ibd files.
--echo #
--copy_file $MYSQL_TMP_DIR/alt_dir/test/t5980.cfg.bak $MYSQL_TMP_DIR/alt_dir/test/t5980.cfg
--copy_file $MYSQL_TMP_DIR/alt_dir/test/t5980.ibd.bak $MYSQL_TMP_DIR/alt_dir/test/t5980.ibd
--echo ### files in MYSQL_TMP_DIR/alt_dir/test
--list_files $MYSQL_TMP_DIR/alt_dir/test

--echo #
--echo # Import the tablespace and do some DDL and DML.
--echo #
ALTER TABLE t5980 IMPORT TABLESPACE;
--echo ### files in MYSQLD_DATADIR/test
--list_files $MYSQLD_DATADIR/test
--echo ### files in MYSQL_TMP_DIR/alt_dir/test
--list_files $MYSQL_TMP_DIR/alt_dir/test
CHECK TABLE t5980;
SELECT COUNT(*) FROM t5980;
SELECT * FROM t5980;
INSERT INTO t5980 VALUES (2,'Inserted record after IMPORT');
SELECT * FROM t5980;
START TRANSACTION;
INSERT INTO t5980 VALUES (12,'Transactional record inserted');
COMMIT;
START TRANSACTION;
INSERT INTO t5980 VALUES (13,'Rollback this transactional record');
ROLLBACK;
SELECT * FROM t5980;
ALTER TABLE t5980 DROP PRIMARY KEY;
ALTER TABLE t5980 ADD COLUMN c VARCHAR(50) DEFAULT NULL;
INSERT INTO t5980(a,b,c) VALUES (2,'Duplicate value since primary key has been dropped','third column added');
SELECT * FROM t5980;

--echo #
--echo # Show that the system tables have this table in them correctly.
--echo #
--source suite/innodb/include/show_i_s_tables.inc
--source suite/innodb/include/show_i_s_tablespaces.inc

--echo #
--echo # Drop the imported table and show that the system tables are updated.
--echo #
DROP TABLE t5980;
--source suite/innodb/include/show_i_s_tables.inc
--source suite/innodb/include/show_i_s_tablespaces.inc

--echo ### files in MYSQLD_DATADIR/test
--list_files $MYSQLD_DATADIR/test
--echo ### files in MYSQL_TMP_DIR/alt_dir/test
--list_files $MYSQL_TMP_DIR/alt_dir/test

--echo #
--echo # CREATE the table a third time.
--echo #
--replace_result $MYSQL_TMP_DIR MYSQL_TMP_DIR
eval CREATE TABLE t5980 (a int KEY, b text) $data_directory_clause;
INSERT INTO t5980 VALUES (1, "Create the tablespace a third time");
SELECT * FROM t5980;
--echo ### files in MYSQLD_DATADIR/test
--list_files $MYSQLD_DATADIR/test
--echo ### files in MYSQL_TMP_DIR/alt_dir/test
--list_files $MYSQL_TMP_DIR/alt_dir/test

--echo #
--echo # Restart the server
--echo # This test makes sure that you can still execute the FLUSH TABLES command
--echo # after restarting the server and the tablespace can still be found.
--echo #
--source include/restart_mysqld.inc
SET GLOBAL innodb_file_per_table=ON;
--echo ### files in MYSQLD_DATADIR/test
--list_files $MYSQLD_DATADIR/test
--echo ### files in MYSQL_TMP_DIR/alt_dir/test
--list_files $MYSQL_TMP_DIR/alt_dir/test
SELECT * FROM t5980;
FLUSH TABLES t5980 FOR EXPORT;
SELECT * FROM t5980;
UNLOCK TABLES;

--echo #
--echo # Restart the server again.  This test makes sure that you can
--echo # still DISCARD a remote table after restarting the server.
--echo #
--source include/restart_mysqld.inc
SET GLOBAL innodb_file_per_table=ON;
SELECT * FROM t5980;
--echo ### files in MYSQLD_DATADIR/test
--list_files $MYSQLD_DATADIR/test
--echo ### files in MYSQL_TMP_DIR/alt_dir/test
--list_files $MYSQL_TMP_DIR/alt_dir/test
ALTER TABLE t5980 DISCARD TABLESPACE;
--error ER_TABLESPACE_DISCARDED
SELECT * FROM t5980;
--echo ### files in MYSQLD_DATADIR/test
--list_files $MYSQLD_DATADIR/test
--echo ### files in MYSQL_TMP_DIR/alt_dir/test
--list_files $MYSQL_TMP_DIR/alt_dir/test

--echo #
--echo # Restore the backup of *.ibd and *.cfg files
--echo #
--copy_file $MYSQL_TMP_DIR/alt_dir/test/t5980.ibd.bak  $MYSQL_TMP_DIR/alt_dir/test/t5980.ibd
--copy_file $MYSQL_TMP_DIR/alt_dir/test/t5980.cfg.bak  $MYSQL_TMP_DIR/alt_dir/test/t5980.cfg
--echo ### files in MYSQLD_DATADIR/test
--list_files $MYSQLD_DATADIR/test
--echo ### files in MYSQL_TMP_DIR/alt_dir/test
--list_files $MYSQL_TMP_DIR/alt_dir/test

--echo #
--echo # Import the tablespace and check it out.
--echo #
ALTER TABLE t5980 IMPORT TABLESPACE;
SELECT * FROM t5980;
--replace_result $MYSQL_TMP_DIR MYSQL_TMP_DIR
SHOW CREATE TABLE t5980;
--echo ### files in MYSQLD_DATADIR/test
--list_files $MYSQLD_DATADIR/test
--echo ### files in MYSQL_TMP_DIR/alt_dir/test
--list_files $MYSQL_TMP_DIR/alt_dir/test

--echo #
--echo # DISCARD the tablespace again
--echo #
ALTER TABLE t5980 DISCARD TABLESPACE;
--error ER_TABLESPACE_DISCARDED
SELECT * FROM t5980;
--echo ### files in MYSQLD_DATADIR/test
--list_files $MYSQLD_DATADIR/test
--echo ### files in MYSQL_TMP_DIR/alt_dir/test
--list_files $MYSQL_TMP_DIR/alt_dir/test

--echo #
--echo # Restart the engine while the tablespace is in the discarded state
--echo #
--source include/restart_mysqld.inc
SET GLOBAL innodb_file_per_table=ON;
--error ER_TABLESPACE_DISCARDED
SELECT * FROM t5980;
CHECK TABLE t5980;

--echo #
--echo # Relocate this discarded file to the default directory
--echo # instead of the remote directory it was discarded from.
--echo # Put cfg and idb files into the default directory.
--echo # Restart the engine again.
--echo # The tablespace is still in the discarded state.
--echo #
--copy_file $MYSQL_TMP_DIR/alt_dir/test/t5980.ibd.bak  $MYSQLD_DATADIR/test/t5980.ibd
--copy_file $MYSQL_TMP_DIR/alt_dir/test/t5980.cfg.bak  $MYSQLD_DATADIR/test/t5980.cfg
--echo ### files in MYSQLD_DATADIR/test
--list_files $MYSQLD_DATADIR/test
--echo ### files in MYSQL_TMP_DIR/alt_dir/test
--list_files $MYSQL_TMP_DIR/alt_dir/test
--echo # Restarting ...
--source include/restart_mysqld.inc
SET GLOBAL innodb_file_per_table=ON;
--error ER_TABLESPACE_DISCARDED
SELECT * FROM t5980;
CHECK TABLE t5980;

--echo #
--echo # Try to import the tablespace.  It can only be imported from
--echo # the location it was discarded from.
--echo # The error message for 1810 (IO_READ_ERROR) refers to a local path
--echo # so do not display it.
--echo #
--disable_result_log

--error ER_TABLESPACE_MISSING
ALTER TABLE t5980 IMPORT TABLESPACE;
--enable_result_log
--error ER_TABLESPACE_DISCARDED
SELECT * FROM t5980;
CHECK TABLE t5980;

--echo #
--echo # Restore the ibd and cfg files to the remote directory.
--echo # Delete the ibd and cfg files from the default directory.
--echo # Import the tablespace and check it out.
--echo #
--copy_file $MYSQLD_DATADIR/test/t5980.ibd  $MYSQL_TMP_DIR/alt_dir/test/t5980.ibd
--copy_file $MYSQLD_DATADIR/test/t5980.cfg  $MYSQL_TMP_DIR/alt_dir/test/t5980.cfg
--remove_file $MYSQLD_DATADIR/test/t5980.ibd
--remove_file $MYSQLD_DATADIR/test/t5980.cfg
--echo ### files in MYSQLD_DATADIR/test
--list_files $MYSQLD_DATADIR/test
--echo ### files in MYSQL_TMP_DIR/alt_dir/test
--list_files $MYSQL_TMP_DIR/alt_dir/test
ALTER TABLE t5980 IMPORT TABLESPACE;
INSERT INTO t5980 VALUES (2, "Insert this record after IMPORT");
SELECT * FROM t5980;
--replace_result $MYSQL_TMP_DIR MYSQL_TMP_DIR
SHOW CREATE TABLE t5980;

--echo #
--echo # Show that the system tables have this table in them correctly.
--echo #
--source suite/innodb/include/show_i_s_tables.inc
--source suite/innodb/include/show_i_s_tablespaces.inc

DROP TABLE t5980;
--remove_file $MYSQL_TMP_DIR/alt_dir/test/t5980.cfg.bak
--remove_file $MYSQL_TMP_DIR/alt_dir/test/t5980.ibd.bak
--remove_file $MYSQL_TMP_DIR/alt_dir/test/t5980.cfg.bak2
--remove_file $MYSQL_TMP_DIR/alt_dir/test/t5980.ibd.bak2

--echo #
--echo # Create a local and remote tablespaces, discard two and make
--echo # the other two missing upon restart, and try some DDL and DML
--echo # on these discarded and missing tablespaces.
--echo #

SET GLOBAL innodb_file_per_table=ON;
CREATE TABLE t5980a (a int, b text) engine=InnoDB;
--replace_result $MYSQL_TMP_DIR MYSQL_TMP_DIR
eval CREATE TABLE t5980b (a int, b text) engine=InnoDB $data_directory_clause;
CREATE TABLE t5980c (a int, b text) engine=InnoDB;
--replace_result $MYSQL_TMP_DIR MYSQL_TMP_DIR
eval CREATE TABLE t5980d (a int, b text) engine=InnoDB $data_directory_clause;

INSERT INTO t5980a VALUES (1, "Default location, discarded.");
INSERT INTO t5980b VALUES (1, "Remote location, discarded");
INSERT INTO t5980c VALUES (1, "Default location, missing");
INSERT INTO t5980d VALUES (1, "Remote location, missing");

SELECT * FROM t5980a;
SELECT * FROM t5980b;
SELECT * FROM t5980c;
SELECT * FROM t5980d;

SHOW CREATE TABLE t5980a;
--replace_result $MYSQL_TMP_DIR MYSQL_TMP_DIR
SHOW CREATE TABLE t5980b;
SHOW CREATE TABLE t5980c;
--replace_result $MYSQL_TMP_DIR MYSQL_TMP_DIR
SHOW CREATE TABLE t5980d;

--source suite/innodb/include/show_i_s_tables.inc
--source suite/innodb/include/show_i_s_tablespaces.inc

--echo ### files in MYSQLD_DATADIR/test
--list_files $MYSQLD_DATADIR/test
--echo ### files in MYSQL_TMP_DIR/alt_dir/test
--list_files $MYSQL_TMP_DIR/alt_dir/test

--echo #
--echo # Shutdown the server, remove two tablespaces, restart server.
--echo #
--source include/shutdown_mysqld.inc
--remove_file $MYSQLD_DATADIR/test/t5980c.ibd
--remove_file $MYSQL_TMP_DIR/alt_dir/test/t5980d.ibd
--source include/start_mysqld.inc

FLUSH TABLES t5980a, t5980b FOR EXPORT;
UNLOCK TABLES;

ALTER TABLE t5980a DISCARD TABLESPACE;
ALTER TABLE t5980b DISCARD TABLESPACE;

--echo ### files in MYSQLD_DATADIR/test
--list_files $MYSQLD_DATADIR/test
--echo ### files in MYSQL_TMP_DIR/alt_dir/test
--list_files $MYSQL_TMP_DIR/alt_dir/test

--error ER_TABLESPACE_DISCARDED
SELECT * FROM t5980a;
--error ER_TABLESPACE_DISCARDED
SELECT * FROM t5980b;
--error ER_TABLESPACE_MISSING
SELECT * FROM t5980c;
--error ER_TABLESPACE_MISSING
SELECT * FROM t5980d;

SHOW CREATE TABLE t5980a;
--replace_result $MYSQL_TMP_DIR MYSQL_TMP_DIR
SHOW CREATE TABLE t5980b;
--error ER_TABLESPACE_MISSING
SHOW CREATE TABLE t5980c;
--error ER_TABLESPACE_MISSING
SHOW CREATE TABLE t5980d;

--source suite/innodb/include/show_i_s_tables.inc
--source suite/innodb/include/show_i_s_tablespaces.inc

--echo ### files in MYSQLD_DATADIR/test
--list_files $MYSQLD_DATADIR/test
--echo ### files in MYSQL_TMP_DIR/alt_dir/test
--list_files $MYSQL_TMP_DIR/alt_dir/test

--echo #
--echo # Discarded and missing tablespaces cannot be TRUNCATED
--echo #

--error ER_TABLESPACE_DISCARDED
TRUNCATE TABLE t5980a;
call mtr.add_suppression("Table .* does not exist .* though MySQL .* rename");
--error ER_TABLESPACE_DISCARDED
TRUNCATE TABLE t5980b;
--error ER_TABLESPACE_MISSING
TRUNCATE TABLE t5980c;
--error ER_TABLESPACE_MISSING
TRUNCATE TABLE t5980d;

--echo #
--echo # Discarded tablespaces can be RENAMED but they remain discarded
--echo #

RENAME TABLE t5980a TO t5980aa;
RENAME TABLE t5980b TO t5980bb;

--echo #
--echo # Missing tablespaces cannot be RENAMED
--echo #

--error ER_ERROR_ON_RENAME
RENAME TABLE t5980c TO t5980cc;
--error ER_ERROR_ON_RENAME
RENAME TABLE t5980d TO t5980dd;

--error ER_NO_SUCH_TABLE
SELECT * FROM t5980a;
--error ER_NO_SUCH_TABLE
SELECT * FROM t5980b;
--error ER_TABLESPACE_DISCARDED
SELECT * FROM t5980aa;
--error ER_TABLESPACE_DISCARDED
SELECT * FROM t5980bb;
--error ER_TABLESPACE_MISSING
SELECT * FROM t5980c;
--error ER_TABLESPACE_MISSING
SELECT * FROM t5980d;

SHOW CREATE TABLE t5980aa;
--replace_result $MYSQL_TMP_DIR MYSQL_TMP_DIR
SHOW CREATE TABLE t5980bb;
--error ER_TABLESPACE_MISSING
SHOW CREATE TABLE t5980c;
--error ER_TABLESPACE_MISSING
SHOW CREATE TABLE t5980d;

--source suite/innodb/include/show_i_s_tables.inc
--source suite/innodb/include/show_i_s_tablespaces.inc

--echo #
--echo # Discarded tablespaces cannot be ALTERED with ALGORITHM=COPY.
--echo #

--error ER_TABLESPACE_DISCARDED
ALTER TABLE t5980aa ADD PRIMARY KEY(a), ALGORITHM=COPY;
--error ER_TABLESPACE_DISCARDED
ALTER TABLE t5980bb ADD PRIMARY KEY(a), ALGORITHM=COPY;

--echo #
--echo # Discarded tablespaces can be ALTERED with ALGORITHM=INPLACE.
--echo #

# NULL -> NOT NULL only allowed INPLACE if strict sql_mode is on.
# And adding a PRIMARY KEY will also add NOT NULL implicitly!
ALTER TABLE t5980aa ADD PRIMARY KEY(a), ALGORITHM=INPLACE;
ALTER TABLE t5980bb ADD PRIMARY KEY(a), ALGORITHM=INPLACE;

--echo ### files in MYSQLD_DATADIR/test
--list_files $MYSQLD_DATADIR/test
--echo ### files in MYSQL_TMP_DIR/alt_dir/test
--list_files $MYSQL_TMP_DIR/alt_dir/test

--echo #
--echo # Missing tablespaces cannot be ALTERED.
--echo #

--error ER_TABLESPACE_MISSING
ALTER TABLE t5980c ADD PRIMARY KEY(a);
--error ER_TABLESPACE_MISSING
ALTER TABLE t5980d ADD PRIMARY KEY(a);

--error ER_TABLESPACE_DISCARDED
SELECT * FROM t5980aa;
--error ER_TABLESPACE_DISCARDED
SELECT * FROM t5980bb;

SHOW CREATE TABLE t5980aa;
--replace_result $MYSQL_TMP_DIR MYSQL_TMP_DIR
SHOW CREATE TABLE t5980bb;

--source suite/innodb/include/show_i_s_tables.inc
--source suite/innodb/include/show_i_s_tablespaces.inc

--echo ### files in MYSQLD_DATADIR/test
--list_files $MYSQLD_DATADIR/test
--echo ### files in MYSQL_TMP_DIR/alt_dir/test
--list_files $MYSQL_TMP_DIR/alt_dir/test

--echo #
--echo # Restart the server to check if the discarded flag is persistent
--echo #
--source include/shutdown_mysqld.inc
--source include/start_mysqld.inc

--echo #
--echo # Discarded tablespaces that were ALTERED IN_PLACE are still discarded.
--echo #

--error ER_TABLESPACE_DISCARDED
INSERT INTO t5980aa VALUES (1, "Inserted into Discarded Local tablespace after ALTER ADD PRIMARY KEY, ALGORITHM=INPLACE");
--error ER_TABLESPACE_DISCARDED
INSERT INTO t5980bb VALUES (1, "Inserted into Discarded Local tablespace after ALTER ADD PRIMARY KEY, ALGORITHM=INPLACE");

--error ER_TABLESPACE_DISCARDED
SELECT * FROM t5980aa;
--error ER_TABLESPACE_DISCARDED
SELECT * FROM t5980bb;

RENAME TABLE t5980aa TO t5980a;
RENAME TABLE t5980bb TO t5980b;

SHOW CREATE TABLE t5980a;
--replace_result $MYSQL_TMP_DIR MYSQL_TMP_DIR
SHOW CREATE TABLE t5980b;

--source suite/innodb/include/show_i_s_tables.inc
--source suite/innodb/include/show_i_s_tablespaces.inc

--echo ### files in MYSQLD_DATADIR/test
--list_files $MYSQLD_DATADIR/test
--echo ### files in MYSQL_TMP_DIR/alt_dir/test
--list_files $MYSQL_TMP_DIR/alt_dir/test

--echo #
--echo # Discard tablespaces again and try another ALTER TABLE ROW_FORMAT.
--echo #

ALTER TABLE t5980a DISCARD TABLESPACE;
ALTER TABLE t5980b DISCARD TABLESPACE;
--error ER_TABLESPACE_DISCARDED
SELECT * FROM t5980a;
--error ER_TABLESPACE_DISCARDED
SELECT * FROM t5980b;

--echo #
--echo # ALTER TABLE ALGORITHM=COPY cannot use a discarded tablespace.
--echo #

--error ER_TABLESPACE_DISCARDED
ALTER TABLE t5980a ROW_FORMAT=REDUNDANT, ALGORITHM=COPY;
--error ER_TABLESPACE_DISCARDED
ALTER TABLE t5980b ROW_FORMAT=REDUNDANT, ALGORITHM=COPY;

--echo #
--echo # ALTER TABLE ALGORITHM=INPLACE can use a discarded tablespace.
--echo #

ALTER TABLE t5980a ROW_FORMAT=REDUNDANT, ALGORITHM=INPLACE, LOCK=NONE;
ALTER TABLE t5980b ROW_FORMAT=REDUNDANT, ALGORITHM=INPLACE, LOCK=NONE;

--echo #
--echo # Discarded tablespaces that were ALTERED IN_PLACE are still discarded.
--echo #

--error ER_TABLESPACE_DISCARDED
INSERT INTO t5980a VALUES (1, "Inserted into discarded local tablespace after ALTER ROW_FORMAT=REDUNDANT, ALGORITHM=INPLACE");
--error ER_TABLESPACE_DISCARDED
INSERT INTO t5980b VALUES (1, "Inserted into discarded local tablespace after ALTER ROW_FORMAT=REDUNDANT, ALGORITHM=INPLACE");
--error ER_TABLESPACE_DISCARDED
SELECT * FROM t5980a;
--error ER_TABLESPACE_DISCARDED
SELECT * FROM t5980b;
--echo ### files in MYSQLD_DATADIR/test
--list_files $MYSQLD_DATADIR/test
--echo ### files in MYSQL_TMP_DIR/alt_dir/test
--list_files $MYSQL_TMP_DIR/alt_dir/test

--echo #
--echo # Discard tablespaces again and try ALTER TABLE ADD COLUMN.
--echo #

ALTER TABLE t5980a DISCARD TABLESPACE;
ALTER TABLE t5980b DISCARD TABLESPACE;
--error ER_TABLESPACE_DISCARDED
SELECT * FROM t5980a;
--error ER_TABLESPACE_DISCARDED
SELECT * FROM t5980b;

--echo #
--echo # ALTER TABLE ALGORITHM=COPY cannot use a discarded tablespace.
--echo #

--error ER_TABLESPACE_DISCARDED
ALTER TABLE t5980a ADD COLUMN c CHAR(20), ALGORITHM=COPY;
--error ER_TABLESPACE_DISCARDED
ALTER TABLE t5980b ADD COLUMN c CHAR(20), ALGORITHM=COPY;

--echo #
--echo # ALTER TABLE ALGORITHM=INPLACE can use a discarded tablespace.
--echo #

ALTER TABLE t5980a ADD COLUMN c CHAR(20), ALGORITHM=INPLACE;
ALTER TABLE t5980b ADD COLUMN c CHAR(20), ALGORITHM=INPLACE;

--echo #
--echo # Discarded tablespaces that were ALTERED IN_PLACE are still discarded.
--echo #

--error ER_TABLESPACE_DISCARDED
DELETE FROM t5980a;
--error ER_TABLESPACE_DISCARDED
UPDATE t5980a SET c="Tablespace is DISCARDED";
--error ER_TABLESPACE_DISCARDED
INSERT INTO t5980a VALUES (1, "Inserted into discarded local tablespace after ALTER ROW_FORMAT=REDUNDANT, ALGORITHM=INPLACE", "new column");
--error ER_TABLESPACE_DISCARDED
INSERT INTO t5980b VALUES (1, "Inserted into discarded local tablespace after ALTER ROW_FORMAT=REDUNDANT, ALGORITHM=INPLACE", "new column");
--error ER_TABLESPACE_DISCARDED
SELECT * FROM t5980a;
--error ER_TABLESPACE_DISCARDED
SELECT * FROM t5980b;
--echo ### files in MYSQLD_DATADIR/test
--list_files $MYSQLD_DATADIR/test
--echo ### files in MYSQL_TMP_DIR/alt_dir/test
--list_files $MYSQL_TMP_DIR/alt_dir/test

DROP TABLE t5980a;
DROP TABLE t5980b;
DROP TABLE t5980c;
DROP TABLE t5980d;

--source suite/innodb/include/show_i_s_tables.inc
--source suite/innodb/include/show_i_s_tablespaces.inc

--echo ### files in MYSQLD_DATADIR/test
--list_files $MYSQLD_DATADIR/test
--echo ### files in MYSQL_TMP_DIR/alt_dir/test
--list_files $MYSQL_TMP_DIR/alt_dir/test

--echo #
--echo # Cleanup
--echo #

--rmdir $MYSQL_TMP_DIR/alt_dir/test
--rmdir $MYSQL_TMP_DIR/alt_dir

-- disable_query_log
eval set global innodb_file_per_table=$innodb_file_per_table_orig;

# These warnings are expected in the log
call mtr.add_suppression("\\[ERROR\\] InnoDB: Cannot delete tablespace .+ because it is not found in the tablespace memory cache");
call mtr.add_suppression("\\[ERROR\\] InnoDB: Cannot open datafile for read-only:");
call mtr.add_suppression("\\[ERROR\\] InnoDB: Could not find a valid tablespace file for");
call mtr.add_suppression("\\[ERROR\\] InnoDB: Failed to find tablespace for table .* in the cache. Attempting to load the tablespace with space id");
call mtr.add_suppression("\\[ERROR\\] InnoDB: If you are installing InnoDB, remember that you must create directories yourself, InnoDB does not create them.");
call mtr.add_suppression("\\[ERROR\\] InnoDB: In file .*, tablespace id and flags are .*, but in the InnoDB data dictionary they are");
call mtr.add_suppression("\\[ERROR\\] InnoDB: Operating system error number 2 in a file operation.");
call mtr.add_suppression("\\[ERROR\\] InnoDB: Table .* does not have an \.ibd file in the database directory.");
call mtr.add_suppression("\\[ERROR\\] InnoDB: Table .* does not exist in the InnoDB internal data dictionary though MySQL is trying to rename the table");
call mtr.add_suppression("\\[ERROR\\] InnoDB: The error means the system cannot find the path specified.");
call mtr.add_suppression("\\[ERROR\\] InnoDB: The table .* doesn't have a corresponding tablespace, it was discarded.");
call mtr.add_suppression("\\[ERROR\\] InnoDB: Trying to import a tablespace, but could not open the tablespace file");
call mtr.add_suppression("\\[Warning\\] InnoDB: Cannot calculate statistics for table .* because the \.ibd file is missing");
call mtr.add_suppression("\\[Warning\\] InnoDB: Cannot delete tablespace .+ in DISCARD TABLESPACE. Tablespace not found");
call mtr.add_suppression("\\[Warning\\] InnoDB: Ignoring tablespace .* because it could not be opened");
call mtr.add_suppression("\\[Warning\\] InnoDB: Tablespace for table .* is set as discarded");
call mtr.add_suppression("\\[ERROR\\] InnoDB: Unable to open tablespace .* \\(flags=.*, filename=");
<<<<<<< HEAD
-- enable_query_log
=======
-- enable_query_log
>>>>>>> 7cecc90f
<|MERGE_RESOLUTION|>--- conflicted
+++ resolved
@@ -696,8 +696,4 @@
 call mtr.add_suppression("\\[Warning\\] InnoDB: Ignoring tablespace .* because it could not be opened");
 call mtr.add_suppression("\\[Warning\\] InnoDB: Tablespace for table .* is set as discarded");
 call mtr.add_suppression("\\[ERROR\\] InnoDB: Unable to open tablespace .* \\(flags=.*, filename=");
-<<<<<<< HEAD
--- enable_query_log
-=======
--- enable_query_log
->>>>>>> 7cecc90f
+-- enable_query_log