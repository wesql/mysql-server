--- conflicted
+++ resolved
@@ -662,25 +662,17 @@
 drop index uk2 on t1;
 
 --echo # Verify through show create table
-<<<<<<< HEAD
-show create table t1;
-=======
 --disable_warnings
 show create table t1;
 --enable_warnings
->>>>>>> 5b3c9dae
 
 --echo # Make sure dropping multiple indexes together works
 alter table t2 drop index uk3, drop index uk4;
 
 --echo # Verify through show create table
-<<<<<<< HEAD
-show create table t1;
-=======
 --disable_warnings
 show create table t1;
 --enable_warnings
->>>>>>> 5b3c9dae
 
 --echo # cleanup
 drop table t2,t1;
@@ -712,26 +704,18 @@
 drop index uk1 on t1;
 
 --echo # Verify table is intact
-<<<<<<< HEAD
-show create table t1;
-=======
 --disable_warnings
 show create table t1;
 --enable_warnings
->>>>>>> 5b3c9dae
 
 --echo # Modify column on t1 - remove not null
 alter table t1 modify column a int;
 
 --echo # verify that pk is now on b.
 desc t1;
-<<<<<<< HEAD
-show create table t1;
-=======
 --disable_warnings
 show create table t1;
 --enable_warnings
->>>>>>> 5b3c9dae
 --echo # Verify that the fk constraint is intact through inserts
 insert into t1 values (1,10), (2,20), (3,30);
 insert into t2 values (1), (2), (3);
@@ -743,13 +727,9 @@
 
 --echo # Verify that everything is fine.
 desc t1;
-<<<<<<< HEAD
-show create table t1;
-=======
 --disable_warnings
 show create table t1;
 --enable_warnings
->>>>>>> 5b3c9dae
 --echo # Verify that the fk constraint is intact through inserts
 insert into t2 values (1), (2), (3);
 --error ER_NO_REFERENCED_ROW_2
