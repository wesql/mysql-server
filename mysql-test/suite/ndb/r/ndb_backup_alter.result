--- conflicted
+++ resolved
@@ -7,7 +7,6 @@
 ALTER TABLE t1 ADD COLUMN c3 INT COLUMN_FORMAT DYNAMIC;
 ERROR HY000: Got error 762 'Unable to alter table as backup is in progress' from NDBCLUSTER
 DROP TABLE t1;
-<<<<<<< HEAD
 Test for Bug#28563639: Backup aborts during cleanup of log-event-related triggers
 use test;
 create table t1(id int unsigned primary key, val varchar(100) unique, val2 varchar(100) unique, val3 varchar(100) unique, val4 varchar(100) unique, val5 varchar(100) unique, updates int unsigned) engine=ndb;
@@ -18,7 +17,6 @@
 Waiting for backup to complete
 Backup completed
 drop table t1;
-=======
 Backup aborts on out-of-disk-space
 SELECT TRIM(TRAILING "\r" FROM a) FROM test.desc WHERE a NOT LIKE "%Connected%";
 TRIM(TRAILING "\r" FROM a)
@@ -27,5 +25,4 @@
 *  3001: Could not start backup
 *        No space left on the device: Temporary error: Temporary Resource error
 
-DROP TABLE test.desc;
->>>>>>> 20703c78
+DROP TABLE test.desc;