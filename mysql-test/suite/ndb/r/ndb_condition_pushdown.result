DROP TABLE IF EXISTS t1,t2,t3,t4;
CREATE TABLE t1 (
auto int(5) unsigned NOT NULL auto_increment,
string char(10),
vstring varchar(10),
bin binary(2),
vbin varbinary(7),	
tiny tinyint(4) DEFAULT '0' NOT NULL ,
short smallint(6) DEFAULT '1' NOT NULL ,
medium mediumint(8) DEFAULT '0' NOT NULL,
long_int int(11) DEFAULT '0' NOT NULL,
longlong bigint(13) DEFAULT '0' NOT NULL,
real_float float(13,1) DEFAULT 0.0 NOT NULL,
real_double double(16,4),
real_decimal decimal(16,4),
utiny tinyint(3) unsigned DEFAULT '0' NOT NULL,
ushort smallint(5) unsigned zerofill DEFAULT '00000' NOT NULL,
umedium mediumint(8) unsigned DEFAULT '0' NOT NULL,
ulong int(11) unsigned DEFAULT '0' NOT NULL,
ulonglong bigint(13) unsigned DEFAULT '0' NOT NULL,
bits bit(3),
options enum('zero','one','two','three','four') not null,
flags set('zero','one','two','three','four') not null,
date_field date,
year_field year,
time_field time,      
date_time datetime,
time_stamp timestamp,
PRIMARY KEY (auto)
) engine=ndb;
insert into t1 values 
(NULL,"aaaa","aaaa",0xAAAA,0xAAAA,-1,-1,-1,-1,-1,1.1,1.1,1.1,1,1,1,1,1, 
b'001','one','one',
'1901-01-01','1901', 
'01:01:01','1901-01-01 01:01:01',NULL),
(NULL,"bbbb","bbbb",0xBBBB,0xBBBB,-2,-2,-2,-2,-2,2.2,2.2,2.2,2,2,2,2,2,
b'010','two','one,two',
'1902-02-02','1902', 
'02:02:02','1902-02-02 02:02:02',NULL),
(NULL,"cccc","cccc",0xCCCC,0xCCCC,-3,-3,-3,-3,-3,3.3,3.3,3.3,3,3,3,3,3,
b'011','three','one,two,three',
'1903-03-03','1903', 
'03:03:03','1903-03-03 03:03:03',NULL),
(NULL,"dddd","dddd",0xDDDD,0xDDDD,-4,-4,-4,-4,-4,4.4,4.4,4.4,4,4,4,4,4,
b'100','four','one,two,three,four',
'1904-04-04','1904', 
'04:04:04','1904-04-04 04:04:04',NULL);
CREATE TABLE t2 (pk1 int unsigned NOT NULL PRIMARY KEY,   attr1 int unsigned NOT NULL,   attr2 int unsigned,   attr3 VARCHAR(10) ) ENGINE=ndbcluster;
insert into t2 values (0,0,0, "a"),(1,1,1,"b"),(2,2,NULL,NULL),(3,3,3,"d"),(4,4,4,"e"),(5,5,5,"f");
CREATE TABLE  t3 (pk1 int unsigned NOT NULL PRIMARY KEY,   attr1 int unsigned NOT NULL,   attr2 bigint unsigned, attr3 tinyint unsigned,  attr4 VARCHAR(10) ) ENGINE=ndbcluster;
insert into t3 values (0,0,0,0,"a"),(1,1,9223372036854775803,1,"b"),(2,2,9223372036854775804,2,"c"),(3,3,9223372036854775805,3,"d"),(4,4,9223372036854775806,4,"e"),(5,5,9223372036854775807,5,"f");
CREATE TABLE  t4 (pk1 int unsigned NOT NULL PRIMARY KEY,   attr1 int unsigned NOT NULL,   attr2 bigint unsigned, attr3 tinyint unsigned,  attr4 VARCHAR(10) , KEY (attr1)) ENGINE=ndbcluster;
insert into t4 values (0,0,0,0,"a"),(1,1,9223372036854775803,1,"b"),(2,2,9223372036854775804,2,"c"),(3,3,9223372036854775805,3,"d"),(4,4,9223372036854775806,4,"e"),(5,5,9223372036854775807,5,"f");
set @old_ecpd = @@session.engine_condition_pushdown;
set engine_condition_pushdown = off;
select auto from t1 where 
string = "aaaa" and 
vstring = "aaaa" and 
bin = 0xAAAA and 
vbin = 0xAAAA and 
tiny = -1 and 
short = -1 and 
medium = -1 and 
long_int = -1 and 
longlong = -1 and 
real_float > 1.0 and real_float < 2.0 and 
real_double > 1.0 and real_double < 2.0 and
real_decimal > 1.0 and real_decimal < 2.0 and
utiny = 1 and 
ushort = 1 and 
umedium = 1 and 
ulong = 1 and 
ulonglong = 1 and 
bits = b'001' and
options = 'one' and 
flags = 'one' and 
date_field = '1901-01-01' and
year_field = '1901' and
time_field = '01:01:01' and 
date_time = '1901-01-01 01:01:01' 
order by auto;
auto
1
select auto from t1 where 
string != "aaaa" and 
vstring != "aaaa" and 
bin != 0xAAAA and 
vbin != 0xAAAA and 
tiny != -1 and 
short != -1 and 
medium != -1 and 
long_int != -1 and 
longlong != -1 and 
(real_float < 1.0 or real_float > 2.0) and 
(real_double < 1.0 or real_double > 2.0) and
(real_decimal < 1.0 or real_decimal > 2.0) and
utiny != 1 and 
ushort != 1 and 
umedium != 1 and 
ulong != 1 and 
ulonglong != 1 and 
bits != b'001' and
options != 'one' and 
flags != 'one' and 
date_field != '1901-01-01' and
year_field != '1901' and
time_field != '01:01:01' and 
date_time != '1901-01-01 01:01:01' 
order by auto;
auto
2
3
4
select auto from t1 where 
string > "aaaa" and 
vstring > "aaaa" and 
bin > 0xAAAA and 
vbin > 0xAAAA and 
tiny < -1 and 
short < -1 and 
medium < -1 and 
long_int < -1 and 
longlong < -1 and 
real_float > 1.1 and 
real_double > 1.1 and 
real_decimal > 1.1 and 
utiny > 1 and 
ushort > 1 and 
umedium > 1 and 
ulong > 1 and 
ulonglong > 1 and
bits > b'001' and
(options = 'two' or options = 'three' or options = 'four') and
(flags = 'one,two' or flags = 'one,two,three' or flags = 'one,two,three,four') and
date_field > '1901-01-01' and
year_field > '1901' and
time_field > '01:01:01' and
date_time > '1901-01-01 01:01:01'
order by auto;
auto
2
3
4
select auto from t1 where 
string >= "aaaa" and 
vstring >= "aaaa" and 
bin >= 0xAAAA and 
vbin >= 0xAAAA and 
tiny <= -1 and 
short <= -1 and 
medium <= -1 and 
long_int <= -1 and 
longlong <= -1 and 
real_float >= 1.0 and 
real_double >= 1.0 and 
real_decimal >= 1.0 and 
utiny >= 1 and 
ushort >= 1 and 
umedium >= 1 and 
ulong >= 1 and 
ulonglong >= 1 and 
bits >= b'001' and
(options = 'one' or options = 'two' or options = 'three' or options = 'four') and
(flags = 'one' or flags = 'one,two' or flags = 'one,two,three' or flags = 'one,two,three,four') and
date_field >= '1901-01-01' and
year_field >= '1901' and
time_field >= '01:01:01' and 
date_time >= '1901-01-01 01:01:01' 
order by auto;
auto
1
2
3
4
select auto from t1 where 
string < "dddd" and 
vstring < "dddd" and 
bin < 0xDDDD and 
vbin < 0xDDDD and 
tiny > -4 and 
short > -4 and 
medium > -4 and 
long_int > -4 and 
longlong > -4 and 
real_float < 4.4 and 
real_double < 4.4 and
real_decimal < 4.4 and
utiny < 4 and 
ushort < 4 and 
umedium < 4 and 
ulong < 4 and 
ulonglong < 4 and 
bits < b'100' and
(options = 'one' or options = 'two' or options = 'three') and
(flags = 'one' or flags = 'one,two' or flags = 'one,two,three') and
date_field < '1904-01-01' and
year_field < '1904' and
time_field < '04:04:04' and 
date_time < '1904-04-04 04:04:04' 
order by auto;
auto
1
2
3
select auto from t1 where 
string <= "dddd" and 
vstring <= "dddd" and 
bin <= 0xDDDD and 
vbin <= 0xDDDD and 
tiny >= -4 and 
short >= -4 and 
medium >= -4 and 
long_int >= -4 and 
longlong >= -4 and 
real_float <= 4.5 and 
real_double <= 4.5 and 
real_decimal <= 4.5 and 
utiny <= 4 and 
ushort <= 4 and 
umedium <= 4 and 
ulong <= 4 and 
ulonglong <= 4 and 
bits <= b'100' and
(options = 'one' or options = 'two' or options = 'three' or options = 'four') and 
(flags = 'one' or flags = 'one,two' or flags = 'one,two,three' or flags = 'one,two,three,four') and
date_field <= '1904-04-04' and
year_field <= '1904' and
time_field <= '04:04:04' and 
date_time <= '1904-04-04 04:04:04' 
order by auto;
auto
1
2
3
4
select auto from t1 where 
string like "b%" and
vstring like "b%" and
bin like concat(0xBB, '%') and
vbin like concat(0xBB, '%')
order by auto;
auto
2
select auto from t1 where 
string not like "b%" and
vstring not like "b%" and
bin not like concat(0xBB, '%') and
vbin not like concat(0xBB, '%')
order by auto;
auto
1
3
4
select auto from t1 where
(string between "aaaa" and "cccc") and 
(vstring between "aaaa" and "cccc") and 
(bin between 0xAAAA and 0xCCCC) and 
(vbin between 0xAAAA and 0xCCCC) and 
(tiny between -3 and -1) and 
(short between -3 and -1) and 
(medium between -3 and -1) and 
(long_int between -3 and -1) and 
(longlong between -3 and -1) and 
(utiny between 1 and 3) and 
(ushort between 1 and 3) and 
(umedium between 1 and 3) and 
(ulong between 1 and 3) and 
(ulonglong between 1 and 3) and 
(bits between b'001' and b'011') and
(options between 'one' and 'three') and 
(flags between 'one' and 'one,two,three') and 
(date_field between '1901-01-01' and '1903-03-03') and
(year_field between '1901' and '1903') and
(time_field between '01:01:01' and '03:03:03') and 
(date_time between '1901-01-01 01:01:01' and '1903-03-03 03:03:03') 
order by auto;
auto
1
3
select auto from t1 where
("aaaa" between string and string) and 
("aaaa" between vstring and vstring) and 
(0xAAAA between bin and bin) and 
(0xAAAA between vbin and vbin) and 
(-1 between tiny and tiny) and 
(-1 between short and short) and 
(-1 between medium and medium) and 
(-1 between long_int and long_int) and 
(-1 between longlong and longlong) and 
(1 between utiny and utiny) and 
(1 between ushort and ushort) and 
(1 between umedium and umedium) and 
(1 between ulong and ulong) and 
(1 between ulonglong and ulonglong) and 
(b'001' between bits and bits) and
('one' between options and options) and 
('one' between flags and flags) and 
('1901-01-01' between date_field and date_field) and
('1901' between year_field and year_field) and
('01:01:01' between time_field and time_field) and 
('1901-01-01 01:01:01' between date_time and date_time) 
order by auto;
auto
1
select auto from t1 where
(string not between "aaaa" and "cccc") and 
(vstring not between "aaaa" and "cccc") and 
(bin not between 0xAAAA and 0xCCCC) and 
(vbin not between 0xAAAA and 0xCCCC) and 
(tiny not between -3 and -1) and 
(short not between -3 and -1) and 
(medium not between -3 and -1) and 
(long_int not between -3 and -1) and 
(longlong not between -3 and -1) and 
(utiny not between 1 and 3) and 
(ushort not between 1 and 3) and 
(umedium not between 1 and 3) and 
(ulong not between 1 and 3) and 
(ulonglong not between 1 and 3) and 
(bits not between b'001' and b'011') and
(options not between 'one' and 'three') and 
(flags not between 'one' and 'one,two,three') and 
(date_field not between '1901-01-01' and '1903-03-03') and
(year_field not between '1901' and '1903') and
(time_field not between '01:01:01' and '03:03:03') and 
(date_time not between '1901-01-01 01:01:01' and '1903-03-03 03:03:03') 
order by auto;
auto
4
select auto from t1 where
("aaaa" not between string and string) and 
("aaaa" not between vstring and vstring) and 
(0xAAAA not between bin and bin) and 
(0xAAAA not between vbin and vbin) and 
(-1 not between tiny and tiny) and 
(-1 not between short and short) and 
(-1 not between medium and medium) and 
(-1 not between long_int and long_int) and 
(-1 not between longlong and longlong) and 
(1 not between utiny and utiny) and 
(1 not between ushort and ushort) and 
(1 not between umedium and umedium) and 
(1 not between ulong and ulong) and 
(1 not between ulonglong and ulonglong) and 
(b'001' not between bits and bits) and
('one' not between options and options) and 
('one' not between flags and flags) and 
('1901-01-01' not between date_field and date_field) and
('1901' not between year_field and year_field) and
('01:01:01' not between time_field and time_field) and 
('1901-01-01 01:01:01' not between date_time and date_time) 
order by auto;
auto
2
3
4
select auto from t1 where
string in("aaaa","cccc") and 
vstring in("aaaa","cccc") and 
bin in(0xAAAA,0xCCCC) and 
vbin in(0xAAAA,0xCCCC) and 
tiny in(-1,-3) and 
short in(-1,-3) and 
medium in(-1,-3) and 
long_int in(-1,-3) and 
longlong in(-1,-3) and 
utiny in(1,3) and 
ushort in(1,3) and 
umedium in(1,3) and 
ulong in(1,3) and 
ulonglong in(1,3) and 
bits in(b'001',b'011') and
options in('one','three') and 
flags in('one','one,two,three') and 
date_field in('1901-01-01','1903-03-03') and
year_field in('1901','1903') and
time_field in('01:01:01','03:03:03') and 
date_time in('1901-01-01 01:01:01','1903-03-03 03:03:03') 
order by auto;
auto
1
3
select auto from t1 where
"aaaa" in(string) and
"aaaa" in(vstring) and
0xAAAA in(bin) and 
0xAAAA in(vbin) and 
(-1 in(tiny)) and
(-1 in(short)) and
(-1 in(medium)) and
(-1 in(long_int)) and
(-1 in(longlong)) and
1 in(utiny) and 
1 in(ushort) and 
1 in(umedium) and 
1 in(ulong) and 
1 in(ulonglong) and 
b'001' in(bits) and
'one' in(options) and 
'one' in(flags) and 
'1901-01-01' in(date_field) and
'1901' in(year_field) and
'01:01:01' in(time_field) and 
'1901-01-01 01:01:01' in(date_time) 
order by auto;
auto
1
select auto from t1 where
string not in("aaaa","cccc") and 
vstring not in("aaaa","cccc") and 
bin not in(0xAAAA,0xCCCC) and 
vbin not in(0xAAAA,0xCCCC) and 
tiny not in(-1,-3) and 
short not in(-1,-3) and 
medium not in(-1,-3) and 
long_int not in(-1,-3) and 
longlong not in(-1,-3) and 
utiny not in(1,3) and 
ushort not in(1,3) and 
umedium not in(1,3) and 
ulong not in(1,3) and 
ulonglong not in(1,3) and 
bits not in(b'001',b'011') and
options not in('one','three') and 
flags not in('one','one,two,three') and 
date_field not in('1901-01-01','1903-03-03') and
year_field not in('1901','1903') and
time_field not in('01:01:01','03:03:03') and 
date_time not in('1901-01-01 01:01:01','1903-03-03 03:03:03') 
order by auto;
auto
2
4
select auto from t1 where
"aaaa" not in(string) and
"aaaa" not in(vstring) and
0xAAAA not in(bin) and 
0xAAAA not in(vbin) and 
(-1 not in(tiny)) and
(-1 not in(short)) and
(-1 not in(medium)) and
(-1 not in(long_int)) and
(-1 not in(longlong)) and
1 not in(utiny) and 
1 not in(ushort) and 
1 not in(umedium) and 
1 not in(ulong) and 
1 not in(ulonglong) and 
b'001' not in(bits) and
'one' not in(options) and 
'one' not in(flags) and 
'1901-01-01' not in(date_field) and
'1901' not in(year_field) and
'01:01:01' not in(time_field) and 
'1901-01-01 01:01:01' not in(date_time) 
order by auto;
auto
2
3
4
select * from t2 where attr3 is null or attr1 > 2 and pk1= 3 order by pk1;
pk1	attr1	attr2	attr3
2	2	NULL	NULL
3	3	3	d
select * from t2 where attr3 is not null and attr1 > 2 order by pk1;
pk1	attr1	attr2	attr3
3	3	3	d
4	4	4	e
5	5	5	f
select * from t3 where attr2 >  9223372036854775803 and attr3 != 3 order by pk1;
pk1	attr1	attr2	attr3	attr4
2	2	9223372036854775804	2	c
4	4	9223372036854775806	4	e
5	5	9223372036854775807	5	f
select * from t2,t3 where t2.attr1 < 1 and t2.attr2 = t3.attr2 and t3.attr1 < 5 order by t2.pk1;
pk1	attr1	attr2	attr3	pk1	attr1	attr2	attr3	attr4
0	0	0	a	0	0	0	0	a
select * from t4 where attr1 < 5 and attr2 > 9223372036854775803 and attr3 != 3 order by t4.pk1;
pk1	attr1	attr2	attr3	attr4
2	2	9223372036854775804	2	c
4	4	9223372036854775806	4	e
select * from t3,t4 where t4.attr1 > 1 and t4.attr2 = t3.attr2 and t4.attr3 < 5 order by t4.pk1;
pk1	attr1	attr2	attr3	attr4	pk1	attr1	attr2	attr3	attr4
2	2	9223372036854775804	2	c	2	2	9223372036854775804	2	c
3	3	9223372036854775805	3	d	3	3	9223372036854775805	3	d
4	4	9223372036854775806	4	e	4	4	9223372036854775806	4	e
set engine_condition_pushdown = on;
explain
select auto from t1 where 
string = "aaaa" and 
vstring = "aaaa" and 
bin = 0xAAAA and 
vbin = 0xAAAA and
tiny = -1 and 
short = -1 and 
medium = -1 and 
long_int = -1 and 
longlong = -1 and 
real_float > 1.0 and real_float < 2.0 and 
real_double > 1.0 and real_double < 2.0 and
real_decimal > 1.0 and real_decimal < 2.0 and
utiny = 1 and 
ushort = 1 and 
umedium = 1 and 
ulong = 1 and 
ulonglong = 1 and 
/* bits = b'001' and */
options = 'one' and 
flags = 'one' and 
date_field = '1901-01-01' and
year_field = '1901' and
time_field = '01:01:01' and 
date_time = '1901-01-01 01:01:01' 
order by auto;
id	select_type	table	type	possible_keys	key	key_len	ref	rows	Extra
1	SIMPLE	t1	index	NULL	PRIMARY	4	NULL	#	Using where with pushed condition
select auto from t1 where 
string = "aaaa" and 
vstring = "aaaa" and 
bin = 0xAAAA and 
vbin = 0xAAAA and
tiny = -1 and 
short = -1 and 
medium = -1 and 
long_int = -1 and 
longlong = -1 and 
real_float > 1.0 and real_float < 2.0 and 
real_double > 1.0 and real_double < 2.0 and
real_decimal > 1.0 and real_decimal < 2.0 and
utiny = 1 and 
ushort = 1 and 
umedium = 1 and 
ulong = 1 and 
ulonglong = 1 and 
/* bits = b'001' and */
options = 'one' and 
flags = 'one' and 
date_field = '1901-01-01' and
year_field = '1901' and
time_field = '01:01:01' and 
date_time = '1901-01-01 01:01:01' 
order by auto;
auto
1
explain
select auto from t1 where 
string != "aaaa" and 
vstring != "aaaa" and 
bin != 0xAAAA and 
vbin != 0xAAAA and
tiny != -1 and 
short != -1 and 
medium != -1 and 
long_int != -1 and 
longlong != -1 and 
(real_float < 1.0 or real_float > 2.0) and 
(real_double < 1.0 or real_double > 2.0) and
(real_decimal < 1.0 or real_decimal > 2.0) and
utiny != 1 and 
ushort != 1 and 
umedium != 1 and 
ulong != 1 and 
ulonglong != 1 and 
/* bits != b'001' and */
options != 'one' and 
flags != 'one' and 
date_field != '1901-01-01' and
year_field != '1901' and
time_field != '01:01:01' and 
date_time != '1901-01-01 01:01:01' 
order by auto;
id	select_type	table	type	possible_keys	key	key_len	ref	rows	Extra
1	SIMPLE	t1	index	NULL	PRIMARY	4	NULL	#	Using where with pushed condition
select auto from t1 where 
string != "aaaa" and 
vstring != "aaaa" and 
bin != 0xAAAA and 
vbin != 0xAAAA and
tiny != -1 and 
short != -1 and 
medium != -1 and 
long_int != -1 and 
longlong != -1 and 
(real_float < 1.0 or real_float > 2.0) and 
(real_double < 1.0 or real_double > 2.0) and
(real_decimal < 1.0 or real_decimal > 2.0) and
utiny != 1 and 
ushort != 1 and 
umedium != 1 and 
ulong != 1 and 
ulonglong != 1 and 
/* bits != b'001' and */
options != 'one' and 
flags != 'one' and 
date_field != '1901-01-01' and
year_field != '1901' and
time_field != '01:01:01' and 
date_time != '1901-01-01 01:01:01' 
order by auto;
auto
2
3
4
explain
select auto from t1 where 
string > "aaaa" and 
vstring > "aaaa" and 
bin > 0xAAAA and 
vbin > 0xAAAA and
tiny < -1 and 
short < -1 and 
medium < -1 and 
long_int < -1 and 
longlong < -1 and 
real_float > 1.1 and 
real_double > 1.1 and 
real_decimal > 1.1 and 
utiny > 1 and 
ushort > 1 and 
umedium > 1 and 
ulong > 1 and 
ulonglong > 1 and
/* bits > b'001' and */
(options = 'two' or options = 'three' or options = 'four') and
(flags = 'one,two' or flags = 'one,two,three' or flags = 'one,two,three,four') and
date_field > '1901-01-01' and
year_field > '1901' and
time_field > '01:01:01' and
date_time > '1901-01-01 01:01:01'
order by auto;
id	select_type	table	type	possible_keys	key	key_len	ref	rows	Extra
1	SIMPLE	t1	index	NULL	PRIMARY	4	NULL	#	Using where with pushed condition
select auto from t1 where 
string > "aaaa" and 
vstring > "aaaa" and 
bin > 0xAAAA and 
vbin > 0xAAAA and
tiny < -1 and 
short < -1 and 
medium < -1 and 
long_int < -1 and 
longlong < -1 and 
real_float > 1.1 and 
real_double > 1.1 and 
real_decimal > 1.1 and 
utiny > 1 and 
ushort > 1 and 
umedium > 1 and 
ulong > 1 and 
ulonglong > 1 and
/* bits > b'001' and */
(options = 'two' or options = 'three' or options = 'four') and
(flags = 'one,two' or flags = 'one,two,three' or flags = 'one,two,three,four') and
date_field > '1901-01-01' and
year_field > '1901' and
time_field > '01:01:01' and
date_time > '1901-01-01 01:01:01'
order by auto;
auto
2
3
4
explain
select auto from t1 where 
string >= "aaaa" and 
vstring >= "aaaa" and 
bin >= 0xAAAA and 
vbin >= 0xAAAA and
tiny <= -1 and 
short <= -1 and 
medium <= -1 and 
long_int <= -1 and 
longlong <= -1 and 
real_float >= 1.0 and 
real_double >= 1.0 and 
real_decimal >= 1.0 and 
utiny >= 1 and 
ushort >= 1 and 
umedium >= 1 and 
ulong >= 1 and 
ulonglong >= 1 and 
/* bits >= b'001' and */
(options = 'one' or options = 'two' or options = 'three' or options = 'four') and
(flags = 'one' or flags = 'one,two' or flags = 'one,two,three' or flags = 'one,two,three,four') and
date_field >= '1901-01-01' and
year_field >= '1901' and
time_field >= '01:01:01' and 
date_time >= '1901-01-01 01:01:01' 
order by auto;
id	select_type	table	type	possible_keys	key	key_len	ref	rows	Extra
1	SIMPLE	t1	index	NULL	PRIMARY	4	NULL	#	Using where with pushed condition
select auto from t1 where 
string >= "aaaa" and 
vstring >= "aaaa" and 
bin >= 0xAAAA and 
vbin >= 0xAAAA and
tiny <= -1 and 
short <= -1 and 
medium <= -1 and 
long_int <= -1 and 
longlong <= -1 and 
real_float >= 1.0 and 
real_double >= 1.0 and 
real_decimal >= 1.0 and 
utiny >= 1 and 
ushort >= 1 and 
umedium >= 1 and 
ulong >= 1 and 
ulonglong >= 1 and 
/* bits >= b'001' and */
(options = 'one' or options = 'two' or options = 'three' or options = 'four') and
(flags = 'one' or flags = 'one,two' or flags = 'one,two,three' or flags = 'one,two,three,four') and
date_field >= '1901-01-01' and
year_field >= '1901' and
time_field >= '01:01:01' and 
date_time >= '1901-01-01 01:01:01' 
order by auto;
auto
1
2
3
4
explain
select auto from t1 where 
string < "dddd" and 
vstring < "dddd" and 
bin < 0xDDDD and 
vbin < 0xDDDD and
tiny > -4 and 
short > -4 and 
medium > -4 and 
long_int > -4 and 
longlong > -4 and 
real_float < 4.4 and 
real_double < 4.4 and
real_decimal < 4.4 and
utiny < 4 and 
ushort < 4 and 
umedium < 4 and 
ulong < 4 and 
ulonglong < 4 and 
/* bits < b'100' and */
(options = 'one' or options = 'two' or options = 'three') and
(flags = 'one' or flags = 'one,two' or flags = 'one,two,three') and
date_field < '1904-01-01' and
year_field < '1904' and
time_field < '04:04:04' and 
date_time < '1904-04-04 04:04:04' 
order by auto;
id	select_type	table	type	possible_keys	key	key_len	ref	rows	Extra
1	SIMPLE	t1	index	NULL	PRIMARY	4	NULL	#	Using where with pushed condition
select auto from t1 where 
string < "dddd" and 
vstring < "dddd" and 
bin < 0xDDDD and 
vbin < 0xDDDD and
tiny > -4 and 
short > -4 and 
medium > -4 and 
long_int > -4 and 
longlong > -4 and 
real_float < 4.4 and 
real_double < 4.4 and
real_decimal < 4.4 and
utiny < 4 and 
ushort < 4 and 
umedium < 4 and 
ulong < 4 and 
ulonglong < 4 and 
/* bits < b'100' and */
(options = 'one' or options = 'two' or options = 'three') and
(flags = 'one' or flags = 'one,two' or flags = 'one,two,three') and
date_field < '1904-01-01' and
year_field < '1904' and
time_field < '04:04:04' and 
date_time < '1904-04-04 04:04:04' 
order by auto;
auto
1
2
3
explain
select auto from t1 where 
string <= "dddd" and 
vstring <= "dddd" and 
bin <= 0xDDDD and 
vbin <= 0xDDDD and
tiny >= -4 and 
short >= -4 and 
medium >= -4 and 
long_int >= -4 and 
longlong >= -4 and 
real_float <= 4.5 and 
real_double <= 4.5 and 
real_decimal <= 4.5 and 
utiny <= 4 - 1 + 1 and /* Checking function composition */
ushort <= 4 and 
umedium <= 4 and 
ulong <= 4 and 
ulonglong <= 4 and 
/* bits <= b'100' and */
(options = 'one' or options = 'two' or options = 'three' or options = 'four') and 
(flags = 'one' or flags = 'one,two' or flags = 'one,two,three' or flags = 'one,two,three,four') and
date_field <= '1904-04-04' and
year_field <= '1904' and
time_field <= '04:04:04' and 
date_time <= '1904-04-04 04:04:04' 
order by auto;
id	select_type	table	type	possible_keys	key	key_len	ref	rows	Extra
1	SIMPLE	t1	index	NULL	PRIMARY	4	NULL	#	Using where with pushed condition
select auto from t1 where 
string <= "dddd" and 
vstring <= "dddd" and 
bin <= 0xDDDD and 
vbin <= 0xDDDD and
tiny >= -4 and 
short >= -4 and 
medium >= -4 and 
long_int >= -4 and 
longlong >= -4 and 
real_float <= 4.5 and 
real_double <= 4.5 and 
real_decimal <= 4.5 and 
utiny <= 4 - 1 + 1 and /* Checking function composition */
ushort <= 4 and 
umedium <= 4 and 
ulong <= 4 and 
ulonglong <= 4 and 
/* bits <= b'100' and */
(options = 'one' or options = 'two' or options = 'three' or options = 'four') and 
(flags = 'one' or flags = 'one,two' or flags = 'one,two,three' or flags = 'one,two,three,four') and
date_field <= '1904-04-04' and
year_field <= '1904' and
time_field <= '04:04:04' and 
date_time <= '1904-04-04 04:04:04' 
order by auto;
auto
1
2
3
4
create index medium_index on t1(medium);
explain
select auto from t1 where 
string = "aaaa" and 
vstring = "aaaa" and 
bin = 0xAAAA and 
vbin = 0xAAAA and
tiny = -1 and 
short = -1 and 
medium = -1 and 
long_int = -1 and 
longlong = -1 and 
real_float > 1.0 and real_float < 2.0 and 
real_double > 1.0 and real_double < 2.0 and
real_decimal > 1.0 and real_decimal < 2.0 and
utiny = 1 and 
ushort = 1 and 
umedium = 1 and 
ulong = 1 and 
ulonglong = 1 and 
/* bits = b'001' and */
options = 'one' and 
flags = 'one' and 
date_field = '1901-01-01' and
year_field = '1901' and
time_field = '01:01:01' and 
date_time = '1901-01-01 01:01:01' 
order by auto;
id	select_type	table	type	possible_keys	key	key_len	ref	rows	Extra
1	SIMPLE	t1	ref	medium_index	medium_index	3	const	#	Using where with pushed condition; Using filesort
select auto from t1 where 
string = "aaaa" and 
vstring = "aaaa" and 
bin = 0xAAAA and 
vbin = 0xAAAA and
tiny = -1 and 
short = -1 and 
medium = -1 and 
long_int = -1 and 
longlong = -1 and 
real_float > 1.0 and real_float < 2.0 and 
real_double > 1.0 and real_double < 2.0 and
real_decimal > 1.0 and real_decimal < 2.0 and
utiny = 1 and 
ushort = 1 and 
umedium = 1 and 
ulong = 1 and 
ulonglong = 1 and 
/* bits = b'001' and */
options = 'one' and 
flags = 'one' and 
date_field = '1901-01-01' and
year_field = '1901' and
time_field = '01:01:01' and 
date_time = '1901-01-01 01:01:01' 
order by auto;
auto
1
explain
select auto from t1 where 
string != "aaaa" and 
vstring != "aaaa" and 
bin != 0xAAAA and 
vbin != 0xAAAA and
tiny != -1 and 
short != -1 and 
medium != -1 and 
long_int != -1 and 
longlong != -1 and 
(real_float < 1.0 or real_float > 2.0) and 
(real_double < 1.0 or real_double > 2.0) and
(real_decimal < 1.0 or real_decimal > 2.0) and
utiny != 1 and 
ushort != 1 and 
umedium != 1 and 
ulong != 1 and 
ulonglong != 1 and 
/* bits != b'001' and */
options != 'one' and 
flags != 'one' and 
date_field != '1901-01-01' and
year_field != '1901' and
time_field != '01:01:01' and 
date_time != '1901-01-01 01:01:01' 
order by auto;
id	select_type	table	type	possible_keys	key	key_len	ref	rows	Extra
1	SIMPLE	t1	index	medium_index	PRIMARY	4	NULL	#	Using where with pushed condition
select auto from t1 where 
string != "aaaa" and 
vstring != "aaaa" and 
bin != 0xAAAA and 
vbin != 0xAAAA and
tiny != -1 and 
short != -1 and 
medium != -1 and 
long_int != -1 and 
longlong != -1 and 
(real_float < 1.0 or real_float > 2.0) and 
(real_double < 1.0 or real_double > 2.0) and
(real_decimal < 1.0 or real_decimal > 2.0) and
utiny != 1 and 
ushort != 1 and 
umedium != 1 and 
ulong != 1 and 
ulonglong != 1 and 
/* bits != b'001' and */
options != 'one' and 
flags != 'one' and 
date_field != '1901-01-01' and
year_field != '1901' and
time_field != '01:01:01' and 
date_time != '1901-01-01 01:01:01' 
order by auto;
auto
2
3
4
explain
select auto from t1 where 
string > "aaaa" and 
vstring > "aaaa" and 
bin > 0xAAAA and 
vbin > 0xAAAA and
tiny < -1 and 
short < -1 and 
medium < -1 and 
long_int < -1 and 
longlong < -1 and 
real_float > 1.1 and 
real_double > 1.1 and 
real_decimal > 1.1 and 
utiny > 1 and 
ushort > 1 and 
umedium > 1 and 
ulong > 1 and 
ulonglong > 1 and
/* bits > b'001' and */
(options = 'two' or options = 'three' or options = 'four') and
(flags = 'one,two' or flags = 'one,two,three' or flags = 'one,two,three,four') and
date_field > '1901-01-01' and
year_field > '1901' and
time_field > '01:01:01' and
date_time > '1901-01-01 01:01:01'
order by auto;
id	select_type	table	type	possible_keys	key	key_len	ref	rows	Extra
1	SIMPLE	t1	index	medium_index	PRIMARY	4	NULL	#	Using where with pushed condition
select auto from t1 where 
string > "aaaa" and 
vstring > "aaaa" and 
bin > 0xAAAA and 
vbin > 0xAAAA and
tiny < -1 and 
short < -1 and 
medium < -1 and 
long_int < -1 and 
longlong < -1 and 
real_float > 1.1 and 
real_double > 1.1 and 
real_decimal > 1.1 and 
utiny > 1 and 
ushort > 1 and 
umedium > 1 and 
ulong > 1 and 
ulonglong > 1 and
/* bits > b'001' and */
(options = 'two' or options = 'three' or options = 'four') and
(flags = 'one,two' or flags = 'one,two,three' or flags = 'one,two,three,four') and
date_field > '1901-01-01' and
year_field > '1901' and
time_field > '01:01:01' and
date_time > '1901-01-01 01:01:01'
order by auto;
auto
2
3
4
explain
select auto from t1 where 
string >= "aaaa" and 
vstring >= "aaaa" and 
bin >= 0xAAAA and 
vbin >= 0xAAAA and
tiny <= -1 and 
short <= -1 and 
medium <= -1 and 
long_int <= -1 and 
longlong <= -1 and 
real_float >= 1.0 and 
real_double >= 1.0 and 
real_decimal >= 1.0 and 
utiny >= 1 and 
ushort >= 1 and 
umedium >= 1 and 
ulong >= 1 and 
ulonglong >= 1 and 
/* bits >= b'001' and */
(options = 'one' or options = 'two' or options = 'three' or options = 'four') and
(flags = 'one' or flags = 'one,two' or flags = 'one,two,three' or flags = 'one,two,three,four') and
date_field >= '1901-01-01' and
year_field >= '1901' and
time_field >= '01:01:01' and 
date_time >= '1901-01-01 01:01:01' 
order by auto;
id	select_type	table	type	possible_keys	key	key_len	ref	rows	Extra
1	SIMPLE	t1	index	medium_index	PRIMARY	4	NULL	#	Using where with pushed condition
select auto from t1 where 
string >= "aaaa" and 
vstring >= "aaaa" and 
bin >= 0xAAAA and 
vbin >= 0xAAAA and
tiny <= -1 and 
short <= -1 and 
medium <= -1 and 
long_int <= -1 and 
longlong <= -1 and 
real_float >= 1.0 and 
real_double >= 1.0 and 
real_decimal >= 1.0 and 
utiny >= 1 and 
ushort >= 1 and 
umedium >= 1 and 
ulong >= 1 and 
ulonglong >= 1 and 
/* bits >= b'001' and */
(options = 'one' or options = 'two' or options = 'three' or options = 'four') and
(flags = 'one' or flags = 'one,two' or flags = 'one,two,three' or flags = 'one,two,three,four') and
date_field >= '1901-01-01' and
year_field >= '1901' and
time_field >= '01:01:01' and 
date_time >= '1901-01-01 01:01:01' 
order by auto;
auto
1
2
3
4
explain
select auto from t1 where 
string < "dddd" and 
vstring < "dddd" and 
bin < 0xDDDD and 
vbin < 0xDDDD and
tiny > -4 and 
short > -4 and 
medium > -4 and 
long_int > -4 and 
longlong > -4 and 
real_float < 4.4 and 
real_double < 4.4 and
real_decimal < 4.4 and
utiny < 4 and 
ushort < 4 and 
umedium < 4 and 
ulong < 4 and 
ulonglong < 4 and 
/* bits < b'100' and */
(options = 'one' or options = 'two' or options = 'three') and
(flags = 'one' or flags = 'one,two' or flags = 'one,two,three') and
date_field < '1904-01-01' and
year_field < '1904' and
time_field < '04:04:04' and 
date_time < '1904-04-04 04:04:04' 
order by auto;
id	select_type	table	type	possible_keys	key	key_len	ref	rows	Extra
1	SIMPLE	t1	index	medium_index	PRIMARY	4	NULL	#	Using where with pushed condition
select auto from t1 where 
string < "dddd" and 
vstring < "dddd" and 
bin < 0xDDDD and 
vbin < 0xDDDD and
tiny > -4 and 
short > -4 and 
medium > -4 and 
long_int > -4 and 
longlong > -4 and 
real_float < 4.4 and 
real_double < 4.4 and
real_decimal < 4.4 and
utiny < 4 and 
ushort < 4 and 
umedium < 4 and 
ulong < 4 and 
ulonglong < 4 and 
/* bits < b'100' and */
(options = 'one' or options = 'two' or options = 'three') and
(flags = 'one' or flags = 'one,two' or flags = 'one,two,three') and
date_field < '1904-01-01' and
year_field < '1904' and
time_field < '04:04:04' and 
date_time < '1904-04-04 04:04:04' 
order by auto;
auto
1
2
3
explain
select auto from t1 where 
string <= "dddd" and 
vstring <= "dddd" and 
bin <= 0xDDDD and 
vbin <= 0xDDDD and
tiny >= -4 and 
short >= -4 and 
medium >= -4 and 
long_int >= -4 and 
longlong >= -4 and 
real_float <= 4.5 and 
real_double <= 4.5 and 
real_decimal <= 4.5 and 
utiny <= 4 - 1 + 1 and /* Checking function composition */
ushort <= 4 and 
umedium <= 4 and 
ulong <= 4 and 
ulonglong <= 4 and 
/* bits <= b'100' and */
(options = 'one' or options = 'two' or options = 'three' or options = 'four') and 
(flags = 'one' or flags = 'one,two' or flags = 'one,two,three' or flags = 'one,two,three,four') and
date_field <= '1904-04-04' and
year_field <= '1904' and
time_field <= '04:04:04' and 
date_time <= '1904-04-04 04:04:04' 
order by auto;
id	select_type	table	type	possible_keys	key	key_len	ref	rows	Extra
1	SIMPLE	t1	index	medium_index	PRIMARY	4	NULL	#	Using where with pushed condition
select auto from t1 where 
string <= "dddd" and 
vstring <= "dddd" and 
bin <= 0xDDDD and 
vbin <= 0xDDDD and
tiny >= -4 and 
short >= -4 and 
medium >= -4 and 
long_int >= -4 and 
longlong >= -4 and 
real_float <= 4.5 and 
real_double <= 4.5 and 
real_decimal <= 4.5 and 
utiny <= 4 - 1 + 1 and /* Checking function composition */
ushort <= 4 and 
umedium <= 4 and 
ulong <= 4 and 
ulonglong <= 4 and 
/* bits <= b'100' and */
(options = 'one' or options = 'two' or options = 'three' or options = 'four') and 
(flags = 'one' or flags = 'one,two' or flags = 'one,two,three' or flags = 'one,two,three,four') and
date_field <= '1904-04-04' and
year_field <= '1904' and
time_field <= '04:04:04' and 
date_time <= '1904-04-04 04:04:04' 
order by auto;
auto
1
2
3
4
explain
select auto from t1 where 
string like "b%" and
vstring like "b%" and
bin like concat(0xBB, '%') and
vbin like concat(0xBB, '%')
order by auto;
id	select_type	table	type	possible_keys	key	key_len	ref	rows	Extra
1	SIMPLE	t1	index	NULL	PRIMARY	4	NULL	#	Using where with pushed condition
select auto from t1 where 
string like "b%" and
vstring like "b%" and
bin like concat(0xBB, '%') and
vbin like concat(0xBB, '%')
order by auto;
auto
2
explain
select auto from t1 where 
string not like "b%" and
vstring not like "b%" and
bin not like concat(0xBB, '%') and
vbin not like concat(0xBB, '%')
order by auto;
id	select_type	table	type	possible_keys	key	key_len	ref	rows	Extra
1	SIMPLE	t1	index	NULL	PRIMARY	4	NULL	#	Using where with pushed condition
select auto from t1 where 
string not like "b%" and
vstring not like "b%" and
bin not like concat(0xBB, '%') and
vbin not like concat(0xBB, '%')
order by auto;
auto
1
3
4
explain 
select auto from t1 where
(string between "aaaa" and "cccc") and 
(vstring between "aaaa" and "cccc") and 
(bin between 0xAAAA and 0xCCCC) and 
(vbin between 0xAAAA and 0xCCCC) and 
(tiny between -3 and -1) and 
(short between -3 and -1) and 
(medium between -3 and -1) and 
(long_int between -3 and -1) and 
(longlong between -3 and -1) and 
(utiny between 1 and 3) and 
(ushort between 1 and 3) and 
(umedium between 1 and 3) and 
(ulong between 1 and 3) and 
(ulonglong between 1 and 3) and 
/* (bits between b'001' and b'011') and */
(options between 'one' and 'three') and 
(flags between 'one' and 'one,two,three') and 
(date_field between '1901-01-01' and '1903-03-03') and
(year_field between '1901' and '1903') and
(time_field between '01:01:01' and '03:03:03') and 
(date_time between '1901-01-01 01:01:01' and '1903-03-03 03:03:03') 
order by auto;
id	select_type	table	type	possible_keys	key	key_len	ref	rows	Extra
1	SIMPLE	t1	index	medium_index	PRIMARY	4	NULL	#	Using where with pushed condition
select auto from t1 where
(string between "aaaa" and "cccc") and 
(vstring between "aaaa" and "cccc") and 
(bin between 0xAAAA and 0xCCCC) and 
(vbin between 0xAAAA and 0xCCCC) and 
(tiny between -3 and -1) and 
(short between -3 and -1) and 
(medium between -3 and -1) and 
(long_int between -3 and -1) and 
(longlong between -3 and -1) and 
(utiny between 1 and 3) and 
(ushort between 1 and 3) and 
(umedium between 1 and 3) and 
(ulong between 1 and 3) and 
(ulonglong between 1 and 3) and 
/* (bits between b'001' and b'011') and */
(options between 'one' and 'three') and 
(flags between 'one' and 'one,two,three') and 
(date_field between '1901-01-01' and '1903-03-03') and
(year_field between '1901' and '1903') and
(time_field between '01:01:01' and '03:03:03') and 
(date_time between '1901-01-01 01:01:01' and '1903-03-03 03:03:03') 
order by auto;
auto
1
3
explain
select auto from t1 where
("aaaa" between string and string) and 
("aaaa" between vstring and vstring) and 
(0xAAAA between bin and bin) and 
(0xAAAA between vbin and vbin) and 
(-1 between tiny and tiny) and 
(-1 between short and short) and 
(-1 between medium and medium) and 
(-1 between long_int and long_int) and 
(-1 between longlong and longlong) and 
(1 between utiny and utiny) and 
(1 between ushort and ushort) and 
(1 between umedium and umedium) and 
(1 between ulong and ulong) and 
(1 between ulonglong and ulonglong) and 
/* (b'001' between bits and bits) and */
('one' between options and options) and 
('one' between flags and flags) and 
('1901-01-01' between date_field and date_field) and
('1901' between year_field and year_field) and
('01:01:01' between time_field and time_field) and 
('1901-01-01 01:01:01' between date_time and date_time) 
order by auto;
id	select_type	table	type	possible_keys	key	key_len	ref	rows	Extra
1	SIMPLE	t1	ref	medium_index	medium_index	3	const	#	Using where with pushed condition; Using filesort
select auto from t1 where
("aaaa" between string and string) and 
("aaaa" between vstring and vstring) and 
(0xAAAA between bin and bin) and 
(0xAAAA between vbin and vbin) and 
(-1 between tiny and tiny) and 
(-1 between short and short) and 
(-1 between medium and medium) and 
(-1 between long_int and long_int) and 
(-1 between longlong and longlong) and 
(1 between utiny and utiny) and 
(1 between ushort and ushort) and 
(1 between umedium and umedium) and 
(1 between ulong and ulong) and 
(1 between ulonglong and ulonglong) and 
/* (b'001' between bits and bits) and */
('one' between options and options) and 
('one' between flags and flags) and 
('1901-01-01' between date_field and date_field) and
('1901' between year_field and year_field) and
('01:01:01' between time_field and time_field) and 
('1901-01-01 01:01:01' between date_time and date_time) 
order by auto;
auto
1
explain 
select auto from t1 where
(string not between "aaaa" and "cccc") and 
(vstring not between "aaaa" and "cccc") and 
(bin not between 0xAAAA and 0xCCCC) and 
(vbin not between 0xAAAA and 0xCCCC) and 
(tiny not between -3 and -1) and 
(short not between -3 and -1) and 
(medium not between -3 and -1) and 
(long_int not between -3 and -1) and 
(longlong not between -3 and -1) and 
(utiny not between 1 and 3) and 
(ushort not between 1 and 3) and 
(umedium not between 1 and 3) and 
(ulong not between 1 and 3) and 
(ulonglong not between 1 and 3) and 
/* (bits not between b'001' and b'011') and */
(options not between 'one' and 'three') and 
(flags not between 'one' and 'one,two,three') and 
(date_field not between '1901-01-01' and '1903-03-03') and
(year_field not between '1901' and '1903') and
(time_field not between '01:01:01' and '03:03:03') and 
(date_time not between '1901-01-01 01:01:01' and '1903-03-03 03:03:03') 
order by auto;
id	select_type	table	type	possible_keys	key	key_len	ref	rows	Extra
1	SIMPLE	t1	index	medium_index	PRIMARY	4	NULL	#	Using where with pushed condition
select auto from t1 where
(string not between "aaaa" and "cccc") and 
(vstring not between "aaaa" and "cccc") and 
(bin not between 0xAAAA and 0xCCCC) and 
(vbin not between 0xAAAA and 0xCCCC) and 
(tiny not between -3 and -1) and 
(short not between -3 and -1) and 
(medium not between -3 and -1) and 
(long_int not between -3 and -1) and 
(longlong not between -3 and -1) and 
(utiny not between 1 and 3) and 
(ushort not between 1 and 3) and 
(umedium not between 1 and 3) and 
(ulong not between 1 and 3) and 
(ulonglong not between 1 and 3) and 
/* (bits not between b'001' and b'011') and */
(options not between 'one' and 'three') and 
(flags not between 'one' and 'one,two,three') and 
(date_field not between '1901-01-01' and '1903-03-03') and
(year_field not between '1901' and '1903') and
(time_field not between '01:01:01' and '03:03:03') and 
(date_time not between '1901-01-01 01:01:01' and '1903-03-03 03:03:03') 
order by auto;
auto
4
explain
select auto from t1 where
("aaaa" not between string and string) and 
("aaaa" not between vstring and vstring) and 
(0xAAAA not between bin and bin) and 
(0xAAAA not between vbin and vbin) and 
(-1 not between tiny and tiny) and 
(-1 not between short and short) and 
(-1 not between medium and medium) and 
(-1 not between long_int and long_int) and 
(-1 not between longlong and longlong) and 
(1 not between utiny and utiny) and 
(1 not between ushort and ushort) and 
(1 not between umedium and umedium) and 
(1 not between ulong and ulong) and 
(1 not between ulonglong and ulonglong) and 
/* (b'001' not between bits and bits) and */
('one' not between options and options) and 
('one' not between flags and flags) and 
('1901-01-01' not between date_field and date_field) and
('1901' not between year_field and year_field) and
('01:01:01' not between time_field and time_field) and 
('1901-01-01 01:01:01' not between date_time and date_time) 
order by auto;
id	select_type	table	type	possible_keys	key	key_len	ref	rows	Extra
1	SIMPLE	t1	index	medium_index	PRIMARY	4	NULL	#	Using where with pushed condition
select auto from t1 where
("aaaa" not between string and string) and 
("aaaa" not between vstring and vstring) and 
(0xAAAA not between bin and bin) and 
(0xAAAA not between vbin and vbin) and 
(-1 not between tiny and tiny) and 
(-1 not between short and short) and 
(-1 not between medium and medium) and 
(-1 not between long_int and long_int) and 
(-1 not between longlong and longlong) and 
(1 not between utiny and utiny) and 
(1 not between ushort and ushort) and 
(1 not between umedium and umedium) and 
(1 not between ulong and ulong) and 
(1 not between ulonglong and ulonglong) and 
/* (b'001' not between bits and bits) and */
('one' not between options and options) and 
('one' not between flags and flags) and 
('1901-01-01' not between date_field and date_field) and
('1901' not between year_field and year_field) and
('01:01:01' not between time_field and time_field) and 
('1901-01-01 01:01:01' not between date_time and date_time) 
order by auto;
auto
2
3
4
explain
select auto from t1 where
string in("aaaa","cccc") and 
vstring in("aaaa","cccc") and 
bin in(0xAAAA,0xCCCC) and 
vbin in(0xAAAA,0xCCCC) and 
tiny in(-1,-3) and 
short in(-1,-3) and 
medium in(-1,-3) and 
long_int in(-1,-3) and 
longlong in(-1,-3) and 
utiny in(1,3) and 
ushort in(1,3) and 
umedium in(1,3) and 
ulong in(1,3) and 
ulonglong in(1,3) and 
/* bits in(b'001',b'011') and */
options in('one','three') and 
flags in('one','one,two,three') and 
date_field in('1901-01-01','1903-03-03') and
year_field in('1901','1903') and
time_field in('01:01:01','03:03:03') and 
date_time in('1901-01-01 01:01:01','1903-03-03 03:03:03') 
order by auto;
id	select_type	table	type	possible_keys	key	key_len	ref	rows	Extra
1	SIMPLE	t1	index	medium_index	PRIMARY	4	NULL	#	Using where with pushed condition
select auto from t1 where
string in("aaaa","cccc") and 
vstring in("aaaa","cccc") and 
bin in(0xAAAA,0xCCCC) and 
vbin in(0xAAAA,0xCCCC) and 
tiny in(-1,-3) and 
short in(-1,-3) and 
medium in(-1,-3) and 
long_int in(-1,-3) and 
longlong in(-1,-3) and 
utiny in(1,3) and 
ushort in(1,3) and 
umedium in(1,3) and 
ulong in(1,3) and 
ulonglong in(1,3) and 
/* bits in(b'001',b'011') and */
options in('one','three') and 
flags in('one','one,two,three') and 
date_field in('1901-01-01','1903-03-03') and
year_field in('1901','1903') and
time_field in('01:01:01','03:03:03') and 
date_time in('1901-01-01 01:01:01','1903-03-03 03:03:03') 
order by auto;
auto
1
3
explain
select auto from t1 where
"aaaa" in(string) and 
"aaaa" in(vstring) and 
0xAAAA in(bin) and 
0xAAAA in(vbin) and 
(-1 in(tiny)) and
(-1 in (short)) and
(-1 in(medium)) and
(-1 in(long_int)) and
(-1 in(longlong)) and
1 in(utiny) and 
1 in(ushort) and 
1 in(umedium) and 
1 in(ulong) and 
1 in(ulonglong) and 
/* b'001' in(bits) and */
'one' in(options) and 
'one' in(flags) and 
'1901-01-01' in(date_field) and
'1901' in(year_field) and
'01:01:01' in(time_field) and 
'1901-01-01 01:01:01' in(date_time) 
order by auto;
id	select_type	table	type	possible_keys	key	key_len	ref	rows	Extra
1	SIMPLE	t1	ref	medium_index	medium_index	3	const	#	Using where with pushed condition; Using filesort
select auto from t1 where
"aaaa" in(string) and 
"aaaa" in(vstring) and 
0xAAAA in(bin) and 
0xAAAA in(vbin) and 
(-1 in(tiny)) and
(-1 in (short)) and
(-1 in(medium)) and
(-1 in(long_int)) and
(-1 in(longlong)) and
1 in(utiny) and 
1 in(ushort) and 
1 in(umedium) and 
1 in(ulong) and 
1 in(ulonglong) and 
/* b'001' in(bits) and */
'one' in(options) and 
'one' in(flags) and 
'1901-01-01' in(date_field) and
'1901' in(year_field) and
'01:01:01' in(time_field) and 
'1901-01-01 01:01:01' in(date_time) 
order by auto;
auto
1
explain
select auto from t1 where
string not in("aaaa","cccc") and 
vstring not in("aaaa","cccc") and 
bin not in(0xAAAA,0xCCCC) and 
vbin not in(0xAAAA,0xCCCC) and 
tiny not in(-1,-3) and 
short not in(-1,-3) and 
medium not in(-1,-3) and 
long_int not in(-1,-3) and 
longlong not in(-1,-3) and 
utiny not in(1,3) and 
ushort not in(1,3) and 
umedium not in(1,3) and 
ulong not in(1,3) and 
ulonglong not in(1,3) and 
/* bits not in(b'001',b'011') and */
options not in('one','three') and 
flags not in('one','one,two,three') and 
date_field not in('1901-01-01','1903-03-03') and
year_field not in('1901','1903') and
time_field not in('01:01:01','03:03:03') and 
date_time not in('1901-01-01 01:01:01','1903-03-03 03:03:03') 
order by auto;
id	select_type	table	type	possible_keys	key	key_len	ref	rows	Extra
1	SIMPLE	t1	index	medium_index	PRIMARY	4	NULL	#	Using where with pushed condition
select auto from t1 where
string not in("aaaa","cccc") and 
vstring not in("aaaa","cccc") and 
bin not in(0xAAAA,0xCCCC) and 
vbin not in(0xAAAA,0xCCCC) and 
tiny not in(-1,-3) and 
short not in(-1,-3) and 
medium not in(-1,-3) and 
long_int not in(-1,-3) and 
longlong not in(-1,-3) and 
utiny not in(1,3) and 
ushort not in(1,3) and 
umedium not in(1,3) and 
ulong not in(1,3) and 
ulonglong not in(1,3) and 
/* bits not in(b'001',b'011') and */
options not in('one','three') and 
flags not in('one','one,two,three') and 
date_field not in('1901-01-01','1903-03-03') and
year_field not in('1901','1903') and
time_field not in('01:01:01','03:03:03') and 
date_time not in('1901-01-01 01:01:01','1903-03-03 03:03:03') 
order by auto;
auto
2
4
explain
select auto from t1 where
"aaaa" not in(string) and 
"aaaa" not in(vstring) and 
0xAAAA not in(bin) and 
0xAAAA not in(vbin) and 
(-1 not in(tiny)) and
(-1 not in(short)) and
(-1 not in(medium)) and
(-1 not in(long_int)) and
(-1 not in(longlong)) and
1 not in(utiny) and 
1 not in(ushort) and 
1 not in(umedium) and 
1 not in(ulong) and 
1 not in(ulonglong) and 
/* b'001' not in(bits) and */
'one' not in(options) and 
'one' not in(flags) and 
'1901-01-01' not in(date_field) and
'1901' not in(year_field) and
'01:01:01' not in(time_field) and 
'1901-01-01 01:01:01' not in(date_time) 
order by auto;
id	select_type	table	type	possible_keys	key	key_len	ref	rows	Extra
1	SIMPLE	t1	index	NULL	PRIMARY	4	NULL	#	Using where with pushed condition
select auto from t1 where
"aaaa" not in(string) and 
"aaaa" not in(vstring) and 
0xAAAA not in(bin) and 
0xAAAA not in(vbin) and 
(-1 not in(tiny)) and
(-1 not in(short)) and
(-1 not in(medium)) and
(-1 not in(long_int)) and
(-1 not in(longlong)) and
1 not in(utiny) and 
1 not in(ushort) and 
1 not in(umedium) and 
1 not in(ulong) and 
1 not in(ulonglong) and 
/* b'001' not in(bits) and */
'one' not in(options) and 
'one' not in(flags) and 
'1901-01-01' not in(date_field) and
'1901' not in(year_field) and
'01:01:01' not in(time_field) and 
'1901-01-01 01:01:01' not in(date_time) 
order by auto;
auto
2
3
4
update t1
set medium = 17
where 
string = "aaaa" and 
vstring = "aaaa" and 
bin = 0xAAAA and 
vbin = 0xAAAA and
tiny = -1 and 
short = -1 and 
medium = -1 and 
long_int = -1 and 
longlong = -1 and 
real_float > 1.0 and real_float < 2.0 and 
real_double > 1.0 and real_double < 2.0 and
real_decimal > 1.0 and real_decimal < 2.0 and
utiny = 1 and 
ushort = 1 and 
umedium = 1 and 
ulong = 1 and 
ulonglong = 1 and 
/* bits = b'001' and */
options = 'one' and 
flags = 'one' and 
date_field = '1901-01-01' and
year_field = '1901' and
time_field = '01:01:01' and 
date_time = '1901-01-01 01:01:01';
delete from t1 
where
string = "aaaa" and 
vstring = "aaaa" and 
bin = 0xAAAA and 
vbin = 0xAAAA and
tiny = -1 and 
short = -1 and 
medium = 17 and 
long_int = -1 and 
longlong = -1 and 
real_float > 1.0 and real_float < 2.0 and 
real_double > 1.0 and real_double < 2.0 and
real_decimal > 1.0 and real_decimal < 2.0 and
utiny = 1 and 
ushort = 1 and 
umedium = 1 and 
ulong = 1 and 
ulonglong = 1 and 
/* bits = b'001' and */
options = 'one' and 
flags = 'one' and 
date_field = '1901-01-01' and
year_field = '1901' and
time_field = '01:01:01' and 
date_time = '1901-01-01 01:01:01';
select count(*) from t1;
count(*)
3
explain 
select * from t2 where attr3 is null or attr1 > 2 and pk1= 3 order by pk1;
id	select_type	table	type	possible_keys	key	key_len	ref	rows	Extra
1	SIMPLE	t2	index	PRIMARY	PRIMARY	4	NULL	#	Using where with pushed condition
select * from t2 where attr3 is null or attr1 > 2 and pk1= 3 order by pk1;
pk1	attr1	attr2	attr3
2	2	NULL	NULL
3	3	3	d
explain
select * from t2 where attr3 is not null and attr1 > 2 order by pk1;
id	select_type	table	type	possible_keys	key	key_len	ref	rows	Extra
1	SIMPLE	t2	index	NULL	PRIMARY	4	NULL	#	Using where with pushed condition
select * from t2 where attr3 is not null and attr1 > 2 order by pk1;
pk1	attr1	attr2	attr3
3	3	3	d
4	4	4	e
5	5	5	f
explain
select * from t3 where attr2 >  9223372036854775803 and attr3 != 3 order by pk1;
id	select_type	table	type	possible_keys	key	key_len	ref	rows	Extra
1	SIMPLE	t3	index	NULL	PRIMARY	4	NULL	#	Using where with pushed condition
select * from t3 where attr2 >  9223372036854775803 and attr3 != 3 order by pk1;
pk1	attr1	attr2	attr3	attr4
2	2	9223372036854775804	2	c
4	4	9223372036854775806	4	e
5	5	9223372036854775807	5	f
explain
select * from t2,t3 where t2.attr1 < 1 and t2.attr2 = t3.attr2 and t3.attr1 < 5 order by t2.pk1;
id	select_type	table	type	possible_keys	key	key_len	ref	rows	Extra
1	SIMPLE	t2	ALL	NULL	NULL	NULL	NULL	#	Using where with pushed condition; Using temporary; Using filesort
1	SIMPLE	t3	ALL	NULL	NULL	NULL	NULL	#	Using where with pushed condition; Using join buffer
select * from t2,t3 where t2.attr1 < 1 and t2.attr2 = t3.attr2 and t3.attr1 < 5 order by t2.pk1;
pk1	attr1	attr2	attr3	pk1	attr1	attr2	attr3	attr4
0	0	0	a	0	0	0	0	a
explain
select * from t4 where attr1 < 5 and attr2 > 9223372036854775803 and attr3 != 3 order by t4.pk1;
id	select_type	table	type	possible_keys	key	key_len	ref	rows	Extra
1	SIMPLE	t4	index	attr1	PRIMARY	4	NULL	#	Using where with pushed condition
select * from t4 where attr1 < 5 and attr2 > 9223372036854775803 and attr3 != 3 order by t4.pk1;
pk1	attr1	attr2	attr3	attr4
2	2	9223372036854775804	2	c
4	4	9223372036854775806	4	e
explain
select * from t3,t4 where t4.attr1 > 1 and t4.attr2 = t3.attr2 and t4.attr3 < 5 order by t4.pk1;
id	select_type	table	type	possible_keys	key	key_len	ref	rows	Extra
1	SIMPLE	t4	range	attr1	attr1	4	NULL	#	Using where with pushed condition; Using temporary; Using filesort
1	SIMPLE	t3	ALL	NULL	NULL	NULL	NULL	#	Using where; Using join buffer
select * from t3,t4 where t4.attr1 > 1 and t4.attr2 = t3.attr2 and t4.attr3 < 5 order by t4.pk1;
pk1	attr1	attr2	attr3	attr4	pk1	attr1	attr2	attr3	attr4
2	2	9223372036854775804	2	c	2	2	9223372036854775804	2	c
3	3	9223372036854775805	3	d	3	3	9223372036854775805	3	d
4	4	9223372036854775806	4	e	4	4	9223372036854775806	4	e
explain
select auto from t1 where string = "aaaa" collate latin1_general_ci order by auto;
id	select_type	table	type	possible_keys	key	key_len	ref	rows	Extra
1	SIMPLE	t1	index	NULL	PRIMARY	4	NULL	#	Using where
explain
select * from t2 where (attr1 < 2) = (attr2 < 2) order by pk1;
id	select_type	table	type	possible_keys	key	key_len	ref	rows	Extra
1	SIMPLE	t2	index	NULL	PRIMARY	4	NULL	#	Using where
explain
select * from t3 left join t4 on t4.attr2 = t3.attr2 where t4.attr1 > 1 and t4.attr3 < 5 or t4.attr1 is null order by t4.pk1;
id	select_type	table	type	possible_keys	key	key_len	ref	rows	Extra
1	SIMPLE	t3	ALL	NULL	NULL	NULL	NULL	#	Using temporary; Using filesort
1	SIMPLE	t4	ALL	NULL	NULL	NULL	NULL	#	Using where
create table t5 (a int primary key auto_increment, b tinytext not null) 
engine = ndb;
insert into t5 (b) values ('jonas'), ('jensing'), ('johan');
set engine_condition_pushdown = off;
select * from t5 where b like '%jo%' order by a;
a	b
1	jonas
3	johan
set engine_condition_pushdown = on;
explain select * from t5 where b like '%jo%';
id	select_type	table	type	possible_keys	key	key_len	ref	rows	Extra
1	SIMPLE	t5	ALL	NULL	NULL	NULL	NULL	#	Using where
select * from t5 where b like '%jo%' order by a;
a	b
1	jonas
3	johan
set engine_condition_pushdown = off;
select auto from t1 where date_time like '1902-02-02 %' order by auto;
auto
2
select auto from t1 where date_time not like '1902-02-02 %' order by auto;
auto
3
4
set engine_condition_pushdown = on;
explain select auto from t1 where date_time like '1902-02-02 %';
id	select_type	table	type	possible_keys	key	key_len	ref	rows	Extra
1	SIMPLE	t1	ALL	NULL	NULL	NULL	NULL	#	Using where
select auto from t1 where date_time like '1902-02-02 %' order by auto;
auto
2
explain select auto from t1 where date_time not like '1902-02-02 %';
id	select_type	table	type	possible_keys	key	key_len	ref	rows	Extra
1	SIMPLE	t1	ALL	NULL	NULL	NULL	NULL	#	Using where
select auto from t1 where date_time not like '1902-02-02 %' order by auto;
auto
3
4
drop table t1;
create table t1 (a int, b varchar(3), primary key using hash(a))
engine=ndb;
insert into t1 values (1,'a'), (2,'ab'), (3,'abc');
set engine_condition_pushdown = off;
select * from t1 where b like 'ab';
a	b
2	ab
select * from t1 where b like 'ab' or b like 'ab';
a	b
2	ab
select * from t1 where b like 'abc';
a	b
3	abc
select * from t1 where b like 'abc' or b like 'abc';
a	b
3	abc
set engine_condition_pushdown = on;
select * from t1 where b like 'ab';
a	b
2	ab
select * from t1 where b like 'ab' or b like 'ab';
a	b
2	ab
select * from t1 where b like 'abc';
a	b
3	abc
select * from t1 where b like 'abc' or b like 'abc';
a	b
3	abc
drop table t1;
create table t1 (a int, b char(3), primary key using hash(a))
engine=ndb;
insert into t1 values (1,'a'), (2,'ab'), (3,'abc');
set engine_condition_pushdown = off;
select * from t1 where b like 'ab';
a	b
2	ab
select * from t1 where b like 'ab' or b like 'ab';
a	b
2	ab
select * from t1 where b like 'abc';
a	b
3	abc
select * from t1 where b like 'abc' or b like 'abc';
a	b
3	abc
set engine_condition_pushdown = on;
select * from t1 where b like 'ab';
a	b
2	ab
select * from t1 where b like 'ab' or b like 'ab';
a	b
2	ab
select * from t1 where b like 'abc';
a	b
3	abc
select * from t1 where b like 'abc' or b like 'abc';
a	b
3	abc
drop table t1;
create table  t1 ( fname varchar(255), lname varchar(255) )
engine=ndbcluster;
insert into t1 values ("Young","Foo");
set engine_condition_pushdown = 0;
SELECT fname, lname FROM t1 WHERE (fname like 'Y%') or (lname like 'F%');
fname	lname
Young	Foo
set engine_condition_pushdown = 1;
SELECT fname, lname FROM t1 WHERE (fname like 'Y%') or (lname like 'F%');
fname	lname
Young	Foo
insert into t1 values ("aaa", "aaa");
insert into t1 values ("bbb", "bbb");
insert into t1 values ("ccc", "ccc");
insert into t1 values ("ddd", "ddd");
set engine_condition_pushdown = 0;
SELECT fname, lname FROM t1 WHERE (fname like 'Y%') or (lname like 'F%');
fname	lname
Young	Foo
set engine_condition_pushdown = 1;
SELECT fname, lname FROM t1 WHERE (fname like 'Y%') or (lname like 'F%');
fname	lname
Young	Foo
drop table t1;
CREATE TABLE NodeAlias (
id int(10) unsigned NOT NULL AUTO_INCREMENT,
nodeId int(10) unsigned NOT NULL,
displayName varchar(45) DEFAULT NULL,
aliasKey varchar(45) DEFAULT NULL,
objectVersion int(10) unsigned NOT NULL DEFAULT '0',
changed timestamp NOT NULL DEFAULT CURRENT_TIMESTAMP ON UPDATE CURRENT_TIMESTAMP,
PRIMARY KEY (id),
KEY NodeAlias_identifies_1_Node (nodeId),
KEY NodeAlias_KeyIndex (aliasKey)
) engine=ndb;
insert into NodeAlias VALUES(null, 2 , '49', '49',  0,'2008-03-07 14:54:59');
insert into NodeAlias VALUES(null, 3 , '49' , '49' , 0 , '2008-03-07 14:55:24');
insert into NodeAlias VALUES(null, 4 , '49' , '49' , 0 , '2008-03-07 14:55:51');
insert into NodeAlias VALUES(null, 5 , '150' , '150' , 0 , '2008-03-10 10:48:30');
insert into NodeAlias VALUES(null, 6 , '154' , '154' , 0 , '2008-03-10 10:48:43');
insert into NodeAlias VALUES(null, 7 , '158' , '158' , 0 , '2008-03-10 10:48:57');
insert into NodeAlias VALUES(null, 8 , '491803%' , '491803%' , 0 , '2008-03-10
12:22:26');
explain select * from NodeAlias where (aliasKey LIKE '491803%');
id	select_type	table	type	possible_keys	key	key_len	ref	rows	Extra
1	SIMPLE	NodeAlias	range	NodeAlias_KeyIndex	NodeAlias_KeyIndex	48	NULL	3	Using where with pushed condition
select * from NodeAlias where (aliasKey LIKE '491803%') order by id;
id	nodeId	displayName	aliasKey	objectVersion	changed
7	8	491803%	491803%	0	2008-03-10 12:22:26
explain select * from NodeAlias where ('4918031215220' LIKE aliasKey OR aliasKey LIKE '4918031215220');
id	select_type	table	type	possible_keys	key	key_len	ref	rows	Extra
1	SIMPLE	NodeAlias	ALL	NodeAlias_KeyIndex	NULL	NULL	NULL	7	Using where
select * from NodeAlias where ('4918031215220' LIKE aliasKey OR aliasKey LIKE '4918031215220') order by id;
id	nodeId	displayName	aliasKey	objectVersion	changed
7	8	491803%	491803%	0	2008-03-10 12:22:26
drop table NodeAlias;
create table t1 (a int, b int, c int, d int, primary key using hash(a))
engine=ndbcluster;
insert into t1 values (10,1,100,0+0x1111);
insert into t1 values (20,2,200,0+0x2222);
insert into t1 values (30,3,300,0+0x3333);
insert into t1 values (40,4,400,0+0x4444);
insert into t1 values (50,5,500,0+0x5555);
set engine_condition_pushdown = on;
select a,b,d from t1
where b in (0,1,2,5)
order by b;
a	b	d
10	1	4369
20	2	8738
50	5	21845
-- big filter just below limit
a	b	d
10	1	4369
20	2	8738
50	5	21845
-- big filter just above limit
a	b	d
10	1	4369
20	2	8738
50	5	21845
Warnings:
Warning	4294	Scan filter is too large, discarded
drop table t1;
create table t1 (a int primary key, b varchar(5000) character set latin1) engine=ndb;
insert into t1 values (0, 'I just cant beg you, any-more');
select * from t1 where b="value";
a	b
drop table t1;
create table t1 (a int primary key, b varchar(5000) character set latin1) engine=ndb;
insert into t1 values(0, 'Edinburgh'),(1, 'Glasgow'),(2,'Aberdeen');
select * from t1 where b in ('0', '1', '2','3','4','5','6','7','8','9',
'10', '11', '12', '13', '14', '15', '16', '17', '18', '19', '20', 'Aberdeen');
a	b
2	Aberdeen
show warnings;
Level	Code	Message
create table balerno (a int primary key, 
b varchar(2000), 
c varchar(2000)) engine=ndb;
alter table balerno add index (b);
show warnings;
Level	Code	Message
insert into balerno values (1, repeat('BA', 1000), repeat('CA', 1000));
insert into balerno values (2, repeat('BB', 1000), repeat('CB', 1000));
insert into balerno values (3, repeat('BC', 1000), repeat('CC', 1000));
insert into balerno values (4, repeat('BD', 1000), repeat('CD', 1000));
insert into balerno values (5, repeat('BE', 1000), repeat('CE', 1000));
set engine_condition_pushdown = on;
select a from balerno where b in (
repeat('10', 1000),
repeat('11', 1000),
repeat('12', 1000),
repeat('13', 1000),
repeat('14', 1000),
repeat('15', 1000),
repeat('16', 1000),
repeat('17', 1000),
repeat('18', 1000),
repeat('19', 1000),
repeat('20', 1000),
repeat('21', 1000),
repeat('22', 1000),
repeat('23', 1000),
repeat('24', 1000),
repeat('25', 1000),
repeat('26', 1000),
repeat('27', 1000),
repeat('28', 1000),
repeat('29', 1000),
repeat('30', 1000),
repeat('31', 1000),
repeat('32', 1000),
repeat('33', 1000),
repeat('34', 1000),
repeat('35', 1000),
repeat('36', 1000),
repeat('37', 1000),
repeat('38', 1000),
repeat('BA', 1000));
a
1
show warnings;
Level	Code	Message
select a from balerno ignore index(b) where b in (
repeat('10', 1000),
repeat('11', 1000),
repeat('12', 1000),
repeat('13', 1000),
repeat('14', 1000),
repeat('15', 1000),
repeat('16', 1000),
repeat('17', 1000),
repeat('18', 1000),
repeat('19', 1000),
repeat('20', 1000),
repeat('21', 1000),
repeat('22', 1000),
repeat('23', 1000),
repeat('24', 1000),
repeat('25', 1000),
repeat('26', 1000),
repeat('27', 1000),
repeat('28', 1000),
repeat('29', 1000),
repeat('30', 1000),
repeat('31', 1000),
repeat('32', 1000),
repeat('33', 1000),
repeat('34', 1000),
repeat('35', 1000),
repeat('36', 1000),
repeat('37', 1000),
repeat('38', 1000),
repeat('BA', 1000));
a
1
show warnings;
Level	Code	Message
set engine_condition_pushdown = off;
select a from balerno where b in (
repeat('10', 1000),
repeat('11', 1000),
repeat('12', 1000),
repeat('13', 1000),
repeat('14', 1000),
repeat('15', 1000),
repeat('16', 1000),
repeat('17', 1000),
repeat('18', 1000),
repeat('19', 1000),
repeat('20', 1000),
repeat('21', 1000),
repeat('22', 1000),
repeat('23', 1000),
repeat('24', 1000),
repeat('25', 1000),
repeat('26', 1000),
repeat('27', 1000),
repeat('28', 1000),
repeat('29', 1000),
repeat('30', 1000),
repeat('31', 1000),
repeat('32', 1000),
repeat('33', 1000),
repeat('34', 1000),
repeat('35', 1000),
repeat('36', 1000),
repeat('37', 1000),
repeat('38', 1000),
repeat('BA', 1000));
a
1
show warnings;
Level	Code	Message
drop table balerno;
create table t (pk int primary key, x varchar(1)) engine = ndb;
insert into t values (0,"a");
set engine_condition_pushdown = off;
select * from t where x <> "aa";
pk	x
0	a
select * from t where "aa" <> x;
pk	x
0	a
select * from t where x between "" and "bb";
pk	x
0	a
select * from t where x not between "" and "bb";
pk	x
select * from t where x in ("","aa","b");
pk	x
select * from t where x not in ("","aa","b");
pk	x
0	a
select * from t where x like "aa?";
pk	x
set engine_condition_pushdown = on;
explain select * from t where x <> "aa";
id	select_type	table	type	possible_keys	key	key_len	ref	rows	Extra
1	SIMPLE	t	ALL	NULL	NULL	NULL	NULL	2	Using where
select * from t where x <> "aa";
pk	x
0	a
explain select * from t where "aa" <> x;
id	select_type	table	type	possible_keys	key	key_len	ref	rows	Extra
1	SIMPLE	t	ALL	NULL	NULL	NULL	NULL	2	Using where
select * from t where "aa" <> x;
pk	x
0	a
explain select * from t where x between "" and "bb";
id	select_type	table	type	possible_keys	key	key_len	ref	rows	Extra
1	SIMPLE	t	ALL	NULL	NULL	NULL	NULL	2	Using where
select * from t where x between "" and "bb";
pk	x
0	a
explain select * from t where x not between "" and "bb";
id	select_type	table	type	possible_keys	key	key_len	ref	rows	Extra
1	SIMPLE	t	ALL	NULL	NULL	NULL	NULL	2	Using where
select * from t where x not between "" and "bb";
pk	x
explain select * from t where x in ("","aa","b");
id	select_type	table	type	possible_keys	key	key_len	ref	rows	Extra
1	SIMPLE	t	ALL	NULL	NULL	NULL	NULL	2	Using where
select * from t where x in ("","aa","b");
pk	x
explain select * from t where x not in ("","aa","b");
id	select_type	table	type	possible_keys	key	key_len	ref	rows	Extra
1	SIMPLE	t	ALL	NULL	NULL	NULL	NULL	2	Using where
select * from t where x not in ("","aa","b");
pk	x
0	a
explain select * from t where x like "aa?";
id	select_type	table	type	possible_keys	key	key_len	ref	rows	Extra
1	SIMPLE	t	ALL	NULL	NULL	NULL	NULL	2	Using where with pushed condition
select * from t where x like "aa?";
pk	x
explain select * from t where x not like "aa?";
id	select_type	table	type	possible_keys	key	key_len	ref	rows	Extra
1	SIMPLE	t	ALL	NULL	NULL	NULL	NULL	2	Using where with pushed condition
select * from t where x not like "aa?";
pk	x
0	a
drop table t;
create table t (pk int primary key, x int) engine = ndb;
insert into t values (0,0),(1,1),(2,2),(3,3),(4,4),(5,5);
set engine_condition_pushdown = on;
explain select * from t where 3 between 1+1 and x order by pk;
id	select_type	table	type	possible_keys	key	key_len	ref	rows	Extra
1	SIMPLE	t	index	NULL	PRIMARY	4	NULL	6	Using where
select * from t where 3 between 1+1 and x order by pk;
pk	x
3	3
4	4
5	5
explain select * from t where 3 between -1 and x order by pk;
id	select_type	table	type	possible_keys	key	key_len	ref	rows	Extra
1	SIMPLE	t	index	NULL	PRIMARY	4	NULL	6	Using where
select * from t where 3 between -1 and x order by pk;
pk	x
3	3
4	4
5	5
drop table t;
set engine_condition_pushdown = on;
create table t (x enum ('yes','yep','no')) engine = ndb;
insert into t values ('yes'),('yep'),('no');
explain select * from t where x like 'yes' order by x;
id	select_type	table	type	possible_keys	key	key_len	ref	rows	Extra
1	SIMPLE	t	ALL	NULL	NULL	NULL	NULL	#	Using where; Using filesort
select * from t where x like 'yes' order by x;
x
yes
explain select * from t where x like 'ye%' order by x;
id	select_type	table	type	possible_keys	key	key_len	ref	rows	Extra
1	SIMPLE	t	ALL	NULL	NULL	NULL	NULL	#	Using where; Using filesort
select * from t where x like 'ye%' order by x;
x
yes
yep
explain select * from t where x not like 'ye%' order by x;
id	select_type	table	type	possible_keys	key	key_len	ref	rows	Extra
1	SIMPLE	t	ALL	NULL	NULL	NULL	NULL	#	Using where; Using filesort
select * from t where x not like 'ye%' order by x;
x
no
drop table t;
set engine_condition_pushdown = on;
create table t (pk int, i int) engine = ndb;
insert into t values (1,3), (3,6), (6,9), (9,1);
create table subq (pk int, i int) engine = ndb;
insert into subq values (1,3), (3,6), (6,9), (9,1);
explain extended 
select * from t where exists
(select * from t as subq where subq.i=3 and t.i=3);
id	select_type	table	type	possible_keys	key	key_len	ref	rows	filtered	Extra
1	PRIMARY	t	ALL	NULL	NULL	NULL	NULL	4	50.00	Using where
2	DEPENDENT SUBQUERY	subq	ALL	NULL	NULL	NULL	NULL	4	100.00	Using where with pushed condition: (`test`.`subq`.`i` = 3)
Warnings:
Note	1276	Field or reference 'test.t.i' of SELECT #2 was resolved in SELECT #1
Note	1003	select `test`.`t`.`pk` AS `pk`,`test`.`t`.`i` AS `i` from `test`.`t` where exists(select 1 from `test`.`t` `subq` where ((`test`.`subq`.`i` = 3) and (`test`.`t`.`i` = 3)))
explain extended 
select * from t where exists
(select * from subq where subq.i=3 and t.i=3);
id	select_type	table	type	possible_keys	key	key_len	ref	rows	filtered	Extra
1	PRIMARY	t	ALL	NULL	NULL	NULL	NULL	4	100.00	Using where
2	DEPENDENT SUBQUERY	subq	ALL	NULL	NULL	NULL	NULL	4	50.00	Using where with pushed condition: (`test`.`subq`.`i` = 3)
Warnings:
Note	1276	Field or reference 'test.t.i' of SELECT #2 was resolved in SELECT #1
Note	1003	select `test`.`t`.`pk` AS `pk`,`test`.`t`.`i` AS `i` from `test`.`t` where exists(select 1 from `test`.`subq` where ((`test`.`subq`.`i` = 3) and (`test`.`t`.`i` = 3)))
select * from t where exists
(select * from t as subq where subq.i=3 and t.i=3);
pk	i
1	3
select * from t where exists
(select * from subq where subq.i=3 and t.i=3);
pk	i
1	3
drop table t,subq;
create table tx (
a int not null,
b int not null,
c int not null,
d int not null,
primary key (`a`,`b`)
) engine = ndb;
explain extended select * from tx join tx as t2 on tx.c=1 where t2.c=1;
id	select_type	table	type	possible_keys	key	key_len	ref	rows	filtered	Extra
1	SIMPLE	tx	ALL	NULL	NULL	NULL	NULL	2	100.00	Using where with pushed condition: (`test`.`tx`.`c` = 1)
1	SIMPLE	t2	ALL	NULL	NULL	NULL	NULL	2	100.00	Using where with pushed condition: (`test`.`t2`.`c` = 1); Using join buffer
Warnings:
Note	1644	Can't push table 't2' as child, 'type' must be a 'ref' access
Note	1003	select `test`.`tx`.`a` AS `a`,`test`.`tx`.`b` AS `b`,`test`.`tx`.`c` AS `c`,`test`.`tx`.`d` AS `d`,`test`.`t2`.`a` AS `a`,`test`.`t2`.`b` AS `b`,`test`.`t2`.`c` AS `c`,`test`.`t2`.`d` AS `d` from `test`.`tx` join `test`.`tx` `t2` where ((`test`.`tx`.`c` = 1) and (`test`.`t2`.`c` = 1))
explain extended
select straight_join *
from tx
join tx as t2 on t2.a = tx.a and t2.b = tx.b
join tx as t3 on t3.a = tx.c and t3.b = tx.d
join tx as t4 on t4.a = t3.b and t4.b = t2.c;
id	select_type	table	type	possible_keys	key	key_len	ref	rows	filtered	Extra
<<<<<<< HEAD
1	SIMPLE	tx	ALL	PRIMARY	NULL	NULL	NULL	0	0.00	Parent of 4 pushed join@1
1	SIMPLE	t2	eq_ref	PRIMARY	PRIMARY	8	test.tx.a,test.tx.b	1	100.00	Child of 'tx' in pushed join@1
1	SIMPLE	t3	eq_ref	PRIMARY	PRIMARY	8	test.tx.c,test.tx.d	1	100.00	Child of 'tx' in pushed join@1
1	SIMPLE	t4	eq_ref	PRIMARY	PRIMARY	8	test.tx.d,test.t2.c	1	100.00	Child of 't2' in pushed join@1
=======
1	SIMPLE	tx	ALL	PRIMARY	NULL	NULL	NULL	2	100.00	
1	SIMPLE	t2	eq_ref	PRIMARY	PRIMARY	8	test.tx.a,test.tx.b	1	100.00	
1	SIMPLE	t3	eq_ref	PRIMARY	PRIMARY	8	test.tx.c,test.tx.d	1	100.00	
1	SIMPLE	t4	eq_ref	PRIMARY	PRIMARY	8	test.tx.d,test.t2.c	1	100.00	
>>>>>>> adcca736
Warnings:
Note	1003	select straight_join `test`.`tx`.`a` AS `a`,`test`.`tx`.`b` AS `b`,`test`.`tx`.`c` AS `c`,`test`.`tx`.`d` AS `d`,`test`.`t2`.`a` AS `a`,`test`.`t2`.`b` AS `b`,`test`.`t2`.`c` AS `c`,`test`.`t2`.`d` AS `d`,`test`.`t3`.`a` AS `a`,`test`.`t3`.`b` AS `b`,`test`.`t3`.`c` AS `c`,`test`.`t3`.`d` AS `d`,`test`.`t4`.`a` AS `a`,`test`.`t4`.`b` AS `b`,`test`.`t4`.`c` AS `c`,`test`.`t4`.`d` AS `d` from `test`.`tx` join `test`.`tx` `t2` join `test`.`tx` `t3` join `test`.`tx` `t4` where ((`test`.`t2`.`b` = `test`.`tx`.`b`) and (`test`.`t2`.`a` = `test`.`tx`.`a`) and (`test`.`t3`.`a` = `test`.`tx`.`c`) and (`test`.`t4`.`b` = `test`.`t2`.`c`) and (`test`.`t3`.`b` = `test`.`tx`.`d`) and (`test`.`t4`.`a` = `test`.`tx`.`d`))
explain extended
select t2.c, count(distinct t2.a)
from tx
join tx as t2 on tx.a = t2.c and tx.b = t2.d
where t2.a = 4
group by t2.c;
id	select_type	table	type	possible_keys	key	key_len	ref	rows	filtered	Extra
1	SIMPLE	t2	ref	PRIMARY	PRIMARY	4	const	2	100.00	Using where; Using filesort
1	SIMPLE	tx	eq_ref	PRIMARY	PRIMARY	8	test.t2.c,test.t2.d	1	100.00	
Warnings:
Note	1644	Table 't2' is not pushable: GROUP BY cannot be done using index on grouped columns.
Note	1644	Table 'tx' is not pushable: GROUP BY cannot be done using index on grouped columns.
Note	1003	select `test`.`t2`.`c` AS `c`,count(distinct `test`.`t2`.`a`) AS `count(distinct t2.a)` from `test`.`tx` join `test`.`tx` `t2` where ((`test`.`tx`.`b` = `test`.`t2`.`d`) and (`test`.`tx`.`a` = `test`.`t2`.`c`) and (`test`.`t2`.`a` = 4)) group by `test`.`t2`.`c`
explain extended select * from tx join tx as t2 on tx.c=1 where t2.c=1;
id	select_type	table	type	possible_keys	key	key_len	ref	rows	filtered	Extra
1	SIMPLE	tx	ALL	NULL	NULL	NULL	NULL	2	100.00	Using where with pushed condition: (`test`.`tx`.`c` = 1)
1	SIMPLE	t2	ALL	NULL	NULL	NULL	NULL	2	100.00	Using where with pushed condition: (`test`.`t2`.`c` = 1); Using join buffer
Warnings:
Note	1644	Can't push table 't2' as child, 'type' must be a 'ref' access
Note	1003	select `test`.`tx`.`a` AS `a`,`test`.`tx`.`b` AS `b`,`test`.`tx`.`c` AS `c`,`test`.`tx`.`d` AS `d`,`test`.`t2`.`a` AS `a`,`test`.`t2`.`b` AS `b`,`test`.`t2`.`c` AS `c`,`test`.`t2`.`d` AS `d` from `test`.`tx` join `test`.`tx` `t2` where ((`test`.`tx`.`c` = 1) and (`test`.`t2`.`c` = 1))
explain extended
select t2.c, count(distinct t2.a)
from tx
join tx as t2 on tx.a = t2.c and tx.b = t2.d
where t2.a = 4
group by t2.c;
id	select_type	table	type	possible_keys	key	key_len	ref	rows	filtered	Extra
1	SIMPLE	t2	ref	PRIMARY	PRIMARY	4	const	2	100.00	Using where; Using filesort
1	SIMPLE	tx	eq_ref	PRIMARY	PRIMARY	8	test.t2.c,test.t2.d	1	100.00	
Warnings:
Note	1644	Table 't2' is not pushable: GROUP BY cannot be done using index on grouped columns.
Note	1644	Table 'tx' is not pushable: GROUP BY cannot be done using index on grouped columns.
Note	1003	select `test`.`t2`.`c` AS `c`,count(distinct `test`.`t2`.`a`) AS `count(distinct t2.a)` from `test`.`tx` join `test`.`tx` `t2` where ((`test`.`tx`.`b` = `test`.`t2`.`d`) and (`test`.`tx`.`a` = `test`.`t2`.`c`) and (`test`.`t2`.`a` = 4)) group by `test`.`t2`.`c`
drop table tx;
create table t (pk1 int, pk2 int, primary key(pk1,pk2)) engine = ndb;
insert into t values (1,0), (2,0), (3,0), (4,0);
set engine_condition_pushdown=1;
select table1.pk1, table2.pk1, table1.pk2, table2.pk2
from t as table1, t as table2
where table2.pk1 in (0,3) and
(table1.pk1 = 7 or table2.pk1 = 3);
pk1	pk1	pk2	pk2
1	3	0	0
2	3	0	0
3	3	0	0
4	3	0	0
drop table t;
set engine_condition_pushdown = on;
create table t (pk int, i int) engine = ndb;
insert into t values (1,3), (3,6), (6,9), (9,1);
create table subq (pk int, i int) engine = ndb;
insert into subq values (1,3), (3,6), (6,9), (9,1);
explain extended 
select * from t where exists
(select * from t as subq where subq.i=3 and t.i=3);
id	select_type	table	type	possible_keys	key	key_len	ref	rows	filtered	Extra
1	PRIMARY	t	ALL	NULL	NULL	NULL	NULL	4	100.00	Using where
2	DEPENDENT SUBQUERY	subq	ALL	NULL	NULL	NULL	NULL	4	100.00	Using where with pushed condition: (`test`.`subq`.`i` = 3)
Warnings:
Note	1276	Field or reference 'test.t.i' of SELECT #2 was resolved in SELECT #1
Note	1003	select `test`.`t`.`pk` AS `pk`,`test`.`t`.`i` AS `i` from `test`.`t` where exists(select 1 from `test`.`t` `subq` where ((`test`.`subq`.`i` = 3) and (`test`.`t`.`i` = 3)))
explain extended 
select * from t where exists
(select * from subq where subq.i=3 and t.i=3);
id	select_type	table	type	possible_keys	key	key_len	ref	rows	filtered	Extra
1	PRIMARY	t	ALL	NULL	NULL	NULL	NULL	4	100.00	Using where
2	DEPENDENT SUBQUERY	subq	ALL	NULL	NULL	NULL	NULL	4	100.00	Using where with pushed condition: (`test`.`subq`.`i` = 3)
Warnings:
Note	1276	Field or reference 'test.t.i' of SELECT #2 was resolved in SELECT #1
Note	1003	select `test`.`t`.`pk` AS `pk`,`test`.`t`.`i` AS `i` from `test`.`t` where exists(select 1 from `test`.`subq` where ((`test`.`subq`.`i` = 3) and (`test`.`t`.`i` = 3)))
select * from t where exists
(select * from t as subq where subq.i=3 and t.i=3);
pk	i
1	3
select * from t where exists
(select * from subq where subq.i=3 and t.i=3);
pk	i
1	3
drop table t,subq;
set engine_condition_pushdown = @old_ecpd;
DROP TABLE t1,t2,t3,t4,t5;<|MERGE_RESOLUTION|>--- conflicted
+++ resolved
@@ -1738,7 +1738,7 @@
 explain
 select * from t4 where attr1 < 5 and attr2 > 9223372036854775803 and attr3 != 3 order by t4.pk1;
 id	select_type	table	type	possible_keys	key	key_len	ref	rows	Extra
-1	SIMPLE	t4	index	attr1	PRIMARY	4	NULL	#	Using where with pushed condition
+1	SIMPLE	t4	range	attr1	attr1	4	NULL	#	Using where with pushed condition; Using filesort
 select * from t4 where attr1 < 5 and attr2 > 9223372036854775803 and attr3 != 3 order by t4.pk1;
 pk1	attr1	attr2	attr3	attr4
 2	2	9223372036854775804	2	c
@@ -2201,7 +2201,7 @@
 select * from t where exists
 (select * from t as subq where subq.i=3 and t.i=3);
 id	select_type	table	type	possible_keys	key	key_len	ref	rows	filtered	Extra
-1	PRIMARY	t	ALL	NULL	NULL	NULL	NULL	4	50.00	Using where
+1	PRIMARY	t	ALL	NULL	NULL	NULL	NULL	4	100.00	Using where
 2	DEPENDENT SUBQUERY	subq	ALL	NULL	NULL	NULL	NULL	4	100.00	Using where with pushed condition: (`test`.`subq`.`i` = 3)
 Warnings:
 Note	1276	Field or reference 'test.t.i' of SELECT #2 was resolved in SELECT #1
@@ -2211,7 +2211,7 @@
 (select * from subq where subq.i=3 and t.i=3);
 id	select_type	table	type	possible_keys	key	key_len	ref	rows	filtered	Extra
 1	PRIMARY	t	ALL	NULL	NULL	NULL	NULL	4	100.00	Using where
-2	DEPENDENT SUBQUERY	subq	ALL	NULL	NULL	NULL	NULL	4	50.00	Using where with pushed condition: (`test`.`subq`.`i` = 3)
+2	DEPENDENT SUBQUERY	subq	ALL	NULL	NULL	NULL	NULL	4	100.00	Using where with pushed condition: (`test`.`subq`.`i` = 3)
 Warnings:
 Note	1276	Field or reference 'test.t.i' of SELECT #2 was resolved in SELECT #1
 Note	1003	select `test`.`t`.`pk` AS `pk`,`test`.`t`.`i` AS `i` from `test`.`t` where exists(select 1 from `test`.`subq` where ((`test`.`subq`.`i` = 3) and (`test`.`t`.`i` = 3)))
@@ -2245,17 +2245,10 @@
 join tx as t3 on t3.a = tx.c and t3.b = tx.d
 join tx as t4 on t4.a = t3.b and t4.b = t2.c;
 id	select_type	table	type	possible_keys	key	key_len	ref	rows	filtered	Extra
-<<<<<<< HEAD
-1	SIMPLE	tx	ALL	PRIMARY	NULL	NULL	NULL	0	0.00	Parent of 4 pushed join@1
+1	SIMPLE	tx	ALL	PRIMARY	NULL	NULL	NULL	2	100.00	Parent of 4 pushed join@1
 1	SIMPLE	t2	eq_ref	PRIMARY	PRIMARY	8	test.tx.a,test.tx.b	1	100.00	Child of 'tx' in pushed join@1
 1	SIMPLE	t3	eq_ref	PRIMARY	PRIMARY	8	test.tx.c,test.tx.d	1	100.00	Child of 'tx' in pushed join@1
 1	SIMPLE	t4	eq_ref	PRIMARY	PRIMARY	8	test.tx.d,test.t2.c	1	100.00	Child of 't2' in pushed join@1
-=======
-1	SIMPLE	tx	ALL	PRIMARY	NULL	NULL	NULL	2	100.00	
-1	SIMPLE	t2	eq_ref	PRIMARY	PRIMARY	8	test.tx.a,test.tx.b	1	100.00	
-1	SIMPLE	t3	eq_ref	PRIMARY	PRIMARY	8	test.tx.c,test.tx.d	1	100.00	
-1	SIMPLE	t4	eq_ref	PRIMARY	PRIMARY	8	test.tx.d,test.t2.c	1	100.00	
->>>>>>> adcca736
 Warnings:
 Note	1003	select straight_join `test`.`tx`.`a` AS `a`,`test`.`tx`.`b` AS `b`,`test`.`tx`.`c` AS `c`,`test`.`tx`.`d` AS `d`,`test`.`t2`.`a` AS `a`,`test`.`t2`.`b` AS `b`,`test`.`t2`.`c` AS `c`,`test`.`t2`.`d` AS `d`,`test`.`t3`.`a` AS `a`,`test`.`t3`.`b` AS `b`,`test`.`t3`.`c` AS `c`,`test`.`t3`.`d` AS `d`,`test`.`t4`.`a` AS `a`,`test`.`t4`.`b` AS `b`,`test`.`t4`.`c` AS `c`,`test`.`t4`.`d` AS `d` from `test`.`tx` join `test`.`tx` `t2` join `test`.`tx` `t3` join `test`.`tx` `t4` where ((`test`.`t2`.`b` = `test`.`tx`.`b`) and (`test`.`t2`.`a` = `test`.`tx`.`a`) and (`test`.`t3`.`a` = `test`.`tx`.`c`) and (`test`.`t4`.`b` = `test`.`t2`.`c`) and (`test`.`t3`.`b` = `test`.`tx`.`d`) and (`test`.`t4`.`a` = `test`.`tx`.`d`))
 explain extended
