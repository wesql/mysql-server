drop table if exists t1,t2,t3,t4;
create temporary table spj_counts_at_startup 
select counter_name, sum(val) as val 
from ndbinfo.counters 
where block_name='DBSPJ' 
group by counter_name;
set @save_ndb_join_pushdown = @@session.ndb_join_pushdown;
set ndb_join_pushdown = true;
create table t1 (
a int not null,
b int not null,
c int not null,
d int not null,
primary key (`a`,`b`)
) engine=ndbcluster;
insert into t1 values
(1,1,1,1), (2,2,2,2), (3,3,3,3), (4,4,4,4),
(1,2,5,1), (1,3,1,2), (1,4,2,3),
(2,1,3,4), (2,3,4,5), (2,4,5,1),
(3,1,1,2), (3,2,2,3), (3,4,3,4),
(4,1,4,5), (4,2,5,1), (4,3,1,2);
explain extended
select *
from t1
join t1 as t2 on t2.a = t1.b and t2.b = t1.c;
id	select_type	table	type	possible_keys	key	key_len	ref	rows	filtered	Extra
1	SIMPLE	t1	ALL	NULL	NULL	NULL	NULL	16	100.00	Parent of 2 pushed join@1
1	SIMPLE	t2	eq_ref	PRIMARY	PRIMARY	8	test.t1.b,test.t1.c	1	100.00	Child of 't1' in pushed join@1
Warnings:
Note	1003	/* select#1 */ select `test`.`t1`.`a` AS `a`,`test`.`t1`.`b` AS `b`,`test`.`t1`.`c` AS `c`,`test`.`t1`.`d` AS `d`,`test`.`t2`.`a` AS `a`,`test`.`t2`.`b` AS `b`,`test`.`t2`.`c` AS `c`,`test`.`t2`.`d` AS `d` from `test`.`t1` join `test`.`t1` `t2` where ((`test`.`t2`.`b` = `test`.`t1`.`c`) and (`test`.`t2`.`a` = `test`.`t1`.`b`))
select *
from t1
join t1 as t2 on t2.a = t1.b and t2.b = t1.c;
a	b	c	d	a	b	c	d
1	1	1	1	1	1	1	1
1	3	1	2	3	1	1	2
1	4	2	3	4	2	5	1
2	1	3	4	1	3	1	2
2	2	2	2	2	2	2	2
2	3	4	5	3	4	3	4
3	1	1	2	1	1	1	1
3	2	2	3	2	2	2	2
3	3	3	3	3	3	3	3
3	4	3	4	4	3	1	2
4	1	4	5	1	4	2	3
4	3	1	2	3	1	1	2
4	4	4	4	4	4	4	4
explain extended 
select straight_join count(*) 
from t1 as x1 
join t1 as x2 on x1.d > x2.a + 1000 
join t1 as x3 on x1.c=x3.a and x1.d=x3.b;
id	select_type	table	type	possible_keys	key	key_len	ref	rows	filtered	Extra
1	SIMPLE	x1	ALL	NULL	NULL	NULL	NULL	16	100.00	
1	SIMPLE	x2	ALL	NULL	NULL	NULL	NULL	16	100.00	Using where; Using join buffer (Block Nested Loop)
1	SIMPLE	x3	eq_ref	PRIMARY	PRIMARY	8	test.x1.c,test.x1.d	1	100.00	
Warnings:
Note	9999	Can't push table 'x2' as child, 'type' must be a 'ref' access
Note	9999	Cannot push table 'x3' as child of table 'x1'. Doing so would prevent using join buffer for table 'x2'.
Note	9999	Cannot push table 'x3' as child of 'x2', since it referes to column 'x1.c' which will be stored in a join buffer.
Note	1003	/* select#1 */ select straight_join count(0) AS `count(*)` from `test`.`t1` `x1` join `test`.`t1` `x2` join `test`.`t1` `x3` where ((`test`.`x3`.`b` = `test`.`x1`.`d`) and (`test`.`x3`.`a` = `test`.`x1`.`c`) and (`test`.`x1`.`d` > (`test`.`x2`.`a` + 1000)))
select straight_join count(*) 
from t1 as x1 
join t1 as x2 on x1.d > x2.a + 1000 
join t1 as x3 on x1.c=x3.a and x1.d=x3.b;
count(*)
0
explain extended select * 
from t1 as x1 
join t1 as x2 on x1.a=1 and x1.c=x2.a and x1.d=x2.b 
join t1 as x3 
join t1 as x4 where x4.a=x3.c and x4.b=x1.d;
id	select_type	table	type	possible_keys	key	key_len	ref	rows	filtered	Extra
1	SIMPLE	x1	ref	PRIMARY	PRIMARY	4	const	3	100.00	Parent of 2 pushed join@1
1	SIMPLE	x2	eq_ref	PRIMARY	PRIMARY	8	test.x1.c,test.x1.d	1	100.00	Child of 'x1' in pushed join@1
1	SIMPLE	x3	ALL	NULL	NULL	NULL	NULL	16	100.00	Using join buffer (Block Nested Loop)
1	SIMPLE	x4	eq_ref	PRIMARY	PRIMARY	8	test.x3.c,test.x1.d	1	100.00	
Warnings:
Note	9999	Can't push table 'x3' as child, 'type' must be a 'ref' access
Note	9999	Cannot push table 'x4' as child of table 'x1'. Doing so would prevent using join buffer for table 'x3'.
Note	9999	Cannot push table 'x4' as child of 'x3', since it referes to column 'x1.d' which will be stored in a join buffer.
Note	1003	/* select#1 */ select `test`.`x1`.`a` AS `a`,`test`.`x1`.`b` AS `b`,`test`.`x1`.`c` AS `c`,`test`.`x1`.`d` AS `d`,`test`.`x2`.`a` AS `a`,`test`.`x2`.`b` AS `b`,`test`.`x2`.`c` AS `c`,`test`.`x2`.`d` AS `d`,`test`.`x3`.`a` AS `a`,`test`.`x3`.`b` AS `b`,`test`.`x3`.`c` AS `c`,`test`.`x3`.`d` AS `d`,`test`.`x4`.`a` AS `a`,`test`.`x4`.`b` AS `b`,`test`.`x4`.`c` AS `c`,`test`.`x4`.`d` AS `d` from `test`.`t1` `x1` join `test`.`t1` `x2` join `test`.`t1` `x3` join `test`.`t1` `x4` where ((`test`.`x2`.`a` = `test`.`x1`.`c`) and (`test`.`x1`.`a` = 1) and (`test`.`x2`.`b` = `test`.`x1`.`d`) and (`test`.`x4`.`b` = `test`.`x1`.`d`) and (`test`.`x4`.`a` = `test`.`x3`.`c`))
select * 
from t1 as x1 
join t1 as x2 on x1.a=1 and x1.c=x2.a and x1.d=x2.b 
join t1 as x3 
join t1 as x4 where x4.a=x3.c and x4.b=x1.d;
a	b	c	d	a	b	c	d	a	b	c	d	a	b	c	d
1	1	1	1	1	1	1	1	1	1	1	1	1	1	1	1
1	1	1	1	1	1	1	1	1	3	1	2	1	1	1	1
1	1	1	1	1	1	1	1	1	4	2	3	2	1	3	4
1	1	1	1	1	1	1	1	2	1	3	4	3	1	1	2
1	1	1	1	1	1	1	1	2	2	2	2	2	1	3	4
1	1	1	1	1	1	1	1	2	3	4	5	4	1	4	5
1	1	1	1	1	1	1	1	3	1	1	2	1	1	1	1
1	1	1	1	1	1	1	1	3	2	2	3	2	1	3	4
1	1	1	1	1	1	1	1	3	3	3	3	3	1	1	2
1	1	1	1	1	1	1	1	3	4	3	4	3	1	1	2
1	1	1	1	1	1	1	1	4	1	4	5	4	1	4	5
1	1	1	1	1	1	1	1	4	3	1	2	1	1	1	1
1	1	1	1	1	1	1	1	4	4	4	4	4	1	4	5
1	3	1	2	1	2	5	1	1	1	1	1	1	2	5	1
1	3	1	2	1	2	5	1	1	3	1	2	1	2	5	1
1	3	1	2	1	2	5	1	1	4	2	3	2	2	2	2
1	3	1	2	1	2	5	1	2	1	3	4	3	2	2	3
1	3	1	2	1	2	5	1	2	2	2	2	2	2	2	2
1	3	1	2	1	2	5	1	2	3	4	5	4	2	5	1
1	3	1	2	1	2	5	1	3	1	1	2	1	2	5	1
1	3	1	2	1	2	5	1	3	2	2	3	2	2	2	2
1	3	1	2	1	2	5	1	3	3	3	3	3	2	2	3
1	3	1	2	1	2	5	1	3	4	3	4	3	2	2	3
1	3	1	2	1	2	5	1	4	1	4	5	4	2	5	1
1	3	1	2	1	2	5	1	4	3	1	2	1	2	5	1
1	3	1	2	1	2	5	1	4	4	4	4	4	2	5	1
1	4	2	3	2	3	4	5	1	1	1	1	1	3	1	2
1	4	2	3	2	3	4	5	1	3	1	2	1	3	1	2
1	4	2	3	2	3	4	5	1	4	2	3	2	3	4	5
1	4	2	3	2	3	4	5	2	1	3	4	3	3	3	3
1	4	2	3	2	3	4	5	2	2	2	2	2	3	4	5
1	4	2	3	2	3	4	5	2	3	4	5	4	3	1	2
1	4	2	3	2	3	4	5	3	1	1	2	1	3	1	2
1	4	2	3	2	3	4	5	3	2	2	3	2	3	4	5
1	4	2	3	2	3	4	5	3	3	3	3	3	3	3	3
1	4	2	3	2	3	4	5	3	4	3	4	3	3	3	3
1	4	2	3	2	3	4	5	4	1	4	5	4	3	1	2
1	4	2	3	2	3	4	5	4	3	1	2	1	3	1	2
1	4	2	3	2	3	4	5	4	4	4	4	4	3	1	2
explain extended
select *
from t1
left join t1 as t2 on t2.a = t1.b and t2.b = t1.c;
id	select_type	table	type	possible_keys	key	key_len	ref	rows	filtered	Extra
1	SIMPLE	t1	ALL	NULL	NULL	NULL	NULL	16	100.00	Parent of 2 pushed join@1
1	SIMPLE	t2	eq_ref	PRIMARY	PRIMARY	8	test.t1.b,test.t1.c	1	100.00	Child of 't1' in pushed join@1
Warnings:
Note	1003	/* select#1 */ select `test`.`t1`.`a` AS `a`,`test`.`t1`.`b` AS `b`,`test`.`t1`.`c` AS `c`,`test`.`t1`.`d` AS `d`,`test`.`t2`.`a` AS `a`,`test`.`t2`.`b` AS `b`,`test`.`t2`.`c` AS `c`,`test`.`t2`.`d` AS `d` from `test`.`t1` left join `test`.`t1` `t2` on(((`test`.`t2`.`a` = `test`.`t1`.`b`) and (`test`.`t2`.`b` = `test`.`t1`.`c`))) where 1
select *
from t1
left join t1 as t2 on t2.a = t1.b and t2.b = t1.c;
a	b	c	d	a	b	c	d
1	1	1	1	1	1	1	1
1	2	5	1	NULL	NULL	NULL	NULL
1	3	1	2	3	1	1	2
1	4	2	3	4	2	5	1
2	1	3	4	1	3	1	2
2	2	2	2	2	2	2	2
2	3	4	5	3	4	3	4
2	4	5	1	NULL	NULL	NULL	NULL
3	1	1	2	1	1	1	1
3	2	2	3	2	2	2	2
3	3	3	3	3	3	3	3
3	4	3	4	4	3	1	2
4	1	4	5	1	4	2	3
4	2	5	1	NULL	NULL	NULL	NULL
4	3	1	2	3	1	1	2
4	4	4	4	4	4	4	4
explain extended
select *
from t1
join t1 as t2 on t2.a = t1.b and t2.b = t1.c
join t1 as t3 on t3.a = t2.a and t3.b = t2.b;
id	select_type	table	type	possible_keys	key	key_len	ref	rows	filtered	Extra
1	SIMPLE	t1	ALL	NULL	NULL	NULL	NULL	16	100.00	Parent of 3 pushed join@1
1	SIMPLE	t2	eq_ref	PRIMARY	PRIMARY	8	test.t1.b,test.t1.c	1	100.00	Child of 't1' in pushed join@1
1	SIMPLE	t3	eq_ref	PRIMARY	PRIMARY	8	test.t1.b,test.t2.b	1	100.00	Child of 't1' in pushed join@1; Using where
Warnings:
Note	1003	/* select#1 */ select `test`.`t1`.`a` AS `a`,`test`.`t1`.`b` AS `b`,`test`.`t1`.`c` AS `c`,`test`.`t1`.`d` AS `d`,`test`.`t2`.`a` AS `a`,`test`.`t2`.`b` AS `b`,`test`.`t2`.`c` AS `c`,`test`.`t2`.`d` AS `d`,`test`.`t3`.`a` AS `a`,`test`.`t3`.`b` AS `b`,`test`.`t3`.`c` AS `c`,`test`.`t3`.`d` AS `d` from `test`.`t1` join `test`.`t1` `t2` join `test`.`t1` `t3` where ((`test`.`t2`.`b` = `test`.`t1`.`c`) and (`test`.`t3`.`b` = `test`.`t1`.`c`) and (`test`.`t2`.`a` = `test`.`t1`.`b`) and (`test`.`t3`.`a` = `test`.`t1`.`b`))
select *
from t1
join t1 as t2 on t2.a = t1.b and t2.b = t1.c
join t1 as t3 on t3.a = t2.a and t3.b = t2.b;
a	b	c	d	a	b	c	d	a	b	c	d
1	1	1	1	1	1	1	1	1	1	1	1
1	3	1	2	3	1	1	2	3	1	1	2
1	4	2	3	4	2	5	1	4	2	5	1
2	1	3	4	1	3	1	2	1	3	1	2
2	2	2	2	2	2	2	2	2	2	2	2
2	3	4	5	3	4	3	4	3	4	3	4
3	1	1	2	1	1	1	1	1	1	1	1
3	2	2	3	2	2	2	2	2	2	2	2
3	3	3	3	3	3	3	3	3	3	3	3
3	4	3	4	4	3	1	2	4	3	1	2
4	1	4	5	1	4	2	3	1	4	2	3
4	3	1	2	3	1	1	2	3	1	1	2
4	4	4	4	4	4	4	4	4	4	4	4
explain extended
select *
from t1
join t1 as t2 on t2.a = t1.b and t2.b = t1.c
left join t1 as t3 on t3.a = t2.a and t3.b = t2.b;
id	select_type	table	type	possible_keys	key	key_len	ref	rows	filtered	Extra
1	SIMPLE	t1	ALL	NULL	NULL	NULL	NULL	16	100.00	Parent of 3 pushed join@1
1	SIMPLE	t2	eq_ref	PRIMARY	PRIMARY	8	test.t1.b,test.t1.c	1	100.00	Child of 't1' in pushed join@1
1	SIMPLE	t3	eq_ref	PRIMARY	PRIMARY	8	test.t2.a,test.t2.b	1	100.00	Child of 't1' in pushed join@1; Using where
Warnings:
Note	1003	/* select#1 */ select `test`.`t1`.`a` AS `a`,`test`.`t1`.`b` AS `b`,`test`.`t1`.`c` AS `c`,`test`.`t1`.`d` AS `d`,`test`.`t2`.`a` AS `a`,`test`.`t2`.`b` AS `b`,`test`.`t2`.`c` AS `c`,`test`.`t2`.`d` AS `d`,`test`.`t3`.`a` AS `a`,`test`.`t3`.`b` AS `b`,`test`.`t3`.`c` AS `c`,`test`.`t3`.`d` AS `d` from `test`.`t1` join `test`.`t1` `t2` left join `test`.`t1` `t3` on(((`test`.`t3`.`b` = `test`.`t1`.`c`) and (`test`.`t3`.`a` = `test`.`t1`.`b`))) where ((`test`.`t2`.`b` = `test`.`t1`.`c`) and (`test`.`t2`.`a` = `test`.`t1`.`b`))
select *
from t1
join t1 as t2 on t2.a = t1.b and t2.b = t1.c
left join t1 as t3 on t3.a = t2.a and t3.b = t2.b;
a	b	c	d	a	b	c	d	a	b	c	d
1	1	1	1	1	1	1	1	1	1	1	1
1	3	1	2	3	1	1	2	3	1	1	2
1	4	2	3	4	2	5	1	4	2	5	1
2	1	3	4	1	3	1	2	1	3	1	2
2	2	2	2	2	2	2	2	2	2	2	2
2	3	4	5	3	4	3	4	3	4	3	4
3	1	1	2	1	1	1	1	1	1	1	1
3	2	2	3	2	2	2	2	2	2	2	2
3	3	3	3	3	3	3	3	3	3	3	3
3	4	3	4	4	3	1	2	4	3	1	2
4	1	4	5	1	4	2	3	1	4	2	3
4	3	1	2	3	1	1	2	3	1	1	2
4	4	4	4	4	4	4	4	4	4	4	4
explain extended
select *
from t1
left join t1 as t2 on t2.a = t1.b and t2.b = t1.c
left join t1 as t3 on t3.a = t2.a and t3.b = t2.b;
id	select_type	table	type	possible_keys	key	key_len	ref	rows	filtered	Extra
1	SIMPLE	t1	ALL	NULL	NULL	NULL	NULL	16	100.00	Parent of 3 pushed join@1
1	SIMPLE	t2	eq_ref	PRIMARY	PRIMARY	8	test.t1.b,test.t1.c	1	100.00	Child of 't1' in pushed join@1
1	SIMPLE	t3	eq_ref	PRIMARY	PRIMARY	8	test.t2.a,test.t2.b	1	100.00	Child of 't2' in pushed join@1
Warnings:
Note	1003	/* select#1 */ select `test`.`t1`.`a` AS `a`,`test`.`t1`.`b` AS `b`,`test`.`t1`.`c` AS `c`,`test`.`t1`.`d` AS `d`,`test`.`t2`.`a` AS `a`,`test`.`t2`.`b` AS `b`,`test`.`t2`.`c` AS `c`,`test`.`t2`.`d` AS `d`,`test`.`t3`.`a` AS `a`,`test`.`t3`.`b` AS `b`,`test`.`t3`.`c` AS `c`,`test`.`t3`.`d` AS `d` from `test`.`t1` left join `test`.`t1` `t2` on(((`test`.`t2`.`a` = `test`.`t1`.`b`) and (`test`.`t2`.`b` = `test`.`t1`.`c`))) left join `test`.`t1` `t3` on(((`test`.`t3`.`a` = `test`.`t2`.`a`) and (`test`.`t3`.`b` = `test`.`t2`.`b`))) where 1
select *
from t1
left join t1 as t2 on t2.a = t1.b and t2.b = t1.c
left join t1 as t3 on t3.a = t2.a and t3.b = t2.b;
a	b	c	d	a	b	c	d	a	b	c	d
1	1	1	1	1	1	1	1	1	1	1	1
1	2	5	1	NULL	NULL	NULL	NULL	NULL	NULL	NULL	NULL
1	3	1	2	3	1	1	2	3	1	1	2
1	4	2	3	4	2	5	1	4	2	5	1
2	1	3	4	1	3	1	2	1	3	1	2
2	2	2	2	2	2	2	2	2	2	2	2
2	3	4	5	3	4	3	4	3	4	3	4
2	4	5	1	NULL	NULL	NULL	NULL	NULL	NULL	NULL	NULL
3	1	1	2	1	1	1	1	1	1	1	1
3	2	2	3	2	2	2	2	2	2	2	2
3	3	3	3	3	3	3	3	3	3	3	3
3	4	3	4	4	3	1	2	4	3	1	2
4	1	4	5	1	4	2	3	1	4	2	3
4	2	5	1	NULL	NULL	NULL	NULL	NULL	NULL	NULL	NULL
4	3	1	2	3	1	1	2	3	1	1	2
4	4	4	4	4	4	4	4	4	4	4	4
set ndb_join_pushdown=true;
explain extended
select *
from t1
join t1 as t2 on t2.a = t1.c and t2.b = t1.d procedure analyse();
id	select_type	table	type	possible_keys	key	key_len	ref	rows	filtered	Extra
1	SIMPLE	t1	ALL	NULL	NULL	NULL	NULL	16	100.00	
1	SIMPLE	t2	eq_ref	PRIMARY	PRIMARY	8	test.t1.c,test.t1.d	1	100.00	
Warnings:
Note	9999	Table 't1' is not pushable: 'PROCEDURE'-clause post processing cannot be pushed.
Note	9999	Table 't2' is not pushable: 'PROCEDURE'-clause post processing cannot be pushed.
Note	1003	/* select#1 */ select `test`.`t1`.`a` AS `a`,`test`.`t1`.`b` AS `b`,`test`.`t1`.`c` AS `c`,`test`.`t1`.`d` AS `d`,`test`.`t2`.`a` AS `a`,`test`.`t2`.`b` AS `b`,`test`.`t2`.`c` AS `c`,`test`.`t2`.`d` AS `d` from `test`.`t1` join `test`.`t1` `t2` where ((`test`.`t2`.`b` = `test`.`t1`.`d`) and (`test`.`t2`.`a` = `test`.`t1`.`c`))
explain extended
select *
from t1
join t1 as t2 on t2.a = t1.c and t2.b = t1.d
where t1.a = 2 and t1.b = 3;
id	select_type	table	type	possible_keys	key	key_len	ref	rows	filtered	Extra
1	SIMPLE	t1	const	PRIMARY	PRIMARY	8	const,const	1	100.00	Parent of 2 pushed join@1
1	SIMPLE	t2	eq_ref	PRIMARY	PRIMARY	8	test.t1.c,test.t1.d	1	100.00	Child of 't1' in pushed join@1
Warnings:
Note	1003	/* select#1 */ select `test`.`t1`.`a` AS `a`,`test`.`t1`.`b` AS `b`,`test`.`t1`.`c` AS `c`,`test`.`t1`.`d` AS `d`,`test`.`t2`.`a` AS `a`,`test`.`t2`.`b` AS `b`,`test`.`t2`.`c` AS `c`,`test`.`t2`.`d` AS `d` from `test`.`t1` join `test`.`t1` `t2` where ((`test`.`t2`.`b` = `test`.`t1`.`d`) and (`test`.`t2`.`a` = `test`.`t1`.`c`) and (`test`.`t1`.`b` = 3) and (`test`.`t1`.`a` = 2))
select *
from t1
join t1 as t2 on t2.a = t1.c and t2.b = t1.d
where t1.a = 2 and t1.b = 3;
a	b	c	d	a	b	c	d
explain extended
select *
from t1
left join t1 as t2 on t2.a = t1.c and t2.b = t1.d
where t1.a = 2 and t1.b = 3;
id	select_type	table	type	possible_keys	key	key_len	ref	rows	filtered	Extra
1	SIMPLE	t1	const	PRIMARY	PRIMARY	8	const,const	1	100.00	Parent of 2 pushed join@1
1	SIMPLE	t2	eq_ref	PRIMARY	PRIMARY	8	test.t1.c,test.t1.d	1	100.00	Child of 't1' in pushed join@1
Warnings:
Note	1003	/* select#1 */ select `test`.`t1`.`a` AS `a`,`test`.`t1`.`b` AS `b`,`test`.`t1`.`c` AS `c`,`test`.`t1`.`d` AS `d`,`test`.`t2`.`a` AS `a`,`test`.`t2`.`b` AS `b`,`test`.`t2`.`c` AS `c`,`test`.`t2`.`d` AS `d` from `test`.`t1` left join `test`.`t1` `t2` on(((`test`.`t2`.`b` = `test`.`t1`.`d`) and (`test`.`t2`.`a` = `test`.`t1`.`c`))) where ((`test`.`t1`.`b` = 3) and (`test`.`t1`.`a` = 2))
select *
from t1
left join t1 as t2 on t2.a = t1.c and t2.b = t1.d
where t1.a = 2 and t1.b = 3;
a	b	c	d	a	b	c	d
2	3	4	5	NULL	NULL	NULL	NULL
explain extended
select *
from t1
left join t1 as t2 on t2.a = t1.c and t2.b = t1.d
where t1.a = 2 and t1.b = 3
order by t1.c;
id	select_type	table	type	possible_keys	key	key_len	ref	rows	filtered	Extra
1	SIMPLE	t1	const	PRIMARY	PRIMARY	8	const,const	1	100.00	Parent of 2 pushed join@1; Using where; Using filesort
1	SIMPLE	t2	eq_ref	PRIMARY	PRIMARY	8	test.t1.c,test.t1.d	1	100.00	Child of 't1' in pushed join@1
Warnings:
Note	1003	/* select#1 */ select `test`.`t1`.`a` AS `a`,`test`.`t1`.`b` AS `b`,`test`.`t1`.`c` AS `c`,`test`.`t1`.`d` AS `d`,`test`.`t2`.`a` AS `a`,`test`.`t2`.`b` AS `b`,`test`.`t2`.`c` AS `c`,`test`.`t2`.`d` AS `d` from `test`.`t1` left join `test`.`t1` `t2` on(((`test`.`t2`.`b` = `test`.`t1`.`d`) and (`test`.`t2`.`a` = `test`.`t1`.`c`))) where ((`test`.`t1`.`b` = 3) and (`test`.`t1`.`a` = 2)) order by `test`.`t1`.`c`
select *
from t1
left join t1 as t2 on t2.a = t1.c and t2.b = t1.d
where t1.a = 2 and t1.b = 3
order by t1.c;
a	b	c	d	a	b	c	d
2	3	4	5	NULL	NULL	NULL	NULL
set ndb_join_pushdown=false;
explain extended
select *
from t1
join t1 as t2 on t2.a = t1.c and t2.b = t1.d
where t1.a = 2 and t1.b = 3;
id	select_type	table	type	possible_keys	key	key_len	ref	rows	filtered	Extra
1	SIMPLE	NULL	NULL	NULL	NULL	NULL	NULL	NULL	NULL	Impossible WHERE noticed after reading const tables
Warnings:
Note	1003	/* select#1 */ select '2' AS `a`,'3' AS `b`,'4' AS `c`,'5' AS `d`,NULL AS `a`,NULL AS `b`,NULL AS `c`,NULL AS `d` from `test`.`t1` join `test`.`t1` `t2` where 0
select *
from t1
join t1 as t2 on t2.a = t1.c and t2.b = t1.d
where t1.a = 2 and t1.b = 3;
a	b	c	d	a	b	c	d
explain extended
select *
from t1
left join t1 as t2 on t2.a = t1.c and t2.b = t1.d
where t1.a = 2 and t1.b = 3;
id	select_type	table	type	possible_keys	key	key_len	ref	rows	filtered	Extra
1	SIMPLE	t1	const	PRIMARY	PRIMARY	8	const,const	1	100.00	
1	SIMPLE	t2	const	PRIMARY	PRIMARY	8	const,const	0	0.00	unique row not found
Warnings:
Note	1003	/* select#1 */ select '2' AS `a`,'3' AS `b`,'4' AS `c`,'5' AS `d`,NULL AS `a`,NULL AS `b`,NULL AS `c`,NULL AS `d` from `test`.`t1` left join `test`.`t1` `t2` on((multiple equal('4', NULL) and multiple equal('5', NULL))) where 1
select *
from t1
left join t1 as t2 on t2.a = t1.c and t2.b = t1.d
where t1.a = 2 and t1.b = 3;
a	b	c	d	a	b	c	d
2	3	4	5	NULL	NULL	NULL	NULL
set ndb_join_pushdown=true;
explain extended
select *
from t1
join t1 as t2 on t2.a = t1.c and t2.b = t1.d
where t1.a = 1 and t1.b = 1;
id	select_type	table	type	possible_keys	key	key_len	ref	rows	filtered	Extra
1	SIMPLE	t1	const	PRIMARY	PRIMARY	8	const,const	1	100.00	Parent of 2 pushed join@1
1	SIMPLE	t2	eq_ref	PRIMARY	PRIMARY	8	test.t1.c,test.t1.d	1	100.00	Child of 't1' in pushed join@1
Warnings:
Note	1003	/* select#1 */ select `test`.`t1`.`a` AS `a`,`test`.`t1`.`b` AS `b`,`test`.`t1`.`c` AS `c`,`test`.`t1`.`d` AS `d`,`test`.`t2`.`a` AS `a`,`test`.`t2`.`b` AS `b`,`test`.`t2`.`c` AS `c`,`test`.`t2`.`d` AS `d` from `test`.`t1` join `test`.`t1` `t2` where ((`test`.`t2`.`b` = `test`.`t1`.`d`) and (`test`.`t2`.`a` = `test`.`t1`.`c`) and (`test`.`t1`.`b` = 1) and (`test`.`t1`.`a` = 1))
select *
from t1
join t1 as t2 on t2.a = t1.c and t2.b = t1.d
where t1.a = 1 and t1.b = 1;
a	b	c	d	a	b	c	d
1	1	1	1	1	1	1	1
explain extended
select *
from t1
left join t1 as t2 on t2.a = t1.c and t2.b = t1.d
where t1.a = 1 and t1.b = 1;
id	select_type	table	type	possible_keys	key	key_len	ref	rows	filtered	Extra
1	SIMPLE	t1	const	PRIMARY	PRIMARY	8	const,const	1	100.00	Parent of 2 pushed join@1
1	SIMPLE	t2	eq_ref	PRIMARY	PRIMARY	8	test.t1.c,test.t1.d	1	100.00	Child of 't1' in pushed join@1
Warnings:
Note	1003	/* select#1 */ select `test`.`t1`.`a` AS `a`,`test`.`t1`.`b` AS `b`,`test`.`t1`.`c` AS `c`,`test`.`t1`.`d` AS `d`,`test`.`t2`.`a` AS `a`,`test`.`t2`.`b` AS `b`,`test`.`t2`.`c` AS `c`,`test`.`t2`.`d` AS `d` from `test`.`t1` left join `test`.`t1` `t2` on(((`test`.`t2`.`b` = `test`.`t1`.`d`) and (`test`.`t2`.`a` = `test`.`t1`.`c`))) where ((`test`.`t1`.`b` = 1) and (`test`.`t1`.`a` = 1))
select *
from t1
left join t1 as t2 on t2.a = t1.c and t2.b = t1.d
where t1.a = 1 and t1.b = 1;
a	b	c	d	a	b	c	d
1	1	1	1	1	1	1	1
set ndb_join_pushdown=false;
explain extended
select *
from t1
join t1 as t2 on t2.a = t1.c and t2.b = t1.d
where t1.a = 1 and t1.b = 1;
id	select_type	table	type	possible_keys	key	key_len	ref	rows	filtered	Extra
1	SIMPLE	t1	const	PRIMARY	PRIMARY	8	const,const	1	100.00	
1	SIMPLE	t2	const	PRIMARY	PRIMARY	8	const,const	1	100.00	
Warnings:
Note	1003	/* select#1 */ select '1' AS `a`,'1' AS `b`,'1' AS `c`,'1' AS `d`,'1' AS `a`,'1' AS `b`,'1' AS `c`,'1' AS `d` from `test`.`t1` join `test`.`t1` `t2` where 1
select *
from t1
join t1 as t2 on t2.a = t1.c and t2.b = t1.d
where t1.a = 1 and t1.b = 1;
a	b	c	d	a	b	c	d
1	1	1	1	1	1	1	1
explain extended
select *
from t1
left join t1 as t2 on t2.a = t1.c and t2.b = t1.d
where t1.a = 1 and t1.b = 1;
id	select_type	table	type	possible_keys	key	key_len	ref	rows	filtered	Extra
1	SIMPLE	t1	const	PRIMARY	PRIMARY	8	const,const	1	100.00	
1	SIMPLE	t2	const	PRIMARY	PRIMARY	8	const,const	1	100.00	
Warnings:
Note	1003	/* select#1 */ select '1' AS `a`,'1' AS `b`,'1' AS `c`,'1' AS `d`,'1' AS `a`,'1' AS `b`,'1' AS `c`,'1' AS `d` from `test`.`t1` left join `test`.`t1` `t2` on((multiple equal('1', '1') and multiple equal('1', '1'))) where 1
select *
from t1
left join t1 as t2 on t2.a = t1.c and t2.b = t1.d
where t1.a = 1 and t1.b = 1;
a	b	c	d	a	b	c	d
1	1	1	1	1	1	1	1
set ndb_join_pushdown=true;
explain extended
select *
from t1
join t1 as t2 on t2.a = t1.c
join t1 as t3 on t3.a = t1.c and t3.b = t2.b;
id	select_type	table	type	possible_keys	key	key_len	ref	rows	filtered	Extra
1	SIMPLE	t1	ALL	NULL	NULL	NULL	NULL	16	100.00	Parent of 3 pushed join@1
1	SIMPLE	t2	ref	PRIMARY	PRIMARY	4	test.t1.c	1	100.00	Child of 't1' in pushed join@1
1	SIMPLE	t3	eq_ref	PRIMARY	PRIMARY	8	test.t1.c,test.t2.b	1	100.00	Child of 't2' in pushed join@1
Warnings:
Note	1003	/* select#1 */ select `test`.`t1`.`a` AS `a`,`test`.`t1`.`b` AS `b`,`test`.`t1`.`c` AS `c`,`test`.`t1`.`d` AS `d`,`test`.`t2`.`a` AS `a`,`test`.`t2`.`b` AS `b`,`test`.`t2`.`c` AS `c`,`test`.`t2`.`d` AS `d`,`test`.`t3`.`a` AS `a`,`test`.`t3`.`b` AS `b`,`test`.`t3`.`c` AS `c`,`test`.`t3`.`d` AS `d` from `test`.`t1` join `test`.`t1` `t2` join `test`.`t1` `t3` where ((`test`.`t3`.`b` = `test`.`t2`.`b`) and (`test`.`t2`.`a` = `test`.`t1`.`c`) and (`test`.`t3`.`a` = `test`.`t1`.`c`))
select *
from t1
join t1 as t2 on t2.a = t1.c
join t1 as t3 on t3.a = t1.c and t3.b = t2.b;
a	b	c	d	a	b	c	d	a	b	c	d
1	1	1	1	1	1	1	1	1	1	1	1
1	1	1	1	1	2	5	1	1	2	5	1
1	1	1	1	1	3	1	2	1	3	1	2
1	1	1	1	1	4	2	3	1	4	2	3
1	3	1	2	1	1	1	1	1	1	1	1
1	3	1	2	1	2	5	1	1	2	5	1
1	3	1	2	1	3	1	2	1	3	1	2
1	3	1	2	1	4	2	3	1	4	2	3
1	4	2	3	2	1	3	4	2	1	3	4
1	4	2	3	2	2	2	2	2	2	2	2
1	4	2	3	2	3	4	5	2	3	4	5
1	4	2	3	2	4	5	1	2	4	5	1
2	1	3	4	3	1	1	2	3	1	1	2
2	1	3	4	3	2	2	3	3	2	2	3
2	1	3	4	3	3	3	3	3	3	3	3
2	1	3	4	3	4	3	4	3	4	3	4
2	2	2	2	2	1	3	4	2	1	3	4
2	2	2	2	2	2	2	2	2	2	2	2
2	2	2	2	2	3	4	5	2	3	4	5
2	2	2	2	2	4	5	1	2	4	5	1
2	3	4	5	4	1	4	5	4	1	4	5
2	3	4	5	4	2	5	1	4	2	5	1
2	3	4	5	4	3	1	2	4	3	1	2
2	3	4	5	4	4	4	4	4	4	4	4
3	1	1	2	1	1	1	1	1	1	1	1
3	1	1	2	1	2	5	1	1	2	5	1
3	1	1	2	1	3	1	2	1	3	1	2
3	1	1	2	1	4	2	3	1	4	2	3
3	2	2	3	2	1	3	4	2	1	3	4
3	2	2	3	2	2	2	2	2	2	2	2
3	2	2	3	2	3	4	5	2	3	4	5
3	2	2	3	2	4	5	1	2	4	5	1
3	3	3	3	3	1	1	2	3	1	1	2
3	3	3	3	3	2	2	3	3	2	2	3
3	3	3	3	3	3	3	3	3	3	3	3
3	3	3	3	3	4	3	4	3	4	3	4
3	4	3	4	3	1	1	2	3	1	1	2
3	4	3	4	3	2	2	3	3	2	2	3
3	4	3	4	3	3	3	3	3	3	3	3
3	4	3	4	3	4	3	4	3	4	3	4
4	1	4	5	4	1	4	5	4	1	4	5
4	1	4	5	4	2	5	1	4	2	5	1
4	1	4	5	4	3	1	2	4	3	1	2
4	1	4	5	4	4	4	4	4	4	4	4
4	3	1	2	1	1	1	1	1	1	1	1
4	3	1	2	1	2	5	1	1	2	5	1
4	3	1	2	1	3	1	2	1	3	1	2
4	3	1	2	1	4	2	3	1	4	2	3
4	4	4	4	4	1	4	5	4	1	4	5
4	4	4	4	4	2	5	1	4	2	5	1
4	4	4	4	4	3	1	2	4	3	1	2
4	4	4	4	4	4	4	4	4	4	4	4
explain extended
select straight_join *
from (t1 as x cross join t1 as y)
join t1 as z on z.a=x.a and z.b=y.b;
id	select_type	table	type	possible_keys	key	key_len	ref	rows	filtered	Extra
1	SIMPLE	x	ALL	PRIMARY	NULL	NULL	NULL	16	100.00	
1	SIMPLE	y	ALL	NULL	NULL	NULL	NULL	16	100.00	Using join buffer (Block Nested Loop)
1	SIMPLE	z	eq_ref	PRIMARY	PRIMARY	8	test.x.a,test.y.b	1	100.00	
Warnings:
Note	9999	Can't push table 'y' as child, 'type' must be a 'ref' access
Note	9999	Cannot push table 'z' as child of table 'x'. Doing so would prevent using join buffer for table 'y'.
Note	9999	Cannot push table 'z' as child of 'y', since it referes to column 'x.a' which will be stored in a join buffer.
Note	1003	/* select#1 */ select straight_join `test`.`x`.`a` AS `a`,`test`.`x`.`b` AS `b`,`test`.`x`.`c` AS `c`,`test`.`x`.`d` AS `d`,`test`.`y`.`a` AS `a`,`test`.`y`.`b` AS `b`,`test`.`y`.`c` AS `c`,`test`.`y`.`d` AS `d`,`test`.`z`.`a` AS `a`,`test`.`z`.`b` AS `b`,`test`.`z`.`c` AS `c`,`test`.`z`.`d` AS `d` from `test`.`t1` `x` join `test`.`t1` `y` join `test`.`t1` `z` where ((`test`.`z`.`b` = `test`.`y`.`b`) and (`test`.`z`.`a` = `test`.`x`.`a`))
select straight_join *
from (t1 as x cross join t1 as y)
join t1 as z on z.a=x.a and z.b=y.b;
a	b	c	d	a	b	c	d	a	b	c	d
1	1	1	1	1	1	1	1	1	1	1	1
1	1	1	1	1	2	5	1	1	2	5	1
1	1	1	1	1	3	1	2	1	3	1	2
1	1	1	1	1	4	2	3	1	4	2	3
1	1	1	1	2	1	3	4	1	1	1	1
1	1	1	1	2	2	2	2	1	2	5	1
1	1	1	1	2	3	4	5	1	3	1	2
1	1	1	1	2	4	5	1	1	4	2	3
1	1	1	1	3	1	1	2	1	1	1	1
1	1	1	1	3	2	2	3	1	2	5	1
1	1	1	1	3	3	3	3	1	3	1	2
1	1	1	1	3	4	3	4	1	4	2	3
1	1	1	1	4	1	4	5	1	1	1	1
1	1	1	1	4	2	5	1	1	2	5	1
1	1	1	1	4	3	1	2	1	3	1	2
1	1	1	1	4	4	4	4	1	4	2	3
1	2	5	1	1	1	1	1	1	1	1	1
1	2	5	1	1	2	5	1	1	2	5	1
1	2	5	1	1	3	1	2	1	3	1	2
1	2	5	1	1	4	2	3	1	4	2	3
1	2	5	1	2	1	3	4	1	1	1	1
1	2	5	1	2	2	2	2	1	2	5	1
1	2	5	1	2	3	4	5	1	3	1	2
1	2	5	1	2	4	5	1	1	4	2	3
1	2	5	1	3	1	1	2	1	1	1	1
1	2	5	1	3	2	2	3	1	2	5	1
1	2	5	1	3	3	3	3	1	3	1	2
1	2	5	1	3	4	3	4	1	4	2	3
1	2	5	1	4	1	4	5	1	1	1	1
1	2	5	1	4	2	5	1	1	2	5	1
1	2	5	1	4	3	1	2	1	3	1	2
1	2	5	1	4	4	4	4	1	4	2	3
1	3	1	2	1	1	1	1	1	1	1	1
1	3	1	2	1	2	5	1	1	2	5	1
1	3	1	2	1	3	1	2	1	3	1	2
1	3	1	2	1	4	2	3	1	4	2	3
1	3	1	2	2	1	3	4	1	1	1	1
1	3	1	2	2	2	2	2	1	2	5	1
1	3	1	2	2	3	4	5	1	3	1	2
1	3	1	2	2	4	5	1	1	4	2	3
1	3	1	2	3	1	1	2	1	1	1	1
1	3	1	2	3	2	2	3	1	2	5	1
1	3	1	2	3	3	3	3	1	3	1	2
1	3	1	2	3	4	3	4	1	4	2	3
1	3	1	2	4	1	4	5	1	1	1	1
1	3	1	2	4	2	5	1	1	2	5	1
1	3	1	2	4	3	1	2	1	3	1	2
1	3	1	2	4	4	4	4	1	4	2	3
1	4	2	3	1	1	1	1	1	1	1	1
1	4	2	3	1	2	5	1	1	2	5	1
1	4	2	3	1	3	1	2	1	3	1	2
1	4	2	3	1	4	2	3	1	4	2	3
1	4	2	3	2	1	3	4	1	1	1	1
1	4	2	3	2	2	2	2	1	2	5	1
1	4	2	3	2	3	4	5	1	3	1	2
1	4	2	3	2	4	5	1	1	4	2	3
1	4	2	3	3	1	1	2	1	1	1	1
1	4	2	3	3	2	2	3	1	2	5	1
1	4	2	3	3	3	3	3	1	3	1	2
1	4	2	3	3	4	3	4	1	4	2	3
1	4	2	3	4	1	4	5	1	1	1	1
1	4	2	3	4	2	5	1	1	2	5	1
1	4	2	3	4	3	1	2	1	3	1	2
1	4	2	3	4	4	4	4	1	4	2	3
2	1	3	4	1	1	1	1	2	1	3	4
2	1	3	4	1	2	5	1	2	2	2	2
2	1	3	4	1	3	1	2	2	3	4	5
2	1	3	4	1	4	2	3	2	4	5	1
2	1	3	4	2	1	3	4	2	1	3	4
2	1	3	4	2	2	2	2	2	2	2	2
2	1	3	4	2	3	4	5	2	3	4	5
2	1	3	4	2	4	5	1	2	4	5	1
2	1	3	4	3	1	1	2	2	1	3	4
2	1	3	4	3	2	2	3	2	2	2	2
2	1	3	4	3	3	3	3	2	3	4	5
2	1	3	4	3	4	3	4	2	4	5	1
2	1	3	4	4	1	4	5	2	1	3	4
2	1	3	4	4	2	5	1	2	2	2	2
2	1	3	4	4	3	1	2	2	3	4	5
2	1	3	4	4	4	4	4	2	4	5	1
2	2	2	2	1	1	1	1	2	1	3	4
2	2	2	2	1	2	5	1	2	2	2	2
2	2	2	2	1	3	1	2	2	3	4	5
2	2	2	2	1	4	2	3	2	4	5	1
2	2	2	2	2	1	3	4	2	1	3	4
2	2	2	2	2	2	2	2	2	2	2	2
2	2	2	2	2	3	4	5	2	3	4	5
2	2	2	2	2	4	5	1	2	4	5	1
2	2	2	2	3	1	1	2	2	1	3	4
2	2	2	2	3	2	2	3	2	2	2	2
2	2	2	2	3	3	3	3	2	3	4	5
2	2	2	2	3	4	3	4	2	4	5	1
2	2	2	2	4	1	4	5	2	1	3	4
2	2	2	2	4	2	5	1	2	2	2	2
2	2	2	2	4	3	1	2	2	3	4	5
2	2	2	2	4	4	4	4	2	4	5	1
2	3	4	5	1	1	1	1	2	1	3	4
2	3	4	5	1	2	5	1	2	2	2	2
2	3	4	5	1	3	1	2	2	3	4	5
2	3	4	5	1	4	2	3	2	4	5	1
2	3	4	5	2	1	3	4	2	1	3	4
2	3	4	5	2	2	2	2	2	2	2	2
2	3	4	5	2	3	4	5	2	3	4	5
2	3	4	5	2	4	5	1	2	4	5	1
2	3	4	5	3	1	1	2	2	1	3	4
2	3	4	5	3	2	2	3	2	2	2	2
2	3	4	5	3	3	3	3	2	3	4	5
2	3	4	5	3	4	3	4	2	4	5	1
2	3	4	5	4	1	4	5	2	1	3	4
2	3	4	5	4	2	5	1	2	2	2	2
2	3	4	5	4	3	1	2	2	3	4	5
2	3	4	5	4	4	4	4	2	4	5	1
2	4	5	1	1	1	1	1	2	1	3	4
2	4	5	1	1	2	5	1	2	2	2	2
2	4	5	1	1	3	1	2	2	3	4	5
2	4	5	1	1	4	2	3	2	4	5	1
2	4	5	1	2	1	3	4	2	1	3	4
2	4	5	1	2	2	2	2	2	2	2	2
2	4	5	1	2	3	4	5	2	3	4	5
2	4	5	1	2	4	5	1	2	4	5	1
2	4	5	1	3	1	1	2	2	1	3	4
2	4	5	1	3	2	2	3	2	2	2	2
2	4	5	1	3	3	3	3	2	3	4	5
2	4	5	1	3	4	3	4	2	4	5	1
2	4	5	1	4	1	4	5	2	1	3	4
2	4	5	1	4	2	5	1	2	2	2	2
2	4	5	1	4	3	1	2	2	3	4	5
2	4	5	1	4	4	4	4	2	4	5	1
3	1	1	2	1	1	1	1	3	1	1	2
3	1	1	2	1	2	5	1	3	2	2	3
3	1	1	2	1	3	1	2	3	3	3	3
3	1	1	2	1	4	2	3	3	4	3	4
3	1	1	2	2	1	3	4	3	1	1	2
3	1	1	2	2	2	2	2	3	2	2	3
3	1	1	2	2	3	4	5	3	3	3	3
3	1	1	2	2	4	5	1	3	4	3	4
3	1	1	2	3	1	1	2	3	1	1	2
3	1	1	2	3	2	2	3	3	2	2	3
3	1	1	2	3	3	3	3	3	3	3	3
3	1	1	2	3	4	3	4	3	4	3	4
3	1	1	2	4	1	4	5	3	1	1	2
3	1	1	2	4	2	5	1	3	2	2	3
3	1	1	2	4	3	1	2	3	3	3	3
3	1	1	2	4	4	4	4	3	4	3	4
3	2	2	3	1	1	1	1	3	1	1	2
3	2	2	3	1	2	5	1	3	2	2	3
3	2	2	3	1	3	1	2	3	3	3	3
3	2	2	3	1	4	2	3	3	4	3	4
3	2	2	3	2	1	3	4	3	1	1	2
3	2	2	3	2	2	2	2	3	2	2	3
3	2	2	3	2	3	4	5	3	3	3	3
3	2	2	3	2	4	5	1	3	4	3	4
3	2	2	3	3	1	1	2	3	1	1	2
3	2	2	3	3	2	2	3	3	2	2	3
3	2	2	3	3	3	3	3	3	3	3	3
3	2	2	3	3	4	3	4	3	4	3	4
3	2	2	3	4	1	4	5	3	1	1	2
3	2	2	3	4	2	5	1	3	2	2	3
3	2	2	3	4	3	1	2	3	3	3	3
3	2	2	3	4	4	4	4	3	4	3	4
3	3	3	3	1	1	1	1	3	1	1	2
3	3	3	3	1	2	5	1	3	2	2	3
3	3	3	3	1	3	1	2	3	3	3	3
3	3	3	3	1	4	2	3	3	4	3	4
3	3	3	3	2	1	3	4	3	1	1	2
3	3	3	3	2	2	2	2	3	2	2	3
3	3	3	3	2	3	4	5	3	3	3	3
3	3	3	3	2	4	5	1	3	4	3	4
3	3	3	3	3	1	1	2	3	1	1	2
3	3	3	3	3	2	2	3	3	2	2	3
3	3	3	3	3	3	3	3	3	3	3	3
3	3	3	3	3	4	3	4	3	4	3	4
3	3	3	3	4	1	4	5	3	1	1	2
3	3	3	3	4	2	5	1	3	2	2	3
3	3	3	3	4	3	1	2	3	3	3	3
3	3	3	3	4	4	4	4	3	4	3	4
3	4	3	4	1	1	1	1	3	1	1	2
3	4	3	4	1	2	5	1	3	2	2	3
3	4	3	4	1	3	1	2	3	3	3	3
3	4	3	4	1	4	2	3	3	4	3	4
3	4	3	4	2	1	3	4	3	1	1	2
3	4	3	4	2	2	2	2	3	2	2	3
3	4	3	4	2	3	4	5	3	3	3	3
3	4	3	4	2	4	5	1	3	4	3	4
3	4	3	4	3	1	1	2	3	1	1	2
3	4	3	4	3	2	2	3	3	2	2	3
3	4	3	4	3	3	3	3	3	3	3	3
3	4	3	4	3	4	3	4	3	4	3	4
3	4	3	4	4	1	4	5	3	1	1	2
3	4	3	4	4	2	5	1	3	2	2	3
3	4	3	4	4	3	1	2	3	3	3	3
3	4	3	4	4	4	4	4	3	4	3	4
4	1	4	5	1	1	1	1	4	1	4	5
4	1	4	5	1	2	5	1	4	2	5	1
4	1	4	5	1	3	1	2	4	3	1	2
4	1	4	5	1	4	2	3	4	4	4	4
4	1	4	5	2	1	3	4	4	1	4	5
4	1	4	5	2	2	2	2	4	2	5	1
4	1	4	5	2	3	4	5	4	3	1	2
4	1	4	5	2	4	5	1	4	4	4	4
4	1	4	5	3	1	1	2	4	1	4	5
4	1	4	5	3	2	2	3	4	2	5	1
4	1	4	5	3	3	3	3	4	3	1	2
4	1	4	5	3	4	3	4	4	4	4	4
4	1	4	5	4	1	4	5	4	1	4	5
4	1	4	5	4	2	5	1	4	2	5	1
4	1	4	5	4	3	1	2	4	3	1	2
4	1	4	5	4	4	4	4	4	4	4	4
4	2	5	1	1	1	1	1	4	1	4	5
4	2	5	1	1	2	5	1	4	2	5	1
4	2	5	1	1	3	1	2	4	3	1	2
4	2	5	1	1	4	2	3	4	4	4	4
4	2	5	1	2	1	3	4	4	1	4	5
4	2	5	1	2	2	2	2	4	2	5	1
4	2	5	1	2	3	4	5	4	3	1	2
4	2	5	1	2	4	5	1	4	4	4	4
4	2	5	1	3	1	1	2	4	1	4	5
4	2	5	1	3	2	2	3	4	2	5	1
4	2	5	1	3	3	3	3	4	3	1	2
4	2	5	1	3	4	3	4	4	4	4	4
4	2	5	1	4	1	4	5	4	1	4	5
4	2	5	1	4	2	5	1	4	2	5	1
4	2	5	1	4	3	1	2	4	3	1	2
4	2	5	1	4	4	4	4	4	4	4	4
4	3	1	2	1	1	1	1	4	1	4	5
4	3	1	2	1	2	5	1	4	2	5	1
4	3	1	2	1	3	1	2	4	3	1	2
4	3	1	2	1	4	2	3	4	4	4	4
4	3	1	2	2	1	3	4	4	1	4	5
4	3	1	2	2	2	2	2	4	2	5	1
4	3	1	2	2	3	4	5	4	3	1	2
4	3	1	2	2	4	5	1	4	4	4	4
4	3	1	2	3	1	1	2	4	1	4	5
4	3	1	2	3	2	2	3	4	2	5	1
4	3	1	2	3	3	3	3	4	3	1	2
4	3	1	2	3	4	3	4	4	4	4	4
4	3	1	2	4	1	4	5	4	1	4	5
4	3	1	2	4	2	5	1	4	2	5	1
4	3	1	2	4	3	1	2	4	3	1	2
4	3	1	2	4	4	4	4	4	4	4	4
4	4	4	4	1	1	1	1	4	1	4	5
4	4	4	4	1	2	5	1	4	2	5	1
4	4	4	4	1	3	1	2	4	3	1	2
4	4	4	4	1	4	2	3	4	4	4	4
4	4	4	4	2	1	3	4	4	1	4	5
4	4	4	4	2	2	2	2	4	2	5	1
4	4	4	4	2	3	4	5	4	3	1	2
4	4	4	4	2	4	5	1	4	4	4	4
4	4	4	4	3	1	1	2	4	1	4	5
4	4	4	4	3	2	2	3	4	2	5	1
4	4	4	4	3	3	3	3	4	3	1	2
4	4	4	4	3	4	3	4	4	4	4	4
4	4	4	4	4	1	4	5	4	1	4	5
4	4	4	4	4	2	5	1	4	2	5	1
4	4	4	4	4	3	1	2	4	3	1	2
4	4	4	4	4	4	4	4	4	4	4	4
explain extended
select *
from t1
straight_join t1 as t2 on t2.a = t1.b+0 and t2.b = t1.c
straight_join t1 as t3 on t3.a = t1.b and t3.b = t2.b;
id	select_type	table	type	possible_keys	key	key_len	ref	rows	filtered	Extra
1	SIMPLE	t1	ALL	NULL	NULL	NULL	NULL	16	100.00	Parent of 2 pushed join@1
1	SIMPLE	t2	eq_ref	PRIMARY	PRIMARY	8	func,test.t1.c	1	100.00	Using where
1	SIMPLE	t3	eq_ref	PRIMARY	PRIMARY	8	test.t1.b,test.t2.b	1	100.00	Child of 't1' in pushed join@1; Using where
Warnings:
Note	9999	Can't push table 't2' as child, column 'a' does neither 'ref' a column nor a constant
Note	1003	/* select#1 */ select `test`.`t1`.`a` AS `a`,`test`.`t1`.`b` AS `b`,`test`.`t1`.`c` AS `c`,`test`.`t1`.`d` AS `d`,`test`.`t2`.`a` AS `a`,`test`.`t2`.`b` AS `b`,`test`.`t2`.`c` AS `c`,`test`.`t2`.`d` AS `d`,`test`.`t3`.`a` AS `a`,`test`.`t3`.`b` AS `b`,`test`.`t3`.`c` AS `c`,`test`.`t3`.`d` AS `d` from `test`.`t1` straight_join `test`.`t1` `t2` straight_join `test`.`t1` `t3` where ((`test`.`t2`.`b` = `test`.`t1`.`c`) and (`test`.`t3`.`b` = `test`.`t1`.`c`) and (`test`.`t3`.`a` = `test`.`t1`.`b`) and (`test`.`t2`.`a` = (`test`.`t1`.`b` + 0)))
select *
from t1
straight_join t1 as t2 on t2.a = t1.b+0 and t2.b = t1.c
straight_join t1 as t3 on t3.a = t1.b and t3.b = t2.b;
a	b	c	d	a	b	c	d	a	b	c	d
1	1	1	1	1	1	1	1	1	1	1	1
1	3	1	2	3	1	1	2	3	1	1	2
1	4	2	3	4	2	5	1	4	2	5	1
2	1	3	4	1	3	1	2	1	3	1	2
2	2	2	2	2	2	2	2	2	2	2	2
2	3	4	5	3	4	3	4	3	4	3	4
3	1	1	2	1	1	1	1	1	1	1	1
3	2	2	3	2	2	2	2	2	2	2	2
3	3	3	3	3	3	3	3	3	3	3	3
3	4	3	4	4	3	1	2	4	3	1	2
4	1	4	5	1	4	2	3	1	4	2	3
4	3	1	2	3	1	1	2	3	1	1	2
4	4	4	4	4	4	4	4	4	4	4	4
explain extended
select *
from t1
straight_join t1 as t2 on t2.a = t1.b+0 and t2.b = t1.c
straight_join t1 as t3 on t3.a = t1.b and t3.b = t2.b
where t1.a=1 and t1.d=1;
id	select_type	table	type	possible_keys	key	key_len	ref	rows	filtered	Extra
1	SIMPLE	t1	ref	PRIMARY	PRIMARY	4	const	3	100.00	Parent of 2 pushed join@1; Using where with pushed condition: (`test`.`t1`.`d` = 1)
1	SIMPLE	t2	eq_ref	PRIMARY	PRIMARY	8	func,test.t1.c	1	100.00	Using where
1	SIMPLE	t3	eq_ref	PRIMARY	PRIMARY	8	test.t1.b,test.t2.b	1	100.00	Child of 't1' in pushed join@1; Using where
Warnings:
Note	9999	Can't push table 't2' as child, column 'a' does neither 'ref' a column nor a constant
Note	1003	/* select#1 */ select `test`.`t1`.`a` AS `a`,`test`.`t1`.`b` AS `b`,`test`.`t1`.`c` AS `c`,`test`.`t1`.`d` AS `d`,`test`.`t2`.`a` AS `a`,`test`.`t2`.`b` AS `b`,`test`.`t2`.`c` AS `c`,`test`.`t2`.`d` AS `d`,`test`.`t3`.`a` AS `a`,`test`.`t3`.`b` AS `b`,`test`.`t3`.`c` AS `c`,`test`.`t3`.`d` AS `d` from `test`.`t1` straight_join `test`.`t1` `t2` straight_join `test`.`t1` `t3` where ((`test`.`t2`.`b` = `test`.`t1`.`c`) and (`test`.`t3`.`b` = `test`.`t1`.`c`) and (`test`.`t3`.`a` = `test`.`t1`.`b`) and (`test`.`t1`.`d` = 1) and (`test`.`t1`.`a` = 1) and (`test`.`t2`.`a` = (`test`.`t1`.`b` + 0)))
select *
from t1
straight_join t1 as t2 on t2.a = t1.b+0 and t2.b = t1.c
straight_join t1 as t3 on t3.a = t1.b and t3.b = t2.b
where t1.a=1 and t1.d=1;
a	b	c	d	a	b	c	d	a	b	c	d
1	1	1	1	1	1	1	1	1	1	1	1
explain extended
select *
from t1
straight_join t1 as t2 on t2.a = t1.b+0
straight_join t1 as t3 on t3.a = t1.b and t3.b = t2.b;
id	select_type	table	type	possible_keys	key	key_len	ref	rows	filtered	Extra
1	SIMPLE	t1	ALL	NULL	NULL	NULL	NULL	16	100.00	
1	SIMPLE	t2	ref	PRIMARY	PRIMARY	4	func	1	100.00	Parent of 2 pushed join@1; Using where
1	SIMPLE	t3	eq_ref	PRIMARY	PRIMARY	8	test.t1.b,test.t2.b	1	100.00	Child of 't2' in pushed join@1
Warnings:
Note	9999	Can't push table 't2' as child, column 'a' does neither 'ref' a column nor a constant
Note	9999	Can't push table 't3' as child of 't1', column 't2.b' is outside scope of pushable join
Note	1003	/* select#1 */ select `test`.`t1`.`a` AS `a`,`test`.`t1`.`b` AS `b`,`test`.`t1`.`c` AS `c`,`test`.`t1`.`d` AS `d`,`test`.`t2`.`a` AS `a`,`test`.`t2`.`b` AS `b`,`test`.`t2`.`c` AS `c`,`test`.`t2`.`d` AS `d`,`test`.`t3`.`a` AS `a`,`test`.`t3`.`b` AS `b`,`test`.`t3`.`c` AS `c`,`test`.`t3`.`d` AS `d` from `test`.`t1` straight_join `test`.`t1` `t2` straight_join `test`.`t1` `t3` where ((`test`.`t3`.`b` = `test`.`t2`.`b`) and (`test`.`t3`.`a` = `test`.`t1`.`b`) and (`test`.`t2`.`a` = (`test`.`t1`.`b` + 0)))
select *
from t1
straight_join t1 as t2 on t2.a = t1.b+0
straight_join t1 as t3 on t3.a = t1.b and t3.b = t2.b;
a	b	c	d	a	b	c	d	a	b	c	d
1	1	1	1	1	1	1	1	1	1	1	1
1	1	1	1	1	2	5	1	1	2	5	1
1	1	1	1	1	3	1	2	1	3	1	2
1	1	1	1	1	4	2	3	1	4	2	3
1	2	5	1	2	1	3	4	2	1	3	4
1	2	5	1	2	2	2	2	2	2	2	2
1	2	5	1	2	3	4	5	2	3	4	5
1	2	5	1	2	4	5	1	2	4	5	1
1	3	1	2	3	1	1	2	3	1	1	2
1	3	1	2	3	2	2	3	3	2	2	3
1	3	1	2	3	3	3	3	3	3	3	3
1	3	1	2	3	4	3	4	3	4	3	4
1	4	2	3	4	1	4	5	4	1	4	5
1	4	2	3	4	2	5	1	4	2	5	1
1	4	2	3	4	3	1	2	4	3	1	2
1	4	2	3	4	4	4	4	4	4	4	4
2	1	3	4	1	1	1	1	1	1	1	1
2	1	3	4	1	2	5	1	1	2	5	1
2	1	3	4	1	3	1	2	1	3	1	2
2	1	3	4	1	4	2	3	1	4	2	3
2	2	2	2	2	1	3	4	2	1	3	4
2	2	2	2	2	2	2	2	2	2	2	2
2	2	2	2	2	3	4	5	2	3	4	5
2	2	2	2	2	4	5	1	2	4	5	1
2	3	4	5	3	1	1	2	3	1	1	2
2	3	4	5	3	2	2	3	3	2	2	3
2	3	4	5	3	3	3	3	3	3	3	3
2	3	4	5	3	4	3	4	3	4	3	4
2	4	5	1	4	1	4	5	4	1	4	5
2	4	5	1	4	2	5	1	4	2	5	1
2	4	5	1	4	3	1	2	4	3	1	2
2	4	5	1	4	4	4	4	4	4	4	4
3	1	1	2	1	1	1	1	1	1	1	1
3	1	1	2	1	2	5	1	1	2	5	1
3	1	1	2	1	3	1	2	1	3	1	2
3	1	1	2	1	4	2	3	1	4	2	3
3	2	2	3	2	1	3	4	2	1	3	4
3	2	2	3	2	2	2	2	2	2	2	2
3	2	2	3	2	3	4	5	2	3	4	5
3	2	2	3	2	4	5	1	2	4	5	1
3	3	3	3	3	1	1	2	3	1	1	2
3	3	3	3	3	2	2	3	3	2	2	3
3	3	3	3	3	3	3	3	3	3	3	3
3	3	3	3	3	4	3	4	3	4	3	4
3	4	3	4	4	1	4	5	4	1	4	5
3	4	3	4	4	2	5	1	4	2	5	1
3	4	3	4	4	3	1	2	4	3	1	2
3	4	3	4	4	4	4	4	4	4	4	4
4	1	4	5	1	1	1	1	1	1	1	1
4	1	4	5	1	2	5	1	1	2	5	1
4	1	4	5	1	3	1	2	1	3	1	2
4	1	4	5	1	4	2	3	1	4	2	3
4	2	5	1	2	1	3	4	2	1	3	4
4	2	5	1	2	2	2	2	2	2	2	2
4	2	5	1	2	3	4	5	2	3	4	5
4	2	5	1	2	4	5	1	2	4	5	1
4	3	1	2	3	1	1	2	3	1	1	2
4	3	1	2	3	2	2	3	3	2	2	3
4	3	1	2	3	3	3	3	3	3	3	3
4	3	1	2	3	4	3	4	3	4	3	4
4	4	4	4	4	1	4	5	4	1	4	5
4	4	4	4	4	2	5	1	4	2	5	1
4	4	4	4	4	3	1	2	4	3	1	2
4	4	4	4	4	4	4	4	4	4	4	4
create table t1_myisam (
a int not null,
b int not null,
c int not null,
d int not null,
primary key (`a`,`b`)
) engine=myisam;
insert into t1_myisam values
(1,1,1,1), (2,2,1,1), (3,3,1,1), (4,4,1,1);
set ndb_join_pushdown=true;
explain extended
select *
from t1_myisam as t1
join t1 as t2 on t2.a = t1.c and t2.b = t1.d
join t1 as t3 on t3.a = t2.a and t3.b = t2.b
where t1.a=2 and t1.b=2;
id	select_type	table	type	possible_keys	key	key_len	ref	rows	filtered	Extra
1	SIMPLE	t1	const	PRIMARY	PRIMARY	8	const,const	1	100.00	
1	SIMPLE	t2	eq_ref	PRIMARY	PRIMARY	8	const,const	1	100.00	Parent of 2 pushed join@1
1	SIMPLE	t3	eq_ref	PRIMARY	PRIMARY	8	const,test.t2.b	1	100.00	Child of 't2' in pushed join@1; Using where
Warnings:
Note	9999	Table 't1' not in ndb engine, not pushable
Note	1003	/* select#1 */ select '2' AS `a`,'2' AS `b`,'1' AS `c`,'1' AS `d`,`test`.`t2`.`a` AS `a`,`test`.`t2`.`b` AS `b`,`test`.`t2`.`c` AS `c`,`test`.`t2`.`d` AS `d`,`test`.`t3`.`a` AS `a`,`test`.`t3`.`b` AS `b`,`test`.`t3`.`c` AS `c`,`test`.`t3`.`d` AS `d` from `test`.`t1_myisam` `t1` join `test`.`t1` `t2` join `test`.`t1` `t3` where ((`test`.`t2`.`b` = '1') and (`test`.`t3`.`b` = '1') and (`test`.`t2`.`a` = '1') and (`test`.`t3`.`a` = '1'))
select *
from t1_myisam as t1
join t1 as t2 on t2.a = t1.c and t2.b = t1.d
join t1 as t3 on t3.a = t2.a and t3.b = t2.b
where t1.a=2 and t1.b=2;
a	b	c	d	a	b	c	d	a	b	c	d
2	2	1	1	1	1	1	1	1	1	1	1
drop table t1_myisam;
set ndb_join_pushdown=true;
explain extended select *
from t1
join t1 as t2 on t2.a = t1.c and t2.b = t1.d
where t1.d = 3;
id	select_type	table	type	possible_keys	key	key_len	ref	rows	filtered	Extra
1	SIMPLE	t1	ALL	NULL	NULL	NULL	NULL	16	100.00	Parent of 2 pushed join@1; Using where with pushed condition: (`test`.`t1`.`d` = 3)
1	SIMPLE	t2	eq_ref	PRIMARY	PRIMARY	8	test.t1.c,const	1	100.00	Child of 't1' in pushed join@1
Warnings:
Note	1003	/* select#1 */ select `test`.`t1`.`a` AS `a`,`test`.`t1`.`b` AS `b`,`test`.`t1`.`c` AS `c`,`test`.`t1`.`d` AS `d`,`test`.`t2`.`a` AS `a`,`test`.`t2`.`b` AS `b`,`test`.`t2`.`c` AS `c`,`test`.`t2`.`d` AS `d` from `test`.`t1` join `test`.`t1` `t2` where ((`test`.`t2`.`a` = `test`.`t1`.`c`) and (`test`.`t1`.`d` = 3) and (`test`.`t2`.`b` = 3))
select *
from t1
join t1 as t2 on t2.a = t1.c and t2.b = t1.d
where t1.d = 3;
a	b	c	d	a	b	c	d
1	4	2	3	2	3	4	5
3	2	2	3	2	3	4	5
3	3	3	3	3	3	3	3
explain extended select * 
from t1 
join t1 as t2 on t2.a = t1.c and t2.b = t1.d 
where t1.a > 2 and t1.d = 3;
id	select_type	table	type	possible_keys	key	key_len	ref	rows	filtered	Extra
1	SIMPLE	t1	range	PRIMARY	PRIMARY	4	NULL	3	100.00	Parent of 2 pushed join@1; Using where with pushed condition: ((`test`.`t1`.`d` = 3) and (`test`.`t1`.`a` > 2))
1	SIMPLE	t2	eq_ref	PRIMARY	PRIMARY	8	test.t1.c,const	1	100.00	Child of 't1' in pushed join@1
Warnings:
Note	1003	/* select#1 */ select `test`.`t1`.`a` AS `a`,`test`.`t1`.`b` AS `b`,`test`.`t1`.`c` AS `c`,`test`.`t1`.`d` AS `d`,`test`.`t2`.`a` AS `a`,`test`.`t2`.`b` AS `b`,`test`.`t2`.`c` AS `c`,`test`.`t2`.`d` AS `d` from `test`.`t1` join `test`.`t1` `t2` where ((`test`.`t2`.`a` = `test`.`t1`.`c`) and (`test`.`t1`.`d` = 3) and (`test`.`t2`.`b` = 3) and (`test`.`t1`.`a` > 2))
select * 
from t1 
join t1 as t2 on t2.a = t1.c and t2.b = t1.d 
where t1.a > 2 and t1.d = 3;
a	b	c	d	a	b	c	d
3	2	2	3	2	3	4	5
3	3	3	3	3	3	3	3
explain extended select * 
from t1 join t1 as t2 on t2.a = t1.c and t2.b = t1.d 
where t1.d = 3 
order by t1.a;
id	select_type	table	type	possible_keys	key	key_len	ref	rows	filtered	Extra
1	SIMPLE	t1	index	NULL	PRIMARY	8	NULL	16	100.00	Parent of 2 pushed join@1; Using where with pushed condition: (`test`.`t1`.`d` = 3)
1	SIMPLE	t2	eq_ref	PRIMARY	PRIMARY	8	test.t1.c,const	1	100.00	Child of 't1' in pushed join@1
Warnings:
Note	1003	/* select#1 */ select `test`.`t1`.`a` AS `a`,`test`.`t1`.`b` AS `b`,`test`.`t1`.`c` AS `c`,`test`.`t1`.`d` AS `d`,`test`.`t2`.`a` AS `a`,`test`.`t2`.`b` AS `b`,`test`.`t2`.`c` AS `c`,`test`.`t2`.`d` AS `d` from `test`.`t1` join `test`.`t1` `t2` where ((`test`.`t2`.`a` = `test`.`t1`.`c`) and (`test`.`t1`.`d` = 3) and (`test`.`t2`.`b` = 3)) order by `test`.`t1`.`a`
select * 
from t1 join t1 as t2 on t2.a = t1.c and t2.b = t1.d 
where t1.d = 3 
order by t1.a;
a	b	c	d	a	b	c	d
1	4	2	3	2	3	4	5
3	2	2	3	2	3	4	5
3	3	3	3	3	3	3	3
set ndb_join_pushdown=true;
explain extended
select *
from t1
join t1 as t2 on t2.a = t1.c
join t1 as t3 on t3.a = t2.c and t3.b = t2.d
where t1.a = 1 and t1.b = 1;
id	select_type	table	type	possible_keys	key	key_len	ref	rows	filtered	Extra
1	SIMPLE	t1	const	PRIMARY	PRIMARY	8	const,const	1	100.00	
1	SIMPLE	t2	ref	PRIMARY	PRIMARY	4	test.t1.c	1	100.00	Parent of 2 pushed join@1
1	SIMPLE	t3	eq_ref	PRIMARY	PRIMARY	8	test.t2.c,test.t2.d	1	100.00	Child of 't2' in pushed join@1
Warnings:
Note	9999	Push of table 't2' as scan-child with lookup-root 't1' not implemented
Note	9999	Can't push table 't3' as child of 't1', column 't2.c' is outside scope of pushable join
Note	1003	/* select#1 */ select `test`.`t1`.`a` AS `a`,`test`.`t1`.`b` AS `b`,`test`.`t1`.`c` AS `c`,`test`.`t1`.`d` AS `d`,`test`.`t2`.`a` AS `a`,`test`.`t2`.`b` AS `b`,`test`.`t2`.`c` AS `c`,`test`.`t2`.`d` AS `d`,`test`.`t3`.`a` AS `a`,`test`.`t3`.`b` AS `b`,`test`.`t3`.`c` AS `c`,`test`.`t3`.`d` AS `d` from `test`.`t1` join `test`.`t1` `t2` join `test`.`t1` `t3` where ((`test`.`t2`.`a` = `test`.`t1`.`c`) and (`test`.`t3`.`b` = `test`.`t2`.`d`) and (`test`.`t3`.`a` = `test`.`t2`.`c`) and (`test`.`t1`.`b` = 1) and (`test`.`t1`.`a` = 1))
select *
from t1
join t1 as t2 on t2.a = t1.c
join t1 as t3 on t3.a = t2.c and t3.b = t2.d
where t1.a = 1 and t1.b = 1;
a	b	c	d	a	b	c	d	a	b	c	d
1	1	1	1	1	1	1	1	1	1	1	1
1	1	1	1	1	3	1	2	1	2	5	1
1	1	1	1	1	4	2	3	2	3	4	5
explain extended
select *
from t1
left join t1 as t2 on t2.a = t1.c
left join t1 as t3 on t3.a = t2.c and t3.b = t2.d
where t1.a = 1 and t1.b = 1;
id	select_type	table	type	possible_keys	key	key_len	ref	rows	filtered	Extra
1	SIMPLE	t1	const	PRIMARY	PRIMARY	8	const,const	1	100.00	
1	SIMPLE	t2	ref	PRIMARY	PRIMARY	4	test.t1.c	1	100.00	Parent of 2 pushed join@1
1	SIMPLE	t3	eq_ref	PRIMARY	PRIMARY	8	test.t2.c,test.t2.d	1	100.00	Child of 't2' in pushed join@1
Warnings:
Note	9999	Push of table 't2' as scan-child with lookup-root 't1' not implemented
Note	9999	Can't push table 't3' as child of 't1', column 't2.c' is outside scope of pushable join
Note	1003	/* select#1 */ select `test`.`t1`.`a` AS `a`,`test`.`t1`.`b` AS `b`,`test`.`t1`.`c` AS `c`,`test`.`t1`.`d` AS `d`,`test`.`t2`.`a` AS `a`,`test`.`t2`.`b` AS `b`,`test`.`t2`.`c` AS `c`,`test`.`t2`.`d` AS `d`,`test`.`t3`.`a` AS `a`,`test`.`t3`.`b` AS `b`,`test`.`t3`.`c` AS `c`,`test`.`t3`.`d` AS `d` from `test`.`t1` left join `test`.`t1` `t2` on((`test`.`t2`.`a` = `test`.`t1`.`c`)) left join `test`.`t1` `t3` on(((`test`.`t3`.`b` = `test`.`t2`.`d`) and (`test`.`t3`.`a` = `test`.`t2`.`c`))) where ((`test`.`t1`.`b` = 1) and (`test`.`t1`.`a` = 1))
select *
from t1
left join t1 as t2 on t2.a = t1.c
left join t1 as t3 on t3.a = t2.c and t3.b = t2.d
where t1.a = 1 and t1.b = 1;
a	b	c	d	a	b	c	d	a	b	c	d
1	1	1	1	1	1	1	1	1	1	1	1
1	1	1	1	1	2	5	1	NULL	NULL	NULL	NULL
1	1	1	1	1	3	1	2	1	2	5	1
1	1	1	1	1	4	2	3	2	3	4	5
set ndb_join_pushdown=false;
explain extended
select *
from t1
join t1 as t2 on t2.a = t1.c
join t1 as t3 on t3.a = t2.c and t3.b = t2.d
where t1.a = 1 and t1.b = 1;
id	select_type	table	type	possible_keys	key	key_len	ref	rows	filtered	Extra
1	SIMPLE	t1	const	PRIMARY	PRIMARY	8	const,const	1	100.00	
1	SIMPLE	t2	ref	PRIMARY	PRIMARY	4	const	3	100.00	
1	SIMPLE	t3	eq_ref	PRIMARY	PRIMARY	8	test.t2.c,test.t2.d	1	100.00	
Warnings:
Note	1003	/* select#1 */ select '1' AS `a`,'1' AS `b`,'1' AS `c`,'1' AS `d`,`test`.`t2`.`a` AS `a`,`test`.`t2`.`b` AS `b`,`test`.`t2`.`c` AS `c`,`test`.`t2`.`d` AS `d`,`test`.`t3`.`a` AS `a`,`test`.`t3`.`b` AS `b`,`test`.`t3`.`c` AS `c`,`test`.`t3`.`d` AS `d` from `test`.`t1` join `test`.`t1` `t2` join `test`.`t1` `t3` where ((`test`.`t2`.`a` = '1') and (`test`.`t3`.`b` = `test`.`t2`.`d`) and (`test`.`t3`.`a` = `test`.`t2`.`c`))
select *
from t1
join t1 as t2 on t2.a = t1.c
join t1 as t3 on t3.a = t2.c and t3.b = t2.d
where t1.a = 1 and t1.b = 1;
a	b	c	d	a	b	c	d	a	b	c	d
1	1	1	1	1	1	1	1	1	1	1	1
1	1	1	1	1	3	1	2	1	2	5	1
1	1	1	1	1	4	2	3	2	3	4	5
explain extended
select *
from t1
left join t1 as t2 on t2.a = t1.c
left join t1 as t3 on t3.a = t2.c and t3.b = t2.d
where t1.a = 1 and t1.b = 1;
id	select_type	table	type	possible_keys	key	key_len	ref	rows	filtered	Extra
1	SIMPLE	t1	const	PRIMARY	PRIMARY	8	const,const	1	100.00	
1	SIMPLE	t2	ref	PRIMARY	PRIMARY	4	const	3	100.00	
1	SIMPLE	t3	eq_ref	PRIMARY	PRIMARY	8	test.t2.c,test.t2.d	1	100.00	
Warnings:
Note	1003	/* select#1 */ select '1' AS `a`,'1' AS `b`,'1' AS `c`,'1' AS `d`,`test`.`t2`.`a` AS `a`,`test`.`t2`.`b` AS `b`,`test`.`t2`.`c` AS `c`,`test`.`t2`.`d` AS `d`,`test`.`t3`.`a` AS `a`,`test`.`t3`.`b` AS `b`,`test`.`t3`.`c` AS `c`,`test`.`t3`.`d` AS `d` from `test`.`t1` left join `test`.`t1` `t2` on((`test`.`t2`.`a` = '1')) left join `test`.`t1` `t3` on(((`test`.`t3`.`b` = `test`.`t2`.`d`) and (`test`.`t3`.`a` = `test`.`t2`.`c`))) where 1
select *
from t1
left join t1 as t2 on t2.a = t1.c
left join t1 as t3 on t3.a = t2.c and t3.b = t2.d
where t1.a = 1 and t1.b = 1;
a	b	c	d	a	b	c	d	a	b	c	d
1	1	1	1	1	1	1	1	1	1	1	1
1	1	1	1	1	2	5	1	NULL	NULL	NULL	NULL
1	1	1	1	1	3	1	2	1	2	5	1
1	1	1	1	1	4	2	3	2	3	4	5
set ndb_join_pushdown=true;
explain extended
select *
from t1 as t2
join t1 as t3 on t3.a = t2.c and t3.b = t2.d
where t2.a = 1;
id	select_type	table	type	possible_keys	key	key_len	ref	rows	filtered	Extra
1	SIMPLE	t2	ref	PRIMARY	PRIMARY	4	const	3	100.00	Parent of 2 pushed join@1
1	SIMPLE	t3	eq_ref	PRIMARY	PRIMARY	8	test.t2.c,test.t2.d	1	100.00	Child of 't2' in pushed join@1
Warnings:
Note	1003	/* select#1 */ select `test`.`t2`.`a` AS `a`,`test`.`t2`.`b` AS `b`,`test`.`t2`.`c` AS `c`,`test`.`t2`.`d` AS `d`,`test`.`t3`.`a` AS `a`,`test`.`t3`.`b` AS `b`,`test`.`t3`.`c` AS `c`,`test`.`t3`.`d` AS `d` from `test`.`t1` `t2` join `test`.`t1` `t3` where ((`test`.`t3`.`b` = `test`.`t2`.`d`) and (`test`.`t3`.`a` = `test`.`t2`.`c`) and (`test`.`t2`.`a` = 1))
select *
from t1 as t2
join t1 as t3 on t3.a = t2.c and t3.b = t2.d
where t2.a = 1;
a	b	c	d	a	b	c	d
1	1	1	1	1	1	1	1
1	3	1	2	1	2	5	1
1	4	2	3	2	3	4	5
set ndb_join_pushdown=true;
explain extended
select straight_join *
from t1
join t1 as t2 on t2.a = t1.a and t2.b = t1.b
join t1 as t3 on t3.a = t2.c and t3.b = t1.c;
id	select_type	table	type	possible_keys	key	key_len	ref	rows	filtered	Extra
1	SIMPLE	t1	ALL	PRIMARY	NULL	NULL	NULL	16	100.00	Parent of 3 pushed join@1
1	SIMPLE	t2	eq_ref	PRIMARY	PRIMARY	8	test.t1.a,test.t1.b	1	100.00	Child of 't1' in pushed join@1
1	SIMPLE	t3	eq_ref	PRIMARY	PRIMARY	8	test.t2.c,test.t1.c	1	100.00	Child of 't2' in pushed join@1
Warnings:
Note	1003	/* select#1 */ select straight_join `test`.`t1`.`a` AS `a`,`test`.`t1`.`b` AS `b`,`test`.`t1`.`c` AS `c`,`test`.`t1`.`d` AS `d`,`test`.`t2`.`a` AS `a`,`test`.`t2`.`b` AS `b`,`test`.`t2`.`c` AS `c`,`test`.`t2`.`d` AS `d`,`test`.`t3`.`a` AS `a`,`test`.`t3`.`b` AS `b`,`test`.`t3`.`c` AS `c`,`test`.`t3`.`d` AS `d` from `test`.`t1` join `test`.`t1` `t2` join `test`.`t1` `t3` where ((`test`.`t2`.`b` = `test`.`t1`.`b`) and (`test`.`t2`.`a` = `test`.`t1`.`a`) and (`test`.`t3`.`b` = `test`.`t1`.`c`) and (`test`.`t3`.`a` = `test`.`t2`.`c`))
select straight_join *
from t1
join t1 as t2 on t2.a = t1.a and t2.b = t1.b
join t1 as t3 on t3.a = t2.c and t3.b = t1.c;
a	b	c	d	a	b	c	d	a	b	c	d
1	1	1	1	1	1	1	1	1	1	1	1
1	3	1	2	1	3	1	2	1	1	1	1
1	4	2	3	1	4	2	3	2	2	2	2
2	1	3	4	2	1	3	4	3	3	3	3
2	2	2	2	2	2	2	2	2	2	2	2
2	3	4	5	2	3	4	5	4	4	4	4
3	1	1	2	3	1	1	2	1	1	1	1
3	2	2	3	3	2	2	3	2	2	2	2
3	3	3	3	3	3	3	3	3	3	3	3
3	4	3	4	3	4	3	4	3	3	3	3
4	1	4	5	4	1	4	5	4	4	4	4
4	3	1	2	4	3	1	2	1	1	1	1
4	4	4	4	4	4	4	4	4	4	4	4
explain extended
select straight_join *
from t1
join t1 as t2 on t2.a = t1.a and t2.b = t1.b
join t1 as t3 on t3.a = t1.c and t3.b = t1.d
join t1 as t4 on t4.a = t3.c and t4.b = t2.c;
id	select_type	table	type	possible_keys	key	key_len	ref	rows	filtered	Extra
1	SIMPLE	t1	ALL	PRIMARY	NULL	NULL	NULL	16	100.00	Parent of 4 pushed join@1
1	SIMPLE	t2	eq_ref	PRIMARY	PRIMARY	8	test.t1.a,test.t1.b	1	100.00	Child of 't1' in pushed join@1
1	SIMPLE	t3	eq_ref	PRIMARY	PRIMARY	8	test.t1.c,test.t1.d	1	100.00	Child of 't2' in pushed join@1
1	SIMPLE	t4	eq_ref	PRIMARY	PRIMARY	8	test.t3.c,test.t2.c	1	100.00	Child of 't3' in pushed join@1
Warnings:
Note	1003	/* select#1 */ select straight_join `test`.`t1`.`a` AS `a`,`test`.`t1`.`b` AS `b`,`test`.`t1`.`c` AS `c`,`test`.`t1`.`d` AS `d`,`test`.`t2`.`a` AS `a`,`test`.`t2`.`b` AS `b`,`test`.`t2`.`c` AS `c`,`test`.`t2`.`d` AS `d`,`test`.`t3`.`a` AS `a`,`test`.`t3`.`b` AS `b`,`test`.`t3`.`c` AS `c`,`test`.`t3`.`d` AS `d`,`test`.`t4`.`a` AS `a`,`test`.`t4`.`b` AS `b`,`test`.`t4`.`c` AS `c`,`test`.`t4`.`d` AS `d` from `test`.`t1` join `test`.`t1` `t2` join `test`.`t1` `t3` join `test`.`t1` `t4` where ((`test`.`t2`.`b` = `test`.`t1`.`b`) and (`test`.`t2`.`a` = `test`.`t1`.`a`) and (`test`.`t3`.`b` = `test`.`t1`.`d`) and (`test`.`t3`.`a` = `test`.`t1`.`c`) and (`test`.`t4`.`b` = `test`.`t2`.`c`) and (`test`.`t4`.`a` = `test`.`t3`.`c`))
select straight_join *
from t1
join t1 as t2 on t2.a = t1.a and t2.b = t1.b
join t1 as t3 on t3.a = t1.c and t3.b = t1.d
join t1 as t4 on t4.a = t3.c and t4.b = t2.c;
a	b	c	d	a	b	c	d	a	b	c	d	a	b	c	d
1	1	1	1	1	1	1	1	1	1	1	1	1	1	1	1
1	4	2	3	1	4	2	3	2	3	4	5	4	2	5	1
2	1	3	4	2	1	3	4	3	4	3	4	3	3	3	3
2	2	2	2	2	2	2	2	2	2	2	2	2	2	2	2
3	2	2	3	3	2	2	3	2	3	4	5	4	2	5	1
3	3	3	3	3	3	3	3	3	3	3	3	3	3	3	3
3	4	3	4	3	4	3	4	3	4	3	4	3	3	3	3
4	4	4	4	4	4	4	4	4	4	4	4	4	4	4	4
explain extended
select straight_join *
from t1
join t1 as t2 on t2.a = t1.a and t2.b = t1.b
join t1 as t3 on t3.a = t1.c and t3.b = t2.d
join t1 as t4 on t4.a = t3.c and t4.b = t2.c;
id	select_type	table	type	possible_keys	key	key_len	ref	rows	filtered	Extra
1	SIMPLE	t1	ALL	PRIMARY	NULL	NULL	NULL	16	100.00	Parent of 4 pushed join@1
1	SIMPLE	t2	eq_ref	PRIMARY	PRIMARY	8	test.t1.a,test.t1.b	1	100.00	Child of 't1' in pushed join@1
1	SIMPLE	t3	eq_ref	PRIMARY	PRIMARY	8	test.t1.c,test.t2.d	1	100.00	Child of 't2' in pushed join@1
1	SIMPLE	t4	eq_ref	PRIMARY	PRIMARY	8	test.t3.c,test.t2.c	1	100.00	Child of 't3' in pushed join@1
Warnings:
Note	1003	/* select#1 */ select straight_join `test`.`t1`.`a` AS `a`,`test`.`t1`.`b` AS `b`,`test`.`t1`.`c` AS `c`,`test`.`t1`.`d` AS `d`,`test`.`t2`.`a` AS `a`,`test`.`t2`.`b` AS `b`,`test`.`t2`.`c` AS `c`,`test`.`t2`.`d` AS `d`,`test`.`t3`.`a` AS `a`,`test`.`t3`.`b` AS `b`,`test`.`t3`.`c` AS `c`,`test`.`t3`.`d` AS `d`,`test`.`t4`.`a` AS `a`,`test`.`t4`.`b` AS `b`,`test`.`t4`.`c` AS `c`,`test`.`t4`.`d` AS `d` from `test`.`t1` join `test`.`t1` `t2` join `test`.`t1` `t3` join `test`.`t1` `t4` where ((`test`.`t2`.`b` = `test`.`t1`.`b`) and (`test`.`t2`.`a` = `test`.`t1`.`a`) and (`test`.`t3`.`b` = `test`.`t2`.`d`) and (`test`.`t3`.`a` = `test`.`t1`.`c`) and (`test`.`t4`.`b` = `test`.`t2`.`c`) and (`test`.`t4`.`a` = `test`.`t3`.`c`))
select straight_join *
from t1
join t1 as t2 on t2.a = t1.a and t2.b = t1.b
join t1 as t3 on t3.a = t1.c and t3.b = t2.d
join t1 as t4 on t4.a = t3.c and t4.b = t2.c;
a	b	c	d	a	b	c	d	a	b	c	d	a	b	c	d
1	1	1	1	1	1	1	1	1	1	1	1	1	1	1	1
1	4	2	3	1	4	2	3	2	3	4	5	4	2	5	1
2	1	3	4	2	1	3	4	3	4	3	4	3	3	3	3
2	2	2	2	2	2	2	2	2	2	2	2	2	2	2	2
3	2	2	3	3	2	2	3	2	3	4	5	4	2	5	1
3	3	3	3	3	3	3	3	3	3	3	3	3	3	3	3
3	4	3	4	3	4	3	4	3	4	3	4	3	3	3	3
4	4	4	4	4	4	4	4	4	4	4	4	4	4	4	4
explain extended
select straight_join *
from t1
join t1 as t2 on t2.a = t1.a and t2.b = t1.b
join t1 as t3 on t3.a = t1.c and t3.b = t2.d
join t1 as t4 on t4.a = t3.c and t4.b = t1.d;
id	select_type	table	type	possible_keys	key	key_len	ref	rows	filtered	Extra
1	SIMPLE	t1	ALL	PRIMARY	NULL	NULL	NULL	16	100.00	Parent of 4 pushed join@1
1	SIMPLE	t2	eq_ref	PRIMARY	PRIMARY	8	test.t1.a,test.t1.b	1	100.00	Child of 't1' in pushed join@1
1	SIMPLE	t3	eq_ref	PRIMARY	PRIMARY	8	test.t1.c,test.t2.d	1	100.00	Child of 't2' in pushed join@1
1	SIMPLE	t4	eq_ref	PRIMARY	PRIMARY	8	test.t3.c,test.t1.d	1	100.00	Child of 't3' in pushed join@1
Warnings:
Note	1003	/* select#1 */ select straight_join `test`.`t1`.`a` AS `a`,`test`.`t1`.`b` AS `b`,`test`.`t1`.`c` AS `c`,`test`.`t1`.`d` AS `d`,`test`.`t2`.`a` AS `a`,`test`.`t2`.`b` AS `b`,`test`.`t2`.`c` AS `c`,`test`.`t2`.`d` AS `d`,`test`.`t3`.`a` AS `a`,`test`.`t3`.`b` AS `b`,`test`.`t3`.`c` AS `c`,`test`.`t3`.`d` AS `d`,`test`.`t4`.`a` AS `a`,`test`.`t4`.`b` AS `b`,`test`.`t4`.`c` AS `c`,`test`.`t4`.`d` AS `d` from `test`.`t1` join `test`.`t1` `t2` join `test`.`t1` `t3` join `test`.`t1` `t4` where ((`test`.`t2`.`b` = `test`.`t1`.`b`) and (`test`.`t2`.`a` = `test`.`t1`.`a`) and (`test`.`t3`.`b` = `test`.`t2`.`d`) and (`test`.`t3`.`a` = `test`.`t1`.`c`) and (`test`.`t4`.`b` = `test`.`t1`.`d`) and (`test`.`t4`.`a` = `test`.`t3`.`c`))
select straight_join *
from t1
join t1 as t2 on t2.a = t1.a and t2.b = t1.b
join t1 as t3 on t3.a = t1.c and t3.b = t2.d
join t1 as t4 on t4.a = t3.c and t4.b = t1.d;
a	b	c	d	a	b	c	d	a	b	c	d	a	b	c	d
1	1	1	1	1	1	1	1	1	1	1	1	1	1	1	1
1	4	2	3	1	4	2	3	2	3	4	5	4	3	1	2
2	1	3	4	2	1	3	4	3	4	3	4	3	4	3	4
2	2	2	2	2	2	2	2	2	2	2	2	2	2	2	2
3	2	2	3	3	2	2	3	2	3	4	5	4	3	1	2
3	3	3	3	3	3	3	3	3	3	3	3	3	3	3	3
3	4	3	4	3	4	3	4	3	4	3	4	3	4	3	4
4	4	4	4	4	4	4	4	4	4	4	4	4	4	4	4
explain extended
select straight_join *
from t1
join t1 as t2 on t2.a = t1.a and t2.b = t1.b
join t1 as t3 on t3.a = t1.c and t3.b = t1.d
join t1 as t4 on t4.a = t3.a and t4.b = t2.c;
id	select_type	table	type	possible_keys	key	key_len	ref	rows	filtered	Extra
1	SIMPLE	t1	ALL	PRIMARY	NULL	NULL	NULL	16	100.00	Parent of 4 pushed join@1
1	SIMPLE	t2	eq_ref	PRIMARY	PRIMARY	8	test.t1.a,test.t1.b	1	100.00	Child of 't1' in pushed join@1
1	SIMPLE	t3	eq_ref	PRIMARY	PRIMARY	8	test.t1.c,test.t1.d	1	100.00	Child of 't1' in pushed join@1
1	SIMPLE	t4	eq_ref	PRIMARY	PRIMARY	8	test.t1.c,test.t2.c	1	100.00	Child of 't2' in pushed join@1
Warnings:
Note	1003	/* select#1 */ select straight_join `test`.`t1`.`a` AS `a`,`test`.`t1`.`b` AS `b`,`test`.`t1`.`c` AS `c`,`test`.`t1`.`d` AS `d`,`test`.`t2`.`a` AS `a`,`test`.`t2`.`b` AS `b`,`test`.`t2`.`c` AS `c`,`test`.`t2`.`d` AS `d`,`test`.`t3`.`a` AS `a`,`test`.`t3`.`b` AS `b`,`test`.`t3`.`c` AS `c`,`test`.`t3`.`d` AS `d`,`test`.`t4`.`a` AS `a`,`test`.`t4`.`b` AS `b`,`test`.`t4`.`c` AS `c`,`test`.`t4`.`d` AS `d` from `test`.`t1` join `test`.`t1` `t2` join `test`.`t1` `t3` join `test`.`t1` `t4` where ((`test`.`t2`.`b` = `test`.`t1`.`b`) and (`test`.`t2`.`a` = `test`.`t1`.`a`) and (`test`.`t3`.`b` = `test`.`t1`.`d`) and (`test`.`t4`.`b` = `test`.`t2`.`c`) and (`test`.`t3`.`a` = `test`.`t1`.`c`) and (`test`.`t4`.`a` = `test`.`t1`.`c`))
select straight_join *
from t1
join t1 as t2 on t2.a = t1.a and t2.b = t1.b
join t1 as t3 on t3.a = t1.c and t3.b = t1.d
join t1 as t4 on t4.a = t3.a and t4.b = t2.c;
a	b	c	d	a	b	c	d	a	b	c	d	a	b	c	d
1	1	1	1	1	1	1	1	1	1	1	1	1	1	1	1
1	3	1	2	1	3	1	2	1	2	5	1	1	1	1	1
1	4	2	3	1	4	2	3	2	3	4	5	2	2	2	2
2	1	3	4	2	1	3	4	3	4	3	4	3	3	3	3
2	2	2	2	2	2	2	2	2	2	2	2	2	2	2	2
3	1	1	2	3	1	1	2	1	2	5	1	1	1	1	1
3	2	2	3	3	2	2	3	2	3	4	5	2	2	2	2
3	3	3	3	3	3	3	3	3	3	3	3	3	3	3	3
3	4	3	4	3	4	3	4	3	4	3	4	3	3	3	3
4	3	1	2	4	3	1	2	1	2	5	1	1	1	1	1
4	4	4	4	4	4	4	4	4	4	4	4	4	4	4	4
explain extended
select straight_join *
from t1
join t1 as t2 on t2.a = t1.a and t2.b = t1.b
join t1 as t3 on t3.a = t1.c and t3.b = t1.d
join t1 as t4 on t4.a = t3.b and t4.b = t2.c;
id	select_type	table	type	possible_keys	key	key_len	ref	rows	filtered	Extra
1	SIMPLE	t1	ALL	PRIMARY	NULL	NULL	NULL	16	100.00	Parent of 4 pushed join@1
1	SIMPLE	t2	eq_ref	PRIMARY	PRIMARY	8	test.t1.a,test.t1.b	1	100.00	Child of 't1' in pushed join@1
1	SIMPLE	t3	eq_ref	PRIMARY	PRIMARY	8	test.t1.c,test.t1.d	1	100.00	Child of 't1' in pushed join@1
1	SIMPLE	t4	eq_ref	PRIMARY	PRIMARY	8	test.t1.d,test.t2.c	1	100.00	Child of 't2' in pushed join@1
Warnings:
Note	1003	/* select#1 */ select straight_join `test`.`t1`.`a` AS `a`,`test`.`t1`.`b` AS `b`,`test`.`t1`.`c` AS `c`,`test`.`t1`.`d` AS `d`,`test`.`t2`.`a` AS `a`,`test`.`t2`.`b` AS `b`,`test`.`t2`.`c` AS `c`,`test`.`t2`.`d` AS `d`,`test`.`t3`.`a` AS `a`,`test`.`t3`.`b` AS `b`,`test`.`t3`.`c` AS `c`,`test`.`t3`.`d` AS `d`,`test`.`t4`.`a` AS `a`,`test`.`t4`.`b` AS `b`,`test`.`t4`.`c` AS `c`,`test`.`t4`.`d` AS `d` from `test`.`t1` join `test`.`t1` `t2` join `test`.`t1` `t3` join `test`.`t1` `t4` where ((`test`.`t2`.`b` = `test`.`t1`.`b`) and (`test`.`t2`.`a` = `test`.`t1`.`a`) and (`test`.`t3`.`a` = `test`.`t1`.`c`) and (`test`.`t4`.`b` = `test`.`t2`.`c`) and (`test`.`t3`.`b` = `test`.`t1`.`d`) and (`test`.`t4`.`a` = `test`.`t1`.`d`))
select straight_join *
from t1
join t1 as t2 on t2.a = t1.a and t2.b = t1.b
join t1 as t3 on t3.a = t1.c and t3.b = t1.d
join t1 as t4 on t4.a = t3.b and t4.b = t2.c;
a	b	c	d	a	b	c	d	a	b	c	d	a	b	c	d
1	1	1	1	1	1	1	1	1	1	1	1	1	1	1	1
1	3	1	2	1	3	1	2	1	2	5	1	2	1	3	4
1	4	2	3	1	4	2	3	2	3	4	5	3	2	2	3
2	1	3	4	2	1	3	4	3	4	3	4	4	3	1	2
2	2	2	2	2	2	2	2	2	2	2	2	2	2	2	2
3	1	1	2	3	1	1	2	1	2	5	1	2	1	3	4
3	2	2	3	3	2	2	3	2	3	4	5	3	2	2	3
3	3	3	3	3	3	3	3	3	3	3	3	3	3	3	3
3	4	3	4	3	4	3	4	3	4	3	4	4	3	1	2
4	3	1	2	4	3	1	2	1	2	5	1	2	1	3	4
4	4	4	4	4	4	4	4	4	4	4	4	4	4	4	4
explain extended
select straight_join *
from t1
join t1 as t2 on t2.a = t1.a and t2.b = t1.b
join t1 as t3 on t3.a = t1.c and t3.b = t1.d
join t1 as t4 on t4.a = t3.c and t4.b = t2.a;
id	select_type	table	type	possible_keys	key	key_len	ref	rows	filtered	Extra
1	SIMPLE	t1	ALL	PRIMARY	NULL	NULL	NULL	16	100.00	Parent of 4 pushed join@1
1	SIMPLE	t2	eq_ref	PRIMARY	PRIMARY	8	test.t1.a,test.t1.b	1	100.00	Child of 't1' in pushed join@1
1	SIMPLE	t3	eq_ref	PRIMARY	PRIMARY	8	test.t1.c,test.t1.d	1	100.00	Child of 't1' in pushed join@1
1	SIMPLE	t4	eq_ref	PRIMARY	PRIMARY	8	test.t3.c,test.t1.a	1	100.00	Child of 't3' in pushed join@1
Warnings:
Note	1003	/* select#1 */ select straight_join `test`.`t1`.`a` AS `a`,`test`.`t1`.`b` AS `b`,`test`.`t1`.`c` AS `c`,`test`.`t1`.`d` AS `d`,`test`.`t2`.`a` AS `a`,`test`.`t2`.`b` AS `b`,`test`.`t2`.`c` AS `c`,`test`.`t2`.`d` AS `d`,`test`.`t3`.`a` AS `a`,`test`.`t3`.`b` AS `b`,`test`.`t3`.`c` AS `c`,`test`.`t3`.`d` AS `d`,`test`.`t4`.`a` AS `a`,`test`.`t4`.`b` AS `b`,`test`.`t4`.`c` AS `c`,`test`.`t4`.`d` AS `d` from `test`.`t1` join `test`.`t1` `t2` join `test`.`t1` `t3` join `test`.`t1` `t4` where ((`test`.`t2`.`b` = `test`.`t1`.`b`) and (`test`.`t3`.`b` = `test`.`t1`.`d`) and (`test`.`t3`.`a` = `test`.`t1`.`c`) and (`test`.`t2`.`a` = `test`.`t1`.`a`) and (`test`.`t4`.`b` = `test`.`t1`.`a`) and (`test`.`t4`.`a` = `test`.`t3`.`c`))
select straight_join *
from t1
join t1 as t2 on t2.a = t1.a and t2.b = t1.b
join t1 as t3 on t3.a = t1.c and t3.b = t1.d
join t1 as t4 on t4.a = t3.c and t4.b = t2.a;
a	b	c	d	a	b	c	d	a	b	c	d	a	b	c	d
1	1	1	1	1	1	1	1	1	1	1	1	1	1	1	1
1	4	2	3	1	4	2	3	2	3	4	5	4	1	4	5
2	1	3	4	2	1	3	4	3	4	3	4	3	2	2	3
2	2	2	2	2	2	2	2	2	2	2	2	2	2	2	2
3	2	2	3	3	2	2	3	2	3	4	5	4	3	1	2
3	3	3	3	3	3	3	3	3	3	3	3	3	3	3	3
3	4	3	4	3	4	3	4	3	4	3	4	3	3	3	3
4	4	4	4	4	4	4	4	4	4	4	4	4	4	4	4
explain extended
select straight_join *
from t1
join t1 as t2 on t2.a = t1.a and t2.b = t1.b
join t1 as t3 on t3.a = t1.c and t3.b = t1.d
join t1 as t4 on t4.a = t3.c and t4.b = t2.b;
id	select_type	table	type	possible_keys	key	key_len	ref	rows	filtered	Extra
1	SIMPLE	t1	ALL	PRIMARY	NULL	NULL	NULL	16	100.00	Parent of 4 pushed join@1
1	SIMPLE	t2	eq_ref	PRIMARY	PRIMARY	8	test.t1.a,test.t1.b	1	100.00	Child of 't1' in pushed join@1
1	SIMPLE	t3	eq_ref	PRIMARY	PRIMARY	8	test.t1.c,test.t1.d	1	100.00	Child of 't1' in pushed join@1
1	SIMPLE	t4	eq_ref	PRIMARY	PRIMARY	8	test.t3.c,test.t1.b	1	100.00	Child of 't3' in pushed join@1
Warnings:
Note	1003	/* select#1 */ select straight_join `test`.`t1`.`a` AS `a`,`test`.`t1`.`b` AS `b`,`test`.`t1`.`c` AS `c`,`test`.`t1`.`d` AS `d`,`test`.`t2`.`a` AS `a`,`test`.`t2`.`b` AS `b`,`test`.`t2`.`c` AS `c`,`test`.`t2`.`d` AS `d`,`test`.`t3`.`a` AS `a`,`test`.`t3`.`b` AS `b`,`test`.`t3`.`c` AS `c`,`test`.`t3`.`d` AS `d`,`test`.`t4`.`a` AS `a`,`test`.`t4`.`b` AS `b`,`test`.`t4`.`c` AS `c`,`test`.`t4`.`d` AS `d` from `test`.`t1` join `test`.`t1` `t2` join `test`.`t1` `t3` join `test`.`t1` `t4` where ((`test`.`t2`.`a` = `test`.`t1`.`a`) and (`test`.`t3`.`b` = `test`.`t1`.`d`) and (`test`.`t3`.`a` = `test`.`t1`.`c`) and (`test`.`t2`.`b` = `test`.`t1`.`b`) and (`test`.`t4`.`b` = `test`.`t1`.`b`) and (`test`.`t4`.`a` = `test`.`t3`.`c`))
select straight_join *
from t1
join t1 as t2 on t2.a = t1.a and t2.b = t1.b
join t1 as t3 on t3.a = t1.c and t3.b = t1.d
join t1 as t4 on t4.a = t3.c and t4.b = t2.b;
a	b	c	d	a	b	c	d	a	b	c	d	a	b	c	d
1	1	1	1	1	1	1	1	1	1	1	1	1	1	1	1
1	4	2	3	1	4	2	3	2	3	4	5	4	4	4	4
2	1	3	4	2	1	3	4	3	4	3	4	3	1	1	2
2	2	2	2	2	2	2	2	2	2	2	2	2	2	2	2
3	2	2	3	3	2	2	3	2	3	4	5	4	2	5	1
3	3	3	3	3	3	3	3	3	3	3	3	3	3	3	3
3	4	3	4	3	4	3	4	3	4	3	4	3	4	3	4
4	4	4	4	4	4	4	4	4	4	4	4	4	4	4	4
explain extended
select straight_join *
from t1
join t1 as t2 on t2.a = t1.a and t2.b = t1.b
join t1 as t3 on t3.a = t1.c and t3.b = t1.d
join t1 as t4 on t4.a = t1.c and t4.b = t2.c;
id	select_type	table	type	possible_keys	key	key_len	ref	rows	filtered	Extra
1	SIMPLE	t1	ALL	PRIMARY	NULL	NULL	NULL	16	100.00	Parent of 4 pushed join@1
1	SIMPLE	t2	eq_ref	PRIMARY	PRIMARY	8	test.t1.a,test.t1.b	1	100.00	Child of 't1' in pushed join@1
1	SIMPLE	t3	eq_ref	PRIMARY	PRIMARY	8	test.t1.c,test.t1.d	1	100.00	Child of 't1' in pushed join@1
1	SIMPLE	t4	eq_ref	PRIMARY	PRIMARY	8	test.t3.a,test.t2.c	1	100.00	Child of 't2' in pushed join@1; Using where
Warnings:
Note	1003	/* select#1 */ select straight_join `test`.`t1`.`a` AS `a`,`test`.`t1`.`b` AS `b`,`test`.`t1`.`c` AS `c`,`test`.`t1`.`d` AS `d`,`test`.`t2`.`a` AS `a`,`test`.`t2`.`b` AS `b`,`test`.`t2`.`c` AS `c`,`test`.`t2`.`d` AS `d`,`test`.`t3`.`a` AS `a`,`test`.`t3`.`b` AS `b`,`test`.`t3`.`c` AS `c`,`test`.`t3`.`d` AS `d`,`test`.`t4`.`a` AS `a`,`test`.`t4`.`b` AS `b`,`test`.`t4`.`c` AS `c`,`test`.`t4`.`d` AS `d` from `test`.`t1` join `test`.`t1` `t2` join `test`.`t1` `t3` join `test`.`t1` `t4` where ((`test`.`t2`.`b` = `test`.`t1`.`b`) and (`test`.`t2`.`a` = `test`.`t1`.`a`) and (`test`.`t3`.`b` = `test`.`t1`.`d`) and (`test`.`t4`.`b` = `test`.`t2`.`c`) and (`test`.`t3`.`a` = `test`.`t1`.`c`) and (`test`.`t4`.`a` = `test`.`t1`.`c`))
select straight_join *
from t1
join t1 as t2 on t2.a = t1.a and t2.b = t1.b
join t1 as t3 on t3.a = t1.c and t3.b = t1.d
join t1 as t4 on t4.a = t1.c and t4.b = t2.c;
a	b	c	d	a	b	c	d	a	b	c	d	a	b	c	d
1	1	1	1	1	1	1	1	1	1	1	1	1	1	1	1
1	3	1	2	1	3	1	2	1	2	5	1	1	1	1	1
1	4	2	3	1	4	2	3	2	3	4	5	2	2	2	2
2	1	3	4	2	1	3	4	3	4	3	4	3	3	3	3
2	2	2	2	2	2	2	2	2	2	2	2	2	2	2	2
3	1	1	2	3	1	1	2	1	2	5	1	1	1	1	1
3	2	2	3	3	2	2	3	2	3	4	5	2	2	2	2
3	3	3	3	3	3	3	3	3	3	3	3	3	3	3	3
3	4	3	4	3	4	3	4	3	4	3	4	3	3	3	3
4	3	1	2	4	3	1	2	1	2	5	1	1	1	1	1
4	4	4	4	4	4	4	4	4	4	4	4	4	4	4	4
explain extended
select straight_join *
from t1
join t1 as t2 on t2.a = t1.a and t2.b = t1.b
join t1 as t3 on t3.a = t1.c and t3.b = t1.d
join t1 as t4 on t4.a = t3.c and t4.b = t1.b;
id	select_type	table	type	possible_keys	key	key_len	ref	rows	filtered	Extra
1	SIMPLE	t1	ALL	PRIMARY	NULL	NULL	NULL	16	100.00	Parent of 4 pushed join@1
1	SIMPLE	t2	eq_ref	PRIMARY	PRIMARY	8	test.t1.a,test.t1.b	1	100.00	Child of 't1' in pushed join@1
1	SIMPLE	t3	eq_ref	PRIMARY	PRIMARY	8	test.t1.c,test.t1.d	1	100.00	Child of 't1' in pushed join@1
1	SIMPLE	t4	eq_ref	PRIMARY	PRIMARY	8	test.t3.c,test.t2.b	1	100.00	Child of 't3' in pushed join@1; Using where
Warnings:
Note	1003	/* select#1 */ select straight_join `test`.`t1`.`a` AS `a`,`test`.`t1`.`b` AS `b`,`test`.`t1`.`c` AS `c`,`test`.`t1`.`d` AS `d`,`test`.`t2`.`a` AS `a`,`test`.`t2`.`b` AS `b`,`test`.`t2`.`c` AS `c`,`test`.`t2`.`d` AS `d`,`test`.`t3`.`a` AS `a`,`test`.`t3`.`b` AS `b`,`test`.`t3`.`c` AS `c`,`test`.`t3`.`d` AS `d`,`test`.`t4`.`a` AS `a`,`test`.`t4`.`b` AS `b`,`test`.`t4`.`c` AS `c`,`test`.`t4`.`d` AS `d` from `test`.`t1` join `test`.`t1` `t2` join `test`.`t1` `t3` join `test`.`t1` `t4` where ((`test`.`t2`.`a` = `test`.`t1`.`a`) and (`test`.`t3`.`b` = `test`.`t1`.`d`) and (`test`.`t3`.`a` = `test`.`t1`.`c`) and (`test`.`t2`.`b` = `test`.`t1`.`b`) and (`test`.`t4`.`b` = `test`.`t1`.`b`) and (`test`.`t4`.`a` = `test`.`t3`.`c`))
select straight_join *
from t1
join t1 as t2 on t2.a = t1.a and t2.b = t1.b
join t1 as t3 on t3.a = t1.c and t3.b = t1.d
join t1 as t4 on t4.a = t3.c and t4.b = t1.b;
a	b	c	d	a	b	c	d	a	b	c	d	a	b	c	d
1	1	1	1	1	1	1	1	1	1	1	1	1	1	1	1
1	4	2	3	1	4	2	3	2	3	4	5	4	4	4	4
2	1	3	4	2	1	3	4	3	4	3	4	3	1	1	2
2	2	2	2	2	2	2	2	2	2	2	2	2	2	2	2
3	2	2	3	3	2	2	3	2	3	4	5	4	2	5	1
3	3	3	3	3	3	3	3	3	3	3	3	3	3	3	3
3	4	3	4	3	4	3	4	3	4	3	4	3	4	3	4
4	4	4	4	4	4	4	4	4	4	4	4	4	4	4	4
explain extended
select straight_join *
from t1
join t1 as t2  on t2.a = t1.a and t2.b = t1.b
join t1 as t2x on t2x.a = t2.c and t2x.b = t2.d
join t1 as t3x on t3x.a = t1.c and t3x.b = t1.d
join t1 as t4  on t4.a = t3x.c and t4.b = t2x.c;
id	select_type	table	type	possible_keys	key	key_len	ref	rows	filtered	Extra
1	SIMPLE	t1	ALL	PRIMARY	NULL	NULL	NULL	16	100.00	Parent of 5 pushed join@1
1	SIMPLE	t2	eq_ref	PRIMARY	PRIMARY	8	test.t1.a,test.t1.b	1	100.00	Child of 't1' in pushed join@1
1	SIMPLE	t2x	eq_ref	PRIMARY	PRIMARY	8	test.t2.c,test.t2.d	1	100.00	Child of 't2' in pushed join@1
1	SIMPLE	t3x	eq_ref	PRIMARY	PRIMARY	8	test.t1.c,test.t1.d	1	100.00	Child of 't2x' in pushed join@1
1	SIMPLE	t4	eq_ref	PRIMARY	PRIMARY	8	test.t3x.c,test.t2x.c	1	100.00	Child of 't3x' in pushed join@1
Warnings:
Note	1003	/* select#1 */ select straight_join `test`.`t1`.`a` AS `a`,`test`.`t1`.`b` AS `b`,`test`.`t1`.`c` AS `c`,`test`.`t1`.`d` AS `d`,`test`.`t2`.`a` AS `a`,`test`.`t2`.`b` AS `b`,`test`.`t2`.`c` AS `c`,`test`.`t2`.`d` AS `d`,`test`.`t2x`.`a` AS `a`,`test`.`t2x`.`b` AS `b`,`test`.`t2x`.`c` AS `c`,`test`.`t2x`.`d` AS `d`,`test`.`t3x`.`a` AS `a`,`test`.`t3x`.`b` AS `b`,`test`.`t3x`.`c` AS `c`,`test`.`t3x`.`d` AS `d`,`test`.`t4`.`a` AS `a`,`test`.`t4`.`b` AS `b`,`test`.`t4`.`c` AS `c`,`test`.`t4`.`d` AS `d` from `test`.`t1` join `test`.`t1` `t2` join `test`.`t1` `t2x` join `test`.`t1` `t3x` join `test`.`t1` `t4` where ((`test`.`t2`.`b` = `test`.`t1`.`b`) and (`test`.`t2`.`a` = `test`.`t1`.`a`) and (`test`.`t2x`.`b` = `test`.`t2`.`d`) and (`test`.`t2x`.`a` = `test`.`t2`.`c`) and (`test`.`t3x`.`b` = `test`.`t1`.`d`) and (`test`.`t3x`.`a` = `test`.`t1`.`c`) and (`test`.`t4`.`b` = `test`.`t2x`.`c`) and (`test`.`t4`.`a` = `test`.`t3x`.`c`))
explain extended
select straight_join *
from t1
join t1 as t2  on t2.a = t1.a and t2.b = t1.b
join t1 as t2x on t2x.a = t2.c and t2x.b = t2.d
join t1 as t3  on t3.a = t1.c and t3.b = t1.d
join t1 as t3x on t3x.a = t3.c and t3x.b = t3.d
join t1 as t4  on t4.a = t3x.c and t4.b = t2x.c;
id	select_type	table	type	possible_keys	key	key_len	ref	rows	filtered	Extra
1	SIMPLE	t1	ALL	PRIMARY	NULL	NULL	NULL	16	100.00	Parent of 6 pushed join@1
1	SIMPLE	t2	eq_ref	PRIMARY	PRIMARY	8	test.t1.a,test.t1.b	1	100.00	Child of 't1' in pushed join@1
1	SIMPLE	t2x	eq_ref	PRIMARY	PRIMARY	8	test.t2.c,test.t2.d	1	100.00	Child of 't2' in pushed join@1
1	SIMPLE	t3	eq_ref	PRIMARY	PRIMARY	8	test.t1.c,test.t1.d	1	100.00	Child of 't2x' in pushed join@1
1	SIMPLE	t3x	eq_ref	PRIMARY	PRIMARY	8	test.t3.c,test.t3.d	1	100.00	Child of 't3' in pushed join@1
1	SIMPLE	t4	eq_ref	PRIMARY	PRIMARY	8	test.t3x.c,test.t2x.c	1	100.00	Child of 't3x' in pushed join@1
Warnings:
Note	1003	/* select#1 */ select straight_join `test`.`t1`.`a` AS `a`,`test`.`t1`.`b` AS `b`,`test`.`t1`.`c` AS `c`,`test`.`t1`.`d` AS `d`,`test`.`t2`.`a` AS `a`,`test`.`t2`.`b` AS `b`,`test`.`t2`.`c` AS `c`,`test`.`t2`.`d` AS `d`,`test`.`t2x`.`a` AS `a`,`test`.`t2x`.`b` AS `b`,`test`.`t2x`.`c` AS `c`,`test`.`t2x`.`d` AS `d`,`test`.`t3`.`a` AS `a`,`test`.`t3`.`b` AS `b`,`test`.`t3`.`c` AS `c`,`test`.`t3`.`d` AS `d`,`test`.`t3x`.`a` AS `a`,`test`.`t3x`.`b` AS `b`,`test`.`t3x`.`c` AS `c`,`test`.`t3x`.`d` AS `d`,`test`.`t4`.`a` AS `a`,`test`.`t4`.`b` AS `b`,`test`.`t4`.`c` AS `c`,`test`.`t4`.`d` AS `d` from `test`.`t1` join `test`.`t1` `t2` join `test`.`t1` `t2x` join `test`.`t1` `t3` join `test`.`t1` `t3x` join `test`.`t1` `t4` where ((`test`.`t2`.`b` = `test`.`t1`.`b`) and (`test`.`t2`.`a` = `test`.`t1`.`a`) and (`test`.`t2x`.`b` = `test`.`t2`.`d`) and (`test`.`t2x`.`a` = `test`.`t2`.`c`) and (`test`.`t3`.`b` = `test`.`t1`.`d`) and (`test`.`t3`.`a` = `test`.`t1`.`c`) and (`test`.`t3x`.`b` = `test`.`t3`.`d`) and (`test`.`t3x`.`a` = `test`.`t3`.`c`) and (`test`.`t4`.`b` = `test`.`t2x`.`c`) and (`test`.`t4`.`a` = `test`.`t3x`.`c`))
explain extended
select straight_join *
from t1
join t1 as t2  on t2.a = t1.a and t2.b = t1.b
join t1 as t3  on t3.a = t1.c and t3.b = t1.d
join t1 as t2x on t2x.a = t2.c and t2x.b = t2.d
join t1 as t3x on t3x.a = t3.c and t3x.b = t3.d
join t1 as t4  on t4.a = t3x.c and t4.b = t2x.c;
id	select_type	table	type	possible_keys	key	key_len	ref	rows	filtered	Extra
1	SIMPLE	t1	ALL	PRIMARY	NULL	NULL	NULL	16	100.00	Parent of 6 pushed join@1
1	SIMPLE	t2	eq_ref	PRIMARY	PRIMARY	8	test.t1.a,test.t1.b	1	100.00	Child of 't1' in pushed join@1
1	SIMPLE	t3	eq_ref	PRIMARY	PRIMARY	8	test.t1.c,test.t1.d	1	100.00	Child of 't2' in pushed join@1
1	SIMPLE	t2x	eq_ref	PRIMARY	PRIMARY	8	test.t2.c,test.t2.d	1	100.00	Child of 't3' in pushed join@1
1	SIMPLE	t3x	eq_ref	PRIMARY	PRIMARY	8	test.t3.c,test.t3.d	1	100.00	Child of 't2x' in pushed join@1
1	SIMPLE	t4	eq_ref	PRIMARY	PRIMARY	8	test.t3x.c,test.t2x.c	1	100.00	Child of 't3x' in pushed join@1
Warnings:
Note	1003	/* select#1 */ select straight_join `test`.`t1`.`a` AS `a`,`test`.`t1`.`b` AS `b`,`test`.`t1`.`c` AS `c`,`test`.`t1`.`d` AS `d`,`test`.`t2`.`a` AS `a`,`test`.`t2`.`b` AS `b`,`test`.`t2`.`c` AS `c`,`test`.`t2`.`d` AS `d`,`test`.`t3`.`a` AS `a`,`test`.`t3`.`b` AS `b`,`test`.`t3`.`c` AS `c`,`test`.`t3`.`d` AS `d`,`test`.`t2x`.`a` AS `a`,`test`.`t2x`.`b` AS `b`,`test`.`t2x`.`c` AS `c`,`test`.`t2x`.`d` AS `d`,`test`.`t3x`.`a` AS `a`,`test`.`t3x`.`b` AS `b`,`test`.`t3x`.`c` AS `c`,`test`.`t3x`.`d` AS `d`,`test`.`t4`.`a` AS `a`,`test`.`t4`.`b` AS `b`,`test`.`t4`.`c` AS `c`,`test`.`t4`.`d` AS `d` from `test`.`t1` join `test`.`t1` `t2` join `test`.`t1` `t3` join `test`.`t1` `t2x` join `test`.`t1` `t3x` join `test`.`t1` `t4` where ((`test`.`t2`.`b` = `test`.`t1`.`b`) and (`test`.`t2`.`a` = `test`.`t1`.`a`) and (`test`.`t3`.`b` = `test`.`t1`.`d`) and (`test`.`t3`.`a` = `test`.`t1`.`c`) and (`test`.`t2x`.`b` = `test`.`t2`.`d`) and (`test`.`t2x`.`a` = `test`.`t2`.`c`) and (`test`.`t3x`.`b` = `test`.`t3`.`d`) and (`test`.`t3x`.`a` = `test`.`t3`.`c`) and (`test`.`t4`.`b` = `test`.`t2x`.`c`) and (`test`.`t4`.`a` = `test`.`t3x`.`c`))
explain extended
select straight_join *
from t1
join t1 as t2  on t2.a = t1.a and t2.b = t1.b
join t1 as t2x on t2x.a = t2.c and t2x.b = t2.d
join t1 as t3  on t3.a = t1.c and t3.b = t1.d
join t1 as t3x on t3x.a = t1.c and t3x.b = t1.d
join t1 as t4  on t4.a = t3x.c and t4.b = t2x.c;
id	select_type	table	type	possible_keys	key	key_len	ref	rows	filtered	Extra
1	SIMPLE	t1	ALL	PRIMARY	NULL	NULL	NULL	16	100.00	Parent of 6 pushed join@1
1	SIMPLE	t2	eq_ref	PRIMARY	PRIMARY	8	test.t1.a,test.t1.b	1	100.00	Child of 't1' in pushed join@1
1	SIMPLE	t2x	eq_ref	PRIMARY	PRIMARY	8	test.t2.c,test.t2.d	1	100.00	Child of 't2' in pushed join@1
1	SIMPLE	t3	eq_ref	PRIMARY	PRIMARY	8	test.t1.c,test.t1.d	1	100.00	Child of 't1' in pushed join@1
1	SIMPLE	t3x	eq_ref	PRIMARY	PRIMARY	8	test.t3.a,test.t3.b	1	100.00	Child of 't2x' in pushed join@1; Using where
1	SIMPLE	t4	eq_ref	PRIMARY	PRIMARY	8	test.t3x.c,test.t2x.c	1	100.00	Child of 't3x' in pushed join@1
Warnings:
Note	1003	/* select#1 */ select straight_join `test`.`t1`.`a` AS `a`,`test`.`t1`.`b` AS `b`,`test`.`t1`.`c` AS `c`,`test`.`t1`.`d` AS `d`,`test`.`t2`.`a` AS `a`,`test`.`t2`.`b` AS `b`,`test`.`t2`.`c` AS `c`,`test`.`t2`.`d` AS `d`,`test`.`t2x`.`a` AS `a`,`test`.`t2x`.`b` AS `b`,`test`.`t2x`.`c` AS `c`,`test`.`t2x`.`d` AS `d`,`test`.`t3`.`a` AS `a`,`test`.`t3`.`b` AS `b`,`test`.`t3`.`c` AS `c`,`test`.`t3`.`d` AS `d`,`test`.`t3x`.`a` AS `a`,`test`.`t3x`.`b` AS `b`,`test`.`t3x`.`c` AS `c`,`test`.`t3x`.`d` AS `d`,`test`.`t4`.`a` AS `a`,`test`.`t4`.`b` AS `b`,`test`.`t4`.`c` AS `c`,`test`.`t4`.`d` AS `d` from `test`.`t1` join `test`.`t1` `t2` join `test`.`t1` `t2x` join `test`.`t1` `t3` join `test`.`t1` `t3x` join `test`.`t1` `t4` where ((`test`.`t2`.`b` = `test`.`t1`.`b`) and (`test`.`t2`.`a` = `test`.`t1`.`a`) and (`test`.`t2x`.`b` = `test`.`t2`.`d`) and (`test`.`t2x`.`a` = `test`.`t2`.`c`) and (`test`.`t3`.`b` = `test`.`t1`.`d`) and (`test`.`t3x`.`b` = `test`.`t1`.`d`) and (`test`.`t3`.`a` = `test`.`t1`.`c`) and (`test`.`t3x`.`a` = `test`.`t1`.`c`) and (`test`.`t4`.`b` = `test`.`t2x`.`c`) and (`test`.`t4`.`a` = `test`.`t3x`.`c`))
explain extended
select straight_join *
from t1
join t1 as t2  on t2.a = t1.a and t2.b = t1.b
join t1 as t2x on t2x.a = t2.c and t2x.b = t2.d
join t1 as t3  on t3.a = t1.c and t3.b = t1.b
join t1 as t3x on t3x.a = t1.c and t3x.b = t1.d
join t1 as t4  on t4.a = t3x.c and t4.b = t2x.c;
id	select_type	table	type	possible_keys	key	key_len	ref	rows	filtered	Extra
1	SIMPLE	t1	ALL	PRIMARY	NULL	NULL	NULL	16	100.00	Parent of 6 pushed join@1
1	SIMPLE	t2	eq_ref	PRIMARY	PRIMARY	8	test.t1.a,test.t1.b	1	100.00	Child of 't1' in pushed join@1
1	SIMPLE	t2x	eq_ref	PRIMARY	PRIMARY	8	test.t2.c,test.t2.d	1	100.00	Child of 't2' in pushed join@1
1	SIMPLE	t3	eq_ref	PRIMARY	PRIMARY	8	test.t1.c,test.t2.b	1	100.00	Child of 't1' in pushed join@1; Using where
1	SIMPLE	t3x	eq_ref	PRIMARY	PRIMARY	8	test.t3.a,test.t1.d	1	100.00	Child of 't2x' in pushed join@1; Using where
1	SIMPLE	t4	eq_ref	PRIMARY	PRIMARY	8	test.t3x.c,test.t2x.c	1	100.00	Child of 't3x' in pushed join@1
Warnings:
Note	1003	/* select#1 */ select straight_join `test`.`t1`.`a` AS `a`,`test`.`t1`.`b` AS `b`,`test`.`t1`.`c` AS `c`,`test`.`t1`.`d` AS `d`,`test`.`t2`.`a` AS `a`,`test`.`t2`.`b` AS `b`,`test`.`t2`.`c` AS `c`,`test`.`t2`.`d` AS `d`,`test`.`t2x`.`a` AS `a`,`test`.`t2x`.`b` AS `b`,`test`.`t2x`.`c` AS `c`,`test`.`t2x`.`d` AS `d`,`test`.`t3`.`a` AS `a`,`test`.`t3`.`b` AS `b`,`test`.`t3`.`c` AS `c`,`test`.`t3`.`d` AS `d`,`test`.`t3x`.`a` AS `a`,`test`.`t3x`.`b` AS `b`,`test`.`t3x`.`c` AS `c`,`test`.`t3x`.`d` AS `d`,`test`.`t4`.`a` AS `a`,`test`.`t4`.`b` AS `b`,`test`.`t4`.`c` AS `c`,`test`.`t4`.`d` AS `d` from `test`.`t1` join `test`.`t1` `t2` join `test`.`t1` `t2x` join `test`.`t1` `t3` join `test`.`t1` `t3x` join `test`.`t1` `t4` where ((`test`.`t2`.`a` = `test`.`t1`.`a`) and (`test`.`t2x`.`b` = `test`.`t2`.`d`) and (`test`.`t2x`.`a` = `test`.`t2`.`c`) and (`test`.`t2`.`b` = `test`.`t1`.`b`) and (`test`.`t3`.`b` = `test`.`t1`.`b`) and (`test`.`t3x`.`b` = `test`.`t1`.`d`) and (`test`.`t3`.`a` = `test`.`t1`.`c`) and (`test`.`t3x`.`a` = `test`.`t1`.`c`) and (`test`.`t4`.`b` = `test`.`t2x`.`c`) and (`test`.`t4`.`a` = `test`.`t3x`.`c`))
explain extended
select straight_join *
from t1
left join t1 as t2 on t2.a = t1.a and t2.b = t1.b
join t1 as t3 on t3.a = t1.c and t3.b = t1.d
left join t1 as t4 on t4.a = t3.c and t4.b = t2.c;
id	select_type	table	type	possible_keys	key	key_len	ref	rows	filtered	Extra
1	SIMPLE	t1	ALL	NULL	NULL	NULL	NULL	16	100.00	Parent of 3 pushed join@1
1	SIMPLE	t2	eq_ref	PRIMARY	PRIMARY	8	test.t1.a,test.t1.b	1	100.00	Child of 't1' in pushed join@1
1	SIMPLE	t3	eq_ref	PRIMARY	PRIMARY	8	test.t1.c,test.t1.d	1	100.00	Child of 't1' in pushed join@1
1	SIMPLE	t4	eq_ref	PRIMARY	PRIMARY	8	test.t3.c,test.t2.c	1	100.00	
Warnings:
Note	9999	Can't push table 't4' as child of 't1', dependencies on outer joined grandparents not implemented
Note	1003	/* select#1 */ select straight_join `test`.`t1`.`a` AS `a`,`test`.`t1`.`b` AS `b`,`test`.`t1`.`c` AS `c`,`test`.`t1`.`d` AS `d`,`test`.`t2`.`a` AS `a`,`test`.`t2`.`b` AS `b`,`test`.`t2`.`c` AS `c`,`test`.`t2`.`d` AS `d`,`test`.`t3`.`a` AS `a`,`test`.`t3`.`b` AS `b`,`test`.`t3`.`c` AS `c`,`test`.`t3`.`d` AS `d`,`test`.`t4`.`a` AS `a`,`test`.`t4`.`b` AS `b`,`test`.`t4`.`c` AS `c`,`test`.`t4`.`d` AS `d` from `test`.`t1` left join `test`.`t1` `t2` on(((`test`.`t2`.`b` = `test`.`t1`.`b`) and (`test`.`t2`.`a` = `test`.`t1`.`a`))) join `test`.`t1` `t3` left join `test`.`t1` `t4` on(((`test`.`t4`.`b` = `test`.`t2`.`c`) and (`test`.`t4`.`a` = `test`.`t3`.`c`))) where ((`test`.`t3`.`b` = `test`.`t1`.`d`) and (`test`.`t3`.`a` = `test`.`t1`.`c`))
explain extended
select straight_join *
from t1
join t1 as t2 on t2.a = t1.a and t2.b = t1.b
left join t1 as t3 on t3.a = t1.c and t3.b = t1.d
left join t1 as t4 on t4.a = t3.c and t4.b = t2.c;
id	select_type	table	type	possible_keys	key	key_len	ref	rows	filtered	Extra
1	SIMPLE	t1	ALL	PRIMARY	NULL	NULL	NULL	16	100.00	Parent of 4 pushed join@1
1	SIMPLE	t2	eq_ref	PRIMARY	PRIMARY	8	test.t1.a,test.t1.b	1	100.00	Child of 't1' in pushed join@1
1	SIMPLE	t3	eq_ref	PRIMARY	PRIMARY	8	test.t1.c,test.t1.d	1	100.00	Child of 't2' in pushed join@1
1	SIMPLE	t4	eq_ref	PRIMARY	PRIMARY	8	test.t3.c,test.t2.c	1	100.00	Child of 't3' in pushed join@1
Warnings:
Note	1003	/* select#1 */ select straight_join `test`.`t1`.`a` AS `a`,`test`.`t1`.`b` AS `b`,`test`.`t1`.`c` AS `c`,`test`.`t1`.`d` AS `d`,`test`.`t2`.`a` AS `a`,`test`.`t2`.`b` AS `b`,`test`.`t2`.`c` AS `c`,`test`.`t2`.`d` AS `d`,`test`.`t3`.`a` AS `a`,`test`.`t3`.`b` AS `b`,`test`.`t3`.`c` AS `c`,`test`.`t3`.`d` AS `d`,`test`.`t4`.`a` AS `a`,`test`.`t4`.`b` AS `b`,`test`.`t4`.`c` AS `c`,`test`.`t4`.`d` AS `d` from `test`.`t1` join `test`.`t1` `t2` left join `test`.`t1` `t3` on(((`test`.`t3`.`b` = `test`.`t1`.`d`) and (`test`.`t3`.`a` = `test`.`t1`.`c`))) left join `test`.`t1` `t4` on(((`test`.`t4`.`b` = `test`.`t2`.`c`) and (`test`.`t4`.`a` = `test`.`t3`.`c`))) where ((`test`.`t2`.`b` = `test`.`t1`.`b`) and (`test`.`t2`.`a` = `test`.`t1`.`a`))
explain extended
select straight_join *
from t1
left join t1 as t2 on t2.a = t1.a and t2.b = t1.b
join t1 as t3 on t3.a = t1.a
left join t1 as t4 on t4.a = t3.c and t4.b = t2.c;
id	select_type	table	type	possible_keys	key	key_len	ref	rows	filtered	Extra
1	SIMPLE	t1	ALL	PRIMARY	NULL	NULL	NULL	16	100.00	Parent of 3 pushed join@1
1	SIMPLE	t2	eq_ref	PRIMARY	PRIMARY	8	test.t1.a,test.t1.b	1	100.00	Child of 't1' in pushed join@1
1	SIMPLE	t3	ref	PRIMARY	PRIMARY	4	test.t1.a	1	100.00	Child of 't1' in pushed join@1
1	SIMPLE	t4	eq_ref	PRIMARY	PRIMARY	8	test.t3.c,test.t2.c	1	100.00	
Warnings:
Note	9999	Can't push table 't4' as child of 't1', dependencies on outer joined grandparents not implemented
Note	1003	/* select#1 */ select straight_join `test`.`t1`.`a` AS `a`,`test`.`t1`.`b` AS `b`,`test`.`t1`.`c` AS `c`,`test`.`t1`.`d` AS `d`,`test`.`t2`.`a` AS `a`,`test`.`t2`.`b` AS `b`,`test`.`t2`.`c` AS `c`,`test`.`t2`.`d` AS `d`,`test`.`t3`.`a` AS `a`,`test`.`t3`.`b` AS `b`,`test`.`t3`.`c` AS `c`,`test`.`t3`.`d` AS `d`,`test`.`t4`.`a` AS `a`,`test`.`t4`.`b` AS `b`,`test`.`t4`.`c` AS `c`,`test`.`t4`.`d` AS `d` from `test`.`t1` left join `test`.`t1` `t2` on(((`test`.`t2`.`b` = `test`.`t1`.`b`) and (`test`.`t2`.`a` = `test`.`t1`.`a`))) join `test`.`t1` `t3` left join `test`.`t1` `t4` on(((`test`.`t4`.`b` = `test`.`t2`.`c`) and (`test`.`t4`.`a` = `test`.`t3`.`c`))) where (`test`.`t3`.`a` = `test`.`t1`.`a`)
explain extended
select straight_join *
from t1
join t1 as t2 on t2.a = t1.a and t2.b = t1.b
left join t1 as t3 on t3.a = t1.a
left join t1 as t4 on t4.a = t3.c and t4.b = t2.c;
id	select_type	table	type	possible_keys	key	key_len	ref	rows	filtered	Extra
1	SIMPLE	t1	ALL	PRIMARY	NULL	NULL	NULL	16	100.00	Parent of 2 pushed join@1
1	SIMPLE	t2	eq_ref	PRIMARY	PRIMARY	8	test.t1.a,test.t1.b	1	100.00	Child of 't1' in pushed join@1
1	SIMPLE	t3	ref	PRIMARY	PRIMARY	4	test.t2.a	1	100.00	Parent of 2 pushed join@2; Using where
1	SIMPLE	t4	eq_ref	PRIMARY	PRIMARY	8	test.t3.c,test.t2.c	1	100.00	Child of 't3' in pushed join@2
Warnings:
Note	9999	Can't push table 't3' as child of 't1', outer join of scan-child not implemented
Note	9999	Can't push table 't4' as child of 't1', column 't3.c' is outside scope of pushable join
Note	1003	/* select#1 */ select straight_join `test`.`t1`.`a` AS `a`,`test`.`t1`.`b` AS `b`,`test`.`t1`.`c` AS `c`,`test`.`t1`.`d` AS `d`,`test`.`t2`.`a` AS `a`,`test`.`t2`.`b` AS `b`,`test`.`t2`.`c` AS `c`,`test`.`t2`.`d` AS `d`,`test`.`t3`.`a` AS `a`,`test`.`t3`.`b` AS `b`,`test`.`t3`.`c` AS `c`,`test`.`t3`.`d` AS `d`,`test`.`t4`.`a` AS `a`,`test`.`t4`.`b` AS `b`,`test`.`t4`.`c` AS `c`,`test`.`t4`.`d` AS `d` from `test`.`t1` join `test`.`t1` `t2` left join `test`.`t1` `t3` on(((`test`.`t2`.`a` = `test`.`t1`.`a`) and (`test`.`t3`.`a` = `test`.`t1`.`a`))) left join `test`.`t1` `t4` on(((`test`.`t4`.`b` = `test`.`t2`.`c`) and (`test`.`t4`.`a` = `test`.`t3`.`c`))) where ((`test`.`t2`.`b` = `test`.`t1`.`b`) and (`test`.`t2`.`a` = `test`.`t1`.`a`))
explain extended
select straight_join *
from t1
left join t1 as t2 on t2.a = t1.a and t2.b = t1.b
join t1 as t3 on t3.a = t1.a
left join t1 as t4 on t4.a = t3.c;
id	select_type	table	type	possible_keys	key	key_len	ref	rows	filtered	Extra
1	SIMPLE	t1	ALL	PRIMARY	NULL	NULL	NULL	16	100.00	Parent of 3 pushed join@1
1	SIMPLE	t2	eq_ref	PRIMARY	PRIMARY	8	test.t1.a,test.t1.b	1	100.00	Child of 't1' in pushed join@1
1	SIMPLE	t3	ref	PRIMARY	PRIMARY	4	test.t1.a	1	100.00	Child of 't1' in pushed join@1
1	SIMPLE	t4	ref	PRIMARY	PRIMARY	4	test.t3.c	1	100.00	
Warnings:
Note	9999	Can't push table 't4' as child of 't1', outer join of scan-child not implemented
Note	1003	/* select#1 */ select straight_join `test`.`t1`.`a` AS `a`,`test`.`t1`.`b` AS `b`,`test`.`t1`.`c` AS `c`,`test`.`t1`.`d` AS `d`,`test`.`t2`.`a` AS `a`,`test`.`t2`.`b` AS `b`,`test`.`t2`.`c` AS `c`,`test`.`t2`.`d` AS `d`,`test`.`t3`.`a` AS `a`,`test`.`t3`.`b` AS `b`,`test`.`t3`.`c` AS `c`,`test`.`t3`.`d` AS `d`,`test`.`t4`.`a` AS `a`,`test`.`t4`.`b` AS `b`,`test`.`t4`.`c` AS `c`,`test`.`t4`.`d` AS `d` from `test`.`t1` left join `test`.`t1` `t2` on(((`test`.`t2`.`b` = `test`.`t1`.`b`) and (`test`.`t2`.`a` = `test`.`t1`.`a`))) join `test`.`t1` `t3` left join `test`.`t1` `t4` on((`test`.`t4`.`a` = `test`.`t3`.`c`)) where (`test`.`t3`.`a` = `test`.`t1`.`a`)
explain extended
select straight_join *
from t1
join t1 as t2 on t2.a = t1.a and t2.b = t1.b
left join t1 as t3 on t3.a = t1.a
left join t1 as t4 on t4.a = t3.c;
id	select_type	table	type	possible_keys	key	key_len	ref	rows	filtered	Extra
1	SIMPLE	t1	ALL	PRIMARY	NULL	NULL	NULL	16	100.00	Parent of 2 pushed join@1
1	SIMPLE	t2	eq_ref	PRIMARY	PRIMARY	8	test.t1.a,test.t1.b	1	100.00	Child of 't1' in pushed join@1
1	SIMPLE	t3	ref	PRIMARY	PRIMARY	4	test.t2.a	1	100.00	Using where
1	SIMPLE	t4	ref	PRIMARY	PRIMARY	4	test.t3.c	1	100.00	
Warnings:
Note	9999	Can't push table 't3' as child of 't1', outer join of scan-child not implemented
Note	9999	Can't push table 't4' as child of 't1', column 't3.c' is outside scope of pushable join
Note	9999	Can't push table 't4' as child of 't3', outer join of scan-child not implemented
Note	1003	/* select#1 */ select straight_join `test`.`t1`.`a` AS `a`,`test`.`t1`.`b` AS `b`,`test`.`t1`.`c` AS `c`,`test`.`t1`.`d` AS `d`,`test`.`t2`.`a` AS `a`,`test`.`t2`.`b` AS `b`,`test`.`t2`.`c` AS `c`,`test`.`t2`.`d` AS `d`,`test`.`t3`.`a` AS `a`,`test`.`t3`.`b` AS `b`,`test`.`t3`.`c` AS `c`,`test`.`t3`.`d` AS `d`,`test`.`t4`.`a` AS `a`,`test`.`t4`.`b` AS `b`,`test`.`t4`.`c` AS `c`,`test`.`t4`.`d` AS `d` from `test`.`t1` join `test`.`t1` `t2` left join `test`.`t1` `t3` on(((`test`.`t2`.`a` = `test`.`t1`.`a`) and (`test`.`t3`.`a` = `test`.`t1`.`a`))) left join `test`.`t1` `t4` on((`test`.`t4`.`a` = `test`.`t3`.`c`)) where ((`test`.`t2`.`b` = `test`.`t1`.`b`) and (`test`.`t2`.`a` = `test`.`t1`.`a`))
set ndb_join_pushdown=true;
explain extended 
select * from t1 x, t1 y, t1 z, t1 where 
y.a=x.d and y.b=x.b and 
z.a=y.d and 
t1.a = z.d and t1.b=z.b;
id	select_type	table	type	possible_keys	key	key_len	ref	rows	filtered	Extra
1	SIMPLE	x	ALL	NULL	NULL	NULL	NULL	16	100.00	Parent of 4 pushed join@1
1	SIMPLE	y	eq_ref	PRIMARY	PRIMARY	8	test.x.d,test.x.b	1	100.00	Child of 'x' in pushed join@1
1	SIMPLE	z	ref	PRIMARY	PRIMARY	4	test.y.d	1	100.00	Child of 'y' in pushed join@1
1	SIMPLE	t1	eq_ref	PRIMARY	PRIMARY	8	test.z.d,test.z.b	1	100.00	Child of 'z' in pushed join@1
Warnings:
Note	1003	/* select#1 */ select `test`.`x`.`a` AS `a`,`test`.`x`.`b` AS `b`,`test`.`x`.`c` AS `c`,`test`.`x`.`d` AS `d`,`test`.`y`.`a` AS `a`,`test`.`y`.`b` AS `b`,`test`.`y`.`c` AS `c`,`test`.`y`.`d` AS `d`,`test`.`z`.`a` AS `a`,`test`.`z`.`b` AS `b`,`test`.`z`.`c` AS `c`,`test`.`z`.`d` AS `d`,`test`.`t1`.`a` AS `a`,`test`.`t1`.`b` AS `b`,`test`.`t1`.`c` AS `c`,`test`.`t1`.`d` AS `d` from `test`.`t1` `x` join `test`.`t1` `y` join `test`.`t1` `z` join `test`.`t1` where ((`test`.`t1`.`b` = `test`.`z`.`b`) and (`test`.`t1`.`a` = `test`.`z`.`d`) and (`test`.`z`.`a` = `test`.`y`.`d`) and (`test`.`y`.`b` = `test`.`x`.`b`) and (`test`.`y`.`a` = `test`.`x`.`d`))
select * from t1 x, t1 y, t1 z, t1 where 
y.a=x.d and y.b=x.b and 
z.a=y.d and 
t1.a = z.d and t1.b=z.b;
a	b	c	d	a	b	c	d	a	b	c	d	a	b	c	d
1	1	1	1	1	1	1	1	1	1	1	1	1	1	1	1
1	1	1	1	1	1	1	1	1	2	5	1	1	2	5	1
1	1	1	1	1	1	1	1	1	3	1	2	2	3	4	5
1	1	1	1	1	1	1	1	1	4	2	3	3	4	3	4
1	2	5	1	1	2	5	1	1	1	1	1	1	1	1	1
1	2	5	1	1	2	5	1	1	2	5	1	1	2	5	1
1	2	5	1	1	2	5	1	1	3	1	2	2	3	4	5
1	2	5	1	1	2	5	1	1	4	2	3	3	4	3	4
1	4	2	3	3	4	3	4	4	2	5	1	1	2	5	1
1	4	2	3	3	4	3	4	4	3	1	2	2	3	4	5
1	4	2	3	3	4	3	4	4	4	4	4	4	4	4	4
2	2	2	2	2	2	2	2	2	1	3	4	4	1	4	5
2	2	2	2	2	2	2	2	2	2	2	2	2	2	2	2
2	2	2	2	2	2	2	2	2	4	5	1	1	4	2	3
2	4	5	1	1	4	2	3	3	1	1	2	2	1	3	4
2	4	5	1	1	4	2	3	3	2	2	3	3	2	2	3
2	4	5	1	1	4	2	3	3	3	3	3	3	3	3	3
2	4	5	1	1	4	2	3	3	4	3	4	4	4	4	4
3	1	1	2	2	1	3	4	4	2	5	1	1	2	5	1
3	1	1	2	2	1	3	4	4	3	1	2	2	3	4	5
3	1	1	2	2	1	3	4	4	4	4	4	4	4	4	4
3	2	2	3	3	2	2	3	3	1	1	2	2	1	3	4
3	2	2	3	3	2	2	3	3	2	2	3	3	2	2	3
3	2	2	3	3	2	2	3	3	3	3	3	3	3	3	3
3	2	2	3	3	2	2	3	3	4	3	4	4	4	4	4
3	3	3	3	3	3	3	3	3	1	1	2	2	1	3	4
3	3	3	3	3	3	3	3	3	2	2	3	3	2	2	3
3	3	3	3	3	3	3	3	3	3	3	3	3	3	3	3
3	3	3	3	3	3	3	3	3	4	3	4	4	4	4	4
3	4	3	4	4	4	4	4	4	2	5	1	1	2	5	1
3	4	3	4	4	4	4	4	4	3	1	2	2	3	4	5
3	4	3	4	4	4	4	4	4	4	4	4	4	4	4	4
4	2	5	1	1	2	5	1	1	1	1	1	1	1	1	1
4	2	5	1	1	2	5	1	1	2	5	1	1	2	5	1
4	2	5	1	1	2	5	1	1	3	1	2	2	3	4	5
4	2	5	1	1	2	5	1	1	4	2	3	3	4	3	4
4	4	4	4	4	4	4	4	4	2	5	1	1	2	5	1
4	4	4	4	4	4	4	4	4	3	1	2	2	3	4	5
4	4	4	4	4	4	4	4	4	4	4	4	4	4	4	4
explain extended 
select * from t1 x, t1 y where
x.a <= 2 and
y.a=x.d and y.b=x.b;
id	select_type	table	type	possible_keys	key	key_len	ref	rows	filtered	Extra
1	SIMPLE	x	range	PRIMARY	PRIMARY	4	NULL	3	100.00	Parent of 2 pushed join@1; Using where with pushed condition: (`test`.`x`.`a` <= 2)
1	SIMPLE	y	eq_ref	PRIMARY	PRIMARY	8	test.x.d,test.x.b	1	100.00	Child of 'x' in pushed join@1
Warnings:
Note	1003	/* select#1 */ select `test`.`x`.`a` AS `a`,`test`.`x`.`b` AS `b`,`test`.`x`.`c` AS `c`,`test`.`x`.`d` AS `d`,`test`.`y`.`a` AS `a`,`test`.`y`.`b` AS `b`,`test`.`y`.`c` AS `c`,`test`.`y`.`d` AS `d` from `test`.`t1` `x` join `test`.`t1` `y` where ((`test`.`y`.`b` = `test`.`x`.`b`) and (`test`.`y`.`a` = `test`.`x`.`d`) and (`test`.`x`.`a` <= 2))
select * from t1 x, t1 y where
x.a <= 2 and
y.a=x.d and y.b=x.b;
a	b	c	d	a	b	c	d
1	1	1	1	1	1	1	1
1	2	5	1	1	2	5	1
1	3	1	2	2	3	4	5
1	4	2	3	3	4	3	4
2	1	3	4	4	1	4	5
2	2	2	2	2	2	2	2
2	4	5	1	1	4	2	3
explain extended 
select * from t1 x, t1 y where
(x.a <= 2 or x.a > 3) and
y.a=x.d and y.b=x.b;
id	select_type	table	type	possible_keys	key	key_len	ref	rows	filtered	Extra
1	SIMPLE	x	range	PRIMARY	PRIMARY	4	NULL	6	100.00	Parent of 2 pushed join@1; Using where with pushed condition: ((`test`.`x`.`a` <= 2) or (`test`.`x`.`a` > 3))
1	SIMPLE	y	eq_ref	PRIMARY	PRIMARY	8	test.x.d,test.x.b	1	100.00	Child of 'x' in pushed join@1
Warnings:
Note	1003	/* select#1 */ select `test`.`x`.`a` AS `a`,`test`.`x`.`b` AS `b`,`test`.`x`.`c` AS `c`,`test`.`x`.`d` AS `d`,`test`.`y`.`a` AS `a`,`test`.`y`.`b` AS `b`,`test`.`y`.`c` AS `c`,`test`.`y`.`d` AS `d` from `test`.`t1` `x` join `test`.`t1` `y` where ((`test`.`y`.`b` = `test`.`x`.`b`) and (`test`.`y`.`a` = `test`.`x`.`d`) and ((`test`.`x`.`a` <= 2) or (`test`.`x`.`a` > 3)))
select * from t1 x, t1 y where
(x.a <= 2 or x.a > 3) and
y.a=x.d and y.b=x.b;
a	b	c	d	a	b	c	d
1	1	1	1	1	1	1	1
1	2	5	1	1	2	5	1
1	3	1	2	2	3	4	5
1	4	2	3	3	4	3	4
2	1	3	4	4	1	4	5
2	2	2	2	2	2	2	2
2	4	5	1	1	4	2	3
4	2	5	1	1	2	5	1
4	3	1	2	2	3	4	5
4	4	4	4	4	4	4	4
explain extended 
select * from t1 x, t1 y where
(x.a >= 2 or x.a < 3) and
y.a=x.d and y.b=x.b;
id	select_type	table	type	possible_keys	key	key_len	ref	rows	filtered	Extra
1	SIMPLE	x	range	PRIMARY	PRIMARY	0	NULL	16	100.00	Parent of 2 pushed join@1; Using where with pushed condition: ((`test`.`x`.`a` >= 2) or (`test`.`x`.`a` < 3))
1	SIMPLE	y	eq_ref	PRIMARY	PRIMARY	8	test.x.d,test.x.b	1	100.00	Child of 'x' in pushed join@1
Warnings:
Note	1003	/* select#1 */ select `test`.`x`.`a` AS `a`,`test`.`x`.`b` AS `b`,`test`.`x`.`c` AS `c`,`test`.`x`.`d` AS `d`,`test`.`y`.`a` AS `a`,`test`.`y`.`b` AS `b`,`test`.`y`.`c` AS `c`,`test`.`y`.`d` AS `d` from `test`.`t1` `x` join `test`.`t1` `y` where ((`test`.`y`.`b` = `test`.`x`.`b`) and (`test`.`y`.`a` = `test`.`x`.`d`) and ((`test`.`x`.`a` >= 2) or (`test`.`x`.`a` < 3)))
select * from t1 x, t1 y where
(x.a >= 2 or x.a < 3) and
y.a=x.d and y.b=x.b;
a	b	c	d	a	b	c	d
1	1	1	1	1	1	1	1
1	2	5	1	1	2	5	1
1	3	1	2	2	3	4	5
1	4	2	3	3	4	3	4
2	1	3	4	4	1	4	5
2	2	2	2	2	2	2	2
2	4	5	1	1	4	2	3
3	1	1	2	2	1	3	4
3	2	2	3	3	2	2	3
3	3	3	3	3	3	3	3
3	4	3	4	4	4	4	4
4	2	5	1	1	2	5	1
4	3	1	2	2	3	4	5
4	4	4	4	4	4	4	4
explain extended 
select * from t1 x, t1 y where
(x.a <= 2 or x.a in (0,5,4)) and
y.a=x.d and y.b=x.b;
id	select_type	table	type	possible_keys	key	key_len	ref	rows	filtered	Extra
1	SIMPLE	x	range	PRIMARY	PRIMARY	4	NULL	9	100.00	Parent of 2 pushed join@1; Using where with pushed condition: ((`test`.`x`.`a` <= 2) or (`test`.`x`.`a` in (0,5,4)))
1	SIMPLE	y	eq_ref	PRIMARY	PRIMARY	8	test.x.d,test.x.b	1	100.00	Child of 'x' in pushed join@1
Warnings:
Note	1003	/* select#1 */ select `test`.`x`.`a` AS `a`,`test`.`x`.`b` AS `b`,`test`.`x`.`c` AS `c`,`test`.`x`.`d` AS `d`,`test`.`y`.`a` AS `a`,`test`.`y`.`b` AS `b`,`test`.`y`.`c` AS `c`,`test`.`y`.`d` AS `d` from `test`.`t1` `x` join `test`.`t1` `y` where ((`test`.`y`.`b` = `test`.`x`.`b`) and (`test`.`y`.`a` = `test`.`x`.`d`) and ((`test`.`x`.`a` <= 2) or (`test`.`x`.`a` in (0,5,4))))
select * from t1 x, t1 y where
(x.a <= 2 or x.a in (0,5,4)) and
y.a=x.d and y.b=x.b;
a	b	c	d	a	b	c	d
1	1	1	1	1	1	1	1
1	2	5	1	1	2	5	1
1	3	1	2	2	3	4	5
1	4	2	3	3	4	3	4
2	1	3	4	4	1	4	5
2	2	2	2	2	2	2	2
2	4	5	1	1	4	2	3
4	2	5	1	1	2	5	1
4	3	1	2	2	3	4	5
4	4	4	4	4	4	4	4
explain extended 
select * from t1 x, t1 y where
(x.a <= 2 or (x.a,x.b) in ((0,0),(5,0),(4,3))) and
y.a=x.d and y.b=x.b;
id	select_type	table	type	possible_keys	key	key_len	ref	rows	filtered	Extra
1	SIMPLE	x	ALL	PRIMARY	NULL	NULL	NULL	16	100.00	Parent of 2 pushed join@1; Using where
1	SIMPLE	y	eq_ref	PRIMARY	PRIMARY	8	test.x.d,test.x.b	1	100.00	Child of 'x' in pushed join@1
Warnings:
Note	1003	/* select#1 */ select `test`.`x`.`a` AS `a`,`test`.`x`.`b` AS `b`,`test`.`x`.`c` AS `c`,`test`.`x`.`d` AS `d`,`test`.`y`.`a` AS `a`,`test`.`y`.`b` AS `b`,`test`.`y`.`c` AS `c`,`test`.`y`.`d` AS `d` from `test`.`t1` `x` join `test`.`t1` `y` where ((`test`.`y`.`b` = `test`.`x`.`b`) and (`test`.`y`.`a` = `test`.`x`.`d`) and ((`test`.`x`.`a` <= 2) or ((`test`.`x`.`a`,`test`.`x`.`b`) in (<cache>((0,0)),<cache>((5,0)),<cache>((4,3))))))
select * from t1 x, t1 y where
(x.a <= 2 or (x.a,x.b) in ((0,0),(5,0),(4,3))) and
y.a=x.d and y.b=x.b;
a	b	c	d	a	b	c	d
1	1	1	1	1	1	1	1
1	2	5	1	1	2	5	1
1	3	1	2	2	3	4	5
1	4	2	3	3	4	3	4
2	1	3	4	4	1	4	5
2	2	2	2	2	2	2	2
2	4	5	1	1	4	2	3
4	3	1	2	2	3	4	5
explain extended
select *
from t1
join t1 as t2 on t2.a = t1.b and t2.b = t1.c
join t1 as t3 on t3.a = t2.a and t3.b = t2.b
order by t1.c,t1.d,
t1.a, t1.b;
id	select_type	table	type	possible_keys	key	key_len	ref	rows	filtered	Extra
1	SIMPLE	t1	ALL	NULL	NULL	NULL	NULL	16	100.00	Parent of 3 pushed join@1; Using temporary; Using filesort
1	SIMPLE	t2	eq_ref	PRIMARY	PRIMARY	8	test.t1.b,test.t1.c	1	100.00	Child of 't1' in pushed join@1
1	SIMPLE	t3	eq_ref	PRIMARY	PRIMARY	8	test.t1.b,test.t2.b	1	100.00	Child of 't1' in pushed join@1; Using where
Warnings:
Note	1003	/* select#1 */ select `test`.`t1`.`a` AS `a`,`test`.`t1`.`b` AS `b`,`test`.`t1`.`c` AS `c`,`test`.`t1`.`d` AS `d`,`test`.`t2`.`a` AS `a`,`test`.`t2`.`b` AS `b`,`test`.`t2`.`c` AS `c`,`test`.`t2`.`d` AS `d`,`test`.`t3`.`a` AS `a`,`test`.`t3`.`b` AS `b`,`test`.`t3`.`c` AS `c`,`test`.`t3`.`d` AS `d` from `test`.`t1` join `test`.`t1` `t2` join `test`.`t1` `t3` where ((`test`.`t2`.`b` = `test`.`t1`.`c`) and (`test`.`t3`.`b` = `test`.`t1`.`c`) and (`test`.`t2`.`a` = `test`.`t1`.`b`) and (`test`.`t3`.`a` = `test`.`t1`.`b`)) order by `test`.`t1`.`c`,`test`.`t1`.`d`,`test`.`t1`.`a`,`test`.`t1`.`b`
select *
from t1
join t1 as t2 on t2.a = t1.b and t2.b = t1.c
join t1 as t3 on t3.a = t2.a and t3.b = t2.b
order by t1.c,t1.d,
t1.a, t1.b;
a	b	c	d	a	b	c	d	a	b	c	d
1	1	1	1	1	1	1	1	1	1	1	1
1	3	1	2	3	1	1	2	3	1	1	2
3	1	1	2	1	1	1	1	1	1	1	1
4	3	1	2	3	1	1	2	3	1	1	2
2	2	2	2	2	2	2	2	2	2	2	2
1	4	2	3	4	2	5	1	4	2	5	1
3	2	2	3	2	2	2	2	2	2	2	2
3	3	3	3	3	3	3	3	3	3	3	3
2	1	3	4	1	3	1	2	1	3	1	2
3	4	3	4	4	3	1	2	4	3	1	2
4	4	4	4	4	4	4	4	4	4	4	4
2	3	4	5	3	4	3	4	3	4	3	4
4	1	4	5	1	4	2	3	1	4	2	3
explain extended
select *
from t1
join t1 as t2 on t2.a = t1.b and t2.b = t1.c
join t1 as t3 on t3.a = t2.a and t3.b = t2.b
order by t1.c,t2.d,
t1.a, t1.b;
id	select_type	table	type	possible_keys	key	key_len	ref	rows	filtered	Extra
1	SIMPLE	t1	ALL	NULL	NULL	NULL	NULL	16	100.00	Parent of 3 pushed join@1; Using temporary; Using filesort
1	SIMPLE	t2	eq_ref	PRIMARY	PRIMARY	8	test.t1.b,test.t1.c	1	100.00	Child of 't1' in pushed join@1
1	SIMPLE	t3	eq_ref	PRIMARY	PRIMARY	8	test.t1.b,test.t2.b	1	100.00	Child of 't1' in pushed join@1; Using where
Warnings:
Note	1003	/* select#1 */ select `test`.`t1`.`a` AS `a`,`test`.`t1`.`b` AS `b`,`test`.`t1`.`c` AS `c`,`test`.`t1`.`d` AS `d`,`test`.`t2`.`a` AS `a`,`test`.`t2`.`b` AS `b`,`test`.`t2`.`c` AS `c`,`test`.`t2`.`d` AS `d`,`test`.`t3`.`a` AS `a`,`test`.`t3`.`b` AS `b`,`test`.`t3`.`c` AS `c`,`test`.`t3`.`d` AS `d` from `test`.`t1` join `test`.`t1` `t2` join `test`.`t1` `t3` where ((`test`.`t2`.`b` = `test`.`t1`.`c`) and (`test`.`t3`.`b` = `test`.`t1`.`c`) and (`test`.`t2`.`a` = `test`.`t1`.`b`) and (`test`.`t3`.`a` = `test`.`t1`.`b`)) order by `test`.`t1`.`c`,`test`.`t2`.`d`,`test`.`t1`.`a`,`test`.`t1`.`b`
select *
from t1
join t1 as t2 on t2.a = t1.b and t2.b = t1.c
join t1 as t3 on t3.a = t2.a and t3.b = t2.b
order by t1.c,t2.d,
t1.a, t1.b;
a	b	c	d	a	b	c	d	a	b	c	d
1	1	1	1	1	1	1	1	1	1	1	1
3	1	1	2	1	1	1	1	1	1	1	1
1	3	1	2	3	1	1	2	3	1	1	2
4	3	1	2	3	1	1	2	3	1	1	2
1	4	2	3	4	2	5	1	4	2	5	1
2	2	2	2	2	2	2	2	2	2	2	2
3	2	2	3	2	2	2	2	2	2	2	2
2	1	3	4	1	3	1	2	1	3	1	2
3	4	3	4	4	3	1	2	4	3	1	2
3	3	3	3	3	3	3	3	3	3	3	3
4	1	4	5	1	4	2	3	1	4	2	3
2	3	4	5	3	4	3	4	3	4	3	4
4	4	4	4	4	4	4	4	4	4	4	4
explain extended
select *
from t1
join t1 as t2 on t2.a = t1.b and t2.b = t1.c
join t1 as t3 on t3.a = t2.a and t3.b = t2.b
order by t1.a,t1.b;
id	select_type	table	type	possible_keys	key	key_len	ref	rows	filtered	Extra
1	SIMPLE	t1	index	NULL	PRIMARY	8	NULL	16	100.00	Parent of 3 pushed join@1
1	SIMPLE	t2	eq_ref	PRIMARY	PRIMARY	8	test.t1.b,test.t1.c	1	100.00	Child of 't1' in pushed join@1
1	SIMPLE	t3	eq_ref	PRIMARY	PRIMARY	8	test.t1.b,test.t2.b	1	100.00	Child of 't1' in pushed join@1; Using where
Warnings:
Note	1003	/* select#1 */ select `test`.`t1`.`a` AS `a`,`test`.`t1`.`b` AS `b`,`test`.`t1`.`c` AS `c`,`test`.`t1`.`d` AS `d`,`test`.`t2`.`a` AS `a`,`test`.`t2`.`b` AS `b`,`test`.`t2`.`c` AS `c`,`test`.`t2`.`d` AS `d`,`test`.`t3`.`a` AS `a`,`test`.`t3`.`b` AS `b`,`test`.`t3`.`c` AS `c`,`test`.`t3`.`d` AS `d` from `test`.`t1` join `test`.`t1` `t2` join `test`.`t1` `t3` where ((`test`.`t2`.`b` = `test`.`t1`.`c`) and (`test`.`t3`.`b` = `test`.`t1`.`c`) and (`test`.`t2`.`a` = `test`.`t1`.`b`) and (`test`.`t3`.`a` = `test`.`t1`.`b`)) order by `test`.`t1`.`a`,`test`.`t1`.`b`
select *
from t1
join t1 as t2 on t2.a = t1.b and t2.b = t1.c
join t1 as t3 on t3.a = t2.a and t3.b = t2.b
order by t1.a,t1.b;
a	b	c	d	a	b	c	d	a	b	c	d
1	1	1	1	1	1	1	1	1	1	1	1
1	3	1	2	3	1	1	2	3	1	1	2
1	4	2	3	4	2	5	1	4	2	5	1
2	1	3	4	1	3	1	2	1	3	1	2
2	2	2	2	2	2	2	2	2	2	2	2
2	3	4	5	3	4	3	4	3	4	3	4
3	1	1	2	1	1	1	1	1	1	1	1
3	2	2	3	2	2	2	2	2	2	2	2
3	3	3	3	3	3	3	3	3	3	3	3
3	4	3	4	4	3	1	2	4	3	1	2
4	1	4	5	1	4	2	3	1	4	2	3
4	3	1	2	3	1	1	2	3	1	1	2
4	4	4	4	4	4	4	4	4	4	4	4
explain extended
select *
from t1
join t1 as t2 on t2.a = t1.b and t2.b = t1.c
join t1 as t3 on t3.a = t2.a and t3.b = t2.b
order by t1.a,t2.b,
t1.a, t1.b;
id	select_type	table	type	possible_keys	key	key_len	ref	rows	filtered	Extra
1	SIMPLE	t1	ALL	NULL	NULL	NULL	NULL	16	100.00	Parent of 3 pushed join@1; Using temporary; Using filesort
1	SIMPLE	t2	eq_ref	PRIMARY	PRIMARY	8	test.t1.b,test.t1.c	1	100.00	Child of 't1' in pushed join@1
1	SIMPLE	t3	eq_ref	PRIMARY	PRIMARY	8	test.t1.b,test.t2.b	1	100.00	Child of 't1' in pushed join@1; Using where
Warnings:
Note	1003	/* select#1 */ select `test`.`t1`.`a` AS `a`,`test`.`t1`.`b` AS `b`,`test`.`t1`.`c` AS `c`,`test`.`t1`.`d` AS `d`,`test`.`t2`.`a` AS `a`,`test`.`t2`.`b` AS `b`,`test`.`t2`.`c` AS `c`,`test`.`t2`.`d` AS `d`,`test`.`t3`.`a` AS `a`,`test`.`t3`.`b` AS `b`,`test`.`t3`.`c` AS `c`,`test`.`t3`.`d` AS `d` from `test`.`t1` join `test`.`t1` `t2` join `test`.`t1` `t3` where ((`test`.`t2`.`b` = `test`.`t1`.`c`) and (`test`.`t3`.`b` = `test`.`t1`.`c`) and (`test`.`t2`.`a` = `test`.`t1`.`b`) and (`test`.`t3`.`a` = `test`.`t1`.`b`)) order by `test`.`t1`.`a`,`test`.`t2`.`b`,`test`.`t1`.`a`,`test`.`t1`.`b`
select *
from t1
join t1 as t2 on t2.a = t1.b and t2.b = t1.c
join t1 as t3 on t3.a = t2.a and t3.b = t2.b
order by t1.a,t2.b,
t1.a, t1.b;
a	b	c	d	a	b	c	d	a	b	c	d
1	1	1	1	1	1	1	1	1	1	1	1
1	3	1	2	3	1	1	2	3	1	1	2
1	4	2	3	4	2	5	1	4	2	5	1
2	2	2	2	2	2	2	2	2	2	2	2
2	1	3	4	1	3	1	2	1	3	1	2
2	3	4	5	3	4	3	4	3	4	3	4
3	1	1	2	1	1	1	1	1	1	1	1
3	2	2	3	2	2	2	2	2	2	2	2
3	3	3	3	3	3	3	3	3	3	3	3
3	4	3	4	4	3	1	2	4	3	1	2
4	3	1	2	3	1	1	2	3	1	1	2
4	1	4	5	1	4	2	3	1	4	2	3
4	4	4	4	4	4	4	4	4	4	4	4
explain extended
select *
from t1
join t1 as t2 on t2.a = t1.b and t2.b = t1.c
join t1 as t3 on t3.a = t2.a and t3.b = t2.b
order by t1.a desc,t1.b desc;
id	select_type	table	type	possible_keys	key	key_len	ref	rows	filtered	Extra
1	SIMPLE	t1	index	NULL	PRIMARY	8	NULL	16	100.00	Parent of 3 pushed join@1
1	SIMPLE	t2	eq_ref	PRIMARY	PRIMARY	8	test.t1.b,test.t1.c	1	100.00	Child of 't1' in pushed join@1
1	SIMPLE	t3	eq_ref	PRIMARY	PRIMARY	8	test.t1.b,test.t2.b	1	100.00	Child of 't1' in pushed join@1; Using where
Warnings:
Note	1003	/* select#1 */ select `test`.`t1`.`a` AS `a`,`test`.`t1`.`b` AS `b`,`test`.`t1`.`c` AS `c`,`test`.`t1`.`d` AS `d`,`test`.`t2`.`a` AS `a`,`test`.`t2`.`b` AS `b`,`test`.`t2`.`c` AS `c`,`test`.`t2`.`d` AS `d`,`test`.`t3`.`a` AS `a`,`test`.`t3`.`b` AS `b`,`test`.`t3`.`c` AS `c`,`test`.`t3`.`d` AS `d` from `test`.`t1` join `test`.`t1` `t2` join `test`.`t1` `t3` where ((`test`.`t2`.`b` = `test`.`t1`.`c`) and (`test`.`t3`.`b` = `test`.`t1`.`c`) and (`test`.`t2`.`a` = `test`.`t1`.`b`) and (`test`.`t3`.`a` = `test`.`t1`.`b`)) order by `test`.`t1`.`a` desc,`test`.`t1`.`b` desc
select *
from t1
join t1 as t2 on t2.a = t1.b and t2.b = t1.c
join t1 as t3 on t3.a = t2.a and t3.b = t2.b
order by t1.a desc,t1.b desc;
a	b	c	d	a	b	c	d	a	b	c	d
4	4	4	4	4	4	4	4	4	4	4	4
4	3	1	2	3	1	1	2	3	1	1	2
4	1	4	5	1	4	2	3	1	4	2	3
3	4	3	4	4	3	1	2	4	3	1	2
3	3	3	3	3	3	3	3	3	3	3	3
3	2	2	3	2	2	2	2	2	2	2	2
3	1	1	2	1	1	1	1	1	1	1	1
2	3	4	5	3	4	3	4	3	4	3	4
2	2	2	2	2	2	2	2	2	2	2	2
2	1	3	4	1	3	1	2	1	3	1	2
1	4	2	3	4	2	5	1	4	2	5	1
1	3	1	2	3	1	1	2	3	1	1	2
1	1	1	1	1	1	1	1	1	1	1	1
explain extended
select *
from t1
join t1 as t2 on t2.a = t1.b and t2.b = t1.c
join t1 as t3 on t3.a = t2.a and t3.b = t2.b
order by t1.b,t1.a;
id	select_type	table	type	possible_keys	key	key_len	ref	rows	filtered	Extra
1	SIMPLE	t1	ALL	NULL	NULL	NULL	NULL	16	100.00	Parent of 3 pushed join@1; Using temporary; Using filesort
1	SIMPLE	t2	eq_ref	PRIMARY	PRIMARY	8	test.t1.b,test.t1.c	1	100.00	Child of 't1' in pushed join@1
1	SIMPLE	t3	eq_ref	PRIMARY	PRIMARY	8	test.t1.b,test.t2.b	1	100.00	Child of 't1' in pushed join@1; Using where
Warnings:
Note	1003	/* select#1 */ select `test`.`t1`.`a` AS `a`,`test`.`t1`.`b` AS `b`,`test`.`t1`.`c` AS `c`,`test`.`t1`.`d` AS `d`,`test`.`t2`.`a` AS `a`,`test`.`t2`.`b` AS `b`,`test`.`t2`.`c` AS `c`,`test`.`t2`.`d` AS `d`,`test`.`t3`.`a` AS `a`,`test`.`t3`.`b` AS `b`,`test`.`t3`.`c` AS `c`,`test`.`t3`.`d` AS `d` from `test`.`t1` join `test`.`t1` `t2` join `test`.`t1` `t3` where ((`test`.`t2`.`b` = `test`.`t1`.`c`) and (`test`.`t3`.`b` = `test`.`t1`.`c`) and (`test`.`t2`.`a` = `test`.`t1`.`b`) and (`test`.`t3`.`a` = `test`.`t1`.`b`)) order by `test`.`t1`.`b`,`test`.`t1`.`a`
select *
from t1
join t1 as t2 on t2.a = t1.b and t2.b = t1.c
join t1 as t3 on t3.a = t2.a and t3.b = t2.b
order by t1.b,t1.a;
a	b	c	d	a	b	c	d	a	b	c	d
1	1	1	1	1	1	1	1	1	1	1	1
2	1	3	4	1	3	1	2	1	3	1	2
3	1	1	2	1	1	1	1	1	1	1	1
4	1	4	5	1	4	2	3	1	4	2	3
2	2	2	2	2	2	2	2	2	2	2	2
3	2	2	3	2	2	2	2	2	2	2	2
1	3	1	2	3	1	1	2	3	1	1	2
2	3	4	5	3	4	3	4	3	4	3	4
3	3	3	3	3	3	3	3	3	3	3	3
4	3	1	2	3	1	1	2	3	1	1	2
1	4	2	3	4	2	5	1	4	2	5	1
3	4	3	4	4	3	1	2	4	3	1	2
4	4	4	4	4	4	4	4	4	4	4	4
explain extended
select *
from t1
join t1 as t2 on t2.a = t1.b and t2.b = t1.c
join t1 as t3 on t3.a = t2.a and t3.b = t2.b
order by t1.a;
id	select_type	table	type	possible_keys	key	key_len	ref	rows	filtered	Extra
1	SIMPLE	t1	index	NULL	PRIMARY	8	NULL	16	100.00	Parent of 3 pushed join@1
1	SIMPLE	t2	eq_ref	PRIMARY	PRIMARY	8	test.t1.b,test.t1.c	1	100.00	Child of 't1' in pushed join@1
1	SIMPLE	t3	eq_ref	PRIMARY	PRIMARY	8	test.t1.b,test.t2.b	1	100.00	Child of 't1' in pushed join@1; Using where
Warnings:
Note	1003	/* select#1 */ select `test`.`t1`.`a` AS `a`,`test`.`t1`.`b` AS `b`,`test`.`t1`.`c` AS `c`,`test`.`t1`.`d` AS `d`,`test`.`t2`.`a` AS `a`,`test`.`t2`.`b` AS `b`,`test`.`t2`.`c` AS `c`,`test`.`t2`.`d` AS `d`,`test`.`t3`.`a` AS `a`,`test`.`t3`.`b` AS `b`,`test`.`t3`.`c` AS `c`,`test`.`t3`.`d` AS `d` from `test`.`t1` join `test`.`t1` `t2` join `test`.`t1` `t3` where ((`test`.`t2`.`b` = `test`.`t1`.`c`) and (`test`.`t3`.`b` = `test`.`t1`.`c`) and (`test`.`t2`.`a` = `test`.`t1`.`b`) and (`test`.`t3`.`a` = `test`.`t1`.`b`)) order by `test`.`t1`.`a`
explain extended
select *
from t1
join t1 as t2 on t2.a = t1.b and t2.b = t1.c
join t1 as t3 on t3.a = t2.a and t3.b = t2.b
order by t1.b;
id	select_type	table	type	possible_keys	key	key_len	ref	rows	filtered	Extra
1	SIMPLE	t1	ALL	NULL	NULL	NULL	NULL	16	100.00	Parent of 3 pushed join@1; Using temporary; Using filesort
1	SIMPLE	t2	eq_ref	PRIMARY	PRIMARY	8	test.t1.b,test.t1.c	1	100.00	Child of 't1' in pushed join@1
1	SIMPLE	t3	eq_ref	PRIMARY	PRIMARY	8	test.t1.b,test.t2.b	1	100.00	Child of 't1' in pushed join@1; Using where
Warnings:
Note	1003	/* select#1 */ select `test`.`t1`.`a` AS `a`,`test`.`t1`.`b` AS `b`,`test`.`t1`.`c` AS `c`,`test`.`t1`.`d` AS `d`,`test`.`t2`.`a` AS `a`,`test`.`t2`.`b` AS `b`,`test`.`t2`.`c` AS `c`,`test`.`t2`.`d` AS `d`,`test`.`t3`.`a` AS `a`,`test`.`t3`.`b` AS `b`,`test`.`t3`.`c` AS `c`,`test`.`t3`.`d` AS `d` from `test`.`t1` join `test`.`t1` `t2` join `test`.`t1` `t3` where ((`test`.`t2`.`b` = `test`.`t1`.`c`) and (`test`.`t3`.`b` = `test`.`t1`.`c`) and (`test`.`t2`.`a` = `test`.`t1`.`b`) and (`test`.`t3`.`a` = `test`.`t1`.`b`)) order by `test`.`t1`.`b`
explain extended
select t1.a, t1.b, count(*)
from t1
join t1 as t2 on t2.a = t1.b and t2.b = t1.c
join t1 as t3 on t3.a = t2.a and t3.b = t2.b
group by t1.a, t1.b;
id	select_type	table	type	possible_keys	key	key_len	ref	rows	filtered	Extra
1	SIMPLE	t1	index	NULL	PRIMARY	8	NULL	16	100.00	Parent of 3 pushed join@1
1	SIMPLE	t2	eq_ref	PRIMARY	PRIMARY	8	test.t1.b,test.t1.c	1	100.00	Child of 't1' in pushed join@1
1	SIMPLE	t3	eq_ref	PRIMARY	PRIMARY	8	test.t1.b,test.t2.b	1	100.00	Child of 't1' in pushed join@1; Using where
Warnings:
Note	1003	/* select#1 */ select `test`.`t1`.`a` AS `a`,`test`.`t1`.`b` AS `b`,count(0) AS `count(*)` from `test`.`t1` join `test`.`t1` `t2` join `test`.`t1` `t3` where ((`test`.`t2`.`b` = `test`.`t1`.`c`) and (`test`.`t3`.`b` = `test`.`t1`.`c`) and (`test`.`t2`.`a` = `test`.`t1`.`b`) and (`test`.`t3`.`a` = `test`.`t1`.`b`)) group by `test`.`t1`.`a`,`test`.`t1`.`b`
select t1.a, t1.b, count(*)
from t1
join t1 as t2 on t2.a = t1.b and t2.b = t1.c
join t1 as t3 on t3.a = t2.a and t3.b = t2.b
group by t1.a, t1.b;
a	b	count(*)
1	1	1
1	3	1
1	4	1
2	1	1
2	2	1
2	3	1
3	1	1
3	2	1
3	3	1
3	4	1
4	1	1
4	3	1
4	4	1
explain extended
select t1.a, count(*)
from t1
join t1 as t2 on t2.a = t1.b and t2.b = t1.c
join t1 as t3 on t3.a = t2.a and t3.b = t2.b
group by t1.a;
id	select_type	table	type	possible_keys	key	key_len	ref	rows	filtered	Extra
1	SIMPLE	t1	index	NULL	PRIMARY	8	NULL	16	100.00	Parent of 3 pushed join@1
1	SIMPLE	t2	eq_ref	PRIMARY	PRIMARY	8	test.t1.b,test.t1.c	1	100.00	Child of 't1' in pushed join@1
1	SIMPLE	t3	eq_ref	PRIMARY	PRIMARY	8	test.t1.b,test.t2.b	1	100.00	Child of 't1' in pushed join@1; Using where
Warnings:
Note	1003	/* select#1 */ select `test`.`t1`.`a` AS `a`,count(0) AS `count(*)` from `test`.`t1` join `test`.`t1` `t2` join `test`.`t1` `t3` where ((`test`.`t2`.`b` = `test`.`t1`.`c`) and (`test`.`t3`.`b` = `test`.`t1`.`c`) and (`test`.`t2`.`a` = `test`.`t1`.`b`) and (`test`.`t3`.`a` = `test`.`t1`.`b`)) group by `test`.`t1`.`a`
select t1.a, count(*)
from t1
join t1 as t2 on t2.a = t1.b and t2.b = t1.c
join t1 as t3 on t3.a = t2.a and t3.b = t2.b
group by t1.a;
a	count(*)
1	3
2	3
3	4
4	3
explain extended
select t1.b, count(*)
from t1
join t1 as t2 on t2.a = t1.b and t2.b = t1.c
join t1 as t3 on t3.a = t2.a and t3.b = t2.b
group by t1.b;
id	select_type	table	type	possible_keys	key	key_len	ref	rows	filtered	Extra
1	SIMPLE	t1	ALL	NULL	NULL	NULL	NULL	16	100.00	Parent of 3 pushed join@1; Using temporary; Using filesort
1	SIMPLE	t2	eq_ref	PRIMARY	PRIMARY	8	test.t1.b,test.t1.c	1	100.00	Child of 't1' in pushed join@1
1	SIMPLE	t3	eq_ref	PRIMARY	PRIMARY	8	test.t1.b,test.t2.b	1	100.00	Child of 't1' in pushed join@1; Using where
Warnings:
Note	1003	/* select#1 */ select `test`.`t1`.`b` AS `b`,count(0) AS `count(*)` from `test`.`t1` join `test`.`t1` `t2` join `test`.`t1` `t3` where ((`test`.`t2`.`b` = `test`.`t1`.`c`) and (`test`.`t3`.`b` = `test`.`t1`.`c`) and (`test`.`t2`.`a` = `test`.`t1`.`b`) and (`test`.`t3`.`a` = `test`.`t1`.`b`)) group by `test`.`t1`.`b`
select t1.b, count(*)
from t1
join t1 as t2 on t2.a = t1.b and t2.b = t1.c
join t1 as t3 on t3.a = t2.a and t3.b = t2.b
group by t1.b;
b	count(*)
1	4
2	2
3	4
4	3
explain extended
select t2.c, count(distinct t2.a)
from t1
join t1 as t2 on t1.a = t2.c and t1.b = t2.d
where t2.a = 4 and t2.b=4
group by t2.c;
id	select_type	table	type	possible_keys	key	key_len	ref	rows	filtered	Extra
1	SIMPLE	t2	const	PRIMARY	PRIMARY	8	const,const	1	100.00	Using where; Using filesort
1	SIMPLE	t1	eq_ref	PRIMARY	PRIMARY	8	test.t2.c,test.t2.d	1	100.00	
Warnings:
Note	9999	Table 't2' is not pushable: GROUP BY cannot be done using index on grouped columns.
Note	9999	Table 't1' is not pushable: GROUP BY cannot be done using index on grouped columns.
Note	1003	/* select#1 */ select `test`.`t2`.`c` AS `c`,count(distinct `test`.`t2`.`a`) AS `count(distinct t2.a)` from `test`.`t1` join `test`.`t1` `t2` where ((`test`.`t1`.`b` = `test`.`t2`.`d`) and (`test`.`t1`.`a` = `test`.`t2`.`c`) and (`test`.`t2`.`b` = 4) and (`test`.`t2`.`a` = 4)) group by `test`.`t2`.`c`
select t2.c, count(distinct t2.a)
from t1
join t1 as t2 on t1.a = t2.c and t1.b = t2.d
where t2.a = 4 and t2.b=4
group by t2.c;
c	count(distinct t2.a)
4	1
explain extended
select t2.c, count(distinct t2.a)
from t1
join t1 as t2 on t1.a = t2.c and t1.b = t2.d
where t2.a = 4
group by t2.c;
id	select_type	table	type	possible_keys	key	key_len	ref	rows	filtered	Extra
1	SIMPLE	t2	ref	PRIMARY	PRIMARY	4	const	3	100.00	Using where; Using filesort
1	SIMPLE	t1	eq_ref	PRIMARY	PRIMARY	8	test.t2.c,test.t2.d	1	100.00	
Warnings:
Note	9999	Table 't2' is not pushable: GROUP BY cannot be done using index on grouped columns.
Note	9999	Table 't1' is not pushable: GROUP BY cannot be done using index on grouped columns.
Note	1003	/* select#1 */ select `test`.`t2`.`c` AS `c`,count(distinct `test`.`t2`.`a`) AS `count(distinct t2.a)` from `test`.`t1` join `test`.`t1` `t2` where ((`test`.`t1`.`b` = `test`.`t2`.`d`) and (`test`.`t1`.`a` = `test`.`t2`.`c`) and (`test`.`t2`.`a` = 4)) group by `test`.`t2`.`c`
select t2.c, count(distinct t2.a)
from t1
join t1 as t2 on t1.a = t2.c and t1.b = t2.d
where t2.a = 4
group by t2.c;
c	count(distinct t2.a)
1	1
4	1
explain extended
select t2.c, count(distinct t2.a)
from t1
join t1 as t2 on t1.a = t2.c and t1.b = t2.d
where t2.a = 4 and t2.b=4
group by t2.c order by t2.c;
id	select_type	table	type	possible_keys	key	key_len	ref	rows	filtered	Extra
1	SIMPLE	t2	const	PRIMARY	PRIMARY	8	const,const	1	100.00	Using where; Using filesort
1	SIMPLE	t1	eq_ref	PRIMARY	PRIMARY	8	test.t2.c,test.t2.d	1	100.00	
Warnings:
Note	9999	Table 't2' is not pushable: GROUP BY cannot be done using index on grouped columns.
Note	9999	Table 't1' is not pushable: GROUP BY cannot be done using index on grouped columns.
Note	1003	/* select#1 */ select `test`.`t2`.`c` AS `c`,count(distinct `test`.`t2`.`a`) AS `count(distinct t2.a)` from `test`.`t1` join `test`.`t1` `t2` where ((`test`.`t1`.`b` = `test`.`t2`.`d`) and (`test`.`t1`.`a` = `test`.`t2`.`c`) and (`test`.`t2`.`b` = 4) and (`test`.`t2`.`a` = 4)) group by `test`.`t2`.`c` order by `test`.`t2`.`c`
select t2.c, count(distinct t2.a)
from t1
join t1 as t2 on t1.a = t2.c and t1.b = t2.d
where t2.a = 4 and t2.b=4
group by t2.c order by t2.c;
c	count(distinct t2.a)
4	1
create table tx like t1;
insert into tx 
select x1.a+x2.a*16, x1.b+x2.b*16, x1.c+x2.c*16, x1.d+x2.d*16 
from t1 as x1 cross join t1 as x2;
explain select count(*) from tx as x1 
left join tx as x2 on x1.c=x2.a and x1.d=x2.d;
id	select_type	table	type	possible_keys	key	key_len	ref	rows	Extra
1	SIMPLE	x1	ALL	NULL	NULL	NULL	NULL	256	
1	SIMPLE	x2	ref	PRIMARY	PRIMARY	4	test.x1.c	2	Using where
select count(*) from tx as x1 
left join tx as x2 on x1.c=x2.a and x1.d=x2.d;
count(*)
304
drop table tx;
alter table t1 partition by key(a);
explain select count(*) from t1 
join t1 as t2 on t2.a = t1.c 
join t1 as t3 on t3.a = t1.d;
id	select_type	table	type	possible_keys	key	key_len	ref	rows	Extra
1	SIMPLE	t1	ALL	NULL	NULL	NULL	NULL	16	Parent of 3 pushed join@1
1	SIMPLE	t2	ref	PRIMARY	PRIMARY	4	test.t1.c	1	Child of 't1' in pushed join@1
1	SIMPLE	t3	ref	PRIMARY	PRIMARY	4	test.t1.d	1	Child of 't1' in pushed join@1
select count(*) from t1 
join t1 as t2 on t2.a = t1.c 
join t1 as t3 on t3.a = t1.d;
count(*)
176
CREATE TABLE tx (
a int NOT NULL,
PRIMARY KEY (`a`)
);
delete from t1;
insert into tx values (0), (1), (2), (3), (4), (5), (6), (7), (8), (9);
insert into t1 select 1, x1.a * 10+x2.a, 1, 1 from tx as x1 cross join tx as x2;
explain select count(*) from t1 as x1
join t1 as x2 on x2.a = x1.c and x1.b < 2 
join t1 as x3 on x3.a = x1.d;
id	select_type	table	type	possible_keys	key	key_len	ref	rows	Extra
1	SIMPLE	x1	ALL	NULL	NULL	NULL	NULL	100	Parent of 3 pushed join@1; Using where with pushed condition
1	SIMPLE	x2	ref	PRIMARY	PRIMARY	4	test.x1.c	1	Child of 'x1' in pushed join@1
1	SIMPLE	x3	ref	PRIMARY	PRIMARY	4	test.x1.d	1	Child of 'x1' in pushed join@1
select count(*) from t1 as x1
join t1 as x2 on x2.a = x1.c and x1.b < 2 
join t1 as x3 on x3.a = x1.d;
count(*)
20000
drop table t1;
drop table tx;
create table t1 (a int, b int, primary key(a) using hash) engine = ndb;
insert into t1 values (1, 2);
insert into t1 values (2, 3);
insert into t1 values (3, 1);
set ndb_join_pushdown=true;
explain extended
select *
from t1, t1 as t2
where t1.a in (1,3,5)
and t2.a = t1.b;
id	select_type	table	type	possible_keys	key	key_len	ref	rows	filtered	Extra
1	SIMPLE	t1	range	PRIMARY	PRIMARY	4	NULL	3	100.00	Parent of 2 pushed join@1; Using where with pushed condition: ((`test`.`t1`.`a` in (1,3,5)) and (`test`.`t1`.`b` is not null))
1	SIMPLE	t2	eq_ref	PRIMARY	PRIMARY	4	test.t1.b	1	100.00	Child of 't1' in pushed join@1
Warnings:
Note	1003	/* select#1 */ select `test`.`t1`.`a` AS `a`,`test`.`t1`.`b` AS `b`,`test`.`t2`.`a` AS `a`,`test`.`t2`.`b` AS `b` from `test`.`t1` join `test`.`t1` `t2` where ((`test`.`t2`.`a` = `test`.`t1`.`b`) and (`test`.`t1`.`a` in (1,3,5)))
select *
from t1, t1 as t2
where t1.a in (1,3,5)
and t2.a = t1.b;
a	b	a	b
1	2	2	3
3	1	1	2
drop table t1;
create table t1 (a int, b int, primary key(a)) engine = ndb;
insert into t1 values (1, 2);
insert into t1 values (2, 3);
insert into t1 values (3, 1);
set ndb_join_pushdown=true;
explain extended
select *
from t1, t1 as t2
where t1.a in (1,3,5)
and t2.a = t1.b;
id	select_type	table	type	possible_keys	key	key_len	ref	rows	filtered	Extra
1	SIMPLE	t1	range	PRIMARY	PRIMARY	4	NULL	3	100.00	Parent of 2 pushed join@1; Using where with pushed condition: ((`test`.`t1`.`a` in (1,3,5)) and (`test`.`t1`.`b` is not null))
1	SIMPLE	t2	eq_ref	PRIMARY	PRIMARY	4	test.t1.b	1	100.00	Child of 't1' in pushed join@1
Warnings:
Note	1003	/* select#1 */ select `test`.`t1`.`a` AS `a`,`test`.`t1`.`b` AS `b`,`test`.`t2`.`a` AS `a`,`test`.`t2`.`b` AS `b` from `test`.`t1` join `test`.`t1` `t2` where ((`test`.`t2`.`a` = `test`.`t1`.`b`) and (`test`.`t1`.`a` in (1,3,5)))
select *
from t1, t1 as t2
where t1.a in (1,3,5)
and t2.a = t1.b;
a	b	a	b
1	2	2	3
3	1	1	2
explain extended
select *
from t1, t1 as t2
where t1.a in (1,3,5)
and t2.a = t1.b
order by t1.a desc;
id	select_type	table	type	possible_keys	key	key_len	ref	rows	filtered	Extra
1	SIMPLE	t1	range	PRIMARY	PRIMARY	4	NULL	3	100.00	Parent of 2 pushed join@1; Using where with pushed condition: ((`test`.`t1`.`a` in (1,3,5)) and (`test`.`t1`.`b` is not null))
1	SIMPLE	t2	eq_ref	PRIMARY	PRIMARY	4	test.t1.b	1	100.00	Child of 't1' in pushed join@1
Warnings:
Note	1003	/* select#1 */ select `test`.`t1`.`a` AS `a`,`test`.`t1`.`b` AS `b`,`test`.`t2`.`a` AS `a`,`test`.`t2`.`b` AS `b` from `test`.`t1` join `test`.`t1` `t2` where ((`test`.`t2`.`a` = `test`.`t1`.`b`) and (`test`.`t1`.`a` in (1,3,5))) order by `test`.`t1`.`a` desc
select *
from t1, t1 as t2
where t1.a in (1,3,5)
and t2.a = t1.b
order by t1.a desc;
a	b	a	b
3	1	1	2
1	2	2	3
drop table t1;
set ndb_join_pushdown=true;
create table t1 (a int, b int, primary key(a)) engine = ndb;
create table t2 (c int, d int, primary key(c)) engine = ndb;
create table t3 (a3 int, b3 int, c3 int not null, d3 int not null,
primary key(a3, b3)) engine = ndb;
create table t3_hash (a3 int, b3 int, c3 int not null, d3 int not null,
primary key(a3, b3) using hash) engine = ndb;
insert into t1 values (0x1f, 0x2f);
insert into t1 values (0x2f, 0x3f);
insert into t1 values (0x3f, 0x1f);
insert into t2 values (0x1f, 0x2f);
insert into t2 values (0x2f, 0x3f);
insert into t2 values (0x3f, 0x1f);
insert into t3 values (0x1f, 0x2f, 1, 0x1f);
insert into t3 values (0x2f, 0x3f, 2, 0x2f);
insert into t3 values (0x3f, 0x1f, 3, 0x3f);
insert into t3_hash values (0x1f, 0x2f, 1, 0x1f);
insert into t3_hash values (0x2f, 0x3f, 2, 0x2f);
insert into t3_hash values (0x3f, 0x1f, 3, 0x3f);
explain extended
select * from t3 x, t3 y, t1 where y.a3=x.d3 and y.b3=x.b3 and t1.a = y.d3;
id	select_type	table	type	possible_keys	key	key_len	ref	rows	filtered	Extra
1	SIMPLE	x	ALL	NULL	NULL	NULL	NULL	3	100.00	Parent of 3 pushed join@1
1	SIMPLE	y	eq_ref	PRIMARY	PRIMARY	8	test.x.d3,test.x.b3	1	100.00	Child of 'x' in pushed join@1
1	SIMPLE	t1	eq_ref	PRIMARY	PRIMARY	4	test.y.d3	1	100.00	Child of 'y' in pushed join@1
Warnings:
Note	1003	/* select#1 */ select `test`.`x`.`a3` AS `a3`,`test`.`x`.`b3` AS `b3`,`test`.`x`.`c3` AS `c3`,`test`.`x`.`d3` AS `d3`,`test`.`y`.`a3` AS `a3`,`test`.`y`.`b3` AS `b3`,`test`.`y`.`c3` AS `c3`,`test`.`y`.`d3` AS `d3`,`test`.`t1`.`a` AS `a`,`test`.`t1`.`b` AS `b` from `test`.`t3` `x` join `test`.`t3` `y` join `test`.`t1` where ((`test`.`t1`.`a` = `test`.`y`.`d3`) and (`test`.`y`.`b3` = `test`.`x`.`b3`) and (`test`.`y`.`a3` = `test`.`x`.`d3`))
select * from t3 x, t3 y, t1 where y.a3=x.d3 and y.b3=x.b3 and t1.a = y.d3;
a3	b3	c3	d3	a3	b3	c3	d3	a	b
31	47	1	31	31	47	1	31	31	47
47	63	2	47	47	63	2	47	47	63
63	31	3	63	63	31	3	63	63	31
explain extended
select *
from t3 x, t3 y, t3 z, t3 z2, t1
where y.a3=x.d3 and y.b3=x.b3 and
z.a3=y.d3 and z.b3=y.b3 and
z2.a3=z.d3 and z2.b3=z.b3 and
t1.a = z2.d3;
id	select_type	table	type	possible_keys	key	key_len	ref	rows	filtered	Extra
1	SIMPLE	x	ALL	NULL	NULL	NULL	NULL	3	100.00	Parent of 5 pushed join@1
1	SIMPLE	y	eq_ref	PRIMARY	PRIMARY	8	test.x.d3,test.x.b3	1	100.00	Child of 'x' in pushed join@1
1	SIMPLE	z	eq_ref	PRIMARY	PRIMARY	8	test.y.d3,test.x.b3	1	100.00	Child of 'y' in pushed join@1
1	SIMPLE	z2	eq_ref	PRIMARY	PRIMARY	8	test.z.d3,test.y.b3	1	100.00	Child of 'z' in pushed join@1; Using where
1	SIMPLE	t1	eq_ref	PRIMARY	PRIMARY	4	test.z2.d3	1	100.00	Child of 'z2' in pushed join@1
Warnings:
Note	1003	/* select#1 */ select `test`.`x`.`a3` AS `a3`,`test`.`x`.`b3` AS `b3`,`test`.`x`.`c3` AS `c3`,`test`.`x`.`d3` AS `d3`,`test`.`y`.`a3` AS `a3`,`test`.`y`.`b3` AS `b3`,`test`.`y`.`c3` AS `c3`,`test`.`y`.`d3` AS `d3`,`test`.`z`.`a3` AS `a3`,`test`.`z`.`b3` AS `b3`,`test`.`z`.`c3` AS `c3`,`test`.`z`.`d3` AS `d3`,`test`.`z2`.`a3` AS `a3`,`test`.`z2`.`b3` AS `b3`,`test`.`z2`.`c3` AS `c3`,`test`.`z2`.`d3` AS `d3`,`test`.`t1`.`a` AS `a`,`test`.`t1`.`b` AS `b` from `test`.`t3` `x` join `test`.`t3` `y` join `test`.`t3` `z` join `test`.`t3` `z2` join `test`.`t1` where ((`test`.`t1`.`a` = `test`.`z2`.`d3`) and (`test`.`z2`.`a3` = `test`.`z`.`d3`) and (`test`.`z`.`a3` = `test`.`y`.`d3`) and (`test`.`y`.`b3` = `test`.`x`.`b3`) and (`test`.`z`.`b3` = `test`.`x`.`b3`) and (`test`.`z2`.`b3` = `test`.`x`.`b3`) and (`test`.`y`.`a3` = `test`.`x`.`d3`))
select *
from t3 x, t3 y, t3 z, t3 z2, t1
where y.a3=x.d3 and y.b3=x.b3 and
z.a3=y.d3 and z.b3=y.b3 and
z2.a3=z.d3 and z2.b3=z.b3 and
t1.a = z2.d3;
a3	b3	c3	d3	a3	b3	c3	d3	a3	b3	c3	d3	a3	b3	c3	d3	a	b
31	47	1	31	31	47	1	31	31	47	1	31	31	47	1	31	31	47
47	63	2	47	47	63	2	47	47	63	2	47	47	63	2	47	47	63
63	31	3	63	63	31	3	63	63	31	3	63	63	31	3	63	63	31
explain extended
select straight_join * from t1 x, t1 y where y.a=0x1f and x.b = 0x1f;
id	select_type	table	type	possible_keys	key	key_len	ref	rows	filtered	Extra
1	SIMPLE	x	ALL	NULL	NULL	NULL	NULL	3	100.00	Using where with pushed condition: (`test`.`x`.`b` = 0x1f)
1	SIMPLE	y	const	PRIMARY	PRIMARY	4	const	1	100.00	
Warnings:
Note	9999	Can't push table 'y' as child of 'x', their dependency is 'const'
Note	1003	/* select#1 */ select straight_join `test`.`x`.`a` AS `a`,`test`.`x`.`b` AS `b`,`test`.`y`.`a` AS `a`,`test`.`y`.`b` AS `b` from `test`.`t1` `x` join `test`.`t1` `y` where ((`test`.`y`.`a` = 0x1f) and (`test`.`x`.`b` = 0x1f))
select straight_join * from t1 x, t1 y where y.a=0x1f and x.b = 0x1f;
a	b	a	b
63	31	31	47
explain extended
select straight_join * from t1 x, t1 y where y.a=x.b and x.b = 0x1f;
id	select_type	table	type	possible_keys	key	key_len	ref	rows	filtered	Extra
1	SIMPLE	x	ALL	NULL	NULL	NULL	NULL	3	100.00	Using where with pushed condition: (`test`.`x`.`b` = 0x1f)
1	SIMPLE	y	const	PRIMARY	PRIMARY	4	const	1	100.00	Using where
Warnings:
Note	9999	Can't push table 'y' as child of 'x', their dependency is 'const'
Note	1003	/* select#1 */ select straight_join `test`.`x`.`a` AS `a`,`test`.`x`.`b` AS `b`,`test`.`y`.`a` AS `a`,`test`.`y`.`b` AS `b` from `test`.`t1` `x` join `test`.`t1` `y` where ((`test`.`y`.`a` = `test`.`x`.`b`) and (`test`.`x`.`b` = 0x1f))
select straight_join * from t1 x, t1 y where y.a=x.b and x.b = 0x1f;
a	b	a	b
63	31	31	47
create unique index t3_d3 on t3(d3);
create unique index t3_d3 on t3_hash(d3);
commit;
explain extended
select * from t3 x, t3 y where x.d3=31 and y.a3=x.d3 and y.b3=x.b3;
id	select_type	table	type	possible_keys	key	key_len	ref	rows	filtered	Extra
1	SIMPLE	x	const	t3_d3	t3_d3	4	const	1	100.00	Parent of 2 pushed join@1
1	SIMPLE	y	eq_ref	PRIMARY	PRIMARY	8	const,test.x.b3	1	100.00	Child of 'x' in pushed join@1
Warnings:
Note	1003	/* select#1 */ select `test`.`x`.`a3` AS `a3`,`test`.`x`.`b3` AS `b3`,`test`.`x`.`c3` AS `c3`,`test`.`x`.`d3` AS `d3`,`test`.`y`.`a3` AS `a3`,`test`.`y`.`b3` AS `b3`,`test`.`y`.`c3` AS `c3`,`test`.`y`.`d3` AS `d3` from `test`.`t3` `x` join `test`.`t3` `y` where ((`test`.`y`.`b3` = `test`.`x`.`b3`) and (`test`.`x`.`d3` = 31) and (`test`.`y`.`a3` = 31))
select * from t3 x, t3 y where x.d3=31 and y.a3=x.d3 and y.b3=x.b3;
a3	b3	c3	d3	a3	b3	c3	d3
31	47	1	31	31	47	1	31
explain extended
select * from t3 x, t3 y where x.d3=0 and y.a3=x.d3 and y.b3=x.b3;
id	select_type	table	type	possible_keys	key	key_len	ref	rows	filtered	Extra
1	SIMPLE	x	const	t3_d3	t3_d3	4	const	1	100.00	Parent of 2 pushed join@1
1	SIMPLE	y	eq_ref	PRIMARY	PRIMARY	8	const,test.x.b3	1	100.00	Child of 'x' in pushed join@1
Warnings:
Note	1003	/* select#1 */ select `test`.`x`.`a3` AS `a3`,`test`.`x`.`b3` AS `b3`,`test`.`x`.`c3` AS `c3`,`test`.`x`.`d3` AS `d3`,`test`.`y`.`a3` AS `a3`,`test`.`y`.`b3` AS `b3`,`test`.`y`.`c3` AS `c3`,`test`.`y`.`d3` AS `d3` from `test`.`t3` `x` join `test`.`t3` `y` where ((`test`.`y`.`b3` = `test`.`x`.`b3`) and (`test`.`x`.`d3` = 0) and (`test`.`y`.`a3` = 0))
select * from t3 x, t3 y where x.d3=0 and y.a3=x.d3 and y.b3=x.b3;
a3	b3	c3	d3	a3	b3	c3	d3
explain extended
select * from t1 x, t3 y where y.d3=x.b;
id	select_type	table	type	possible_keys	key	key_len	ref	rows	filtered	Extra
1	SIMPLE	x	ALL	NULL	NULL	NULL	NULL	3	100.00	Parent of 2 pushed join@1; Using where with pushed condition: (`test`.`x`.`b` is not null)
1	SIMPLE	y	eq_ref	t3_d3	t3_d3	4	test.x.b	1	100.00	Child of 'x' in pushed join@1
Warnings:
Note	1003	/* select#1 */ select `test`.`x`.`a` AS `a`,`test`.`x`.`b` AS `b`,`test`.`y`.`a3` AS `a3`,`test`.`y`.`b3` AS `b3`,`test`.`y`.`c3` AS `c3`,`test`.`y`.`d3` AS `d3` from `test`.`t1` `x` join `test`.`t3` `y` where (`test`.`y`.`d3` = `test`.`x`.`b`)
select * from t1 x, t3 y where y.d3=x.b;
a	b	a3	b3	c3	d3
31	47	47	63	2	47
47	63	63	31	3	63
63	31	31	47	1	31
explain extended
select * from t3 x, t3 y where x.d3=31 and y.d3=x.b3;
id	select_type	table	type	possible_keys	key	key_len	ref	rows	filtered	Extra
1	SIMPLE	x	const	t3_d3	t3_d3	4	const	1	100.00	Parent of 2 pushed join@1
1	SIMPLE	y	eq_ref	t3_d3	t3_d3	4	test.x.b3	1	100.00	Child of 'x' in pushed join@1
Warnings:
Note	1003	/* select#1 */ select `test`.`x`.`a3` AS `a3`,`test`.`x`.`b3` AS `b3`,`test`.`x`.`c3` AS `c3`,`test`.`x`.`d3` AS `d3`,`test`.`y`.`a3` AS `a3`,`test`.`y`.`b3` AS `b3`,`test`.`y`.`c3` AS `c3`,`test`.`y`.`d3` AS `d3` from `test`.`t3` `x` join `test`.`t3` `y` where ((`test`.`y`.`d3` = `test`.`x`.`b3`) and (`test`.`x`.`d3` = 31))
select * from t3 x, t3 y where x.d3=31 and y.d3=x.b3;
a3	b3	c3	d3	a3	b3	c3	d3
31	47	1	31	47	63	2	47
explain extended
select * from t3 x, t3 y where x.d3=31 and y.d3=x.c3;
id	select_type	table	type	possible_keys	key	key_len	ref	rows	filtered	Extra
1	SIMPLE	x	const	t3_d3	t3_d3	4	const	1	100.00	Parent of 2 pushed join@1
1	SIMPLE	y	eq_ref	t3_d3	t3_d3	4	test.x.c3	1	100.00	Child of 'x' in pushed join@1
Warnings:
Note	1003	/* select#1 */ select `test`.`x`.`a3` AS `a3`,`test`.`x`.`b3` AS `b3`,`test`.`x`.`c3` AS `c3`,`test`.`x`.`d3` AS `d3`,`test`.`y`.`a3` AS `a3`,`test`.`y`.`b3` AS `b3`,`test`.`y`.`c3` AS `c3`,`test`.`y`.`d3` AS `d3` from `test`.`t3` `x` join `test`.`t3` `y` where ((`test`.`y`.`d3` = `test`.`x`.`c3`) and (`test`.`x`.`d3` = 31))
select * from t3 x, t3 y where x.d3=31 and y.d3=x.c3;
a3	b3	c3	d3	a3	b3	c3	d3
explain extended
select * from t3 x, t3 y 
where ((x.a3=0x2f and x.b3=0x3f) or x.d3=0x1f)
and  (y.a3=x.d3 and y.b3=x.b3);
id	select_type	table	type	possible_keys	key	key_len	ref	rows	filtered	Extra
1	SIMPLE	x	index_merge	PRIMARY,t3_d3	t3_d3,PRIMARY	4,8	NULL	2	100.00	Parent of 2 pushed join@1; Using sort_union(t3_d3,PRIMARY); Using where with pushed condition: (((`test`.`x`.`a3` = 0x2f) and (`test`.`x`.`b3` = 0x3f)) or (`test`.`x`.`d3` = 0x1f))
1	SIMPLE	y	eq_ref	PRIMARY	PRIMARY	8	test.x.d3,test.x.b3	1	100.00	Child of 'x' in pushed join@1
Warnings:
Note	1003	/* select#1 */ select `test`.`x`.`a3` AS `a3`,`test`.`x`.`b3` AS `b3`,`test`.`x`.`c3` AS `c3`,`test`.`x`.`d3` AS `d3`,`test`.`y`.`a3` AS `a3`,`test`.`y`.`b3` AS `b3`,`test`.`y`.`c3` AS `c3`,`test`.`y`.`d3` AS `d3` from `test`.`t3` `x` join `test`.`t3` `y` where ((`test`.`y`.`b3` = `test`.`x`.`b3`) and (`test`.`y`.`a3` = `test`.`x`.`d3`) and (((`test`.`x`.`a3` = 0x2f) and (`test`.`x`.`b3` = 0x3f)) or (`test`.`x`.`d3` = 0x1f)))
select * from t3 x, t3 y
where ((x.a3=0x2f and x.b3=0x3f) or x.d3=0x1f)
and  (y.a3=x.d3 and y.b3=x.b3);
a3	b3	c3	d3	a3	b3	c3	d3
31	47	1	31	31	47	1	31
47	63	2	47	47	63	2	47
explain extended
select * from t3_hash x, t3_hash y
where ((x.a3=0x2f and x.b3=0x3f) or x.d3=0x1f)
and  (y.a3=x.d3 and y.b3=x.b3);
id	select_type	table	type	possible_keys	key	key_len	ref	rows	filtered	Extra
1	SIMPLE	x	index_merge	PRIMARY,t3_d3	PRIMARY,t3_d3	8,4	NULL	2	100.00	Parent of 2 pushed join@1; Using sort_union(PRIMARY,t3_d3); Using where with pushed condition: (((`test`.`x`.`a3` = 0x2f) and (`test`.`x`.`b3` = 0x3f)) or (`test`.`x`.`d3` = 0x1f))
1	SIMPLE	y	eq_ref	PRIMARY	PRIMARY	8	test.x.d3,test.x.b3	1	100.00	Child of 'x' in pushed join@1
Warnings:
Note	1003	/* select#1 */ select `test`.`x`.`a3` AS `a3`,`test`.`x`.`b3` AS `b3`,`test`.`x`.`c3` AS `c3`,`test`.`x`.`d3` AS `d3`,`test`.`y`.`a3` AS `a3`,`test`.`y`.`b3` AS `b3`,`test`.`y`.`c3` AS `c3`,`test`.`y`.`d3` AS `d3` from `test`.`t3_hash` `x` join `test`.`t3_hash` `y` where ((`test`.`y`.`b3` = `test`.`x`.`b3`) and (`test`.`y`.`a3` = `test`.`x`.`d3`) and (((`test`.`x`.`a3` = 0x2f) and (`test`.`x`.`b3` = 0x3f)) or (`test`.`x`.`d3` = 0x1f)))
select * from t3_hash x, t3_hash y
where ((x.a3=0x2f and x.b3=0x3f) or x.d3=0x1f)
and  (y.a3=x.d3 and y.b3=x.b3);
a3	b3	c3	d3	a3	b3	c3	d3
31	47	1	31	31	47	1	31
47	63	2	47	47	63	2	47
explain extended
select * from t3 x, t3 y where x.d3>=31 and y.d3=x.b3;
id	select_type	table	type	possible_keys	key	key_len	ref	rows	filtered	Extra
1	SIMPLE	x	range	t3_d3	t3_d3	4	NULL	3	100.00	Parent of 2 pushed join@1; Using where with pushed condition: (`test`.`x`.`d3` >= 31)
1	SIMPLE	y	eq_ref	t3_d3	t3_d3	4	test.x.b3	1	100.00	Child of 'x' in pushed join@1
Warnings:
Note	1003	/* select#1 */ select `test`.`x`.`a3` AS `a3`,`test`.`x`.`b3` AS `b3`,`test`.`x`.`c3` AS `c3`,`test`.`x`.`d3` AS `d3`,`test`.`y`.`a3` AS `a3`,`test`.`y`.`b3` AS `b3`,`test`.`y`.`c3` AS `c3`,`test`.`y`.`d3` AS `d3` from `test`.`t3` `x` join `test`.`t3` `y` where ((`test`.`y`.`d3` = `test`.`x`.`b3`) and (`test`.`x`.`d3` >= 31))
select * from t3 x, t3 y where x.d3>=31 and y.d3=x.b3;
a3	b3	c3	d3	a3	b3	c3	d3
31	47	1	31	47	63	2	47
47	63	2	47	63	31	3	63
63	31	3	63	31	47	1	31
insert into t1 values (0x4f, null);
select * from t1 left join t1 as t2 on t2.a = t1.b;
a	b	a	b
31	47	47	63
47	63	63	31
63	31	31	47
79	NULL	NULL	NULL
insert into t3 values (8,8,8,8);
explain extended select count(*) from t3 as x0
join t3 as x1 on x0.b3=x1.d3 and x0.d3=8
join t3 as x2 on x1.b3=x2.d3
join t3 as x3 on x2.b3=x3.d3
join t3 as x4 on x3.b3=x4.d3
join t3 as x5 on x4.b3=x5.d3
join t3 as x6 on x5.b3=x6.d3
join t3 as x7 on x6.b3=x7.d3
join t3 as x8 on x7.b3=x8.d3
join t3 as x9 on x8.b3=x9.d3
join t3 as x10 on x9.b3=x10.d3
join t3 as x11 on x10.b3=x11.d3
join t3 as x12 on x11.b3=x12.d3
join t3 as x13 on x12.b3=x13.d3
join t3 as x14 on x13.b3=x14.d3
join t3 as x15 on x14.b3=x15.d3
join t3 as x16 on x15.b3=x16.d3
join t3 as x17 on x16.b3=x17.d3;
id	select_type	table	type	possible_keys	key	key_len	ref	rows	filtered	Extra
1	SIMPLE	x0	const	t3_d3	t3_d3	4	const	1	100.00	Parent of 16 pushed join@1
1	SIMPLE	x1	eq_ref	t3_d3	t3_d3	4	test.x0.b3	1	100.00	Child of 'x0' in pushed join@1
1	SIMPLE	x2	eq_ref	t3_d3	t3_d3	4	test.x1.b3	1	100.00	Child of 'x1' in pushed join@1
1	SIMPLE	x3	eq_ref	t3_d3	t3_d3	4	test.x2.b3	1	100.00	Child of 'x2' in pushed join@1
1	SIMPLE	x4	eq_ref	t3_d3	t3_d3	4	test.x3.b3	1	100.00	Child of 'x3' in pushed join@1
1	SIMPLE	x5	eq_ref	t3_d3	t3_d3	4	test.x4.b3	1	100.00	Child of 'x4' in pushed join@1
1	SIMPLE	x6	eq_ref	t3_d3	t3_d3	4	test.x5.b3	1	100.00	Child of 'x5' in pushed join@1
1	SIMPLE	x7	eq_ref	t3_d3	t3_d3	4	test.x6.b3	1	100.00	Child of 'x6' in pushed join@1
1	SIMPLE	x8	eq_ref	t3_d3	t3_d3	4	test.x7.b3	1	100.00	Child of 'x7' in pushed join@1
1	SIMPLE	x9	eq_ref	t3_d3	t3_d3	4	test.x8.b3	1	100.00	Child of 'x8' in pushed join@1
1	SIMPLE	x10	eq_ref	t3_d3	t3_d3	4	test.x9.b3	1	100.00	Child of 'x9' in pushed join@1
1	SIMPLE	x11	eq_ref	t3_d3	t3_d3	4	test.x10.b3	1	100.00	Child of 'x10' in pushed join@1
1	SIMPLE	x12	eq_ref	t3_d3	t3_d3	4	test.x11.b3	1	100.00	Child of 'x11' in pushed join@1
1	SIMPLE	x13	eq_ref	t3_d3	t3_d3	4	test.x12.b3	1	100.00	Child of 'x12' in pushed join@1
1	SIMPLE	x14	eq_ref	t3_d3	t3_d3	4	test.x13.b3	1	100.00	Child of 'x13' in pushed join@1
1	SIMPLE	x15	eq_ref	t3_d3	t3_d3	4	test.x14.b3	1	100.00	Child of 'x14' in pushed join@1
1	SIMPLE	x16	eq_ref	t3_d3	t3_d3	4	test.x15.b3	1	100.00	Parent of 2 pushed join@2
1	SIMPLE	x17	eq_ref	t3_d3	t3_d3	4	test.x16.b3	1	100.00	Child of 'x16' in pushed join@2
Warnings:
Note	9999	Cannot push table 'x16' as child of 'x0'. Max number of pushable tables exceeded.
Note	9999	Cannot push table 'x17' as child of 'x0'. Max number of pushable tables exceeded.
Note	1003	/* select#1 */ select count(0) AS `count(*)` from `test`.`t3` `x0` join `test`.`t3` `x1` join `test`.`t3` `x2` join `test`.`t3` `x3` join `test`.`t3` `x4` join `test`.`t3` `x5` join `test`.`t3` `x6` join `test`.`t3` `x7` join `test`.`t3` `x8` join `test`.`t3` `x9` join `test`.`t3` `x10` join `test`.`t3` `x11` join `test`.`t3` `x12` join `test`.`t3` `x13` join `test`.`t3` `x14` join `test`.`t3` `x15` join `test`.`t3` `x16` join `test`.`t3` `x17` where ((`test`.`x0`.`d3` = 8) and (`test`.`x1`.`d3` = `test`.`x0`.`b3`) and (`test`.`x2`.`d3` = `test`.`x1`.`b3`) and (`test`.`x3`.`d3` = `test`.`x2`.`b3`) and (`test`.`x4`.`d3` = `test`.`x3`.`b3`) and (`test`.`x5`.`d3` = `test`.`x4`.`b3`) and (`test`.`x6`.`d3` = `test`.`x5`.`b3`) and (`test`.`x7`.`d3` = `test`.`x6`.`b3`) and (`test`.`x8`.`d3` = `test`.`x7`.`b3`) and (`test`.`x9`.`d3` = `test`.`x8`.`b3`) and (`test`.`x10`.`d3` = `test`.`x9`.`b3`) and (`test`.`x11`.`d3` = `test`.`x10`.`b3`) and (`test`.`x12`.`d3` = `test`.`x11`.`b3`) and (`test`.`x13`.`d3` = `test`.`x12`.`b3`) and (`test`.`x14`.`d3` = `test`.`x13`.`b3`) and (`test`.`x15`.`d3` = `test`.`x14`.`b3`) and (`test`.`x16`.`d3` = `test`.`x15`.`b3`) and (`test`.`x17`.`d3` = `test`.`x16`.`b3`))
select count(*) from t3 as x0
join t3 as x1 on x0.b3=x1.d3 and x0.d3=8
join t3 as x2 on x1.b3=x2.d3
join t3 as x3 on x2.b3=x3.d3
join t3 as x4 on x3.b3=x4.d3
join t3 as x5 on x4.b3=x5.d3
join t3 as x6 on x5.b3=x6.d3
join t3 as x7 on x6.b3=x7.d3
join t3 as x8 on x7.b3=x8.d3
join t3 as x9 on x8.b3=x9.d3
join t3 as x10 on x9.b3=x10.d3
join t3 as x11 on x10.b3=x11.d3
join t3 as x12 on x11.b3=x12.d3
join t3 as x13 on x12.b3=x13.d3
join t3 as x14 on x13.b3=x14.d3
join t3 as x15 on x14.b3=x15.d3
join t3 as x16 on x15.b3=x16.d3
join t3 as x17 on x16.b3=x17.d3;
count(*)
1
explain extended select count(*) from t3 as x0
join t3 as x1 on x0.c3=x1.a3
join t3 as x2 on x1.c3=x2.a3
join t3 as x3 on x2.c3=x3.a3
join t3 as x4 on x3.c3=x4.a3
join t3 as x5 on x4.c3=x5.a3
join t3 as x6 on x5.c3=x6.a3
join t3 as x7 on x6.c3=x7.a3
join t3 as x8 on x7.c3=x8.a3
join t3 as x9 on x8.c3=x9.a3
join t3 as x10 on x9.c3=x10.a3
join t3 as x11 on x10.c3=x11.a3
join t3 as x12 on x11.c3=x12.a3
join t3 as x13 on x12.c3=x13.a3
join t3 as x14 on x13.c3=x14.a3
join t3 as x15 on x14.c3=x15.a3
join t3 as x16 on x15.c3=x16.a3
join t3 as x17 on x16.c3=x17.a3
join t3 as x18 on x17.c3=x18.a3
join t3 as x19 on x18.c3=x19.a3
join t3 as x20 on x19.c3=x20.a3
join t3 as x21 on x20.c3=x21.a3
join t3 as x22 on x21.c3=x22.a3
join t3 as x23 on x22.c3=x23.a3
join t3 as x24 on x23.c3=x24.a3
join t3 as x25 on x24.c3=x25.a3
join t3 as x26 on x25.c3=x26.a3
join t3 as x27 on x26.c3=x27.a3
join t3 as x28 on x27.c3=x28.a3
join t3 as x29 on x28.c3=x29.a3
join t3 as x30 on x29.c3=x30.a3
join t3 as x31 on x30.c3=x31.a3
join t3 as x32 on x31.c3=x32.a3
join t3 as x33 on x32.c3=x33.a3;
id	select_type	table	type	possible_keys	key	key_len	ref	rows	filtered	Extra
1	SIMPLE	x0	ALL	NULL	NULL	NULL	NULL	4	100.00	Parent of 32 pushed join@1
1	SIMPLE	x1	ref	PRIMARY	PRIMARY	4	test.x0.c3	1	100.00	Child of 'x0' in pushed join@1
1	SIMPLE	x2	ref	PRIMARY	PRIMARY	4	test.x1.c3	1	100.00	Child of 'x1' in pushed join@1
1	SIMPLE	x3	ref	PRIMARY	PRIMARY	4	test.x2.c3	1	100.00	Child of 'x2' in pushed join@1
1	SIMPLE	x4	ref	PRIMARY	PRIMARY	4	test.x3.c3	1	100.00	Child of 'x3' in pushed join@1
1	SIMPLE	x5	ref	PRIMARY	PRIMARY	4	test.x4.c3	1	100.00	Child of 'x4' in pushed join@1
1	SIMPLE	x6	ref	PRIMARY	PRIMARY	4	test.x5.c3	1	100.00	Child of 'x5' in pushed join@1
1	SIMPLE	x7	ref	PRIMARY	PRIMARY	4	test.x6.c3	1	100.00	Child of 'x6' in pushed join@1
1	SIMPLE	x8	ref	PRIMARY	PRIMARY	4	test.x7.c3	1	100.00	Child of 'x7' in pushed join@1
1	SIMPLE	x9	ref	PRIMARY	PRIMARY	4	test.x8.c3	1	100.00	Child of 'x8' in pushed join@1
1	SIMPLE	x10	ref	PRIMARY	PRIMARY	4	test.x9.c3	1	100.00	Child of 'x9' in pushed join@1
1	SIMPLE	x11	ref	PRIMARY	PRIMARY	4	test.x10.c3	1	100.00	Child of 'x10' in pushed join@1
1	SIMPLE	x12	ref	PRIMARY	PRIMARY	4	test.x11.c3	1	100.00	Child of 'x11' in pushed join@1
1	SIMPLE	x13	ref	PRIMARY	PRIMARY	4	test.x12.c3	1	100.00	Child of 'x12' in pushed join@1
1	SIMPLE	x14	ref	PRIMARY	PRIMARY	4	test.x13.c3	1	100.00	Child of 'x13' in pushed join@1
1	SIMPLE	x15	ref	PRIMARY	PRIMARY	4	test.x14.c3	1	100.00	Child of 'x14' in pushed join@1
1	SIMPLE	x16	ref	PRIMARY	PRIMARY	4	test.x15.c3	1	100.00	Child of 'x15' in pushed join@1
1	SIMPLE	x17	ref	PRIMARY	PRIMARY	4	test.x16.c3	1	100.00	Child of 'x16' in pushed join@1
1	SIMPLE	x18	ref	PRIMARY	PRIMARY	4	test.x17.c3	1	100.00	Child of 'x17' in pushed join@1
1	SIMPLE	x19	ref	PRIMARY	PRIMARY	4	test.x18.c3	1	100.00	Child of 'x18' in pushed join@1
1	SIMPLE	x20	ref	PRIMARY	PRIMARY	4	test.x19.c3	1	100.00	Child of 'x19' in pushed join@1
1	SIMPLE	x21	ref	PRIMARY	PRIMARY	4	test.x20.c3	1	100.00	Child of 'x20' in pushed join@1
1	SIMPLE	x22	ref	PRIMARY	PRIMARY	4	test.x21.c3	1	100.00	Child of 'x21' in pushed join@1
1	SIMPLE	x23	ref	PRIMARY	PRIMARY	4	test.x22.c3	1	100.00	Child of 'x22' in pushed join@1
1	SIMPLE	x24	ref	PRIMARY	PRIMARY	4	test.x23.c3	1	100.00	Child of 'x23' in pushed join@1
1	SIMPLE	x25	ref	PRIMARY	PRIMARY	4	test.x24.c3	1	100.00	Child of 'x24' in pushed join@1
1	SIMPLE	x26	ref	PRIMARY	PRIMARY	4	test.x25.c3	1	100.00	Child of 'x25' in pushed join@1
1	SIMPLE	x27	ref	PRIMARY	PRIMARY	4	test.x26.c3	1	100.00	Child of 'x26' in pushed join@1
1	SIMPLE	x28	ref	PRIMARY	PRIMARY	4	test.x27.c3	1	100.00	Child of 'x27' in pushed join@1
1	SIMPLE	x29	ref	PRIMARY	PRIMARY	4	test.x28.c3	1	100.00	Child of 'x28' in pushed join@1
1	SIMPLE	x30	ref	PRIMARY	PRIMARY	4	test.x29.c3	1	100.00	Child of 'x29' in pushed join@1
1	SIMPLE	x31	ref	PRIMARY	PRIMARY	4	test.x30.c3	1	100.00	Child of 'x30' in pushed join@1
1	SIMPLE	x32	ref	PRIMARY	PRIMARY	4	test.x31.c3	1	100.00	Parent of 2 pushed join@2
1	SIMPLE	x33	ref	PRIMARY	PRIMARY	4	test.x32.c3	1	100.00	Child of 'x32' in pushed join@2
Warnings:
Note	9999	Cannot push table 'x32' as child of 'x0'. Max number of pushable tables exceeded.
Note	9999	Cannot push table 'x33' as child of 'x0'. Max number of pushable tables exceeded.
Note	1003	/* select#1 */ select count(0) AS `count(*)` from `test`.`t3` `x0` join `test`.`t3` `x1` join `test`.`t3` `x2` join `test`.`t3` `x3` join `test`.`t3` `x4` join `test`.`t3` `x5` join `test`.`t3` `x6` join `test`.`t3` `x7` join `test`.`t3` `x8` join `test`.`t3` `x9` join `test`.`t3` `x10` join `test`.`t3` `x11` join `test`.`t3` `x12` join `test`.`t3` `x13` join `test`.`t3` `x14` join `test`.`t3` `x15` join `test`.`t3` `x16` join `test`.`t3` `x17` join `test`.`t3` `x18` join `test`.`t3` `x19` join `test`.`t3` `x20` join `test`.`t3` `x21` join `test`.`t3` `x22` join `test`.`t3` `x23` join `test`.`t3` `x24` join `test`.`t3` `x25` join `test`.`t3` `x26` join `test`.`t3` `x27` join `test`.`t3` `x28` join `test`.`t3` `x29` join `test`.`t3` `x30` join `test`.`t3` `x31` join `test`.`t3` `x32` join `test`.`t3` `x33` where ((`test`.`x1`.`a3` = `test`.`x0`.`c3`) and (`test`.`x2`.`a3` = `test`.`x1`.`c3`) and (`test`.`x3`.`a3` = `test`.`x2`.`c3`) and (`test`.`x4`.`a3` = `test`.`x3`.`c3`) and (`test`.`x5`.`a3` = `test`.`x4`.`c3`) and (`test`.`x6`.`a3` = `test`.`x5`.`c3`) and (`test`.`x7`.`a3` = `test`.`x6`.`c3`) and (`test`.`x8`.`a3` = `test`.`x7`.`c3`) and (`test`.`x9`.`a3` = `test`.`x8`.`c3`) and (`test`.`x10`.`a3` = `test`.`x9`.`c3`) and (`test`.`x11`.`a3` = `test`.`x10`.`c3`) and (`test`.`x12`.`a3` = `test`.`x11`.`c3`) and (`test`.`x13`.`a3` = `test`.`x12`.`c3`) and (`test`.`x14`.`a3` = `test`.`x13`.`c3`) and (`test`.`x15`.`a3` = `test`.`x14`.`c3`) and (`test`.`x16`.`a3` = `test`.`x15`.`c3`) and (`test`.`x17`.`a3` = `test`.`x16`.`c3`) and (`test`.`x18`.`a3` = `test`.`x17`.`c3`) and (`test`.`x19`.`a3` = `test`.`x18`.`c3`) and (`test`.`x20`.`a3` = `test`.`x19`.`c3`) and (`test`.`x21`.`a3` = `test`.`x20`.`c3`) and (`test`.`x22`.`a3` = `test`.`x21`.`c3`) and (`test`.`x23`.`a3` = `test`.`x22`.`c3`) and (`test`.`x24`.`a3` = `test`.`x23`.`c3`) and (`test`.`x25`.`a3` = `test`.`x24`.`c3`) and (`test`.`x26`.`a3` = `test`.`x25`.`c3`) and (`test`.`x27`.`a3` = `test`.`x26`.`c3`) and (`test`.`x28`.`a3` = `test`.`x27`.`c3`) and (`test`.`x29`.`a3` = `test`.`x28`.`c3`) and (`test`.`x30`.`a3` = `test`.`x29`.`c3`) and (`test`.`x31`.`a3` = `test`.`x30`.`c3`) and (`test`.`x32`.`a3` = `test`.`x31`.`c3`) and (`test`.`x33`.`a3` = `test`.`x32`.`c3`))
select count(*) from t3 as x0
join t3 as x1 on x0.c3=x1.a3
join t3 as x2 on x1.c3=x2.a3
join t3 as x3 on x2.c3=x3.a3
join t3 as x4 on x3.c3=x4.a3
join t3 as x5 on x4.c3=x5.a3
join t3 as x6 on x5.c3=x6.a3
join t3 as x7 on x6.c3=x7.a3
join t3 as x8 on x7.c3=x8.a3
join t3 as x9 on x8.c3=x9.a3
join t3 as x10 on x9.c3=x10.a3
join t3 as x11 on x10.c3=x11.a3
join t3 as x12 on x11.c3=x12.a3
join t3 as x13 on x12.c3=x13.a3
join t3 as x14 on x13.c3=x14.a3
join t3 as x15 on x14.c3=x15.a3
join t3 as x16 on x15.c3=x16.a3
join t3 as x17 on x16.c3=x17.a3
join t3 as x18 on x17.c3=x18.a3
join t3 as x19 on x18.c3=x19.a3
join t3 as x20 on x19.c3=x20.a3
join t3 as x21 on x20.c3=x21.a3
join t3 as x22 on x21.c3=x22.a3
join t3 as x23 on x22.c3=x23.a3
join t3 as x24 on x23.c3=x24.a3
join t3 as x25 on x24.c3=x25.a3
join t3 as x26 on x25.c3=x26.a3
join t3 as x27 on x26.c3=x27.a3
join t3 as x28 on x27.c3=x28.a3
join t3 as x29 on x28.c3=x29.a3
join t3 as x30 on x29.c3=x30.a3
join t3 as x31 on x30.c3=x31.a3
join t3 as x32 on x31.c3=x32.a3
join t3 as x33 on x32.c3=x33.a3;
count(*)
1
explain extended select count(*) from t3 as x0
join t3 as x1 on x0.b3=x1.d3
join t3 as x2 on x1.b3=x2.d3
join t3 as x3 on x2.b3=x3.d3
join t3 as x4 on x3.b3=x4.d3
join t3 as x5 on x4.b3=x5.d3
join t3 as x6 on x5.b3=x6.d3
join t3 as x7 on x6.b3=x7.d3
join t3 as x8 on x7.b3=x8.d3
join t3 as x9 on x8.b3=x9.d3
join t3 as x10 on x9.b3=x10.d3
join t3 as x11 on x10.b3=x11.d3
join t3 as x12 on x11.b3=x12.d3
join t3 as x13 on x12.b3=x13.d3
join t3 as x14 on x13.b3=x14.d3
join t3 as x15 on x14.b3=x15.d3
join t3 as x16 on x15.b3=x16.d3
join t3 as x17 on x15.b3=x17.a3
join t3 as x18 on x16.b3=x18.d3;
id	select_type	table	type	possible_keys	key	key_len	ref	rows	filtered	Extra
1	SIMPLE	x0	ALL	NULL	NULL	NULL	NULL	4	100.00	Parent of 17 pushed join@1
1	SIMPLE	x1	eq_ref	t3_d3	t3_d3	4	test.x0.b3	1	100.00	Child of 'x0' in pushed join@1
1	SIMPLE	x2	eq_ref	t3_d3	t3_d3	4	test.x1.b3	1	100.00	Child of 'x1' in pushed join@1
1	SIMPLE	x3	eq_ref	t3_d3	t3_d3	4	test.x2.b3	1	100.00	Child of 'x2' in pushed join@1
1	SIMPLE	x4	eq_ref	t3_d3	t3_d3	4	test.x3.b3	1	100.00	Child of 'x3' in pushed join@1
1	SIMPLE	x5	eq_ref	t3_d3	t3_d3	4	test.x4.b3	1	100.00	Child of 'x4' in pushed join@1
1	SIMPLE	x6	eq_ref	t3_d3	t3_d3	4	test.x5.b3	1	100.00	Child of 'x5' in pushed join@1
1	SIMPLE	x7	eq_ref	t3_d3	t3_d3	4	test.x6.b3	1	100.00	Child of 'x6' in pushed join@1
1	SIMPLE	x8	eq_ref	t3_d3	t3_d3	4	test.x7.b3	1	100.00	Child of 'x7' in pushed join@1
1	SIMPLE	x9	eq_ref	t3_d3	t3_d3	4	test.x8.b3	1	100.00	Child of 'x8' in pushed join@1
1	SIMPLE	x10	eq_ref	t3_d3	t3_d3	4	test.x9.b3	1	100.00	Child of 'x9' in pushed join@1
1	SIMPLE	x11	eq_ref	t3_d3	t3_d3	4	test.x10.b3	1	100.00	Child of 'x10' in pushed join@1
1	SIMPLE	x12	eq_ref	t3_d3	t3_d3	4	test.x11.b3	1	100.00	Child of 'x11' in pushed join@1
1	SIMPLE	x13	eq_ref	t3_d3	t3_d3	4	test.x12.b3	1	100.00	Child of 'x12' in pushed join@1
1	SIMPLE	x14	eq_ref	t3_d3	t3_d3	4	test.x13.b3	1	100.00	Child of 'x13' in pushed join@1
1	SIMPLE	x15	eq_ref	t3_d3	t3_d3	4	test.x14.b3	1	100.00	Child of 'x14' in pushed join@1
1	SIMPLE	x16	eq_ref	t3_d3	t3_d3	4	test.x15.b3	1	100.00	Parent of 2 pushed join@2
1	SIMPLE	x17	ref	PRIMARY	PRIMARY	4	test.x16.d3	1	100.00	Child of 'x15' in pushed join@1; Using where
1	SIMPLE	x18	eq_ref	t3_d3	t3_d3	4	test.x16.b3	1	100.00	Child of 'x16' in pushed join@2
Warnings:
Note	9999	Cannot push table 'x16' as child of 'x0'. Max number of pushable tables exceeded.
Note	9999	Cannot push table 'x18' as child of 'x0'. Max number of pushable tables exceeded.
Note	1003	/* select#1 */ select count(0) AS `count(*)` from `test`.`t3` `x0` join `test`.`t3` `x1` join `test`.`t3` `x2` join `test`.`t3` `x3` join `test`.`t3` `x4` join `test`.`t3` `x5` join `test`.`t3` `x6` join `test`.`t3` `x7` join `test`.`t3` `x8` join `test`.`t3` `x9` join `test`.`t3` `x10` join `test`.`t3` `x11` join `test`.`t3` `x12` join `test`.`t3` `x13` join `test`.`t3` `x14` join `test`.`t3` `x15` join `test`.`t3` `x16` join `test`.`t3` `x17` join `test`.`t3` `x18` where ((`test`.`x1`.`d3` = `test`.`x0`.`b3`) and (`test`.`x2`.`d3` = `test`.`x1`.`b3`) and (`test`.`x3`.`d3` = `test`.`x2`.`b3`) and (`test`.`x4`.`d3` = `test`.`x3`.`b3`) and (`test`.`x5`.`d3` = `test`.`x4`.`b3`) and (`test`.`x6`.`d3` = `test`.`x5`.`b3`) and (`test`.`x7`.`d3` = `test`.`x6`.`b3`) and (`test`.`x8`.`d3` = `test`.`x7`.`b3`) and (`test`.`x9`.`d3` = `test`.`x8`.`b3`) and (`test`.`x10`.`d3` = `test`.`x9`.`b3`) and (`test`.`x11`.`d3` = `test`.`x10`.`b3`) and (`test`.`x12`.`d3` = `test`.`x11`.`b3`) and (`test`.`x13`.`d3` = `test`.`x12`.`b3`) and (`test`.`x14`.`d3` = `test`.`x13`.`b3`) and (`test`.`x15`.`d3` = `test`.`x14`.`b3`) and (`test`.`x16`.`d3` = `test`.`x15`.`b3`) and (`test`.`x17`.`a3` = `test`.`x15`.`b3`) and (`test`.`x18`.`d3` = `test`.`x16`.`b3`))
select count(*) from t3 as x0
join t3 as x1 on x0.b3=x1.d3
join t3 as x2 on x1.b3=x2.d3
join t3 as x3 on x2.b3=x3.d3
join t3 as x4 on x3.b3=x4.d3
join t3 as x5 on x4.b3=x5.d3
join t3 as x6 on x5.b3=x6.d3
join t3 as x7 on x6.b3=x7.d3
join t3 as x8 on x7.b3=x8.d3
join t3 as x9 on x8.b3=x9.d3
join t3 as x10 on x9.b3=x10.d3
join t3 as x11 on x10.b3=x11.d3
join t3 as x12 on x11.b3=x12.d3
join t3 as x13 on x12.b3=x13.d3
join t3 as x14 on x13.b3=x14.d3
join t3 as x15 on x14.b3=x15.d3
join t3 as x16 on x15.b3=x16.d3
join t3 as x17 on x15.b3=x17.a3
join t3 as x18 on x16.b3=x18.d3;
count(*)
4
drop table t1,t2,t3, t3_hash;
create table t3 (a3 int, b3 int, c3 int, d3 int,
primary key(b3, a3)) engine = ndb;
create table t3_hash (a3 int, b3 int, c3 int, d3 int,
primary key(b3,a3) using hash) engine = ndb;
create table t3_unq (pk int, a3 int not null, b3 int not null, c3 int, d3 int,
primary key(pk) using hash, unique key(b3,a3) using hash) engine = ndb;
insert into t3 values (0x1f, 0x2f, 1, 0x1f);
insert into t3 values (0x2f, 0x3f, 2, 0x2f);
insert into t3 values (0x3f, 0x1f, 3, 0x3f);
insert into t3_hash values (0x1f, 0x2f, 1, 0x1f);
insert into t3_hash values (0x2f, 0x3f, 2, 0x2f);
insert into t3_hash values (0x3f, 0x1f, 3, 0x3f);
insert into t3_unq values (1001, 0x1f, 0x2f, 1, 0x1f);
insert into t3_unq values (1002, 0x2f, 0x3f, 2, 0x2f);
insert into t3_unq values (1003, 0x3f, 0x1f, 3, 0x3f);
explain extended
select * from t3 x, t3 y where y.a3=x.d3 and y.b3=x.b3;
id	select_type	table	type	possible_keys	key	key_len	ref	rows	filtered	Extra
1	SIMPLE	x	ALL	PRIMARY	NULL	NULL	NULL	3	100.00	Parent of 2 pushed join@1; Using where with pushed condition: (`test`.`x`.`d3` is not null)
1	SIMPLE	y	eq_ref	PRIMARY	PRIMARY	8	test.x.b3,test.x.d3	1	100.00	Child of 'x' in pushed join@1
Warnings:
Note	1003	/* select#1 */ select `test`.`x`.`a3` AS `a3`,`test`.`x`.`b3` AS `b3`,`test`.`x`.`c3` AS `c3`,`test`.`x`.`d3` AS `d3`,`test`.`y`.`a3` AS `a3`,`test`.`y`.`b3` AS `b3`,`test`.`y`.`c3` AS `c3`,`test`.`y`.`d3` AS `d3` from `test`.`t3` `x` join `test`.`t3` `y` where ((`test`.`y`.`b3` = `test`.`x`.`b3`) and (`test`.`y`.`a3` = `test`.`x`.`d3`))
select * from t3 x, t3 y where y.a3=x.d3 and y.b3=x.b3;
a3	b3	c3	d3	a3	b3	c3	d3
31	47	1	31	31	47	1	31
47	63	2	47	47	63	2	47
63	31	3	63	63	31	3	63
explain extended
select * from t3_hash x, t3_hash y where y.a3=x.d3 and y.b3=x.b3;
id	select_type	table	type	possible_keys	key	key_len	ref	rows	filtered	Extra
1	SIMPLE	x	ALL	PRIMARY	NULL	NULL	NULL	3	100.00	Parent of 2 pushed join@1; Using where with pushed condition: (`test`.`x`.`d3` is not null)
1	SIMPLE	y	eq_ref	PRIMARY	PRIMARY	8	test.x.b3,test.x.d3	1	100.00	Child of 'x' in pushed join@1
Warnings:
Note	1003	/* select#1 */ select `test`.`x`.`a3` AS `a3`,`test`.`x`.`b3` AS `b3`,`test`.`x`.`c3` AS `c3`,`test`.`x`.`d3` AS `d3`,`test`.`y`.`a3` AS `a3`,`test`.`y`.`b3` AS `b3`,`test`.`y`.`c3` AS `c3`,`test`.`y`.`d3` AS `d3` from `test`.`t3_hash` `x` join `test`.`t3_hash` `y` where ((`test`.`y`.`b3` = `test`.`x`.`b3`) and (`test`.`y`.`a3` = `test`.`x`.`d3`))
select * from t3_hash x, t3_hash y where y.a3=x.d3 and y.b3=x.b3;
a3	b3	c3	d3	a3	b3	c3	d3
31	47	1	31	31	47	1	31
47	63	2	47	47	63	2	47
63	31	3	63	63	31	3	63
explain extended
select * from t3_unq x, t3_unq y where y.a3=x.d3 and y.b3=x.b3;
id	select_type	table	type	possible_keys	key	key_len	ref	rows	filtered	Extra
1	SIMPLE	x	ALL	b3	NULL	NULL	NULL	3	100.00	Parent of 2 pushed join@1; Using where with pushed condition: (`test`.`x`.`d3` is not null)
1	SIMPLE	y	eq_ref	b3	b3	8	test.x.b3,test.x.d3	1	100.00	Child of 'x' in pushed join@1
Warnings:
Note	1003	/* select#1 */ select `test`.`x`.`pk` AS `pk`,`test`.`x`.`a3` AS `a3`,`test`.`x`.`b3` AS `b3`,`test`.`x`.`c3` AS `c3`,`test`.`x`.`d3` AS `d3`,`test`.`y`.`pk` AS `pk`,`test`.`y`.`a3` AS `a3`,`test`.`y`.`b3` AS `b3`,`test`.`y`.`c3` AS `c3`,`test`.`y`.`d3` AS `d3` from `test`.`t3_unq` `x` join `test`.`t3_unq` `y` where ((`test`.`y`.`b3` = `test`.`x`.`b3`) and (`test`.`y`.`a3` = `test`.`x`.`d3`))
select * from t3_unq x, t3_unq y where y.a3=x.d3 and y.b3=x.b3;
pk	a3	b3	c3	d3	pk	a3	b3	c3	d3
1001	31	47	1	31	1001	31	47	1	31
1002	47	63	2	47	1002	47	63	2	47
1003	63	31	3	63	1003	63	31	3	63
explain extended
select * from t3 x, t3 y where y.a3=x.d3 and y.b3=x.b3
and x.a3=0x2f and x.b3=0x3f;
id	select_type	table	type	possible_keys	key	key_len	ref	rows	filtered	Extra
1	SIMPLE	x	const	PRIMARY	PRIMARY	8	const,const	1	100.00	Parent of 2 pushed join@1; Using where with pushed condition: (`test`.`x`.`d3` is not null)
1	SIMPLE	y	eq_ref	PRIMARY	PRIMARY	8	const,test.x.d3	1	100.00	Child of 'x' in pushed join@1; Using where
Warnings:
Note	1003	/* select#1 */ select `test`.`x`.`a3` AS `a3`,`test`.`x`.`b3` AS `b3`,`test`.`x`.`c3` AS `c3`,`test`.`x`.`d3` AS `d3`,`test`.`y`.`a3` AS `a3`,`test`.`y`.`b3` AS `b3`,`test`.`y`.`c3` AS `c3`,`test`.`y`.`d3` AS `d3` from `test`.`t3` `x` join `test`.`t3` `y` where ((`test`.`y`.`b3` = `test`.`x`.`b3`) and (`test`.`y`.`a3` = `test`.`x`.`d3`) and (`test`.`x`.`a3` = 0x2f) and (`test`.`x`.`b3` = 0x3f))
select * from t3 x, t3 y where y.a3=x.d3 and y.b3=x.b3
and x.a3=0x2f and x.b3=0x3f;
a3	b3	c3	d3	a3	b3	c3	d3
47	63	2	47	47	63	2	47
explain extended
select * from t3_hash x, t3_hash y where y.a3=x.d3 and y.b3=x.b3
and x.a3=0x2f and x.b3=0x3f;
id	select_type	table	type	possible_keys	key	key_len	ref	rows	filtered	Extra
1	SIMPLE	x	const	PRIMARY	PRIMARY	8	const,const	1	100.00	Parent of 2 pushed join@1; Using where with pushed condition: (`test`.`x`.`d3` is not null)
1	SIMPLE	y	eq_ref	PRIMARY	PRIMARY	8	const,test.x.d3	1	100.00	Child of 'x' in pushed join@1; Using where
Warnings:
Note	1003	/* select#1 */ select `test`.`x`.`a3` AS `a3`,`test`.`x`.`b3` AS `b3`,`test`.`x`.`c3` AS `c3`,`test`.`x`.`d3` AS `d3`,`test`.`y`.`a3` AS `a3`,`test`.`y`.`b3` AS `b3`,`test`.`y`.`c3` AS `c3`,`test`.`y`.`d3` AS `d3` from `test`.`t3_hash` `x` join `test`.`t3_hash` `y` where ((`test`.`y`.`b3` = `test`.`x`.`b3`) and (`test`.`y`.`a3` = `test`.`x`.`d3`) and (`test`.`x`.`a3` = 0x2f) and (`test`.`x`.`b3` = 0x3f))
select * from t3_hash x, t3_hash y where y.a3=x.d3 and y.b3=x.b3
and x.a3=0x2f and x.b3=0x3f;
a3	b3	c3	d3	a3	b3	c3	d3
47	63	2	47	47	63	2	47
explain extended
select * from t3_unq x, t3_unq y where y.a3=x.d3 and y.b3=x.b3
and x.a3=0x2f and x.b3=0x3f;
id	select_type	table	type	possible_keys	key	key_len	ref	rows	filtered	Extra
1	SIMPLE	x	const	b3	b3	8	const,const	1	100.00	Parent of 2 pushed join@1; Using where with pushed condition: (`test`.`x`.`d3` is not null)
1	SIMPLE	y	eq_ref	b3	b3	8	const,test.x.d3	1	100.00	Child of 'x' in pushed join@1; Using where
Warnings:
Note	1003	/* select#1 */ select `test`.`x`.`pk` AS `pk`,`test`.`x`.`a3` AS `a3`,`test`.`x`.`b3` AS `b3`,`test`.`x`.`c3` AS `c3`,`test`.`x`.`d3` AS `d3`,`test`.`y`.`pk` AS `pk`,`test`.`y`.`a3` AS `a3`,`test`.`y`.`b3` AS `b3`,`test`.`y`.`c3` AS `c3`,`test`.`y`.`d3` AS `d3` from `test`.`t3_unq` `x` join `test`.`t3_unq` `y` where ((`test`.`y`.`b3` = `test`.`x`.`b3`) and (`test`.`y`.`a3` = `test`.`x`.`d3`) and (`test`.`x`.`a3` = 0x2f) and (`test`.`x`.`b3` = 0x3f))
select * from t3_unq x, t3_unq y where y.a3=x.d3 and y.b3=x.b3
and x.a3=0x2f and x.b3=0x3f;
pk	a3	b3	c3	d3	pk	a3	b3	c3	d3
1002	47	63	2	47	1002	47	63	2	47
drop table t3, t3_hash, t3_unq;
create table t3 (a3 int, b3 int, c3 int, d3 int,
primary key(a3), unique key(d3)) engine = ndb;
insert into t3 values (0x1f, 0x2f, 1, 0x1f);
insert into t3 values (0x2f, 0x3f, 2, 0x2f);
insert into t3 values (0x3f, 0x1f, 3, 0x3f);
insert into t3 values (0x4f, 0,    null, null);
explain extended
select * from t3 as t1
left outer join t3 as t2 on t2.d3 = t1.d3
left outer join t3 as t3 on t3.a3 = t2.d3;
id	select_type	table	type	possible_keys	key	key_len	ref	rows	filtered	Extra
1	SIMPLE	t1	ALL	NULL	NULL	NULL	NULL	4	100.00	Parent of 3 pushed join@1
1	SIMPLE	t2	ref	d3	d3	5	test.t1.d3	1	100.00	Child of 't1' in pushed join@1
1	SIMPLE	t3	eq_ref	PRIMARY	PRIMARY	4	test.t2.d3	1	100.00	Child of 't2' in pushed join@1
Warnings:
Note	1003	/* select#1 */ select `test`.`t1`.`a3` AS `a3`,`test`.`t1`.`b3` AS `b3`,`test`.`t1`.`c3` AS `c3`,`test`.`t1`.`d3` AS `d3`,`test`.`t2`.`a3` AS `a3`,`test`.`t2`.`b3` AS `b3`,`test`.`t2`.`c3` AS `c3`,`test`.`t2`.`d3` AS `d3`,`test`.`t3`.`a3` AS `a3`,`test`.`t3`.`b3` AS `b3`,`test`.`t3`.`c3` AS `c3`,`test`.`t3`.`d3` AS `d3` from `test`.`t3` `t1` left join `test`.`t3` `t2` on((`test`.`t2`.`d3` = `test`.`t1`.`d3`)) left join `test`.`t3` on((`test`.`t3`.`a3` = `test`.`t2`.`d3`)) where 1
select * from t3 as t1
left outer join t3 as t2 on t2.d3 = t1.d3
left outer join t3 as t3 on t3.a3 = t2.d3;
a3	b3	c3	d3	a3	b3	c3	d3	a3	b3	c3	d3
31	47	1	31	31	47	1	31	31	47	1	31
47	63	2	47	47	63	2	47	47	63	2	47
63	31	3	63	63	31	3	63	63	31	3	63
79	0	NULL	NULL	NULL	NULL	NULL	NULL	NULL	NULL	NULL	NULL
explain extended
select * from t3 as t1
left outer join t3 as t2 on t2.d3 = t1.a3
left outer join t3 as t3 on t3.a3 = t2.d3
where t1.d3 = 47;
id	select_type	table	type	possible_keys	key	key_len	ref	rows	filtered	Extra
1	SIMPLE	t1	ref	d3	d3	5	const	1	100.00	Parent of 3 pushed join@1
1	SIMPLE	t2	ref	d3	d3	5	test.t1.a3	1	100.00	Child of 't1' in pushed join@1
1	SIMPLE	t3	eq_ref	PRIMARY	PRIMARY	4	test.t2.d3	1	100.00	Child of 't2' in pushed join@1
Warnings:
Note	1003	/* select#1 */ select `test`.`t1`.`a3` AS `a3`,`test`.`t1`.`b3` AS `b3`,`test`.`t1`.`c3` AS `c3`,`test`.`t1`.`d3` AS `d3`,`test`.`t2`.`a3` AS `a3`,`test`.`t2`.`b3` AS `b3`,`test`.`t2`.`c3` AS `c3`,`test`.`t2`.`d3` AS `d3`,`test`.`t3`.`a3` AS `a3`,`test`.`t3`.`b3` AS `b3`,`test`.`t3`.`c3` AS `c3`,`test`.`t3`.`d3` AS `d3` from `test`.`t3` `t1` left join `test`.`t3` `t2` on((`test`.`t2`.`d3` = `test`.`t1`.`a3`)) left join `test`.`t3` on((`test`.`t3`.`a3` = `test`.`t2`.`d3`)) where (`test`.`t1`.`d3` = 47)
select * from t3 as t1
left outer join t3 as t2 on t2.d3 = t1.a3
left outer join t3 as t3 on t3.a3 = t2.d3
where t1.d3 = 47;
a3	b3	c3	d3	a3	b3	c3	d3	a3	b3	c3	d3
47	63	2	47	47	63	2	47	47	63	2	47
explain extended
select * from t3 as t1
left outer join t3 as t2 on t2.d3 = t1.a3
left outer join t3 as t3 on t3.a3 = t2.d3
where t1.d3 >= 47;
id	select_type	table	type	possible_keys	key	key_len	ref	rows	filtered	Extra
1	SIMPLE	t1	range	d3	d3	5	NULL	3	100.00	Parent of 3 pushed join@1; Using where with pushed condition: (`test`.`t1`.`d3` >= 47)
1	SIMPLE	t2	ref	d3	d3	5	test.t1.a3	1	100.00	Child of 't1' in pushed join@1
1	SIMPLE	t3	eq_ref	PRIMARY	PRIMARY	4	test.t2.d3	1	100.00	Child of 't2' in pushed join@1
Warnings:
Note	1003	/* select#1 */ select `test`.`t1`.`a3` AS `a3`,`test`.`t1`.`b3` AS `b3`,`test`.`t1`.`c3` AS `c3`,`test`.`t1`.`d3` AS `d3`,`test`.`t2`.`a3` AS `a3`,`test`.`t2`.`b3` AS `b3`,`test`.`t2`.`c3` AS `c3`,`test`.`t2`.`d3` AS `d3`,`test`.`t3`.`a3` AS `a3`,`test`.`t3`.`b3` AS `b3`,`test`.`t3`.`c3` AS `c3`,`test`.`t3`.`d3` AS `d3` from `test`.`t3` `t1` left join `test`.`t3` `t2` on((`test`.`t2`.`d3` = `test`.`t1`.`a3`)) left join `test`.`t3` on((`test`.`t3`.`a3` = `test`.`t2`.`d3`)) where (`test`.`t1`.`d3` >= 47)
select * from t3 as t1
left outer join t3 as t2 on t2.d3 = t1.a3
left outer join t3 as t3 on t3.a3 = t2.d3
where t1.d3 >= 47;
a3	b3	c3	d3	a3	b3	c3	d3	a3	b3	c3	d3
47	63	2	47	47	63	2	47	47	63	2	47
63	31	3	63	63	31	3	63	63	31	3	63
explain extended
select * from t3 as t1
left outer join t3 as t2 on t2.d3 = t1.a3
left outer join t3 as t3 on t3.a3 = t2.d3
where t1.d3 is null;
id	select_type	table	type	possible_keys	key	key_len	ref	rows	filtered	Extra
1	SIMPLE	t1	ref	d3	d3	5	const	1	100.00	Parent of 3 pushed join@1; Using where with pushed condition: isnull(`test`.`t1`.`d3`)
1	SIMPLE	t2	ref	d3	d3	5	test.t1.a3	1	100.00	Child of 't1' in pushed join@1
1	SIMPLE	t3	eq_ref	PRIMARY	PRIMARY	4	test.t2.d3	1	100.00	Child of 't2' in pushed join@1
Warnings:
Note	1003	/* select#1 */ select `test`.`t1`.`a3` AS `a3`,`test`.`t1`.`b3` AS `b3`,`test`.`t1`.`c3` AS `c3`,`test`.`t1`.`d3` AS `d3`,`test`.`t2`.`a3` AS `a3`,`test`.`t2`.`b3` AS `b3`,`test`.`t2`.`c3` AS `c3`,`test`.`t2`.`d3` AS `d3`,`test`.`t3`.`a3` AS `a3`,`test`.`t3`.`b3` AS `b3`,`test`.`t3`.`c3` AS `c3`,`test`.`t3`.`d3` AS `d3` from `test`.`t3` `t1` left join `test`.`t3` `t2` on((`test`.`t2`.`d3` = `test`.`t1`.`a3`)) left join `test`.`t3` on((`test`.`t3`.`a3` = `test`.`t2`.`d3`)) where isnull(`test`.`t1`.`d3`)
select * from t3 as t1
left outer join t3 as t2 on t2.d3 = t1.a3
left outer join t3 as t3 on t3.a3 = t2.d3
where t1.d3 is null;
a3	b3	c3	d3	a3	b3	c3	d3	a3	b3	c3	d3
79	0	NULL	NULL	NULL	NULL	NULL	NULL	NULL	NULL	NULL	NULL
explain extended
select * from t3 as t1
left outer join t3 as t2 on t2.d3 = t1.a3
left outer join t3 as t3 on t3.a3 = t2.d3
where t1.d3 is not null;
id	select_type	table	type	possible_keys	key	key_len	ref	rows	filtered	Extra
1	SIMPLE	t1	range	d3	d3	5	NULL	3	100.00	Parent of 3 pushed join@1; Using where with pushed condition: (`test`.`t1`.`d3` is not null)
1	SIMPLE	t2	ref	d3	d3	5	test.t1.a3	1	100.00	Child of 't1' in pushed join@1
1	SIMPLE	t3	eq_ref	PRIMARY	PRIMARY	4	test.t2.d3	1	100.00	Child of 't2' in pushed join@1
Warnings:
Note	1003	/* select#1 */ select `test`.`t1`.`a3` AS `a3`,`test`.`t1`.`b3` AS `b3`,`test`.`t1`.`c3` AS `c3`,`test`.`t1`.`d3` AS `d3`,`test`.`t2`.`a3` AS `a3`,`test`.`t2`.`b3` AS `b3`,`test`.`t2`.`c3` AS `c3`,`test`.`t2`.`d3` AS `d3`,`test`.`t3`.`a3` AS `a3`,`test`.`t3`.`b3` AS `b3`,`test`.`t3`.`c3` AS `c3`,`test`.`t3`.`d3` AS `d3` from `test`.`t3` `t1` left join `test`.`t3` `t2` on((`test`.`t2`.`d3` = `test`.`t1`.`a3`)) left join `test`.`t3` on((`test`.`t3`.`a3` = `test`.`t2`.`d3`)) where (`test`.`t1`.`d3` is not null)
select * from t3 as t1
left outer join t3 as t2 on t2.d3 = t1.a3
left outer join t3 as t3 on t3.a3 = t2.d3
where t1.d3 is not null;
a3	b3	c3	d3	a3	b3	c3	d3	a3	b3	c3	d3
31	47	1	31	31	47	1	31	31	47	1	31
47	63	2	47	47	63	2	47	47	63	2	47
63	31	3	63	63	31	3	63	63	31	3	63
drop table t3;
create table t3 (a3 int not null, b3 int not null, c3 int, d3 int,
primary key(a3), unique key(b3,d3), unique key(c3,b3), unique key(c3,d3)) engine = ndb;
insert into t3 values (0x1f, 0x2f, 1,    0x1f);
insert into t3 values (0x2f, 0x3f, 2,    0x2f);
insert into t3 values (0x3f, 0x1f, 3,    0x3f);
insert into t3 values (0x40, 0,    null, null);
insert into t3 values (0x41, 0,    null, null);
insert into t3 values (0x42, 0,    4,    null);
insert into t3 values (0x43, 0,    null, 0x43);
explain extended
select straight_join * 
from t3 as x join t3 as y on x.b3 = y.b3;
id	select_type	table	type	possible_keys	key	key_len	ref	rows	filtered	Extra
1	SIMPLE	x	ALL	b3	NULL	NULL	NULL	7	100.00	Parent of 2 pushed join@1
1	SIMPLE	y	ref	b3	b3	4	test.x.b3	1	100.00	Child of 'x' in pushed join@1
Warnings:
Note	1003	/* select#1 */ select straight_join `test`.`x`.`a3` AS `a3`,`test`.`x`.`b3` AS `b3`,`test`.`x`.`c3` AS `c3`,`test`.`x`.`d3` AS `d3`,`test`.`y`.`a3` AS `a3`,`test`.`y`.`b3` AS `b3`,`test`.`y`.`c3` AS `c3`,`test`.`y`.`d3` AS `d3` from `test`.`t3` `x` join `test`.`t3` `y` where (`test`.`y`.`b3` = `test`.`x`.`b3`)
select straight_join * 
from t3 as x join t3 as y on x.b3 = y.b3;
a3	b3	c3	d3	a3	b3	c3	d3
31	47	1	31	31	47	1	31
47	63	2	47	47	63	2	47
63	31	3	63	63	31	3	63
64	0	NULL	NULL	64	0	NULL	NULL
64	0	NULL	NULL	65	0	NULL	NULL
64	0	NULL	NULL	66	0	4	NULL
64	0	NULL	NULL	67	0	NULL	67
65	0	NULL	NULL	64	0	NULL	NULL
65	0	NULL	NULL	65	0	NULL	NULL
65	0	NULL	NULL	66	0	4	NULL
65	0	NULL	NULL	67	0	NULL	67
66	0	4	NULL	64	0	NULL	NULL
66	0	4	NULL	65	0	NULL	NULL
66	0	4	NULL	66	0	4	NULL
66	0	4	NULL	67	0	NULL	67
67	0	NULL	67	64	0	NULL	NULL
67	0	NULL	67	65	0	NULL	NULL
67	0	NULL	67	66	0	4	NULL
67	0	NULL	67	67	0	NULL	67
explain extended
select straight_join * 
from t3 as x join t3 as y on x.b3 = y.b3
where y.d3 = 0x2f;
id	select_type	table	type	possible_keys	key	key_len	ref	rows	filtered	Extra
1	SIMPLE	x	ALL	b3	NULL	NULL	NULL	7	100.00	Parent of 2 pushed join@1
1	SIMPLE	y	ref	b3	b3	9	test.x.b3,const	1	100.00	Child of 'x' in pushed join@1
Warnings:
Note	1003	/* select#1 */ select straight_join `test`.`x`.`a3` AS `a3`,`test`.`x`.`b3` AS `b3`,`test`.`x`.`c3` AS `c3`,`test`.`x`.`d3` AS `d3`,`test`.`y`.`a3` AS `a3`,`test`.`y`.`b3` AS `b3`,`test`.`y`.`c3` AS `c3`,`test`.`y`.`d3` AS `d3` from `test`.`t3` `x` join `test`.`t3` `y` where ((`test`.`y`.`b3` = `test`.`x`.`b3`) and (`test`.`y`.`d3` = 0x2f))
select straight_join * 
from t3 as x join t3 as y on x.b3 = y.b3
where y.d3 = 0x2f;
a3	b3	c3	d3	a3	b3	c3	d3
47	63	2	47	47	63	2	47
explain extended
select straight_join * 
from t3 as x join t3 as y on x.c3 = y.c3
where y.d3 = 0x2f;
id	select_type	table	type	possible_keys	key	key_len	ref	rows	filtered	Extra
1	SIMPLE	x	ALL	c3,c3_2	NULL	NULL	NULL	7	100.00	Parent of 2 pushed join@1; Using where with pushed condition: (`test`.`x`.`c3` is not null)
1	SIMPLE	y	ref	c3,c3_2	c3	5	test.x.c3	1	100.00	Child of 'x' in pushed join@1; Using where with pushed condition: (`test`.`y`.`d3` = 0x2f)
Warnings:
Note	1003	/* select#1 */ select straight_join `test`.`x`.`a3` AS `a3`,`test`.`x`.`b3` AS `b3`,`test`.`x`.`c3` AS `c3`,`test`.`x`.`d3` AS `d3`,`test`.`y`.`a3` AS `a3`,`test`.`y`.`b3` AS `b3`,`test`.`y`.`c3` AS `c3`,`test`.`y`.`d3` AS `d3` from `test`.`t3` `x` join `test`.`t3` `y` where ((`test`.`y`.`c3` = `test`.`x`.`c3`) and (`test`.`y`.`d3` = 0x2f))
select straight_join * 
from t3 as x join t3 as y on x.c3 = y.c3
where y.d3 = 0x2f;
a3	b3	c3	d3	a3	b3	c3	d3
47	63	2	47	47	63	2	47
explain extended
select straight_join * 
from t3 as x join t3 as y on x.d3 = y.d3
where y.b3 = 0x2f;
id	select_type	table	type	possible_keys	key	key_len	ref	rows	filtered	Extra
1	SIMPLE	x	ALL	NULL	NULL	NULL	NULL	7	100.00	Parent of 2 pushed join@1; Using where with pushed condition: (`test`.`x`.`d3` is not null)
1	SIMPLE	y	ref	b3	b3	9	const,test.x.d3	1	100.00	Child of 'x' in pushed join@1
Warnings:
Note	1003	/* select#1 */ select straight_join `test`.`x`.`a3` AS `a3`,`test`.`x`.`b3` AS `b3`,`test`.`x`.`c3` AS `c3`,`test`.`x`.`d3` AS `d3`,`test`.`y`.`a3` AS `a3`,`test`.`y`.`b3` AS `b3`,`test`.`y`.`c3` AS `c3`,`test`.`y`.`d3` AS `d3` from `test`.`t3` `x` join `test`.`t3` `y` where ((`test`.`y`.`d3` = `test`.`x`.`d3`) and (`test`.`y`.`b3` = 0x2f))
select straight_join * 
from t3 as x join t3 as y on x.d3 = y.d3
where y.b3 = 0x2f;
a3	b3	c3	d3	a3	b3	c3	d3
31	47	1	31	31	47	1	31
explain extended
select straight_join * 
from t3 as x join t3 as y on x.d3 = y.d3
where y.b3 = 0x20+0x2f;
id	select_type	table	type	possible_keys	key	key_len	ref	rows	filtered	Extra
1	SIMPLE	x	ALL	NULL	NULL	NULL	NULL	7	100.00	Parent of 2 pushed join@1; Using where with pushed condition: (`test`.`x`.`d3` is not null)
1	SIMPLE	y	ref	b3	b3	9	const,test.x.d3	1	100.00	Child of 'x' in pushed join@1
Warnings:
Note	1003	/* select#1 */ select straight_join `test`.`x`.`a3` AS `a3`,`test`.`x`.`b3` AS `b3`,`test`.`x`.`c3` AS `c3`,`test`.`x`.`d3` AS `d3`,`test`.`y`.`a3` AS `a3`,`test`.`y`.`b3` AS `b3`,`test`.`y`.`c3` AS `c3`,`test`.`y`.`d3` AS `d3` from `test`.`t3` `x` join `test`.`t3` `y` where ((`test`.`y`.`d3` = `test`.`x`.`d3`) and (`test`.`y`.`b3` = <cache>((0x20 + 0x2f))))
select straight_join * 
from t3 as x join t3 as y on x.d3 = y.d3
where y.b3 = 0x20+0x2f;
a3	b3	c3	d3	a3	b3	c3	d3
explain extended
select straight_join * 
from t3 as x join t3 as y on x.b3 = y.b3
where y.d3 is not null;
id	select_type	table	type	possible_keys	key	key_len	ref	rows	filtered	Extra
1	SIMPLE	x	ALL	b3	NULL	NULL	NULL	7	100.00	Parent of 2 pushed join@1
1	SIMPLE	y	ref	b3	b3	4	test.x.b3	1	100.00	Child of 'x' in pushed join@1; Using where with pushed condition: (`test`.`y`.`d3` is not null)
Warnings:
Note	1003	/* select#1 */ select straight_join `test`.`x`.`a3` AS `a3`,`test`.`x`.`b3` AS `b3`,`test`.`x`.`c3` AS `c3`,`test`.`x`.`d3` AS `d3`,`test`.`y`.`a3` AS `a3`,`test`.`y`.`b3` AS `b3`,`test`.`y`.`c3` AS `c3`,`test`.`y`.`d3` AS `d3` from `test`.`t3` `x` join `test`.`t3` `y` where ((`test`.`y`.`b3` = `test`.`x`.`b3`) and (`test`.`y`.`d3` is not null))
select straight_join * 
from t3 as x join t3 as y on x.b3 = y.b3
where y.d3 is not null;
a3	b3	c3	d3	a3	b3	c3	d3
31	47	1	31	31	47	1	31
47	63	2	47	47	63	2	47
63	31	3	63	63	31	3	63
64	0	NULL	NULL	67	0	NULL	67
65	0	NULL	NULL	67	0	NULL	67
66	0	4	NULL	67	0	NULL	67
67	0	NULL	67	67	0	NULL	67
explain extended
select straight_join * 
from t3 as x join t3 as y on x.b3 = y.b3
where y.d3 is null;
id	select_type	table	type	possible_keys	key	key_len	ref	rows	filtered	Extra
1	SIMPLE	x	ALL	b3	NULL	NULL	NULL	7	100.00	
1	SIMPLE	y	ref	b3	b3	9	test.x.b3,const	1	100.00	Using where with pushed condition: isnull(`test`.`y`.`d3`)
Warnings:
Note	1003	/* select#1 */ select straight_join `test`.`x`.`a3` AS `a3`,`test`.`x`.`b3` AS `b3`,`test`.`x`.`c3` AS `c3`,`test`.`x`.`d3` AS `d3`,`test`.`y`.`a3` AS `a3`,`test`.`y`.`b3` AS `b3`,`test`.`y`.`c3` AS `c3`,`test`.`y`.`d3` AS `d3` from `test`.`t3` `x` join `test`.`t3` `y` where ((`test`.`y`.`b3` = `test`.`x`.`b3`) and isnull(`test`.`y`.`d3`))
select straight_join * 
from t3 as x join t3 as y on x.b3 = y.b3
where y.d3 is null;
a3	b3	c3	d3	a3	b3	c3	d3
64	0	NULL	NULL	64	0	NULL	NULL
64	0	NULL	NULL	65	0	NULL	NULL
64	0	NULL	NULL	66	0	4	NULL
65	0	NULL	NULL	64	0	NULL	NULL
65	0	NULL	NULL	65	0	NULL	NULL
65	0	NULL	NULL	66	0	4	NULL
66	0	4	NULL	64	0	NULL	NULL
66	0	4	NULL	65	0	NULL	NULL
66	0	4	NULL	66	0	4	NULL
67	0	NULL	67	64	0	NULL	NULL
67	0	NULL	67	65	0	NULL	NULL
67	0	NULL	67	66	0	4	NULL
explain extended
select straight_join * 
from t3 as x join t3 as y on x.c3 = y.c3
where y.b3 = 0;
id	select_type	table	type	possible_keys	key	key_len	ref	rows	filtered	Extra
1	SIMPLE	x	ALL	c3,c3_2	NULL	NULL	NULL	7	100.00	Parent of 2 pushed join@1; Using where with pushed condition: (`test`.`x`.`c3` is not null)
1	SIMPLE	y	ref	b3,c3,c3_2	c3	9	test.x.c3,const	1	100.00	Child of 'x' in pushed join@1
Warnings:
Note	1003	/* select#1 */ select straight_join `test`.`x`.`a3` AS `a3`,`test`.`x`.`b3` AS `b3`,`test`.`x`.`c3` AS `c3`,`test`.`x`.`d3` AS `d3`,`test`.`y`.`a3` AS `a3`,`test`.`y`.`b3` AS `b3`,`test`.`y`.`c3` AS `c3`,`test`.`y`.`d3` AS `d3` from `test`.`t3` `x` join `test`.`t3` `y` where ((`test`.`y`.`c3` = `test`.`x`.`c3`) and (`test`.`y`.`b3` = 0))
select straight_join * 
from t3 as x join t3 as y on x.c3 = y.c3
where y.b3 = 0;
a3	b3	c3	d3	a3	b3	c3	d3
66	0	4	NULL	66	0	4	NULL
explain extended
select straight_join * 
from t3 as x join t3 as y on x.c3 = y.c3
where y.b3 is null;
id	select_type	table	type	possible_keys	key	key_len	ref	rows	filtered	Extra
1	SIMPLE	NULL	NULL	NULL	NULL	NULL	NULL	NULL	NULL	Impossible WHERE
Warnings:
Note	1003	/* select#1 */ select straight_join `test`.`x`.`a3` AS `a3`,`test`.`x`.`b3` AS `b3`,`test`.`x`.`c3` AS `c3`,`test`.`x`.`d3` AS `d3`,`test`.`y`.`a3` AS `a3`,`test`.`y`.`b3` AS `b3`,`test`.`y`.`c3` AS `c3`,`test`.`y`.`d3` AS `d3` from `test`.`t3` `x` join `test`.`t3` `y` where 0
select straight_join * 
from t3 as x join t3 as y on x.c3 = y.c3
where y.b3 is null;
a3	b3	c3	d3	a3	b3	c3	d3
explain extended
select straight_join * from
t3 as x1
join t3 as y1 on y1.b3 = x1.b3 and y1.d3 = x1.d3
join t3 as x2 on x2.b3 = y1.b3+0
join t3 as y2 on y2.b3 = x2.c3 and y2.d3 = x1.c3;
id	select_type	table	type	possible_keys	key	key_len	ref	rows	filtered	Extra
<<<<<<< HEAD
1	SIMPLE	x1	ALL	b3,c3,c3_2	NULL	NULL	NULL	7	100.00	Parent of 4 pushed join@1; Using where with pushed condition: ((`test`.`x1`.`d3` is not null) and (`test`.`x1`.`c3` is not null))
1	SIMPLE	y1	ref	b3	b3	9	test.x1.b3,test.x1.d3	1	100.00	Child of 'x1' in pushed join@1
1	SIMPLE	x2	ref	b3,c3,c3_2	b3	4	test.x1.b3	1	100.00	Child of 'x1' in pushed join@1; Using where with pushed condition: (`test`.`x2`.`c3` is not null)
1	SIMPLE	y2	ref	b3	b3	9	test.x2.c3,test.x1.c3	1	100.00	Child of 'x2' in pushed join@1
Warnings:
Note	1003	/* select#1 */ select straight_join `test`.`x1`.`a3` AS `a3`,`test`.`x1`.`b3` AS `b3`,`test`.`x1`.`c3` AS `c3`,`test`.`x1`.`d3` AS `d3`,`test`.`y1`.`a3` AS `a3`,`test`.`y1`.`b3` AS `b3`,`test`.`y1`.`c3` AS `c3`,`test`.`y1`.`d3` AS `d3`,`test`.`x2`.`a3` AS `a3`,`test`.`x2`.`b3` AS `b3`,`test`.`x2`.`c3` AS `c3`,`test`.`x2`.`d3` AS `d3`,`test`.`y2`.`a3` AS `a3`,`test`.`y2`.`b3` AS `b3`,`test`.`y2`.`c3` AS `c3`,`test`.`y2`.`d3` AS `d3` from `test`.`t3` `x1` join `test`.`t3` `y1` join `test`.`t3` `x2` join `test`.`t3` `y2` where ((`test`.`y1`.`d3` = `test`.`x1`.`d3`) and (`test`.`y1`.`b3` = `test`.`x1`.`b3`) and (`test`.`x2`.`b3` = `test`.`x1`.`b3`) and (`test`.`y2`.`d3` = `test`.`x1`.`c3`) and (`test`.`y2`.`b3` = `test`.`x2`.`c3`))
=======
1	SIMPLE	x1	ALL	b3,c3,c3_2	NULL	NULL	NULL	7	100.00	Parent of 2 pushed join@1
1	SIMPLE	y1	ref	b3	b3	9	test.x1.b3,test.x1.d3	1	100.00	Child of 'x1' in pushed join@1; Using where
1	SIMPLE	x2	ref	b3,c3,c3_2	b3	4	func	1	100.00	Parent of 2 pushed join@2; Using where
1	SIMPLE	y2	ref	b3	b3	9	test.x2.c3,test.x1.c3	1	100.00	Child of 'x2' in pushed join@2; Using where
Warnings:
Note	9999	Can't push table 'x2' as child, column 'b3' does neither 'ref' a column nor a constant
Note	9999	Can't push table 'y2' as child of 'x1', column 'x2.c3' is outside scope of pushable join
Note	1003	select straight_join `test`.`x1`.`a3` AS `a3`,`test`.`x1`.`b3` AS `b3`,`test`.`x1`.`c3` AS `c3`,`test`.`x1`.`d3` AS `d3`,`test`.`y1`.`a3` AS `a3`,`test`.`y1`.`b3` AS `b3`,`test`.`y1`.`c3` AS `c3`,`test`.`y1`.`d3` AS `d3`,`test`.`x2`.`a3` AS `a3`,`test`.`x2`.`b3` AS `b3`,`test`.`x2`.`c3` AS `c3`,`test`.`x2`.`d3` AS `d3`,`test`.`y2`.`a3` AS `a3`,`test`.`y2`.`b3` AS `b3`,`test`.`y2`.`c3` AS `c3`,`test`.`y2`.`d3` AS `d3` from `test`.`t3` `x1` join `test`.`t3` `y1` join `test`.`t3` `x2` join `test`.`t3` `y2` where ((`test`.`y1`.`d3` = `test`.`x1`.`d3`) and (`test`.`y1`.`b3` = `test`.`x1`.`b3`) and (`test`.`y2`.`d3` = `test`.`x1`.`c3`) and (`test`.`y2`.`b3` = `test`.`x2`.`c3`) and (`test`.`x2`.`b3` = (`test`.`x1`.`b3` + 0)))
>>>>>>> 81711029
select straight_join * from
t3 as x1
join t3 as y1 on y1.b3 = x1.b3 and y1.d3 = x1.d3
join t3 as x2 on x2.b3 = y1.b3+0
join t3 as y2 on y2.b3 = x2.c3 and y2.d3 = x1.c3;
a3	b3	c3	d3	a3	b3	c3	d3	a3	b3	c3	d3	a3	b3	c3	d3
prepare stmt1 from
'select straight_join * 
  from t3 as x join t3 as y on x.b3 = y.b3
  where y.d3 = 0x2f';
execute stmt1;
a3	b3	c3	d3	a3	b3	c3	d3
47	63	2	47	47	63	2	47
execute stmt1;
a3	b3	c3	d3	a3	b3	c3	d3
47	63	2	47	47	63	2	47
drop prepare stmt1;
execute stmt1;
ERROR HY000: Unknown prepared statement handler (stmt1) given to EXECUTE
prepare stmt1 from
'select straight_join * 
  from t3 as x join t3 as y on x.b3 = y.b3
  where y.d3 = 0x2f';
prepare stmt1 from
'select straight_join * 
  from t3 as x join t3 as y on x.b3 = y.b3
  where y.d3 = 0x2f';
drop prepare stmt1;
prepare stmt1 from
'explain select straight_join * 
  from t3 as x join t3 as y on x.b3 = y.b3
  where y.d3 = 0x2f';
execute stmt1;
id	select_type	table	type	possible_keys	key	key_len	ref	rows	Extra
1	SIMPLE	x	ALL	b3	NULL	NULL	NULL	7	Parent of 2 pushed join@1
1	SIMPLE	y	ref	b3	b3	9	test.x.b3,const	1	Child of 'x' in pushed join@1
execute stmt1;
id	select_type	table	type	possible_keys	key	key_len	ref	rows	Extra
1	SIMPLE	x	ALL	b3	NULL	NULL	NULL	7	Parent of 2 pushed join@1
1	SIMPLE	y	ref	b3	b3	9	test.x.b3,const	1	Child of 'x' in pushed join@1
commit;
execute stmt1;
id	select_type	table	type	possible_keys	key	key_len	ref	rows	Extra
1	SIMPLE	x	ALL	b3	NULL	NULL	NULL	7	Parent of 2 pushed join@1
1	SIMPLE	y	ref	b3	b3	9	test.x.b3,const	1	Child of 'x' in pushed join@1
drop index b3 on t3;
execute stmt1;
id	select_type	table	type	possible_keys	key	key_len	ref	rows	Extra
1	SIMPLE	x	ALL	NULL	NULL	NULL	NULL	7	
1	SIMPLE	y	ALL	NULL	NULL	NULL	NULL	7	Using where with pushed condition; Using join buffer (Block Nested Loop)
create unique index b3 on t3(b3,d3);
execute stmt1;
id	select_type	table	type	possible_keys	key	key_len	ref	rows	Extra
1	SIMPLE	x	ALL	b3	NULL	NULL	NULL	7	Parent of 2 pushed join@1
1	SIMPLE	y	ref	b3	b3	9	test.x.b3,const	1	Child of 'x' in pushed join@1
drop prepare stmt1;
prepare stmt1 from
'explain select straight_join * 
  from t3 as x join t3 as y on x.b3 = y.b3
  where y.d3 = ?';
set @a=47;
execute stmt1 using @a;
id	select_type	table	type	possible_keys	key	key_len	ref	rows	Extra
1	SIMPLE	x	ALL	b3	NULL	NULL	NULL	7	Parent of 2 pushed join@1
1	SIMPLE	y	ref	b3	b3	9	test.x.b3,const	1	Child of 'x' in pushed join@1
set @a=0;
execute stmt1 using @a;
id	select_type	table	type	possible_keys	key	key_len	ref	rows	Extra
1	SIMPLE	x	ALL	b3	NULL	NULL	NULL	7	Parent of 2 pushed join@1
1	SIMPLE	y	ref	b3	b3	9	test.x.b3,const	1	Child of 'x' in pushed join@1
set @a=null;
execute stmt1 using @a;
id	select_type	table	type	possible_keys	key	key_len	ref	rows	Extra
1	SIMPLE	x	ALL	b3	NULL	NULL	NULL	7	
1	SIMPLE	y	ref	b3	b3	9	test.x.b3,const	1	Using where
prepare stmt1 from
'select straight_join * 
  from t3 as x join t3 as y on x.b3 = y.b3
  where y.d3 = ?';
set @a=47;
execute stmt1 using @a;
a3	b3	c3	d3	a3	b3	c3	d3
47	63	2	47	47	63	2	47
set @a=0;
execute stmt1 using @a;
a3	b3	c3	d3	a3	b3	c3	d3
set @a=null;
execute stmt1 using @a;
a3	b3	c3	d3	a3	b3	c3	d3
prepare stmt1 from
'explain select straight_join * 
  from t3 as x join t3 as y on x.b3 = y.b3 and x.d3 = y.d3
  where x.a3 = ?';
set @a=47;
execute stmt1 using @a;
id	select_type	table	type	possible_keys	key	key_len	ref	rows	Extra
1	SIMPLE	x	const	PRIMARY,b3	PRIMARY	4	const	1	Parent of 2 pushed join@1; Using where with pushed condition
1	SIMPLE	y	ref	b3	b3	9	test.x.b3,test.x.d3	1	Child of 'x' in pushed join@1
set @a=0;
execute stmt1 using @a;
id	select_type	table	type	possible_keys	key	key_len	ref	rows	Extra
1	SIMPLE	x	const	PRIMARY,b3	PRIMARY	4	const	1	Parent of 2 pushed join@1; Using where with pushed condition
1	SIMPLE	y	ref	b3	b3	9	test.x.b3,test.x.d3	1	Child of 'x' in pushed join@1
set @a=null;
execute stmt1 using @a;
id	select_type	table	type	possible_keys	key	key_len	ref	rows	Extra
1	SIMPLE	NULL	NULL	NULL	NULL	NULL	NULL	NULL	Impossible WHERE noticed after reading const tables
prepare stmt1 from
'select straight_join * 
  from t3 as x join t3 as y on x.b3 = y.b3 and x.d3 = y.d3
  where x.a3 = ?';
set @a=47;
execute stmt1 using @a;
a3	b3	c3	d3	a3	b3	c3	d3
47	63	2	47	47	63	2	47
set @a=0;
execute stmt1 using @a;
a3	b3	c3	d3	a3	b3	c3	d3
set @a=null;
execute stmt1 using @a;
a3	b3	c3	d3	a3	b3	c3	d3
drop table t3;
set @a=47;
execute stmt1 using @a;
ERROR 42S02: Table 'test.t3' doesn't exist
create table t1 (a int primary key, b int, c int, index(b,c)) engine = ndb;
insert into t1 values (1,null, 2);
insert into t1 values (2,1, null);
insert into t1 values (3,2,2);
insert into t1 values (4,null, 2);
insert into t1 values (5,1, null);
insert into t1 values (6,2,2);
set ndb_join_pushdown=false;
select *
from t1
join t1 as t2 on (t2.b = t1.b or t2.b = t1.a)
join t1 as t3 on t3.a = t2.a
join t1 as t4 on t4.a = t3.b;
a	b	c	a	b	c	a	b	c	a	b	c
1	NULL	2	2	1	NULL	2	1	NULL	1	NULL	2
1	NULL	2	5	1	NULL	5	1	NULL	1	NULL	2
2	1	NULL	2	1	NULL	2	1	NULL	1	NULL	2
2	1	NULL	3	2	2	3	2	2	2	1	NULL
2	1	NULL	5	1	NULL	5	1	NULL	1	NULL	2
2	1	NULL	6	2	2	6	2	2	2	1	NULL
3	2	2	3	2	2	3	2	2	2	1	NULL
3	2	2	6	2	2	6	2	2	2	1	NULL
5	1	NULL	2	1	NULL	2	1	NULL	1	NULL	2
5	1	NULL	5	1	NULL	5	1	NULL	1	NULL	2
6	2	2	3	2	2	3	2	2	2	1	NULL
6	2	2	6	2	2	6	2	2	2	1	NULL
set ndb_join_pushdown=true;
explain extended
select *
from t1
join t1 as t2 on (t2.b = t1.b or t2.b = t1.a)
join t1 as t3 on t3.a = t2.a
join t1 as t4 on t4.a = t3.b;
id	select_type	table	type	possible_keys	key	key_len	ref	rows	filtered	Extra
1	SIMPLE	t2	ALL	PRIMARY,b	NULL	NULL	NULL	6	100.00	Parent of 3 pushed join@1
1	SIMPLE	t3	eq_ref	PRIMARY,b	PRIMARY	4	test.t2.a	1	100.00	Child of 't2' in pushed join@1; Using where with pushed condition: (`test`.`t3`.`b` is not null)
1	SIMPLE	t4	eq_ref	PRIMARY	PRIMARY	4	test.t3.b	1	100.00	Child of 't3' in pushed join@1
1	SIMPLE	t1	ALL	PRIMARY,b	NULL	NULL	NULL	6	100.00	Range checked for each record (index map: 0x3)
Warnings:
Note	9999	Table 't1' is not pushable: Access type was not chosen at 'prepare' time
Note	1003	/* select#1 */ select `test`.`t1`.`a` AS `a`,`test`.`t1`.`b` AS `b`,`test`.`t1`.`c` AS `c`,`test`.`t2`.`a` AS `a`,`test`.`t2`.`b` AS `b`,`test`.`t2`.`c` AS `c`,`test`.`t3`.`a` AS `a`,`test`.`t3`.`b` AS `b`,`test`.`t3`.`c` AS `c`,`test`.`t4`.`a` AS `a`,`test`.`t4`.`b` AS `b`,`test`.`t4`.`c` AS `c` from `test`.`t1` join `test`.`t1` `t2` join `test`.`t1` `t3` join `test`.`t1` `t4` where ((`test`.`t3`.`a` = `test`.`t2`.`a`) and (`test`.`t4`.`a` = `test`.`t3`.`b`) and ((`test`.`t1`.`b` = `test`.`t2`.`b`) or (`test`.`t1`.`a` = `test`.`t2`.`b`)))
select *
from t1
join t1 as t2 on (t2.b = t1.b or t2.b = t1.a)
join t1 as t3 on t3.a = t2.a
join t1 as t4 on t4.a = t3.b;
a	b	c	a	b	c	a	b	c	a	b	c
1	NULL	2	2	1	NULL	2	1	NULL	1	NULL	2
1	NULL	2	5	1	NULL	5	1	NULL	1	NULL	2
2	1	NULL	2	1	NULL	2	1	NULL	1	NULL	2
2	1	NULL	3	2	2	3	2	2	2	1	NULL
2	1	NULL	5	1	NULL	5	1	NULL	1	NULL	2
2	1	NULL	6	2	2	6	2	2	2	1	NULL
3	2	2	3	2	2	3	2	2	2	1	NULL
3	2	2	6	2	2	6	2	2	2	1	NULL
5	1	NULL	2	1	NULL	2	1	NULL	1	NULL	2
5	1	NULL	5	1	NULL	5	1	NULL	1	NULL	2
6	2	2	3	2	2	3	2	2	2	1	NULL
6	2	2	6	2	2	6	2	2	2	1	NULL
explain extended
select *
from t1 where b in 
(select x.a from t1 as x join t1 as y on (y.a = x.b))
xor c > 5;
id	select_type	table	type	possible_keys	key	key_len	ref	rows	filtered	Extra
1	PRIMARY	t1	ALL	NULL	NULL	NULL	NULL	6	100.00	Using where
2	DEPENDENT SUBQUERY	x	eq_ref	PRIMARY,b	PRIMARY	4	func	1	100.00	Parent of 2 pushed join@1; Using where with pushed condition: (`test`.`x`.`b` is not null); Full scan on NULL key
2	DEPENDENT SUBQUERY	y	eq_ref	PRIMARY	PRIMARY	4	test.x.b	1	100.00	Child of 'x' in pushed join@1
Warnings:
Note	1003	/* select#1 */ select `test`.`t1`.`a` AS `a`,`test`.`t1`.`b` AS `b`,`test`.`t1`.`c` AS `c` from `test`.`t1` where (<in_optimizer>(`test`.`t1`.`b`,<exists>(/* select#2 */ select 1 from `test`.`t1` `x` join `test`.`t1` `y` where ((`test`.`y`.`a` = `test`.`x`.`b`) and trigcond_if(outer_field_is_not_null, (<cache>(`test`.`t1`.`b`) = `test`.`x`.`a`), true)))) xor (`test`.`t1`.`c` > 5))
select *
from t1 where b in 
(select x.a from t1 as x join t1 as y on (y.a = x.b))
xor c > 5;
a	b	c
3	2	2
6	2	2
explain extended
select t1.a, (select straight_join x.a from t1 as x join t1 as y on x.a=y.b where y.a = t1.b) from t1;
id	select_type	table	type	possible_keys	key	key_len	ref	rows	filtered	Extra
1	PRIMARY	t1	ALL	NULL	NULL	NULL	NULL	6	100.00	
2	DEPENDENT SUBQUERY	x	ALL	PRIMARY	NULL	NULL	NULL	6	100.00	
2	DEPENDENT SUBQUERY	y	eq_ref	PRIMARY,b	PRIMARY	4	test.t1.b	1	100.00	Using where
Warnings:
Note	1276	Field or reference 'test.t1.b' of SELECT #2 was resolved in SELECT #1
Note	9999	Can't push table 'y' as child of 'x', column 't1.b' is outside scope of pushable join
Note	1003	/* select#1 */ select `test`.`t1`.`a` AS `a`,(/* select#2 */ select straight_join `test`.`x`.`a` from `test`.`t1` `x` join `test`.`t1` `y` where ((`test`.`y`.`b` = `test`.`x`.`a`) and (`test`.`y`.`a` = `test`.`t1`.`b`))) AS `(select straight_join x.a from t1 as x join t1 as y on x.a=y.b where y.a = t1.b)` from `test`.`t1`
select t1.a, (select straight_join x.a from t1 as x join t1 as y on x.a=y.b where y.a = t1.b) from t1;
a	(select straight_join x.a from t1 as x join t1 as y on x.a=y.b where y.a = t1.b)
1	NULL
2	NULL
3	1
4	NULL
5	NULL
6	1
drop table t1;
create table t1 (a int primary key, b int) engine = ndb;
create table t2 (a int primary key, b int) engine = myisam;
insert into t1 values(1,1), (2,2), (3,3), (4,4);
insert into t2 values(1,1), (2,2), (3,3), (4,4);
explain extended
select * from t1, t2, t1 as t3
where t2.a = t1.b
and t3.a = t2.b;
id	select_type	table	type	possible_keys	key	key_len	ref	rows	filtered	Extra
1	SIMPLE	t1	ALL	NULL	NULL	NULL	NULL	4	100.00	
1	SIMPLE	t2	ALL	PRIMARY	NULL	NULL	NULL	4	75.00	Using where; Using join buffer (Block Nested Loop)
1	SIMPLE	t3	eq_ref	PRIMARY	PRIMARY	4	test.t2.b	1	100.00	
Warnings:
Note	9999	Table 't2' not in ndb engine, not pushable
Note	9999	Cannot push table 't3' as child of table 't1'. Doing so would prevent using join buffer for table 't2'.
Note	1003	/* select#1 */ select `test`.`t1`.`a` AS `a`,`test`.`t1`.`b` AS `b`,`test`.`t2`.`a` AS `a`,`test`.`t2`.`b` AS `b`,`test`.`t3`.`a` AS `a`,`test`.`t3`.`b` AS `b` from `test`.`t1` join `test`.`t2` join `test`.`t1` `t3` where ((`test`.`t3`.`a` = `test`.`t2`.`b`) and (`test`.`t2`.`a` = `test`.`t1`.`b`))
select * from t1, t2, t1 as t3
where t2.a = t1.b
and t3.a = t2.b;
a	b	a	b	a	b
1	1	1	1	1	1
2	2	2	2	2	2
3	3	3	3	3	3
4	4	4	4	4	4
drop table t1, t2;
create table t1 (a int primary key, b int, c blob) engine = ndb;
create table t2 (a int primary key, b int) engine = ndb;
insert into t1 values (1,1, 'kalle');
insert into t1 values (2,1, 'kalle');
insert into t1 values (3,3, 'kalle');
insert into t1 values (4,1, 'kalle');
insert into t2 values (1,1);
insert into t2 values (2,1);
insert into t2 values (3,3);
insert into t2 values (4,1);
set ndb_join_pushdown=true;
explain extended
select t1.a, t1.b, t2.a, t2.b 
from t1, t2
where t2.a = t1.b;
id	select_type	table	type	possible_keys	key	key_len	ref	rows	filtered	Extra
1	SIMPLE	t1	ALL	NULL	NULL	NULL	NULL	4	100.00	Parent of 2 pushed join@1; Using where with pushed condition: (`test`.`t1`.`b` is not null)
1	SIMPLE	t2	eq_ref	PRIMARY	PRIMARY	4	test.t1.b	1	100.00	Child of 't1' in pushed join@1
Warnings:
Note	1003	/* select#1 */ select `test`.`t1`.`a` AS `a`,`test`.`t1`.`b` AS `b`,`test`.`t2`.`a` AS `a`,`test`.`t2`.`b` AS `b` from `test`.`t1` join `test`.`t2` where (`test`.`t2`.`a` = `test`.`t1`.`b`)
select t1.a, t1.b, t2.a, t2.b 
from t1, t2
where t2.a = t1.b;
a	b	a	b
1	1	1	1
2	1	1	1
3	3	3	3
4	1	1	1
explain extended
select t1.a, t1.b, t2.a, t2.b 
from t1, t2
where t2.a = t1.b
and t1.a = 2;
id	select_type	table	type	possible_keys	key	key_len	ref	rows	filtered	Extra
1	SIMPLE	t1	const	PRIMARY	PRIMARY	4	const	1	100.00	Parent of 2 pushed join@1; Using where with pushed condition: (`test`.`t1`.`b` is not null)
1	SIMPLE	t2	eq_ref	PRIMARY	PRIMARY	4	test.t1.b	1	100.00	Child of 't1' in pushed join@1
Warnings:
Note	1003	/* select#1 */ select `test`.`t1`.`a` AS `a`,`test`.`t1`.`b` AS `b`,`test`.`t2`.`a` AS `a`,`test`.`t2`.`b` AS `b` from `test`.`t1` join `test`.`t2` where ((`test`.`t1`.`a` = 2) and (`test`.`t2`.`a` = `test`.`t1`.`b`))
select t1.a, t1.b, t2.a, t2.b 
from t1, t2
where t2.a = t1.b
and t1.a = 2;
a	b	a	b
2	1	1	1
explain extended
select t1.a, t1.b, t2.a, t2.b
from t1, t2
where t1.a = t2.b;
id	select_type	table	type	possible_keys	key	key_len	ref	rows	filtered	Extra
1	SIMPLE	t2	ALL	NULL	NULL	NULL	NULL	4	100.00	Parent of 2 pushed join@1; Using where with pushed condition: (`test`.`t2`.`b` is not null)
1	SIMPLE	t1	eq_ref	PRIMARY	PRIMARY	4	test.t2.b	1	100.00	Child of 't2' in pushed join@1
Warnings:
Note	1003	/* select#1 */ select `test`.`t1`.`a` AS `a`,`test`.`t1`.`b` AS `b`,`test`.`t2`.`a` AS `a`,`test`.`t2`.`b` AS `b` from `test`.`t1` join `test`.`t2` where (`test`.`t1`.`a` = `test`.`t2`.`b`)
select t1.a, t1.b, t2.a, t2.b 
from t1, t2
where t2.a = t1.b;
a	b	a	b
1	1	1	1
2	1	1	1
3	3	3	3
4	1	1	1
explain extended
select t1.a, t1.b, t2.a, t2.b
from t1, t2
where t1.a = t2.b
and t2.a = 3;
id	select_type	table	type	possible_keys	key	key_len	ref	rows	filtered	Extra
1	SIMPLE	t2	const	PRIMARY	PRIMARY	4	const	1	100.00	Parent of 2 pushed join@1; Using where with pushed condition: (`test`.`t2`.`b` is not null)
1	SIMPLE	t1	eq_ref	PRIMARY	PRIMARY	4	test.t2.b	1	100.00	Child of 't2' in pushed join@1
Warnings:
Note	1003	/* select#1 */ select `test`.`t1`.`a` AS `a`,`test`.`t1`.`b` AS `b`,`test`.`t2`.`a` AS `a`,`test`.`t2`.`b` AS `b` from `test`.`t1` join `test`.`t2` where ((`test`.`t2`.`a` = 3) and (`test`.`t1`.`a` = `test`.`t2`.`b`))
select t1.a, t1.b, t2.a, t2.b 
from t1, t2
where t1.a = t2.b
and t2.a = 3;
a	b	a	b
3	3	3	3
explain extended
select *
from t1, t2
where t2.a = t1.b;
id	select_type	table	type	possible_keys	key	key_len	ref	rows	filtered	Extra
1	SIMPLE	t1	ALL	NULL	NULL	NULL	NULL	4	100.00	Using where with pushed condition: (`test`.`t1`.`b` is not null)
1	SIMPLE	t2	eq_ref	PRIMARY	PRIMARY	4	test.t1.b	1	100.00	
Warnings:
Note	9999	Table 't1' is not pushable: select list can't contain BLOB columns
Note	1003	/* select#1 */ select `test`.`t1`.`a` AS `a`,`test`.`t1`.`b` AS `b`,`test`.`t1`.`c` AS `c`,`test`.`t2`.`a` AS `a`,`test`.`t2`.`b` AS `b` from `test`.`t1` join `test`.`t2` where (`test`.`t2`.`a` = `test`.`t1`.`b`)
select *
from t1, t2
where t2.a = t1.b;
a	b	c	a	b
1	1	kalle	1	1
2	1	kalle	1	1
3	3	kalle	3	3
4	1	kalle	1	1
explain extended
select *
from t1, t2
where t2.a = t1.b
and t1.a = 2;
id	select_type	table	type	possible_keys	key	key_len	ref	rows	filtered	Extra
1	SIMPLE	t1	const	PRIMARY	PRIMARY	4	const	1	100.00	
1	SIMPLE	t2	eq_ref	PRIMARY	PRIMARY	4	const	1	100.00	
Warnings:
Note	9999	Table 't1' was optimized away, or const'ified by optimizer
Note	1003	/* select#1 */ select '2' AS `a`,'1' AS `b`,'kalle' AS `c`,`test`.`t2`.`a` AS `a`,`test`.`t2`.`b` AS `b` from `test`.`t1` join `test`.`t2` where ((`test`.`t2`.`a` = '1'))
select *
from t1, t2
where t2.a = t1.b
and t1.a = 2;
a	b	c	a	b
2	1	kalle	1	1
explain extended
select *
from t1, t2
where t1.a = t2.b;
id	select_type	table	type	possible_keys	key	key_len	ref	rows	filtered	Extra
1	SIMPLE	t2	ALL	NULL	NULL	NULL	NULL	4	100.00	Using where with pushed condition: (`test`.`t2`.`b` is not null)
1	SIMPLE	t1	eq_ref	PRIMARY	PRIMARY	4	test.t2.b	1	100.00	
Warnings:
Note	9999	Table 't1' is not pushable: select list can't contain BLOB columns
Note	1003	/* select#1 */ select `test`.`t1`.`a` AS `a`,`test`.`t1`.`b` AS `b`,`test`.`t1`.`c` AS `c`,`test`.`t2`.`a` AS `a`,`test`.`t2`.`b` AS `b` from `test`.`t1` join `test`.`t2` where (`test`.`t1`.`a` = `test`.`t2`.`b`)
select *
from t1, t2
where t2.a = t1.b;
a	b	c	a	b
1	1	kalle	1	1
2	1	kalle	1	1
3	3	kalle	3	3
4	1	kalle	1	1
explain extended
select *
from t1, t2
where t1.a = t2.b
and t2.a = 3;
id	select_type	table	type	possible_keys	key	key_len	ref	rows	filtered	Extra
1	SIMPLE	t2	const	PRIMARY	PRIMARY	4	const	1	100.00	Using where with pushed condition: (`test`.`t2`.`b` is not null)
1	SIMPLE	t1	eq_ref	PRIMARY	PRIMARY	4	test.t2.b	1	100.00	
Warnings:
Note	9999	Table 't1' is not pushable: select list can't contain BLOB columns
Note	1003	/* select#1 */ select `test`.`t1`.`a` AS `a`,`test`.`t1`.`b` AS `b`,`test`.`t1`.`c` AS `c`,`test`.`t2`.`a` AS `a`,`test`.`t2`.`b` AS `b` from `test`.`t1` join `test`.`t2` where ((`test`.`t2`.`a` = 3) and (`test`.`t1`.`a` = `test`.`t2`.`b`))
select *
from t1, t2
where t1.a = t2.b
and t2.a = 3;
a	b	c	a	b
3	3	kalle	3	3
drop table t1, t2;
create table t3 (a3 int, b3 tinyint, c3 int not null, d3 int not null, 
primary key(a3,b3)) engine = ndb;
insert into t3 values (0x1f, 0x2f, 1, 0x1f);
insert into t3 values (0x2f, 0x3f, 2, 0x2f);
insert into t3 values (0x3f, 0x1f, 3, 0x3f);
explain extended
select * from t3 x, t3 y where x.a3=0x2f and y.a3=x.d3 and y.b3="63";
id	select_type	table	type	possible_keys	key	key_len	ref	rows	filtered	Extra
1	SIMPLE	x	ref	PRIMARY	PRIMARY	4	const	3	100.00	Parent of 2 pushed join@1
1	SIMPLE	y	eq_ref	PRIMARY	PRIMARY	5	test.x.d3,const	1	100.00	Child of 'x' in pushed join@1
Warnings:
Note	1003	/* select#1 */ select `test`.`x`.`a3` AS `a3`,`test`.`x`.`b3` AS `b3`,`test`.`x`.`c3` AS `c3`,`test`.`x`.`d3` AS `d3`,`test`.`y`.`a3` AS `a3`,`test`.`y`.`b3` AS `b3`,`test`.`y`.`c3` AS `c3`,`test`.`y`.`d3` AS `d3` from `test`.`t3` `x` join `test`.`t3` `y` where ((`test`.`y`.`a3` = `test`.`x`.`d3`) and (`test`.`x`.`a3` = 0x2f) and (`test`.`y`.`b3` = '63'))
select * from t3 x, t3 y where x.a3=0x2f and y.a3=x.d3 and y.b3="63";
a3	b3	c3	d3	a3	b3	c3	d3
47	63	2	47	47	63	2	47
drop table t3;
create table t3 (a3 int, b3 tinyint unsigned, c3 int not null, d3 int not null, 
primary key(a3,b3)) engine = ndb;
insert into t3 values (0x1f, 0x2f, 1, 0x1f);
insert into t3 values (0x2f, 0x3f, 2, 0x2f);
insert into t3 values (0x3f, 0x1f, 3, 0x3f);
explain extended
select * from t3 x, t3 y where x.a3=0x2f and y.a3=x.d3 and y.b3=(60+3);
id	select_type	table	type	possible_keys	key	key_len	ref	rows	filtered	Extra
1	SIMPLE	x	ref	PRIMARY	PRIMARY	4	const	3	100.00	Parent of 2 pushed join@1
1	SIMPLE	y	eq_ref	PRIMARY	PRIMARY	5	test.x.d3,const	1	100.00	Child of 'x' in pushed join@1
Warnings:
Note	1003	/* select#1 */ select `test`.`x`.`a3` AS `a3`,`test`.`x`.`b3` AS `b3`,`test`.`x`.`c3` AS `c3`,`test`.`x`.`d3` AS `d3`,`test`.`y`.`a3` AS `a3`,`test`.`y`.`b3` AS `b3`,`test`.`y`.`c3` AS `c3`,`test`.`y`.`d3` AS `d3` from `test`.`t3` `x` join `test`.`t3` `y` where ((`test`.`y`.`b3` = <cache>((60 + 3))) and (`test`.`y`.`a3` = `test`.`x`.`d3`) and (`test`.`x`.`a3` = 0x2f))
select * from t3 x, t3 y where x.a3=0x2f and y.a3=x.d3 and y.b3=(60+3);
a3	b3	c3	d3	a3	b3	c3	d3
47	63	2	47	47	63	2	47
drop table t3;
create table t3 (a3 int, b3 smallint, c3 int not null, d3 int not null, 
primary key(a3,b3)) engine = ndb;
insert into t3 values (0x1f, 0x2f, 1, 0x1f);
insert into t3 values (0x2f, 0x3f, 2, 0x2f);
insert into t3 values (0x3f, 0x1f, 3, 0x3f);
explain extended
select * from t3 x, t3 y where x.a3=0x2f and y.a3=x.d3 and y.b3=(60+3);
id	select_type	table	type	possible_keys	key	key_len	ref	rows	filtered	Extra
1	SIMPLE	x	ref	PRIMARY	PRIMARY	4	const	3	100.00	Parent of 2 pushed join@1
1	SIMPLE	y	eq_ref	PRIMARY	PRIMARY	6	test.x.d3,const	1	100.00	Child of 'x' in pushed join@1
Warnings:
Note	1003	/* select#1 */ select `test`.`x`.`a3` AS `a3`,`test`.`x`.`b3` AS `b3`,`test`.`x`.`c3` AS `c3`,`test`.`x`.`d3` AS `d3`,`test`.`y`.`a3` AS `a3`,`test`.`y`.`b3` AS `b3`,`test`.`y`.`c3` AS `c3`,`test`.`y`.`d3` AS `d3` from `test`.`t3` `x` join `test`.`t3` `y` where ((`test`.`y`.`b3` = <cache>((60 + 3))) and (`test`.`y`.`a3` = `test`.`x`.`d3`) and (`test`.`x`.`a3` = 0x2f))
select * from t3 x, t3 y where x.a3=0x2f and y.a3=x.d3 and y.b3=(60+3);
a3	b3	c3	d3	a3	b3	c3	d3
47	63	2	47	47	63	2	47
drop table t3;
create table t3 (a3 int, b3 smallint unsigned, c3 int not null, d3 int not null, 
primary key(a3,b3)) engine = ndb;
insert into t3 values (0x1f, 0x2f, 1, 0x1f);
insert into t3 values (0x2f, 0x3f, 2, 0x2f);
insert into t3 values (0x3f, 0x1f, 3, 0x3f);
explain extended
select * from t3 x, t3 y where x.a3=0x2f and y.a3=x.d3 and y.b3=(60+3);
id	select_type	table	type	possible_keys	key	key_len	ref	rows	filtered	Extra
1	SIMPLE	x	ref	PRIMARY	PRIMARY	4	const	3	100.00	Parent of 2 pushed join@1
1	SIMPLE	y	eq_ref	PRIMARY	PRIMARY	6	test.x.d3,const	1	100.00	Child of 'x' in pushed join@1
Warnings:
Note	1003	/* select#1 */ select `test`.`x`.`a3` AS `a3`,`test`.`x`.`b3` AS `b3`,`test`.`x`.`c3` AS `c3`,`test`.`x`.`d3` AS `d3`,`test`.`y`.`a3` AS `a3`,`test`.`y`.`b3` AS `b3`,`test`.`y`.`c3` AS `c3`,`test`.`y`.`d3` AS `d3` from `test`.`t3` `x` join `test`.`t3` `y` where ((`test`.`y`.`b3` = <cache>((60 + 3))) and (`test`.`y`.`a3` = `test`.`x`.`d3`) and (`test`.`x`.`a3` = 0x2f))
select * from t3 x, t3 y where x.a3=0x2f and y.a3=x.d3 and y.b3=(60+3);
a3	b3	c3	d3	a3	b3	c3	d3
47	63	2	47	47	63	2	47
drop table t3;
create table t3 (a3 int, b3 mediumint, c3 int not null, d3 int not null, 
primary key(a3,b3)) engine = ndb;
insert into t3 values (0x1f, 0x2f, 1, 0x1f);
insert into t3 values (0x2f, 0x3f, 2, 0x2f);
insert into t3 values (0x3f, 0x1f, 3, 0x3f);
explain extended
select * from t3 x, t3 y where x.a3=0x2f and y.a3=x.d3 and y.b3=(60+3);
id	select_type	table	type	possible_keys	key	key_len	ref	rows	filtered	Extra
1	SIMPLE	x	ref	PRIMARY	PRIMARY	4	const	3	100.00	Parent of 2 pushed join@1
1	SIMPLE	y	eq_ref	PRIMARY	PRIMARY	7	test.x.d3,const	1	100.00	Child of 'x' in pushed join@1
Warnings:
Note	1003	/* select#1 */ select `test`.`x`.`a3` AS `a3`,`test`.`x`.`b3` AS `b3`,`test`.`x`.`c3` AS `c3`,`test`.`x`.`d3` AS `d3`,`test`.`y`.`a3` AS `a3`,`test`.`y`.`b3` AS `b3`,`test`.`y`.`c3` AS `c3`,`test`.`y`.`d3` AS `d3` from `test`.`t3` `x` join `test`.`t3` `y` where ((`test`.`y`.`b3` = <cache>((60 + 3))) and (`test`.`y`.`a3` = `test`.`x`.`d3`) and (`test`.`x`.`a3` = 0x2f))
select * from t3 x, t3 y where x.a3=0x2f and y.a3=x.d3 and y.b3=(60+3);
a3	b3	c3	d3	a3	b3	c3	d3
47	63	2	47	47	63	2	47
drop table t3;
create table t3 (a3 int, b3 mediumint unsigned, c3 int not null, d3 int not null, 
primary key(a3,b3)) engine = ndb;
insert into t3 values (0x1f, 0x2f, 1, 0x1f);
insert into t3 values (0x2f, 0x3f, 2, 0x2f);
insert into t3 values (0x3f, 0x1f, 3, 0x3f);
explain extended
select * from t3 x, t3 y where x.a3=0x2f and y.a3=x.d3 and y.b3=(60+3);
id	select_type	table	type	possible_keys	key	key_len	ref	rows	filtered	Extra
1	SIMPLE	x	ref	PRIMARY	PRIMARY	4	const	3	100.00	Parent of 2 pushed join@1
1	SIMPLE	y	eq_ref	PRIMARY	PRIMARY	7	test.x.d3,const	1	100.00	Child of 'x' in pushed join@1
Warnings:
Note	1003	/* select#1 */ select `test`.`x`.`a3` AS `a3`,`test`.`x`.`b3` AS `b3`,`test`.`x`.`c3` AS `c3`,`test`.`x`.`d3` AS `d3`,`test`.`y`.`a3` AS `a3`,`test`.`y`.`b3` AS `b3`,`test`.`y`.`c3` AS `c3`,`test`.`y`.`d3` AS `d3` from `test`.`t3` `x` join `test`.`t3` `y` where ((`test`.`y`.`b3` = <cache>((60 + 3))) and (`test`.`y`.`a3` = `test`.`x`.`d3`) and (`test`.`x`.`a3` = 0x2f))
select * from t3 x, t3 y where x.a3=0x2f and y.a3=x.d3 and y.b3=(60+3);
a3	b3	c3	d3	a3	b3	c3	d3
47	63	2	47	47	63	2	47
drop table t3;
create table t3 (a3 int, b3 int, c3 int not null, d3 int not null, 
primary key(a3,b3)) engine = ndb;
insert into t3 values (0x1f, 0x2f, 1, 0x1f);
insert into t3 values (0x2f, 0x3f, 2, 0x2f);
insert into t3 values (0x3f, 0x1f, 3, 0x3f);
explain extended
select * from t3 x, t3 y where x.a3=0x2f and y.a3=x.d3 and y.b3=(60+3);
id	select_type	table	type	possible_keys	key	key_len	ref	rows	filtered	Extra
1	SIMPLE	x	ref	PRIMARY	PRIMARY	4	const	3	100.00	Parent of 2 pushed join@1
1	SIMPLE	y	eq_ref	PRIMARY	PRIMARY	8	test.x.d3,const	1	100.00	Child of 'x' in pushed join@1
Warnings:
Note	1003	/* select#1 */ select `test`.`x`.`a3` AS `a3`,`test`.`x`.`b3` AS `b3`,`test`.`x`.`c3` AS `c3`,`test`.`x`.`d3` AS `d3`,`test`.`y`.`a3` AS `a3`,`test`.`y`.`b3` AS `b3`,`test`.`y`.`c3` AS `c3`,`test`.`y`.`d3` AS `d3` from `test`.`t3` `x` join `test`.`t3` `y` where ((`test`.`y`.`b3` = <cache>((60 + 3))) and (`test`.`y`.`a3` = `test`.`x`.`d3`) and (`test`.`x`.`a3` = 0x2f))
select * from t3 x, t3 y where x.a3=0x2f and y.a3=x.d3 and y.b3=(60+3);
a3	b3	c3	d3	a3	b3	c3	d3
47	63	2	47	47	63	2	47
drop table t3;
create table t3 (a3 int, b3 int unsigned, c3 int not null, d3 int not null, 
primary key(a3,b3)) engine = ndb;
insert into t3 values (0x1f, 0x2f, 1, 0x1f);
insert into t3 values (0x2f, 0x3f, 2, 0x2f);
insert into t3 values (0x3f, 0x1f, 3, 0x3f);
explain extended
select * from t3 x, t3 y where x.a3=0x2f and y.a3=x.d3 and y.b3=(60+3);
id	select_type	table	type	possible_keys	key	key_len	ref	rows	filtered	Extra
1	SIMPLE	x	ref	PRIMARY	PRIMARY	4	const	3	100.00	Parent of 2 pushed join@1
1	SIMPLE	y	eq_ref	PRIMARY	PRIMARY	8	test.x.d3,const	1	100.00	Child of 'x' in pushed join@1
Warnings:
Note	1003	/* select#1 */ select `test`.`x`.`a3` AS `a3`,`test`.`x`.`b3` AS `b3`,`test`.`x`.`c3` AS `c3`,`test`.`x`.`d3` AS `d3`,`test`.`y`.`a3` AS `a3`,`test`.`y`.`b3` AS `b3`,`test`.`y`.`c3` AS `c3`,`test`.`y`.`d3` AS `d3` from `test`.`t3` `x` join `test`.`t3` `y` where ((`test`.`y`.`b3` = <cache>((60 + 3))) and (`test`.`y`.`a3` = `test`.`x`.`d3`) and (`test`.`x`.`a3` = 0x2f))
select * from t3 x, t3 y where x.a3=0x2f and y.a3=x.d3 and y.b3=(60+3);
a3	b3	c3	d3	a3	b3	c3	d3
47	63	2	47	47	63	2	47
drop table t3;
create table t3 (a3 int, b3 bigint, c3 int not null, d3 int not null, 
primary key(a3,b3)) engine = ndb;
insert into t3 values (0x1f, 0x2f, 1, 0x1f);
insert into t3 values (0x2f, 0x3f, 2, 0x2f);
insert into t3 values (0x3f, 0x1f, 3, 0x3f);
explain extended
select * from t3 x, t3 y where x.a3=0x2f and y.a3=x.d3 and y.b3=(60+3);
id	select_type	table	type	possible_keys	key	key_len	ref	rows	filtered	Extra
1	SIMPLE	x	ref	PRIMARY	PRIMARY	4	const	3	100.00	Parent of 2 pushed join@1
1	SIMPLE	y	eq_ref	PRIMARY	PRIMARY	12	test.x.d3,const	1	100.00	Child of 'x' in pushed join@1; Using where with pushed condition: (`test`.`y`.`b3` = 63)
Warnings:
Note	1003	/* select#1 */ select `test`.`x`.`a3` AS `a3`,`test`.`x`.`b3` AS `b3`,`test`.`x`.`c3` AS `c3`,`test`.`x`.`d3` AS `d3`,`test`.`y`.`a3` AS `a3`,`test`.`y`.`b3` AS `b3`,`test`.`y`.`c3` AS `c3`,`test`.`y`.`d3` AS `d3` from `test`.`t3` `x` join `test`.`t3` `y` where ((`test`.`y`.`b3` = 63) and (`test`.`y`.`a3` = `test`.`x`.`d3`) and (`test`.`x`.`a3` = 0x2f))
select * from t3 x, t3 y where x.a3=0x2f and y.a3=x.d3 and y.b3=(60+3);
a3	b3	c3	d3	a3	b3	c3	d3
47	63	2	47	47	63	2	47
drop table t3;
create table t3 (a3 int, b3 bigint unsigned, c3 int not null, d3 int not null, 
primary key(a3,b3)) engine = ndb;
insert into t3 values (0x1f, 0x2f, 1, 0x1f);
insert into t3 values (0x2f, 0x3f, 2, 0x2f);
insert into t3 values (0x3f, 0x1f, 3, 0x3f);
explain extended
select * from t3 x, t3 y where x.a3=0x2f and y.a3=x.d3 and y.b3=(60+3);
id	select_type	table	type	possible_keys	key	key_len	ref	rows	filtered	Extra
1	SIMPLE	x	ref	PRIMARY	PRIMARY	4	const	3	100.00	Parent of 2 pushed join@1
1	SIMPLE	y	eq_ref	PRIMARY	PRIMARY	12	test.x.d3,const	1	100.00	Child of 'x' in pushed join@1; Using where with pushed condition: (`test`.`y`.`b3` = 63)
Warnings:
Note	1003	/* select#1 */ select `test`.`x`.`a3` AS `a3`,`test`.`x`.`b3` AS `b3`,`test`.`x`.`c3` AS `c3`,`test`.`x`.`d3` AS `d3`,`test`.`y`.`a3` AS `a3`,`test`.`y`.`b3` AS `b3`,`test`.`y`.`c3` AS `c3`,`test`.`y`.`d3` AS `d3` from `test`.`t3` `x` join `test`.`t3` `y` where ((`test`.`y`.`b3` = 63) and (`test`.`y`.`a3` = `test`.`x`.`d3`) and (`test`.`x`.`a3` = 0x2f))
select * from t3 x, t3 y where x.a3=0x2f and y.a3=x.d3 and y.b3=(60+3);
a3	b3	c3	d3	a3	b3	c3	d3
47	63	2	47	47	63	2	47
drop table t3;
create table t3 (a3 int, b3 boolean, c3 int not null, d3 int not null, 
primary key(a3,b3)) engine = ndb;
insert into t3 values (0x1f, 0, 1, 0x1f);
insert into t3 values (0x2f, 1, 2, 0x2f);
insert into t3 values (0x3f, 0, 3, 0x3f);
explain extended
select * from t3 x, t3 y where x.a3=0x2f and y.a3=x.d3 and y.b3=1;
id	select_type	table	type	possible_keys	key	key_len	ref	rows	filtered	Extra
1	SIMPLE	x	ref	PRIMARY	PRIMARY	4	const	3	100.00	Parent of 2 pushed join@1
1	SIMPLE	y	eq_ref	PRIMARY	PRIMARY	5	test.x.d3,const	1	100.00	Child of 'x' in pushed join@1
Warnings:
Note	1003	/* select#1 */ select `test`.`x`.`a3` AS `a3`,`test`.`x`.`b3` AS `b3`,`test`.`x`.`c3` AS `c3`,`test`.`x`.`d3` AS `d3`,`test`.`y`.`a3` AS `a3`,`test`.`y`.`b3` AS `b3`,`test`.`y`.`c3` AS `c3`,`test`.`y`.`d3` AS `d3` from `test`.`t3` `x` join `test`.`t3` `y` where ((`test`.`y`.`b3` = 1) and (`test`.`y`.`a3` = `test`.`x`.`d3`) and (`test`.`x`.`a3` = 0x2f))
select * from t3 x, t3 y where x.a3=0x2f and y.a3=x.d3 and y.b3=1;
a3	b3	c3	d3	a3	b3	c3	d3
47	1	2	47	47	1	2	47
drop table t3;
create table t3 (a3 int, b3 float, c3 int not null, d3 int not null, 
primary key(a3,b3)) engine = ndb;
insert into t3 values (0x1f, 2.71, 1, 0x1f);
insert into t3 values (0x2f, 3.00, 2, 0x2f);
insert into t3 values (0x3f, 0.50, 3, 0x3f);
explain extended
select * from t3 x, t3 y where x.a3=0x2f and y.a3=x.d3 and y.b3=3.0;
id	select_type	table	type	possible_keys	key	key_len	ref	rows	filtered	Extra
1	SIMPLE	x	ref	PRIMARY	PRIMARY	4	const	3	100.00	Parent of 2 pushed join@1
1	SIMPLE	y	eq_ref	PRIMARY	PRIMARY	8	test.x.d3,const	1	100.00	Child of 'x' in pushed join@1; Using where with pushed condition: (`test`.`y`.`b3` = 3.0)
Warnings:
Note	1003	/* select#1 */ select `test`.`x`.`a3` AS `a3`,`test`.`x`.`b3` AS `b3`,`test`.`x`.`c3` AS `c3`,`test`.`x`.`d3` AS `d3`,`test`.`y`.`a3` AS `a3`,`test`.`y`.`b3` AS `b3`,`test`.`y`.`c3` AS `c3`,`test`.`y`.`d3` AS `d3` from `test`.`t3` `x` join `test`.`t3` `y` where ((`test`.`y`.`a3` = `test`.`x`.`d3`) and (`test`.`x`.`a3` = 0x2f) and (`test`.`y`.`b3` = 3.0))
select * from t3 x, t3 y where x.a3=0x2f and y.a3=x.d3 and y.b3=3.0;
a3	b3	c3	d3	a3	b3	c3	d3
47	3	2	47	47	3	2	47
drop table t3;
create table t3 (a3 int, b3 float unsigned, c3 int not null, d3 int not null, 
primary key(a3,b3)) engine = ndb;
insert into t3 values (0x1f, 2.71, 1, 0x1f);
insert into t3 values (0x2f, 3.00, 2, 0x2f);
insert into t3 values (0x3f, 0.50, 3, 0x3f);
explain extended
select * from t3 x, t3 y where x.a3=0x2f and y.a3=x.d3 and y.b3=3.0;
id	select_type	table	type	possible_keys	key	key_len	ref	rows	filtered	Extra
1	SIMPLE	x	ref	PRIMARY	PRIMARY	4	const	3	100.00	Parent of 2 pushed join@1
1	SIMPLE	y	eq_ref	PRIMARY	PRIMARY	8	test.x.d3,const	1	100.00	Child of 'x' in pushed join@1; Using where with pushed condition: (`test`.`y`.`b3` = 3.0)
Warnings:
Note	1003	/* select#1 */ select `test`.`x`.`a3` AS `a3`,`test`.`x`.`b3` AS `b3`,`test`.`x`.`c3` AS `c3`,`test`.`x`.`d3` AS `d3`,`test`.`y`.`a3` AS `a3`,`test`.`y`.`b3` AS `b3`,`test`.`y`.`c3` AS `c3`,`test`.`y`.`d3` AS `d3` from `test`.`t3` `x` join `test`.`t3` `y` where ((`test`.`y`.`a3` = `test`.`x`.`d3`) and (`test`.`x`.`a3` = 0x2f) and (`test`.`y`.`b3` = 3.0))
select * from t3 x, t3 y where x.a3=0x2f and y.a3=x.d3 and y.b3=3.0;
a3	b3	c3	d3	a3	b3	c3	d3
47	3	2	47	47	3	2	47
drop table t3;
create table t3 (a3 int, b3 double, c3 int not null, d3 int not null, 
primary key(a3,b3)) engine = ndb;
insert into t3 values (0x1f, 2.71, 1, 0x1f);
insert into t3 values (0x2f, 3.14, 2, 0x2f);
insert into t3 values (0x3f, 0.50, 3, 0x3f);
explain extended
select * from t3 x, t3 y where x.a3=0x2f and y.a3=x.d3 and y.b3=3.14;
id	select_type	table	type	possible_keys	key	key_len	ref	rows	filtered	Extra
1	SIMPLE	x	ref	PRIMARY	PRIMARY	4	const	3	100.00	Parent of 2 pushed join@1
1	SIMPLE	y	eq_ref	PRIMARY	PRIMARY	12	test.x.d3,const	1	100.00	Child of 'x' in pushed join@1
Warnings:
Note	1003	/* select#1 */ select `test`.`x`.`a3` AS `a3`,`test`.`x`.`b3` AS `b3`,`test`.`x`.`c3` AS `c3`,`test`.`x`.`d3` AS `d3`,`test`.`y`.`a3` AS `a3`,`test`.`y`.`b3` AS `b3`,`test`.`y`.`c3` AS `c3`,`test`.`y`.`d3` AS `d3` from `test`.`t3` `x` join `test`.`t3` `y` where ((`test`.`y`.`a3` = `test`.`x`.`d3`) and (`test`.`x`.`a3` = 0x2f) and (`test`.`y`.`b3` = 3.14))
select * from t3 x, t3 y where x.a3=0x2f and y.a3=x.d3 and y.b3=3.14;
a3	b3	c3	d3	a3	b3	c3	d3
47	3.14	2	47	47	3.14	2	47
drop table t3;
create table t3 (a3 int, b3 double unsigned, c3 int not null, d3 int not null, 
primary key(a3,b3)) engine = ndb;
insert into t3 values (0x1f, 2.71, 1, 0x1f);
insert into t3 values (0x2f, 3.14, 2, 0x2f);
insert into t3 values (0x3f, 0.50, 3, 0x3f);
explain extended
select * from t3 x, t3 y where x.a3=0x2f and y.a3=x.d3 and y.b3=3.14;
id	select_type	table	type	possible_keys	key	key_len	ref	rows	filtered	Extra
1	SIMPLE	x	ref	PRIMARY	PRIMARY	4	const	3	100.00	Parent of 2 pushed join@1
1	SIMPLE	y	eq_ref	PRIMARY	PRIMARY	12	test.x.d3,const	1	100.00	Child of 'x' in pushed join@1
Warnings:
Note	1003	/* select#1 */ select `test`.`x`.`a3` AS `a3`,`test`.`x`.`b3` AS `b3`,`test`.`x`.`c3` AS `c3`,`test`.`x`.`d3` AS `d3`,`test`.`y`.`a3` AS `a3`,`test`.`y`.`b3` AS `b3`,`test`.`y`.`c3` AS `c3`,`test`.`y`.`d3` AS `d3` from `test`.`t3` `x` join `test`.`t3` `y` where ((`test`.`y`.`a3` = `test`.`x`.`d3`) and (`test`.`x`.`a3` = 0x2f) and (`test`.`y`.`b3` = 3.14))
select * from t3 x, t3 y where x.a3=0x2f and y.a3=x.d3 and y.b3=3.14;
a3	b3	c3	d3	a3	b3	c3	d3
47	3.14	2	47	47	3.14	2	47
drop table t3;
create table t3 (a3 int, b3 decimal, c3 int not null, d3 int not null, 
primary key(a3,b3)) engine = ndb;
insert into t3 values (0x1f, 0x2f, 1, 0x1f);
insert into t3 values (0x2f, 0x3f, 2, 0x2f);
insert into t3 values (0x3f, 0x1f, 3, 0x3f);
explain extended
select * from t3 x, t3 y where x.a3=0x2f and y.a3=x.d3 and y.b3=63;
id	select_type	table	type	possible_keys	key	key_len	ref	rows	filtered	Extra
1	SIMPLE	x	ref	PRIMARY	PRIMARY	4	const	3	100.00	Parent of 2 pushed join@1
1	SIMPLE	y	eq_ref	PRIMARY	PRIMARY	9	test.x.d3,const	1	100.00	Child of 'x' in pushed join@1
Warnings:
Note	1003	/* select#1 */ select `test`.`x`.`a3` AS `a3`,`test`.`x`.`b3` AS `b3`,`test`.`x`.`c3` AS `c3`,`test`.`x`.`d3` AS `d3`,`test`.`y`.`a3` AS `a3`,`test`.`y`.`b3` AS `b3`,`test`.`y`.`c3` AS `c3`,`test`.`y`.`d3` AS `d3` from `test`.`t3` `x` join `test`.`t3` `y` where ((`test`.`y`.`a3` = `test`.`x`.`d3`) and (`test`.`x`.`a3` = 0x2f) and (`test`.`y`.`b3` = 63))
select * from t3 x, t3 y where x.a3=0x2f and y.a3=x.d3 and y.b3=63;
a3	b3	c3	d3	a3	b3	c3	d3
47	63	2	47	47	63	2	47
drop table t3;
create table t3 (a3 int, b3 decimal(12,4), c3 int not null, d3 int not null, 
primary key(a3,b3)) engine = ndb;
insert into t3 values (0x1f, 2.71, 1, 0x1f);
insert into t3 values (0x2f, 3.14, 2, 0x2f);
insert into t3 values (0x3f, 0.50, 3, 0x3f);
explain extended
select * from t3 x, t3 y where x.a3=0x2f and y.a3=x.d3 and y.b3=3.14;
id	select_type	table	type	possible_keys	key	key_len	ref	rows	filtered	Extra
1	SIMPLE	x	ref	PRIMARY	PRIMARY	4	const	3	100.00	Parent of 2 pushed join@1
1	SIMPLE	y	eq_ref	PRIMARY	PRIMARY	10	test.x.d3,const	1	100.00	Child of 'x' in pushed join@1
Warnings:
Note	1003	/* select#1 */ select `test`.`x`.`a3` AS `a3`,`test`.`x`.`b3` AS `b3`,`test`.`x`.`c3` AS `c3`,`test`.`x`.`d3` AS `d3`,`test`.`y`.`a3` AS `a3`,`test`.`y`.`b3` AS `b3`,`test`.`y`.`c3` AS `c3`,`test`.`y`.`d3` AS `d3` from `test`.`t3` `x` join `test`.`t3` `y` where ((`test`.`y`.`b3` = 3.14) and (`test`.`y`.`a3` = `test`.`x`.`d3`) and (`test`.`x`.`a3` = 0x2f))
select * from t3 x, t3 y where x.a3=0x2f and y.a3=x.d3 and y.b3=3.14;
a3	b3	c3	d3	a3	b3	c3	d3
47	3.1400	2	47	47	3.1400	2	47
drop table t3;
create table t3 (a3 int, b3 date, c3 int not null, d3 int not null, 
primary key(a3,b3)) engine = ndb;
insert into t3 values (0x1f, '1905-05-17', 1, 0x1f);
insert into t3 values (0x2f, '2000-02-28', 2, 0x2f);
insert into t3 values (0x3f, '2000-02-29', 3, 0x3f);
explain extended
select * from t3 x, t3 y where x.a3=0x2f and y.a3=x.d3 and y.b3='2000-02-28';
id	select_type	table	type	possible_keys	key	key_len	ref	rows	filtered	Extra
1	SIMPLE	x	ref	PRIMARY	PRIMARY	4	const	3	100.00	Parent of 2 pushed join@1
1	SIMPLE	y	eq_ref	PRIMARY	PRIMARY	7	test.x.d3,const	1	100.00	Child of 'x' in pushed join@1
Warnings:
Note	1003	/* select#1 */ select `test`.`x`.`a3` AS `a3`,`test`.`x`.`b3` AS `b3`,`test`.`x`.`c3` AS `c3`,`test`.`x`.`d3` AS `d3`,`test`.`y`.`a3` AS `a3`,`test`.`y`.`b3` AS `b3`,`test`.`y`.`c3` AS `c3`,`test`.`y`.`d3` AS `d3` from `test`.`t3` `x` join `test`.`t3` `y` where ((`test`.`y`.`b3` = '2000-02-28') and (`test`.`y`.`a3` = `test`.`x`.`d3`) and (`test`.`x`.`a3` = 0x2f))
select * from t3 x, t3 y where x.a3=0x2f and y.a3=x.d3 and y.b3='2000-02-28';
a3	b3	c3	d3	a3	b3	c3	d3
47	2000-02-28	2	47	47	2000-02-28	2	47
drop table t3;
create table t3 (a3 int, b3 datetime, c3 int not null, d3 int not null, 
primary key(a3,b3)) engine = ndb;
insert into t3 values (0x1f, '1905-05-17 12:30:00', 1, 0x1f);
insert into t3 values (0x2f, '2000-02-28 23:59:00', 2, 0x2f);
insert into t3 values (0x3f, '2000-02-29 12:59:59', 2, 0x3f);
explain extended
select * from t3 x, t3 y where x.a3=0x2f and y.a3=x.d3 and y.b3='2000-02-28 23:59';
id	select_type	table	type	possible_keys	key	key_len	ref	rows	filtered	Extra
1	SIMPLE	x	ref	PRIMARY	PRIMARY	4	const	3	100.00	Parent of 2 pushed join@1
1	SIMPLE	y	eq_ref	PRIMARY	PRIMARY	12	test.x.d3,const	1	100.00	Child of 'x' in pushed join@1
Warnings:
Note	1003	/* select#1 */ select `test`.`x`.`a3` AS `a3`,`test`.`x`.`b3` AS `b3`,`test`.`x`.`c3` AS `c3`,`test`.`x`.`d3` AS `d3`,`test`.`y`.`a3` AS `a3`,`test`.`y`.`b3` AS `b3`,`test`.`y`.`c3` AS `c3`,`test`.`y`.`d3` AS `d3` from `test`.`t3` `x` join `test`.`t3` `y` where ((`test`.`y`.`b3` = '2000-02-28 23:59') and (`test`.`y`.`a3` = `test`.`x`.`d3`) and (`test`.`x`.`a3` = 0x2f))
select * from t3 x, t3 y where x.a3=0x2f and y.a3=x.d3 and y.b3='2000-02-28 23:59';
a3	b3	c3	d3	a3	b3	c3	d3
47	2000-02-28 23:59:00	2	47	47	2000-02-28 23:59:00	2	47
drop table t3;
create table t3 (a3 int, b3 time, c3 int not null, d3 int not null, 
primary key(a3,b3)) engine = ndb;
insert into t3 values (0x1f, '12:30:00', 1, 0x1f);
insert into t3 values (0x2f, '23:59:00', 2, 0x2f);
insert into t3 values (0x3f, '12:59:59', 2, 0x3f);
explain extended
select * from t3 x, t3 y where x.a3=0x2f and y.a3=x.d3 and y.b3='23:59';
id	select_type	table	type	possible_keys	key	key_len	ref	rows	filtered	Extra
1	SIMPLE	x	ref	PRIMARY	PRIMARY	4	const	3	100.00	Parent of 2 pushed join@1
1	SIMPLE	y	eq_ref	PRIMARY	PRIMARY	7	test.x.d3,const	1	100.00	Child of 'x' in pushed join@1; Using where with pushed condition: (`test`.`y`.`b3` = 235900)
Warnings:
Note	1003	/* select#1 */ select `test`.`x`.`a3` AS `a3`,`test`.`x`.`b3` AS `b3`,`test`.`x`.`c3` AS `c3`,`test`.`x`.`d3` AS `d3`,`test`.`y`.`a3` AS `a3`,`test`.`y`.`b3` AS `b3`,`test`.`y`.`c3` AS `c3`,`test`.`y`.`d3` AS `d3` from `test`.`t3` `x` join `test`.`t3` `y` where ((`test`.`y`.`a3` = `test`.`x`.`d3`) and (`test`.`x`.`a3` = 0x2f) and (`test`.`y`.`b3` = 235900))
select * from t3 x, t3 y where x.a3=0x2f and y.a3=x.d3 and y.b3='23:59';
a3	b3	c3	d3	a3	b3	c3	d3
47	23:59:00	2	47	47	23:59:00	2	47
drop table t3;
create table t3 (a3 int, b3 char(16), c3 int not null, d3 int not null, 
primary key(a3,b3)) engine = ndb;
insert into t3 values (0x1f, 'Ole', 1, 0x1f);
insert into t3 values (0x2f, 'Dole', 2, 0x2f);
insert into t3 values (0x3f, 'Doffen', 2, 0x3f);
explain extended
select * from t3 x, t3 y where x.a3=0x2f and y.a3=x.d3 and y.b3='Dole';
id	select_type	table	type	possible_keys	key	key_len	ref	rows	filtered	Extra
1	SIMPLE	x	ref	PRIMARY	PRIMARY	4	const	3	100.00	Parent of 2 pushed join@1
1	SIMPLE	y	eq_ref	PRIMARY	PRIMARY	20	test.x.d3,const	1	100.00	Child of 'x' in pushed join@1; Using where with pushed condition: (`test`.`y`.`b3` = 'Dole')
Warnings:
Note	1003	/* select#1 */ select `test`.`x`.`a3` AS `a3`,`test`.`x`.`b3` AS `b3`,`test`.`x`.`c3` AS `c3`,`test`.`x`.`d3` AS `d3`,`test`.`y`.`a3` AS `a3`,`test`.`y`.`b3` AS `b3`,`test`.`y`.`c3` AS `c3`,`test`.`y`.`d3` AS `d3` from `test`.`t3` `x` join `test`.`t3` `y` where ((`test`.`y`.`b3` = 'Dole') and (`test`.`y`.`a3` = `test`.`x`.`d3`) and (`test`.`x`.`a3` = 0x2f))
select * from t3 x, t3 y where x.a3=0x2f and y.a3=x.d3 and y.b3='Dole';
a3	b3	c3	d3	a3	b3	c3	d3
47	Dole	2	47	47	Dole	2	47
drop table t3;
create table t3 (a3 int, b3 varchar(16), c3 int not null, d3 int not null, 
primary key(a3,b3)) engine = ndb;
insert into t3 values (0x1f, 'Ole', 1, 0x1f);
insert into t3 values (0x2f, 'Dole', 2, 0x2f);
insert into t3 values (0x3f, 'Doffen', 2, 0x3f);
explain extended
select * from t3 x, t3 y where x.a3=0x2f and y.a3=x.d3 and y.b3='Dole';
id	select_type	table	type	possible_keys	key	key_len	ref	rows	filtered	Extra
1	SIMPLE	x	ref	PRIMARY	PRIMARY	4	const	3	100.00	Parent of 2 pushed join@1
1	SIMPLE	y	eq_ref	PRIMARY	PRIMARY	22	test.x.d3,const	1	100.00	Child of 'x' in pushed join@1; Using where with pushed condition: (`test`.`y`.`b3` = 'Dole')
Warnings:
Note	1003	/* select#1 */ select `test`.`x`.`a3` AS `a3`,`test`.`x`.`b3` AS `b3`,`test`.`x`.`c3` AS `c3`,`test`.`x`.`d3` AS `d3`,`test`.`y`.`a3` AS `a3`,`test`.`y`.`b3` AS `b3`,`test`.`y`.`c3` AS `c3`,`test`.`y`.`d3` AS `d3` from `test`.`t3` `x` join `test`.`t3` `y` where ((`test`.`y`.`b3` = 'Dole') and (`test`.`y`.`a3` = `test`.`x`.`d3`) and (`test`.`x`.`a3` = 0x2f))
select * from t3 x, t3 y where x.a3=0x2f and y.a3=x.d3 and y.b3='Dole';
a3	b3	c3	d3	a3	b3	c3	d3
47	Dole	2	47	47	Dole	2	47
drop table t3;
create table t3 (a3 int, b3 varchar(512), c3 int not null, d3 int not null, 
primary key(a3,b3)) engine = ndb;
insert into t3 values (0x1f, 'Ole', 1, 0x1f);
insert into t3 values (0x2f, 'Dole', 2, 0x2f);
insert into t3 values (0x3f, 'Doffen', 2, 0x3f);
explain extended
select * from t3 x, t3 y where x.a3=0x2f and y.a3=x.d3 and y.b3='Dole';
id	select_type	table	type	possible_keys	key	key_len	ref	rows	filtered	Extra
1	SIMPLE	x	ref	PRIMARY	PRIMARY	4	const	3	100.00	Parent of 2 pushed join@1
1	SIMPLE	y	eq_ref	PRIMARY	PRIMARY	518	test.x.d3,const	1	100.00	Child of 'x' in pushed join@1; Using where with pushed condition: (`test`.`y`.`b3` = 'Dole')
Warnings:
Note	1003	/* select#1 */ select `test`.`x`.`a3` AS `a3`,`test`.`x`.`b3` AS `b3`,`test`.`x`.`c3` AS `c3`,`test`.`x`.`d3` AS `d3`,`test`.`y`.`a3` AS `a3`,`test`.`y`.`b3` AS `b3`,`test`.`y`.`c3` AS `c3`,`test`.`y`.`d3` AS `d3` from `test`.`t3` `x` join `test`.`t3` `y` where ((`test`.`y`.`b3` = 'Dole') and (`test`.`y`.`a3` = `test`.`x`.`d3`) and (`test`.`x`.`a3` = 0x2f))
select * from t3 x, t3 y where x.a3=0x2f and y.a3=x.d3 and y.b3='Dole';
a3	b3	c3	d3	a3	b3	c3	d3
47	Dole	2	47	47	Dole	2	47
drop table t3;
create table t3 (a3 int, b3 binary(16), c3 int not null, d3 int not null, 
primary key(a3,b3)) engine = ndb;
insert into t3 values (0x1f, 'Ole', 1, 0x1f);
insert into t3 values (0x2f, 'Dole', 2, 0x2f);
insert into t3 values (0x3f, 'Doffen', 2, 0x3f);
explain extended
select * from t3 x, t3 y where x.a3=0x2f and y.a3=x.d3 and y.b3='Dole';
id	select_type	table	type	possible_keys	key	key_len	ref	rows	filtered	Extra
1	SIMPLE	x	ref	PRIMARY	PRIMARY	4	const	3	100.00	Parent of 2 pushed join@1
1	SIMPLE	y	eq_ref	PRIMARY	PRIMARY	20	test.x.d3,const	1	100.00	Child of 'x' in pushed join@1; Using where
Warnings:
Note	1003	/* select#1 */ select `test`.`x`.`a3` AS `a3`,`test`.`x`.`b3` AS `b3`,`test`.`x`.`c3` AS `c3`,`test`.`x`.`d3` AS `d3`,`test`.`y`.`a3` AS `a3`,`test`.`y`.`b3` AS `b3`,`test`.`y`.`c3` AS `c3`,`test`.`y`.`d3` AS `d3` from `test`.`t3` `x` join `test`.`t3` `y` where ((`test`.`y`.`b3` = 'Dole') and (`test`.`y`.`a3` = `test`.`x`.`d3`) and (`test`.`x`.`a3` = 0x2f))
select * from t3 x, t3 y where x.a3=0x2f and y.a3=x.d3 and y.b3='Dole';
a3	b3	c3	d3	a3	b3	c3	d3
drop table t3;
create table t3 (a3 int, b3 varbinary(16), c3 int not null, d3 int not null, 
primary key(a3,b3)) engine = ndb;
insert into t3 values (0x1f, 'Ole', 1, 0x1f);
insert into t3 values (0x2f, 'Dole', 2, 0x2f);
insert into t3 values (0x3f, 'Doffen', 2, 0x3f);
explain extended
select * from t3 x, t3 y where x.a3=0x2f and y.a3=x.d3 and y.b3='Dole';
id	select_type	table	type	possible_keys	key	key_len	ref	rows	filtered	Extra
1	SIMPLE	x	ref	PRIMARY	PRIMARY	4	const	3	100.00	Parent of 2 pushed join@1
1	SIMPLE	y	eq_ref	PRIMARY	PRIMARY	22	test.x.d3,const	1	100.00	Child of 'x' in pushed join@1; Using where
Warnings:
Note	1003	/* select#1 */ select `test`.`x`.`a3` AS `a3`,`test`.`x`.`b3` AS `b3`,`test`.`x`.`c3` AS `c3`,`test`.`x`.`d3` AS `d3`,`test`.`y`.`a3` AS `a3`,`test`.`y`.`b3` AS `b3`,`test`.`y`.`c3` AS `c3`,`test`.`y`.`d3` AS `d3` from `test`.`t3` `x` join `test`.`t3` `y` where ((`test`.`y`.`b3` = 'Dole') and (`test`.`y`.`a3` = `test`.`x`.`d3`) and (`test`.`x`.`a3` = 0x2f))
select * from t3 x, t3 y where x.a3=0x2f and y.a3=x.d3 and y.b3='Dole';
a3	b3	c3	d3	a3	b3	c3	d3
47	Dole	2	47	47	Dole	2	47
drop table t3;
create table t3 (a3 int, b3 tinyint, c3 int not null, d3 int not null, 
primary key(a3,b3)) engine = ndb;
insert into t3 values (0x1f, 0x2f, 1, 0x1f);
insert into t3 values (0x2f, 0x3f, 2, 0x2f);
insert into t3 values (0x3f, 0x1f, 3, 0x3f);
explain extended
select * from t3 x, t3 y where y.a3=x.b3 and y.b3="63";
id	select_type	table	type	possible_keys	key	key_len	ref	rows	filtered	Extra
1	SIMPLE	x	ALL	NULL	NULL	NULL	NULL	3	100.00	
1	SIMPLE	y	eq_ref	PRIMARY	PRIMARY	5	test.x.b3,const	1	100.00	Using where
Warnings:
Note	9999	Can't push table 'y' as child, column 'a3' does not have same datatype as ref'ed column 'x.b3'
Note	1003	/* select#1 */ select `test`.`x`.`a3` AS `a3`,`test`.`x`.`b3` AS `b3`,`test`.`x`.`c3` AS `c3`,`test`.`x`.`d3` AS `d3`,`test`.`y`.`a3` AS `a3`,`test`.`y`.`b3` AS `b3`,`test`.`y`.`c3` AS `c3`,`test`.`y`.`d3` AS `d3` from `test`.`t3` `x` join `test`.`t3` `y` where ((`test`.`y`.`a3` = `test`.`x`.`b3`) and (`test`.`y`.`b3` = '63'))
select * from t3 x, t3 y where y.a3=x.b3 and y.b3="63";
a3	b3	c3	d3	a3	b3	c3	d3
31	47	1	31	47	63	2	47
drop table t3;
create table t3 (a3 varchar(16), b3 int, c3 int not null, d3 int not null, 
primary key(a3,b3)) engine = ndb;
insert into t3 values ('Ole', 0x1f, 1, 0x1f);
insert into t3 values ('Dole', 0x2f, 2, 0x2f);
insert into t3 values ('Doffen', 0x3f, 2, 0x3f);
explain extended
select * from t3 x, t3 y where x.a3='Dole' and x.b3=0x2f and y.a3=x.a3 and y.b3=x.d3;
id	select_type	table	type	possible_keys	key	key_len	ref	rows	filtered	Extra
1	SIMPLE	x	const	PRIMARY	PRIMARY	22	const,const	1	100.00	Parent of 2 pushed join@1; Using where with pushed condition: (`test`.`x`.`a3` = 'Dole')
1	SIMPLE	y	eq_ref	PRIMARY	PRIMARY	22	const,test.x.d3	1	100.00	Child of 'x' in pushed join@1; Using where with pushed condition: (`test`.`y`.`a3` = 'Dole')
Warnings:
Note	1003	/* select#1 */ select `test`.`x`.`a3` AS `a3`,`test`.`x`.`b3` AS `b3`,`test`.`x`.`c3` AS `c3`,`test`.`x`.`d3` AS `d3`,`test`.`y`.`a3` AS `a3`,`test`.`y`.`b3` AS `b3`,`test`.`y`.`c3` AS `c3`,`test`.`y`.`d3` AS `d3` from `test`.`t3` `x` join `test`.`t3` `y` where ((`test`.`y`.`b3` = `test`.`x`.`d3`) and (`test`.`x`.`a3` = 'Dole') and (`test`.`y`.`a3` = 'Dole') and (`test`.`x`.`b3` = 0x2f))
select * from t3 x, t3 y where x.a3='Dole' and x.b3=0x2f and y.a3=x.a3 and y.b3=x.d3;
a3	b3	c3	d3	a3	b3	c3	d3
Dole	47	2	47	Dole	47	2	47
explain extended
select * from t3 x, t3 y where x.a3='Dole' and y.a3=x.a3 and y.b3=x.d3;
id	select_type	table	type	possible_keys	key	key_len	ref	rows	filtered	Extra
1	SIMPLE	x	ref	PRIMARY	PRIMARY	18	const	3	100.00	Parent of 2 pushed join@1; Using where with pushed condition: (`test`.`x`.`a3` = 'Dole')
1	SIMPLE	y	eq_ref	PRIMARY	PRIMARY	22	const,test.x.d3	1	100.00	Child of 'x' in pushed join@1; Using where with pushed condition: (`test`.`y`.`a3` = 'Dole')
Warnings:
Note	1003	/* select#1 */ select `test`.`x`.`a3` AS `a3`,`test`.`x`.`b3` AS `b3`,`test`.`x`.`c3` AS `c3`,`test`.`x`.`d3` AS `d3`,`test`.`y`.`a3` AS `a3`,`test`.`y`.`b3` AS `b3`,`test`.`y`.`c3` AS `c3`,`test`.`y`.`d3` AS `d3` from `test`.`t3` `x` join `test`.`t3` `y` where ((`test`.`y`.`b3` = `test`.`x`.`d3`) and (`test`.`x`.`a3` = 'Dole') and (`test`.`y`.`a3` = 'Dole'))
select * from t3 x, t3 y where x.a3='Dole' and y.a3=x.a3 and y.b3=x.d3;
a3	b3	c3	d3	a3	b3	c3	d3
Dole	47	2	47	Dole	47	2	47
drop table t3;
create table t1 (k int primary key, b int) engine = ndb;
insert into t1 values (1,1), (2,1), (3,1), (4,1);
explain extended
select *
from t1
straight_join t1 as t2 on t2.k = t1.b+0
straight_join t1 as t3 on t3.k = t2.b
straight_join t1 as t4 on t4.k = t1.b;
id	select_type	table	type	possible_keys	key	key_len	ref	rows	filtered	Extra
1	SIMPLE	t1	ALL	NULL	NULL	NULL	NULL	4	100.00	Parent of 2 pushed join@1; Using where with pushed condition: (`test`.`t1`.`b` is not null)
1	SIMPLE	t2	eq_ref	PRIMARY	PRIMARY	4	func	1	100.00	Parent of 2 pushed join@2; Using where with pushed condition: (`test`.`t2`.`b` is not null)
1	SIMPLE	t3	eq_ref	PRIMARY	PRIMARY	4	test.t2.b	1	100.00	Child of 't2' in pushed join@2
1	SIMPLE	t4	eq_ref	PRIMARY	PRIMARY	4	test.t1.b	1	100.00	Child of 't1' in pushed join@1
Warnings:
Note	9999	Can't push table 't2' as child, column 'k' does neither 'ref' a column nor a constant
Note	9999	Can't push table 't3' as child of 't1', column 't2.b' is outside scope of pushable join
Note	1003	/* select#1 */ select `test`.`t1`.`k` AS `k`,`test`.`t1`.`b` AS `b`,`test`.`t2`.`k` AS `k`,`test`.`t2`.`b` AS `b`,`test`.`t3`.`k` AS `k`,`test`.`t3`.`b` AS `b`,`test`.`t4`.`k` AS `k`,`test`.`t4`.`b` AS `b` from `test`.`t1` straight_join `test`.`t1` `t2` straight_join `test`.`t1` `t3` straight_join `test`.`t1` `t4` where ((`test`.`t3`.`k` = `test`.`t2`.`b`) and (`test`.`t4`.`k` = `test`.`t1`.`b`) and (`test`.`t2`.`k` = (`test`.`t1`.`b` + 0)))
select *
from t1
straight_join t1 as t2 on t2.k = t1.b+0
straight_join t1 as t3 on t3.k = t2.b
straight_join t1 as t4 on t4.k = t1.b;
k	b	k	b	k	b	k	b
1	1	1	1	1	1	1	1
2	1	1	1	1	1	1	1
3	1	1	1	1	1	1	1
4	1	1	1	1	1	1	1
explain extended
select *
from t1
straight_join t1 as t2 on t2.k = t1.b+0
straight_join t1 as t3 on t3.k = t2.b
straight_join t1 as t4 on t4.k = t1.b
where t2.k = 1;
id	select_type	table	type	possible_keys	key	key_len	ref	rows	filtered	Extra
1	SIMPLE	t1	ALL	NULL	NULL	NULL	NULL	4	100.00	Parent of 2 pushed join@1; Using where
1	SIMPLE	t2	const	PRIMARY	PRIMARY	4	const	1	100.00	Parent of 2 pushed join@2; Using where with pushed condition: (`test`.`t2`.`b` is not null)
1	SIMPLE	t3	eq_ref	PRIMARY	PRIMARY	4	test.t2.b	1	100.00	Child of 't2' in pushed join@2
1	SIMPLE	t4	eq_ref	PRIMARY	PRIMARY	4	test.t1.b	1	100.00	Child of 't1' in pushed join@1
Warnings:
Note	9999	Can't push table 't2' as child of 't1', their dependency is 'const'
Note	9999	Can't push table 't3' as child of 't1', column 't2.b' is outside scope of pushable join
Note	1003	/* select#1 */ select `test`.`t1`.`k` AS `k`,`test`.`t1`.`b` AS `b`,`test`.`t2`.`k` AS `k`,`test`.`t2`.`b` AS `b`,`test`.`t3`.`k` AS `k`,`test`.`t3`.`b` AS `b`,`test`.`t4`.`k` AS `k`,`test`.`t4`.`b` AS `b` from `test`.`t1` straight_join `test`.`t1` `t2` straight_join `test`.`t1` `t3` straight_join `test`.`t1` `t4` where ((`test`.`t3`.`k` = `test`.`t2`.`b`) and (`test`.`t4`.`k` = `test`.`t1`.`b`) and (`test`.`t2`.`k` = 1) and (1 = (`test`.`t1`.`b` + 0)))
select *
from t1
straight_join t1 as t2 on t2.k = t1.b+0
straight_join t1 as t3 on t3.k = t2.b
straight_join t1 as t4 on t4.k = t1.b
where t2.k = 1;
k	b	k	b	k	b	k	b
1	1	1	1	1	1	1	1
2	1	1	1	1	1	1	1
3	1	1	1	1	1	1	1
4	1	1	1	1	1	1	1
drop table t1;
create table t1 (
a int not null auto_increment,
b char(255) not null,
c int not null,
d char(255) not null,
primary key (`a`,`b`)
) engine=ndbcluster;
explain extended
select count(*)
from t1 
join t1 as t2 on t2.a = t1.c and t2.b = t1.d
join t1 as t3 on t3.a = t2.c and t3.b = t2.d;
id	select_type	table	type	possible_keys	key	key_len	ref	rows	filtered	Extra
1	SIMPLE	t1	ALL	NULL	NULL	NULL	NULL	3000	100.00	Parent of 3 pushed join@1
1	SIMPLE	t2	eq_ref	PRIMARY	PRIMARY	259	test.t1.c,test.t1.d	1	100.00	Child of 't1' in pushed join@1
1	SIMPLE	t3	eq_ref	PRIMARY	PRIMARY	259	test.t2.c,test.t2.d	1	100.00	Child of 't2' in pushed join@1
Warnings:
Note	1003	/* select#1 */ select count(0) AS `count(*)` from `test`.`t1` join `test`.`t1` `t2` join `test`.`t1` `t3` where ((`test`.`t2`.`b` = `test`.`t1`.`d`) and (`test`.`t2`.`a` = `test`.`t1`.`c`) and (`test`.`t3`.`b` = `test`.`t2`.`d`) and (`test`.`t3`.`a` = `test`.`t2`.`c`))
select count(*)
from t1 
join t1 as t2 on t2.a = t1.c and t2.b = t1.d
join t1 as t3 on t3.a = t2.c and t3.b = t2.d;
count(*)
2996
explain extended
select count(*)
from t1
join t1 as t2 on t2.a = t1.c
join t1 as t3 on t3.a = t2.c and t3.b = t2.d;
id	select_type	table	type	possible_keys	key	key_len	ref	rows	filtered	Extra
1	SIMPLE	t1	ALL	NULL	NULL	NULL	NULL	3000	100.00	Parent of 3 pushed join@1
1	SIMPLE	t2	ref	PRIMARY	PRIMARY	4	test.t1.c	30	100.00	Child of 't1' in pushed join@1
1	SIMPLE	t3	eq_ref	PRIMARY	PRIMARY	259	test.t2.c,test.t2.d	1	100.00	Child of 't2' in pushed join@1
Warnings:
Note	1003	/* select#1 */ select count(0) AS `count(*)` from `test`.`t1` join `test`.`t1` `t2` join `test`.`t1` `t3` where ((`test`.`t2`.`a` = `test`.`t1`.`c`) and (`test`.`t3`.`b` = `test`.`t2`.`d`) and (`test`.`t3`.`a` = `test`.`t2`.`c`))
select count(*)
from t1
join t1 as t2 on t2.a = t1.c
join t1 as t3 on t3.a = t2.c and t3.b = t2.d;
count(*)
8990
explain extended
select count(*)
from t1
join t1 as t2 on t2.a = t1.c and t2.b = t1.d
join t1 as t3 on t3.a = t2.c;
id	select_type	table	type	possible_keys	key	key_len	ref	rows	filtered	Extra
1	SIMPLE	t1	ALL	NULL	NULL	NULL	NULL	3000	100.00	Parent of 3 pushed join@1
1	SIMPLE	t2	eq_ref	PRIMARY	PRIMARY	259	test.t1.c,test.t1.d	1	100.00	Child of 't1' in pushed join@1
1	SIMPLE	t3	ref	PRIMARY	PRIMARY	4	test.t2.c	30	100.00	Child of 't2' in pushed join@1
Warnings:
Note	1003	/* select#1 */ select count(0) AS `count(*)` from `test`.`t1` join `test`.`t1` `t2` join `test`.`t1` `t3` where ((`test`.`t2`.`b` = `test`.`t1`.`d`) and (`test`.`t2`.`a` = `test`.`t1`.`c`) and (`test`.`t3`.`a` = `test`.`t2`.`c`))
select count(*)
from t1
join t1 as t2 on t2.a = t1.c and t2.b = t1.d
join t1 as t3 on t3.a = t2.c;
count(*)
8988
alter table t1 partition by key(a);
explain extended
select count(*)
from t1
join t1 as t2 on t2.a = t1.c
join t1 as t3 on t3.a = t2.c and t3.b = t2.d;
id	select_type	table	type	possible_keys	key	key_len	ref	rows	filtered	Extra
1	SIMPLE	t1	ALL	NULL	NULL	NULL	NULL	3000	100.00	Parent of 3 pushed join@1
1	SIMPLE	t2	ref	PRIMARY	PRIMARY	4	test.t1.c	30	100.00	Child of 't1' in pushed join@1
1	SIMPLE	t3	eq_ref	PRIMARY	PRIMARY	259	test.t2.c,test.t2.d	1	100.00	Child of 't2' in pushed join@1
Warnings:
Note	1003	/* select#1 */ select count(0) AS `count(*)` from `test`.`t1` join `test`.`t1` `t2` join `test`.`t1` `t3` where ((`test`.`t2`.`a` = `test`.`t1`.`c`) and (`test`.`t3`.`b` = `test`.`t2`.`d`) and (`test`.`t3`.`a` = `test`.`t2`.`c`))
select count(*)
from t1
join t1 as t2 on t2.a = t1.c
join t1 as t3 on t3.a = t2.c and t3.b = t2.d;
count(*)
8990
drop table t1;
create logfile group lg1
add undofile 'undofile.dat'
initial_size 1m
undo_buffer_size = 1m
engine=ndb;
create tablespace ts1
add datafile 'datafile.dat'
use logfile group lg1
initial_size 6m
engine ndb;
create table t1 (a int not null, 
b int not null storage disk, 
c int not null storage memory, 
primary key(a)) 
tablespace ts1 storage disk engine = ndb;
insert into t1 values (10, 11, 11);
insert into t1 values (11, 12, 12);
insert into t1 values (12, 13, 13);
create table t2 (a int not null, 
b int not null, primary key(a)) engine = ndb;
insert into t2 values (10, 11);
insert into t2 values (11, 12);
insert into t2 values (12, 13);
explain extended select * from t1, t2 where t1.c = t2.a;
id	select_type	table	type	possible_keys	key	key_len	ref	rows	filtered	Extra
1	SIMPLE	t1	ALL	NULL	NULL	NULL	NULL	3	100.00	Parent of 2 pushed join@1
1	SIMPLE	t2	eq_ref	PRIMARY	PRIMARY	4	test.t1.c	1	100.00	Child of 't1' in pushed join@1
Warnings:
Note	1003	/* select#1 */ select `test`.`t1`.`a` AS `a`,`test`.`t1`.`b` AS `b`,`test`.`t1`.`c` AS `c`,`test`.`t2`.`a` AS `a`,`test`.`t2`.`b` AS `b` from `test`.`t1` join `test`.`t2` where (`test`.`t2`.`a` = `test`.`t1`.`c`)
select * from t1, t2 where t1.c = t2.a;
a	b	c	a	b
10	11	11	11	12
11	12	12	12	13
explain extended select * from t1, t2 where t1.a=11 and t1.c = t2.a;
id	select_type	table	type	possible_keys	key	key_len	ref	rows	filtered	Extra
1	SIMPLE	t1	const	PRIMARY	PRIMARY	4	const	1	100.00	Parent of 2 pushed join@1
1	SIMPLE	t2	eq_ref	PRIMARY	PRIMARY	4	test.t1.c	1	100.00	Child of 't1' in pushed join@1
Warnings:
Note	1003	/* select#1 */ select `test`.`t1`.`a` AS `a`,`test`.`t1`.`b` AS `b`,`test`.`t1`.`c` AS `c`,`test`.`t2`.`a` AS `a`,`test`.`t2`.`b` AS `b` from `test`.`t1` join `test`.`t2` where ((`test`.`t2`.`a` = `test`.`t1`.`c`) and (`test`.`t1`.`a` = 11))
select * from t1, t2 where t1.a=11 and t1.c = t2.a;
a	b	c	a	b
11	12	12	12	13
explain extended select * from t2, t1 where t2.b = t1.a;
id	select_type	table	type	possible_keys	key	key_len	ref	rows	filtered	Extra
1	SIMPLE	t2	ALL	NULL	NULL	NULL	NULL	3	100.00	Parent of 2 pushed join@1
1	SIMPLE	t1	eq_ref	PRIMARY	PRIMARY	4	test.t2.b	1	100.00	Child of 't2' in pushed join@1
Warnings:
Note	1003	/* select#1 */ select `test`.`t2`.`a` AS `a`,`test`.`t2`.`b` AS `b`,`test`.`t1`.`a` AS `a`,`test`.`t1`.`b` AS `b`,`test`.`t1`.`c` AS `c` from `test`.`t2` join `test`.`t1` where (`test`.`t1`.`a` = `test`.`t2`.`b`)
select * from t2, t1 where t2.b = t1.a;
a	b	a	b	c
10	11	11	12	12
11	12	12	13	13
explain extended select * from t2, t1 where t2.a=11 and t2.b = t1.a;
id	select_type	table	type	possible_keys	key	key_len	ref	rows	filtered	Extra
1	SIMPLE	t2	const	PRIMARY	PRIMARY	4	const	1	100.00	Parent of 2 pushed join@1
1	SIMPLE	t1	eq_ref	PRIMARY	PRIMARY	4	test.t2.b	1	100.00	Child of 't2' in pushed join@1
Warnings:
Note	1003	/* select#1 */ select `test`.`t2`.`a` AS `a`,`test`.`t2`.`b` AS `b`,`test`.`t1`.`a` AS `a`,`test`.`t1`.`b` AS `b`,`test`.`t1`.`c` AS `c` from `test`.`t2` join `test`.`t1` where ((`test`.`t1`.`a` = `test`.`t2`.`b`) and (`test`.`t2`.`a` = 11))
select * from t2, t1 where t2.a=11 and t2.b = t1.a;
a	b	a	b	c
11	12	12	13	13
explain extended select t1.a, t1.c, t2.a, t2.b from t1, t2 where t1.b = t2.a;
id	select_type	table	type	possible_keys	key	key_len	ref	rows	filtered	Extra
1	SIMPLE	t1	ALL	NULL	NULL	NULL	NULL	3	100.00	Parent of 2 pushed join@1
1	SIMPLE	t2	eq_ref	PRIMARY	PRIMARY	4	test.t1.b	1	100.00	Child of 't1' in pushed join@1
Warnings:
Note	1003	/* select#1 */ select `test`.`t1`.`a` AS `a`,`test`.`t1`.`c` AS `c`,`test`.`t2`.`a` AS `a`,`test`.`t2`.`b` AS `b` from `test`.`t1` join `test`.`t2` where (`test`.`t2`.`a` = `test`.`t1`.`b`)
select t1.a, t1.c, t2.a, t2.b from t1, t2 where t1.b = t2.a;
a	c	a	b
10	11	11	12
11	12	12	13
explain extended select t1.a, t1.c, t2.a, t2.b from t1, t2 where t1.a=11 and t1.b = t2.a;
id	select_type	table	type	possible_keys	key	key_len	ref	rows	filtered	Extra
1	SIMPLE	t1	const	PRIMARY	PRIMARY	4	const	1	100.00	Parent of 2 pushed join@1
1	SIMPLE	t2	eq_ref	PRIMARY	PRIMARY	4	test.t1.b	1	100.00	Child of 't1' in pushed join@1
Warnings:
Note	1003	/* select#1 */ select `test`.`t1`.`a` AS `a`,`test`.`t1`.`c` AS `c`,`test`.`t2`.`a` AS `a`,`test`.`t2`.`b` AS `b` from `test`.`t1` join `test`.`t2` where ((`test`.`t2`.`a` = `test`.`t1`.`b`) and (`test`.`t1`.`a` = 11))
select t1.a, t1.c, t2.a, t2.b from t1, t2 where t1.a=11 and t1.b = t2.a;
a	c	a	b
11	12	12	13
drop table t1;
drop table t2;
alter tablespace ts1
drop datafile 'datafile.dat'
engine ndb;
drop tablespace ts1
engine ndb;
drop logfile group lg1
engine ndb;
create temporary table old_count 
select counter_name, sum(val) as val 
from ndbinfo.counters 
where block_name='DBSPJ' 
group by counter_name;
create table t1 (a int not null, 
b int not null,
c int not null,
primary key(a)) 
engine = ndb;
insert into t1 values (1, 2, 2);
insert into t1 values (2, 3, 3);
insert into t1 values (3, 4, 4);
select * from t1 t1, t1 t2 where t1.a = 2 and t2.a = t1.b;
a	b	c	a	b	c
2	3	3	3	4	4
select count(*) from t1 t1, t1 t2 where t2.a = t1.b;
count(*)
2
select count(*) from t1 t1, t1 t2 where t1.a >= 2 and t2.a = t1.b;
count(*)
1
create temporary table new_count 
select counter_name, sum(val) as val 
from ndbinfo.counters 
where block_name='DBSPJ' 
group by counter_name;
select new_count.counter_name, new_count.val - old_count.val 
from new_count, old_count 
where new_count.counter_name = old_count.counter_name
and new_count.counter_name <> 'LOCAL_READS_SENT'
       and new_count.counter_name <> 'REMOTE_READS_SENT';
counter_name	new_count.val - old_count.val
CONST_PRUNED_RANGE_SCANS_RECEIVED	0
LOCAL_RANGE_SCANS_SENT	2
LOCAL_TABLE_SCANS_SENT	2
PRUNED_RANGE_SCANS_RECEIVED	0
RANGE_SCANS_RECEIVED	2
READS_NOT_FOUND	2
READS_RECEIVED	1
REMOTE_RANGE_SCANS_SENT	0
SCAN_BATCHES_RETURNED	4
SCAN_ROWS_RETURNED	8
TABLE_SCANS_RECEIVED	2
select 'READS_SENT', sum(new_count.val - old_count.val) 
from new_count, old_count 
where new_count.counter_name = old_count.counter_name
and (new_count.counter_name = 'LOCAL_READS_SENT'
       or new_count.counter_name = 'REMOTE_READS_SENT');
READS_SENT	sum(new_count.val - old_count.val)
READS_SENT	7
drop table old_count;
drop table new_count;
drop table t1;
create table t1 (
a int primary key, 
b int,
c int) engine = ndb;
insert into t1 values (1, 2, 3);
insert into t1 values (2, 3, 4);
insert into t1 values (3, 4, 5);
explain extended select * from t1 x, t1 y where x.b=y.a and x.c=4;
id	select_type	table	type	possible_keys	key	key_len	ref	rows	filtered	Extra
1	SIMPLE	x	ALL	NULL	NULL	NULL	NULL	3	100.00	Parent of 2 pushed join@1; Using where with pushed condition: ((`test`.`x`.`c` = 4) and (`test`.`x`.`b` is not null))
1	SIMPLE	y	eq_ref	PRIMARY	PRIMARY	4	test.x.b	1	100.00	Child of 'x' in pushed join@1
Warnings:
Note	1003	/* select#1 */ select `test`.`x`.`a` AS `a`,`test`.`x`.`b` AS `b`,`test`.`x`.`c` AS `c`,`test`.`y`.`a` AS `a`,`test`.`y`.`b` AS `b`,`test`.`y`.`c` AS `c` from `test`.`t1` `x` join `test`.`t1` `y` where ((`test`.`x`.`c` = 4) and (`test`.`y`.`a` = `test`.`x`.`b`))
select * from t1 x, t1 y where x.b=y.a and x.c=4;
a	b	c	a	b	c
2	3	4	3	4	5
lookups
1
explain extended select * from t1 x, t1 y, t1 z where x.b=y.a and y.c=4 and y.b=z.a;
id	select_type	table	type	possible_keys	key	key_len	ref	rows	filtered	Extra
1	SIMPLE	x	ALL	NULL	NULL	NULL	NULL	3	100.00	Parent of 3 pushed join@1; Using where with pushed condition: (`test`.`x`.`b` is not null)
1	SIMPLE	y	eq_ref	PRIMARY	PRIMARY	4	test.x.b	1	100.00	Child of 'x' in pushed join@1; Using where with pushed condition: ((`test`.`y`.`c` = 4) and (`test`.`y`.`b` is not null))
1	SIMPLE	z	eq_ref	PRIMARY	PRIMARY	4	test.y.b	1	100.00	Child of 'y' in pushed join@1
Warnings:
Note	1003	/* select#1 */ select `test`.`x`.`a` AS `a`,`test`.`x`.`b` AS `b`,`test`.`x`.`c` AS `c`,`test`.`y`.`a` AS `a`,`test`.`y`.`b` AS `b`,`test`.`y`.`c` AS `c`,`test`.`z`.`a` AS `a`,`test`.`z`.`b` AS `b`,`test`.`z`.`c` AS `c` from `test`.`t1` `x` join `test`.`t1` `y` join `test`.`t1` `z` where ((`test`.`z`.`a` = `test`.`y`.`b`) and (`test`.`y`.`c` = 4) and (`test`.`y`.`a` = `test`.`x`.`b`))
select * from t1 x, t1 y, t1 z where x.b=y.a and y.c=4 and y.b=z.a;
a	b	c	a	b	c	a	b	c
1	2	3	2	3	4	3	4	5
lookups
5
drop table t1;
create table t1(
a int not null,
b int not null,
c int not null,
primary key(a,b))
engine = ndb partition by key (a);
insert into t1 values (10, 10, 11);
insert into t1 values (11, 11, 12);
insert into t1 values (12, 12, 13);
select * from t1 t1, t1 t2 
where t1.a = 10 and t1.b = 10 and 
t2.a = t1.c and t2.b = t1.c;
a	b	c	a	b	c
10	10	11	11	11	12
select * from t1 t1, t1 t2 
where t1.a = 11 and t1.b = 11 and 
t2.a = t1.c and t2.b = t1.c;
a	b	c	a	b	c
11	11	12	12	12	13
select * from t1 t1, t1 t2 
where t2.a = t1.c and t2.b = t1.c
order by t1.a;
a	b	c	a	b	c
10	10	11	11	11	12
11	11	12	12	12	13
select count(*) from t1 t1, t1 t2 
where t1.a = 11 and 
t2.a = t1.c and t2.b = t1.c;
count(*)
1
scan_count
2
pruned_scan_count
1
sorted_scan_count
1
pushed_queries_defined
3
pushed_queries_dropped
0
pushed_queries_executed
3
pushed_reads
4
drop table t1;
create table t1(
d int not null,
c int not null,
a int not null,
b int not null,
primary key using hash (a,b))
engine = ndb partition by key (a);
insert into t1(a,b,c,d) values (10, 10, 11, 11);
insert into t1(a,b,c,d) values (11, 11, 12, 12);
insert into t1(a,b,c,d) values (12, 12, 13, 13);
create index i1 on t1(c,a);
explain extended select count(*) from t1 t1, t1 t2 where t1.c = 12 and t1.a = 11 and t2.a = t1.d and t2.b = t1.d;
id	select_type	table	type	possible_keys	key	key_len	ref	rows	filtered	Extra
1	SIMPLE	t1	ref	PRIMARY,i1	i1	8	const,const	3	100.00	Parent of 2 pushed join@1
1	SIMPLE	t2	eq_ref	PRIMARY	PRIMARY	8	test.t1.d,test.t1.d	1	100.00	Child of 't1' in pushed join@1
Warnings:
Note	1003	/* select#1 */ select count(0) AS `count(*)` from `test`.`t1` join `test`.`t1` `t2` where ((`test`.`t2`.`a` = `test`.`t1`.`d`) and (`test`.`t2`.`b` = `test`.`t1`.`d`) and (`test`.`t1`.`a` = 11) and (`test`.`t1`.`c` = 12))
select count(*) from t1 t1, t1 t2 where t1.c = 12 and t1.a = 11 and t2.a = t1.d and t2.b = t1.d;
count(*)
1
drop index i1 on t1;
pruned_scan_count
1
create index i2 on t1(a,b);
explain extended select count(*) from t1 t1, t1 t2 where t1.a = 11 and t1.b<13 and t2.a = t1.c and t2.b = t1.c;
id	select_type	table	type	possible_keys	key	key_len	ref	rows	filtered	Extra
1	SIMPLE	t1	range	PRIMARY,i2	i2	8	NULL	3	100.00	Parent of 2 pushed join@1; Using where with pushed condition: ((`test`.`t1`.`a` = 11) and (`test`.`t1`.`b` < 13))
1	SIMPLE	t2	eq_ref	PRIMARY,i2	PRIMARY	8	test.t1.c,test.t1.c	1	100.00	Child of 't1' in pushed join@1
Warnings:
Note	1003	/* select#1 */ select count(0) AS `count(*)` from `test`.`t1` join `test`.`t1` `t2` where ((`test`.`t2`.`a` = `test`.`t1`.`c`) and (`test`.`t2`.`b` = `test`.`t1`.`c`) and (`test`.`t1`.`a` = 11) and (`test`.`t1`.`b` < 13))
select count(*) from t1 t1, t1 t2 where t1.a = 11 and t1.b<13 and t2.a = t1.c and t2.b = t1.c;
count(*)
1
pruned_scan_count
1
explain extended select count(*) from t1 t1, t1 t2 where t1.a >= 12 and t1.a<=12 and t2.a = t1.c and t2.b = t1.c;
id	select_type	table	type	possible_keys	key	key_len	ref	rows	filtered	Extra
1	SIMPLE	t1	range	PRIMARY,i2	i2	4	NULL	3	100.00	Parent of 2 pushed join@1; Using where with pushed condition: ((`test`.`t1`.`a` >= 12) and (`test`.`t1`.`a` <= 12))
1	SIMPLE	t2	eq_ref	PRIMARY,i2	PRIMARY	8	test.t1.c,test.t1.c	1	100.00	Child of 't1' in pushed join@1
Warnings:
Note	1003	/* select#1 */ select count(0) AS `count(*)` from `test`.`t1` join `test`.`t1` `t2` where ((`test`.`t2`.`a` = `test`.`t1`.`c`) and (`test`.`t2`.`b` = `test`.`t1`.`c`) and (`test`.`t1`.`a` >= 12) and (`test`.`t1`.`a` <= 12))
select count(*) from t1 t1, t1 t2 where t1.a >= 12 and t1.a<=12 and t2.a = t1.c and t2.b = t1.c;
count(*)
0
pruned_scan_count
1
explain extended select count(*) from t1 t1, t1 t2 where t1.a >= 11 and t1.a<=12 and t2.a = t1.c and t2.b = t1.c;
id	select_type	table	type	possible_keys	key	key_len	ref	rows	filtered	Extra
1	SIMPLE	t1	range	PRIMARY,i2	i2	4	NULL	3	100.00	Parent of 2 pushed join@1; Using where with pushed condition: ((`test`.`t1`.`a` >= 11) and (`test`.`t1`.`a` <= 12))
1	SIMPLE	t2	eq_ref	PRIMARY,i2	PRIMARY	8	test.t1.c,test.t1.c	1	100.00	Child of 't1' in pushed join@1
Warnings:
Note	1003	/* select#1 */ select count(0) AS `count(*)` from `test`.`t1` join `test`.`t1` `t2` where ((`test`.`t2`.`a` = `test`.`t1`.`c`) and (`test`.`t2`.`b` = `test`.`t1`.`c`) and (`test`.`t1`.`a` >= 11) and (`test`.`t1`.`a` <= 12))
select count(*) from t1 t1, t1 t2 where t1.a >= 11 and t1.a<=12 and t2.a = t1.c and t2.b = t1.c;
count(*)
1
pruned_scan_count
0
explain extended select count(*) from t1 t1, t1 t2 where (t1.a = 10 or t1.a=12) and t1.b<13 and t2.a = t1.c and t2.b = t1.c;
id	select_type	table	type	possible_keys	key	key_len	ref	rows	filtered	Extra
1	SIMPLE	t1	range	PRIMARY,i2	i2	8	NULL	6	50.00	Parent of 2 pushed join@1; Using where with pushed condition: (((`test`.`t1`.`a` = 10) or (`test`.`t1`.`a` = 12)) and (`test`.`t1`.`b` < 13))
1	SIMPLE	t2	eq_ref	PRIMARY,i2	PRIMARY	8	test.t1.c,test.t1.c	1	100.00	Child of 't1' in pushed join@1
Warnings:
Note	1003	/* select#1 */ select count(0) AS `count(*)` from `test`.`t1` join `test`.`t1` `t2` where ((`test`.`t2`.`a` = `test`.`t1`.`c`) and (`test`.`t2`.`b` = `test`.`t1`.`c`) and ((`test`.`t1`.`a` = 10) or (`test`.`t1`.`a` = 12)) and (`test`.`t1`.`b` < 13))
select count(*) from t1 t1, t1 t2 where (t1.a = 10 or t1.a=12) and t1.b<13 and t2.a = t1.c and t2.b = t1.c;
count(*)
1
pruned_scan_count
2
explain extended select count(*) from t1 t1, t1 t2 where t1.a = 10 and (t1.b<11 or t1.b>11) and t2.a = t1.c and t2.b = t1.c;
id	select_type	table	type	possible_keys	key	key_len	ref	rows	filtered	Extra
1	SIMPLE	t1	range	PRIMARY,i2	i2	8	NULL	6	100.00	Parent of 2 pushed join@1; Using where with pushed condition: ((`test`.`t1`.`a` = 10) and ((`test`.`t1`.`b` < 11) or (`test`.`t1`.`b` > 11)))
1	SIMPLE	t2	eq_ref	PRIMARY,i2	PRIMARY	8	test.t1.c,test.t1.c	1	100.00	Child of 't1' in pushed join@1
Warnings:
Note	1003	/* select#1 */ select count(0) AS `count(*)` from `test`.`t1` join `test`.`t1` `t2` where ((`test`.`t2`.`a` = `test`.`t1`.`c`) and (`test`.`t2`.`b` = `test`.`t1`.`c`) and (`test`.`t1`.`a` = 10) and ((`test`.`t1`.`b` < 11) or (`test`.`t1`.`b` > 11)))
select count(*) from t1 t1, t1 t2 where t1.a = 10 and (t1.b<11 or t1.b>11) and t2.a = t1.c and t2.b = t1.c;
count(*)
1
pruned_scan_count
2
drop table t1;
create table t2(
d int not null,
e int not null,
f int not null,
a int not null,
b int not null,
c int not null,
primary key using hash (a,b,c))
engine = ndb partition by key (b,a);
insert into t2(a,b,c,d,e,f) values (1, 2, 3, 1, 2, 3);
insert into t2(a,b,c,d,e,f) values (1, 2, 4, 1, 2, 3);
insert into t2(a,b,c,d,e,f) values (2, 3, 4, 1, 2, 3);
insert into t2(a,b,c,d,e,f) values (3, 4, 5, 1, 2, 3);
insert into t2(a,b,c,d,e,f) values (4, 5, 6, 1, 2, 3);
insert into t2(a,b,c,d,e,f) values (5, 6, 7, 1, 2, 3);
insert into t2(a,b,c,d,e,f) values (6, 7, 8, 1, 2, 3);
insert into t2(a,b,c,d,e,f) values (7, 8, 9, 1, 2, 3);
create index i2_1 on t2(d, a, b, e);
explain extended select count(*) from t2 x, t2 y where x.d=1 and x.a=1 and x.b=2 and y.a=x.d and y.b=x.e and y.c=3;
id	select_type	table	type	possible_keys	key	key_len	ref	rows	filtered	Extra
1	SIMPLE	x	ref	PRIMARY,i2_1	i2_1	12	const,const,const	3	100.00	Parent of 2 pushed join@1
1	SIMPLE	y	eq_ref	PRIMARY	PRIMARY	12	const,test.x.e,const	1	100.00	Child of 'x' in pushed join@1
Warnings:
Note	1003	/* select#1 */ select count(0) AS `count(*)` from `test`.`t2` `x` join `test`.`t2` `y` where ((`test`.`y`.`c` = 3) and (`test`.`y`.`b` = `test`.`x`.`e`) and (`test`.`x`.`b` = 2) and (`test`.`x`.`a` = 1) and (`test`.`x`.`d` = 1) and (`test`.`y`.`a` = 1))
select count(*) from t2 x, t2 y where x.d=1 and x.a=1 and x.b=2 and y.a=x.d and y.b=x.e and y.c=3;
count(*)
2
pruned_scan_count
1
drop index i2_1 on t2;
create index i2_3 on t2(a, d, b, e);
explain extended select count(*) from t2 x, t2 y where x.d=1 and x.a=1 and x.b=2 and y.a=x.d and y.b=x.e and y.c=3;
id	select_type	table	type	possible_keys	key	key_len	ref	rows	filtered	Extra
1	SIMPLE	x	ref	PRIMARY,i2_3	i2_3	12	const,const,const	3	100.00	Parent of 2 pushed join@1
1	SIMPLE	y	eq_ref	PRIMARY,i2_3	PRIMARY	12	const,test.x.e,const	1	100.00	Child of 'x' in pushed join@1
Warnings:
Note	1003	/* select#1 */ select count(0) AS `count(*)` from `test`.`t2` `x` join `test`.`t2` `y` where ((`test`.`y`.`c` = 3) and (`test`.`y`.`b` = `test`.`x`.`e`) and (`test`.`x`.`b` = 2) and (`test`.`x`.`a` = 1) and (`test`.`x`.`d` = 1) and (`test`.`y`.`a` = 1))
select count(*) from t2 x, t2 y where x.d=1 and x.a=1 and x.b=2 and y.a=x.d and y.b=x.e and y.c=3;
count(*)
2
pruned_scan_count
1
drop table t2;
create table t1 (a binary(10) primary key, b binary(10) not null) engine = ndb;
insert into t1 values ('\0123456789', '1234567890');
insert into t1 values ('1234567890', '\0123456789');
explain extended
select count(*)
from t1 join t1 as t2 on t2.a = t1.b
where t1.a = '\0123456789';
id	select_type	table	type	possible_keys	key	key_len	ref	rows	filtered	Extra
1	SIMPLE	t1	const	PRIMARY	PRIMARY	10	const	1	100.00	Parent of 2 pushed join@1; Using where
1	SIMPLE	t2	eq_ref	PRIMARY	PRIMARY	10	test.t1.b	1	100.00	Child of 't1' in pushed join@1
Warnings:
Note	1003	/* select#1 */ select count(0) AS `count(*)` from `test`.`t1` join `test`.`t1` `t2` where ((`test`.`t2`.`a` = `test`.`t1`.`b`) and (`test`.`t1`.`a` = '\0123456789'))
select count(*)
from t1 join t1 as t2 on t2.a = t1.b
where t1.a = '\0123456789';
count(*)
1
drop table t1;
create table t1 (pk int primary key, a int unique key) engine = ndb;
insert into t1 values (1,10), (2,20), (3,30);
set ndb_join_pushdown = false;
explain extended
select * from t1 as x right join t1 as y
on x.pk = y.pk
and x.pk = y.a
and x.a = y.pk
where y.pk = 2;
id	select_type	table	type	possible_keys	key	key_len	ref	rows	filtered	Extra
1	SIMPLE	y	const	PRIMARY	PRIMARY	4	const	1	100.00	
1	SIMPLE	x	const	PRIMARY,a	NULL	NULL	NULL	1	100.00	Impossible ON condition
Warnings:
Note	1003	/* select#1 */ select `test`.`x`.`pk` AS `pk`,`test`.`x`.`a` AS `a`,'2' AS `pk`,'20' AS `a` from `test`.`t1` `y` left join `test`.`t1` `x` on((multiple equal(2, `test`.`x`.`pk`, `test`.`x`.`a`))) where 1
select * from t1 as x right join t1 as y
on x.pk = y.pk
and x.pk = y.a
and x.a = y.pk
where y.pk = 2;
pk	a	pk	a
NULL	NULL	2	20
set ndb_join_pushdown = true;
explain extended
select * from t1 as x right join t1 as y
on x.pk = y.pk
and x.pk = y.a
and x.a = y.pk
where y.pk = 2;
id	select_type	table	type	possible_keys	key	key_len	ref	rows	filtered	Extra
1	SIMPLE	y	const	PRIMARY	PRIMARY	4	const	1	100.00	
1	SIMPLE	x	const	PRIMARY,a	PRIMARY	4	const	1	100.00	Using where
Warnings:
Note	9999	Can't push table 'x' as child of 'y', their dependency is 'const'
Note	1003	/* select#1 */ select `test`.`x`.`pk` AS `pk`,`test`.`x`.`a` AS `a`,`test`.`y`.`pk` AS `pk`,`test`.`y`.`a` AS `a` from `test`.`t1` `y` left join `test`.`t1` `x` on(((`test`.`y`.`a` = 2) and (`test`.`x`.`pk` = 2) and (`test`.`x`.`a` = 2))) where (`test`.`y`.`pk` = 2)
select * from t1 as x right join t1 as y
on x.pk = y.pk
and x.pk = y.a
and x.a = y.pk
where y.pk = 2;
pk	a	pk	a
NULL	NULL	2	20
drop table t1;
create table t1 (pk int primary key, u int not null, a int, b int) engine=ndb;
create index ix1 on t1(b,a);
insert into t1 values (0,1,10,20);
insert into t1 values (1,2,20,30);
insert into t1 values (2,3,30,40);
explain extended select * from t1 as x join t1 as y join t1 as z on x.u=y.pk and y.a=z.b;
id	select_type	table	type	possible_keys	key	key_len	ref	rows	filtered	Extra
1	SIMPLE	x	ALL	NULL	NULL	NULL	NULL	3	100.00	Parent of 3 pushed join@1
1	SIMPLE	y	eq_ref	PRIMARY	PRIMARY	4	test.x.u	1	100.00	Child of 'x' in pushed join@1; Using where with pushed condition: (`test`.`y`.`a` is not null)
1	SIMPLE	z	ref	ix1	ix1	5	test.y.a	1	100.00	Child of 'y' in pushed join@1
Warnings:
Note	1003	/* select#1 */ select `test`.`x`.`pk` AS `pk`,`test`.`x`.`u` AS `u`,`test`.`x`.`a` AS `a`,`test`.`x`.`b` AS `b`,`test`.`y`.`pk` AS `pk`,`test`.`y`.`u` AS `u`,`test`.`y`.`a` AS `a`,`test`.`y`.`b` AS `b`,`test`.`z`.`pk` AS `pk`,`test`.`z`.`u` AS `u`,`test`.`z`.`a` AS `a`,`test`.`z`.`b` AS `b` from `test`.`t1` `x` join `test`.`t1` `y` join `test`.`t1` `z` where ((`test`.`z`.`b` = `test`.`y`.`a`) and (`test`.`y`.`pk` = `test`.`x`.`u`))
select * from t1 as x join t1 as y join t1 as z on x.u=y.pk and y.a=z.b;
pk	u	a	b	pk	u	a	b	pk	u	a	b
0	1	10	20	1	2	20	30	0	1	10	20
1	2	20	30	2	3	30	40	1	2	20	30
drop table t1;
create table t1 (pk int primary key, u int not null) engine=ndb;
insert into t1 values (0,-1), (1,-1), (2,-1), (3,-1), (4,-1), (5,-1), (6,-1), 
(7,-1), (8,-1), (9,-1), (10,-1), (11,-1), (12,-1), (13,-1), (14,-1), (15,-1), 
(16,-1), (17,-1), (18,-1), (19,-1), (20,-1), (21,-1), (22,-1), (23,-1), 
(24,-1), (25,-1), (26,-1), (27,-1), (28,-1), (29,-1), (30,-1), (31,-1), 
(32,-1), (33,-1), (34,-1), (35,-1), (36,-1), (37,-1), (38,-1), (39,-1), 
(40,-1), (41,-1), (42,-1), (43,-1), (44,-1), (45,-1), (46,-1), (47,-1), 
(48,-1), (49,-1), (50,-1), (51,-1), (52,-1), (53,-1), (54,-1), (55,-1), 
(56,-1), (57,-1), (58,-1), (59,-1), (60,-1), (61,-1), (62,-1), (63,-1), 
(64,-1), (65,-1), (66,-1), (67,-1), (68,-1), (69,-1), (70,-1), (71,-1), 
(72,-1), (73,-1), (74,-1), (75,-1), (76,-1), (77,-1), (78,-1), (79,-1), 
(80,-1), (81,-1), (82,-1), (83,-1), (84,-1), (85,-1), (86,-1), (87,-1), 
(88,-1), (89,-1), (90,-1), (91,-1), (92,-1), (93,-1), (94,-1), (95,-1), 
(96,-1), (97,-1), (98,-1), (99,-1), (100,-1), (101,-1), (102,-1), (103,-1), 
(104,-1), (105,-1), (106,-1), (107,-1), (108,-1), (109,-1), (110,-1), 
(111,-1), (112,-1), (113,-1), (114,-1), (115,-1), (116,-1), (117,-1), 
(118,-1), (119,-1), (120,-1), (121,-1), (122,-1), (123,-1), (124,-1), 
(125,-1), (126,-1), (127,-1), (128,-1), (129,-1), (130,-1), (131,-1), 
(132,-1), (133,-1), (134,-1), (135,-1), (136,-1), (137,-1), (138,-1), (139,-1);
explain extended select * from t1 as x join t1 as y on x.u=y.pk order by(x.pk);
id	select_type	table	type	possible_keys	key	key_len	ref	rows	filtered	Extra
1	SIMPLE	x	index	NULL	PRIMARY	4	NULL	140	100.00	Parent of 2 pushed join@1
1	SIMPLE	y	eq_ref	PRIMARY	PRIMARY	4	test.x.u	1	100.00	Child of 'x' in pushed join@1
Warnings:
Note	1003	/* select#1 */ select `test`.`x`.`pk` AS `pk`,`test`.`x`.`u` AS `u`,`test`.`y`.`pk` AS `pk`,`test`.`y`.`u` AS `u` from `test`.`t1` `x` join `test`.`t1` `y` where (`test`.`y`.`pk` = `test`.`x`.`u`) order by `test`.`x`.`pk`
select * from t1 as x join t1 as y on x.u=y.pk order by(x.pk);
pk	u	pk	u
drop table t1;
create table t1 (pk int primary key, u int not null, a int, b int) engine=ndb;
create index ix1 on t1(b,a);
create unique index ix2 on t1(u);
insert into t1 values (0,0,10,10);
insert into t1 values (1,1,10,10);
insert into t1 values (2,2,10,10);
insert into t1 values (3,3,10,10);
insert into t1 values (4,4,10,10);
insert into t1 values (5,5,10,10);
insert into t1 values (6,6,10,10);
insert into t1 values (7,7,10,10);
insert into t1 values (8,8,10,10);
insert into t1 values (9,9,10,10);
insert into t1 values (10,10,10,10);
insert into t1 values (11,11,10,10);
explain extended select count(*) from t1 as x1 join t1 as x2 join t1 as x3 
on x1.a=x2.u and x2.a = x3.b;
id	select_type	table	type	possible_keys	key	key_len	ref	rows	filtered	Extra
1	SIMPLE	x1	ALL	NULL	NULL	NULL	NULL	12	100.00	Parent of 3 pushed join@1; Using where with pushed condition: (`test`.`x1`.`a` is not null)
1	SIMPLE	x2	eq_ref	ix2	ix2	4	test.x1.a	1	100.00	Child of 'x1' in pushed join@1; Using where with pushed condition: (`test`.`x2`.`a` is not null)
1	SIMPLE	x3	ref	ix1	ix1	5	test.x2.a	2	100.00	Child of 'x2' in pushed join@1
Warnings:
Note	1003	/* select#1 */ select count(0) AS `count(*)` from `test`.`t1` `x1` join `test`.`t1` `x2` join `test`.`t1` `x3` where ((`test`.`x3`.`b` = `test`.`x2`.`a`) and (`test`.`x2`.`u` = `test`.`x1`.`a`))
select count(*) from t1 as x1 join t1 as x2 join t1 as x3 
on x1.a=x2.u and x2.a = x3.b;
count(*)
144
explain extended select count(*) from t1 as x1, t1 as x2, t1 as x3 
where x1.u=x2.pk and x1.a=x3.b;
id	select_type	table	type	possible_keys	key	key_len	ref	rows	filtered	Extra
1	SIMPLE	x1	ALL	ix2	NULL	NULL	NULL	12	100.00	Parent of 3 pushed join@1; Using where with pushed condition: (`test`.`x1`.`a` is not null)
1	SIMPLE	x2	eq_ref	PRIMARY	PRIMARY	4	test.x1.u	1	100.00	Child of 'x1' in pushed join@1
1	SIMPLE	x3	ref	ix1	ix1	5	test.x1.a	2	100.00	Child of 'x1' in pushed join@1
Warnings:
Note	1003	/* select#1 */ select count(0) AS `count(*)` from `test`.`t1` `x1` join `test`.`t1` `x2` join `test`.`t1` `x3` where ((`test`.`x3`.`b` = `test`.`x1`.`a`) and (`test`.`x2`.`pk` = `test`.`x1`.`u`))
select count(*) from t1 as x1, t1 as x2, t1 as x3 
where x1.u=x2.pk and x1.a=x3.b;
count(*)
144
insert into t1 values (12,12,20,10);
explain extended select count(*) from t1 as x1 left join t1 as x2 on x1.a=x2.b;
id	select_type	table	type	possible_keys	key	key_len	ref	rows	filtered	Extra
1	SIMPLE	x1	ALL	NULL	NULL	NULL	NULL	13	100.00	
1	SIMPLE	x2	ref	ix1	ix1	5	test.x1.a	2	100.00	
Warnings:
Note	9999	Can't push table 'x2' as child of 'x1', outer join of scan-child not implemented
Note	1003	/* select#1 */ select count(0) AS `count(*)` from `test`.`t1` `x1` left join `test`.`t1` `x2` on((`test`.`x1`.`a` = `test`.`x2`.`b`)) where 1
select count(*) from t1 as x1 left join t1 as x2 on x1.a=x2.b;
count(*)
157
set ndb_join_pushdown=off;
select count(*) from t1 as x1 left join t1 as x2 on x1.a=x2.b;
count(*)
157
set ndb_join_pushdown=on;
explain extended select count(*) from t1 as x1 
left join t1 as x2 on x1.u=x2.pk 
left join t1 as x3 on x2.a=x3.b;
id	select_type	table	type	possible_keys	key	key_len	ref	rows	filtered	Extra
1	SIMPLE	x1	ALL	NULL	NULL	NULL	NULL	13	100.00	Parent of 2 pushed join@1
1	SIMPLE	x2	eq_ref	PRIMARY	PRIMARY	4	test.x1.u	1	100.00	Child of 'x1' in pushed join@1
1	SIMPLE	x3	ref	ix1	ix1	5	test.x2.a	2	100.00	
Warnings:
Note	9999	Can't push table 'x3' as child of 'x1', outer join of scan-child not implemented
Note	1003	/* select#1 */ select count(0) AS `count(*)` from `test`.`t1` `x1` left join `test`.`t1` `x2` on((`test`.`x1`.`u` = `test`.`x2`.`pk`)) left join `test`.`t1` `x3` on((`test`.`x2`.`a` = `test`.`x3`.`b`)) where 1
select count(*) from t1 as x1 
left join t1 as x2 on x1.u=x2.pk 
left join t1 as x3 on x2.a=x3.b;
count(*)
157
set ndb_join_pushdown=off;
select count(*) from t1 as x1 
left join t1 as x2 on x1.u=x2.pk 
left join t1 as x3 on x2.a=x3.b;
count(*)
157
set ndb_join_pushdown=on;
explain extended select count(*) from t1 as x1
left join t1 as x2 on x1.u=x2.pk
left join t1 as x3 on x2.a=x3.b
left join t1 as x4 on x3.u=x4.pk
left join t1 as x5 on x4.a=x5.b;
id	select_type	table	type	possible_keys	key	key_len	ref	rows	filtered	Extra
1	SIMPLE	x1	ALL	NULL	NULL	NULL	NULL	13	100.00	Parent of 2 pushed join@1
1	SIMPLE	x2	eq_ref	PRIMARY	PRIMARY	4	test.x1.u	1	100.00	Child of 'x1' in pushed join@1
1	SIMPLE	x3	ref	ix1	ix1	5	test.x2.a	2	100.00	Parent of 2 pushed join@2
1	SIMPLE	x4	eq_ref	PRIMARY	PRIMARY	4	test.x3.u	1	100.00	Child of 'x3' in pushed join@2
1	SIMPLE	x5	ref	ix1	ix1	5	test.x4.a	2	100.00	
Warnings:
Note	9999	Can't push table 'x3' as child of 'x1', outer join of scan-child not implemented
Note	9999	Can't push table 'x4' as child of 'x1', column 'x3.u' is outside scope of pushable join
Note	9999	Can't push table 'x5' as child of 'x1', column 'x4.a' is outside scope of pushable join
Note	9999	Can't push table 'x5' as child of 'x3', outer join of scan-child not implemented
Note	1003	/* select#1 */ select count(0) AS `count(*)` from `test`.`t1` `x1` left join `test`.`t1` `x2` on((`test`.`x1`.`u` = `test`.`x2`.`pk`)) left join `test`.`t1` `x3` on((`test`.`x2`.`a` = `test`.`x3`.`b`)) left join `test`.`t1` `x4` on((`test`.`x3`.`u` = `test`.`x4`.`pk`)) left join `test`.`t1` `x5` on((`test`.`x4`.`a` = `test`.`x5`.`b`)) where 1
select count(*) from t1 as x1
left join t1 as x2 on x1.u=x2.pk
left join t1 as x3 on x2.a=x3.b
left join t1 as x4 on x3.u=x4.pk
left join t1 as x5 on x4.a=x5.b;
count(*)
1885
set ndb_join_pushdown=off;
select count(*) from t1 as x1
left join t1 as x2 on x1.u=x2.pk
left join t1 as x3 on x2.a=x3.b
left join t1 as x4 on x3.u=x4.pk
left join t1 as x5 on x4.a=x5.b;
count(*)
1885
set ndb_join_pushdown=on;
explain extended select count(*) from t1 as x1
join t1 as x2 on x1.a=x2.b
where x1.pk = 1 or x1.u=1;
id	select_type	table	type	possible_keys	key	key_len	ref	rows	filtered	Extra
1	SIMPLE	x1	index_merge	PRIMARY,ix2	ix2,PRIMARY	4,4	NULL	2	100.00	Using sort_union(ix2,PRIMARY); Using where with pushed condition: (((`test`.`x1`.`pk` = 1) or (`test`.`x1`.`u` = 1)) and (`test`.`x1`.`a` is not null))
1	SIMPLE	x2	ref	ix1	ix1	5	test.x1.a	2	100.00	
Warnings:
Note	9999	Push of table 'x2' as scan-child with lookup-root 'x1' not implemented
Note	1003	/* select#1 */ select count(0) AS `count(*)` from `test`.`t1` `x1` join `test`.`t1` `x2` where ((`test`.`x2`.`b` = `test`.`x1`.`a`) and ((`test`.`x1`.`pk` = 1) or (`test`.`x1`.`u` = 1)))
select count(*) from t1 as x1
join t1 as x2 on x1.a=x2.b
where x1.pk = 1 or x1.u=1;
count(*)
13
set ndb_join_pushdown=on;
explain extended
select straight_join * from t1 as table1
left join 
(t1 as table2  join t1 as table3 on table2.pk = table3.b)
on table1.pk = table2.b;
id	select_type	table	type	possible_keys	key	key_len	ref	rows	filtered	Extra
1	SIMPLE	table1	ALL	NULL	NULL	NULL	NULL	13	100.00	
1	SIMPLE	table2	ref	PRIMARY,ix1	ix1	5	test.table1.pk	2	100.00	Parent of 2 pushed join@1
1	SIMPLE	table3	ref	ix1	ix1	5	test.table2.pk	2	100.00	Child of 'table2' in pushed join@1
Warnings:
Note	9999	Can't push table 'table2' as child of 'table1', outer join of scan-child not implemented
Note	9999	Can't push table 'table3' as child of 'table1', column 'table2.pk' is outside scope of pushable join
Note	1003	/* select#1 */ select straight_join `test`.`table1`.`pk` AS `pk`,`test`.`table1`.`u` AS `u`,`test`.`table1`.`a` AS `a`,`test`.`table1`.`b` AS `b`,`test`.`table2`.`pk` AS `pk`,`test`.`table2`.`u` AS `u`,`test`.`table2`.`a` AS `a`,`test`.`table2`.`b` AS `b`,`test`.`table3`.`pk` AS `pk`,`test`.`table3`.`u` AS `u`,`test`.`table3`.`a` AS `a`,`test`.`table3`.`b` AS `b` from `test`.`t1` `table1` left join (`test`.`t1` `table2` join `test`.`t1` `table3`) on(((`test`.`table1`.`pk` = `test`.`table2`.`b`) and (`test`.`table2`.`pk` = `test`.`table3`.`b`))) where 1
select straight_join * from t1 as table1
left join 
(t1 as table2  join t1 as table3 on table2.pk = table3.b)
on table1.pk = table2.b;
pk	u	a	b	pk	u	a	b	pk	u	a	b
0	0	10	10	NULL	NULL	NULL	NULL	NULL	NULL	NULL	NULL
1	1	10	10	NULL	NULL	NULL	NULL	NULL	NULL	NULL	NULL
10	10	10	10	10	10	10	10	0	0	10	10
10	10	10	10	10	10	10	10	1	1	10	10
10	10	10	10	10	10	10	10	10	10	10	10
10	10	10	10	10	10	10	10	11	11	10	10
10	10	10	10	10	10	10	10	12	12	20	10
10	10	10	10	10	10	10	10	2	2	10	10
10	10	10	10	10	10	10	10	3	3	10	10
10	10	10	10	10	10	10	10	4	4	10	10
10	10	10	10	10	10	10	10	5	5	10	10
10	10	10	10	10	10	10	10	6	6	10	10
10	10	10	10	10	10	10	10	7	7	10	10
10	10	10	10	10	10	10	10	8	8	10	10
10	10	10	10	10	10	10	10	9	9	10	10
11	11	10	10	NULL	NULL	NULL	NULL	NULL	NULL	NULL	NULL
12	12	20	10	NULL	NULL	NULL	NULL	NULL	NULL	NULL	NULL
2	2	10	10	NULL	NULL	NULL	NULL	NULL	NULL	NULL	NULL
3	3	10	10	NULL	NULL	NULL	NULL	NULL	NULL	NULL	NULL
4	4	10	10	NULL	NULL	NULL	NULL	NULL	NULL	NULL	NULL
5	5	10	10	NULL	NULL	NULL	NULL	NULL	NULL	NULL	NULL
6	6	10	10	NULL	NULL	NULL	NULL	NULL	NULL	NULL	NULL
7	7	10	10	NULL	NULL	NULL	NULL	NULL	NULL	NULL	NULL
8	8	10	10	NULL	NULL	NULL	NULL	NULL	NULL	NULL	NULL
9	9	10	10	NULL	NULL	NULL	NULL	NULL	NULL	NULL	NULL
explain extended select straight_join * from t1 as x1 
inner join t1 as x2 on x2.b = x1.a;
id	select_type	table	type	possible_keys	key	key_len	ref	rows	filtered	Extra
1	SIMPLE	x1	ALL	NULL	NULL	NULL	NULL	13	100.00	Parent of 2 pushed join@1; Using where with pushed condition: (`test`.`x1`.`a` is not null)
1	SIMPLE	x2	ref	ix1	ix1	5	test.x1.a	2	100.00	Child of 'x1' in pushed join@1
Warnings:
Note	1003	/* select#1 */ select straight_join `test`.`x1`.`pk` AS `pk`,`test`.`x1`.`u` AS `u`,`test`.`x1`.`a` AS `a`,`test`.`x1`.`b` AS `b`,`test`.`x2`.`pk` AS `pk`,`test`.`x2`.`u` AS `u`,`test`.`x2`.`a` AS `a`,`test`.`x2`.`b` AS `b` from `test`.`t1` `x1` join `test`.`t1` `x2` where (`test`.`x2`.`b` = `test`.`x1`.`a`)
explain extended select straight_join * from t1 as x1 
left join t1 as x2 on x2.b = x1.a;
id	select_type	table	type	possible_keys	key	key_len	ref	rows	filtered	Extra
1	SIMPLE	x1	ALL	NULL	NULL	NULL	NULL	13	100.00	
1	SIMPLE	x2	ref	ix1	ix1	5	test.x1.a	2	100.00	
Warnings:
Note	9999	Can't push table 'x2' as child of 'x1', outer join of scan-child not implemented
Note	1003	/* select#1 */ select straight_join `test`.`x1`.`pk` AS `pk`,`test`.`x1`.`u` AS `u`,`test`.`x1`.`a` AS `a`,`test`.`x1`.`b` AS `b`,`test`.`x2`.`pk` AS `pk`,`test`.`x2`.`u` AS `u`,`test`.`x2`.`a` AS `a`,`test`.`x2`.`b` AS `b` from `test`.`t1` `x1` left join `test`.`t1` `x2` on((`test`.`x2`.`b` = `test`.`x1`.`a`)) where 1
explain extended select straight_join * from t1 as x1 
right join t1 as x2 on x2.b = x1.a;
id	select_type	table	type	possible_keys	key	key_len	ref	rows	filtered	Extra
1	SIMPLE	x2	ALL	NULL	NULL	NULL	NULL	13	100.00	
1	SIMPLE	x1	ALL	NULL	NULL	NULL	NULL	13	100.00	Using where; Using join buffer (Block Nested Loop)
Warnings:
Note	9999	Can't push table 'x1' as child, 'type' must be a 'ref' access
Note	1003	/* select#1 */ select straight_join `test`.`x1`.`pk` AS `pk`,`test`.`x1`.`u` AS `u`,`test`.`x1`.`a` AS `a`,`test`.`x1`.`b` AS `b`,`test`.`x2`.`pk` AS `pk`,`test`.`x2`.`u` AS `u`,`test`.`x2`.`a` AS `a`,`test`.`x2`.`b` AS `b` from `test`.`t1` `x2` left join `test`.`t1` `x1` on((`test`.`x2`.`b` = `test`.`x1`.`a`)) where 1
explain extended select straight_join * from 
t1 as x1 inner join
(t1 as x2 inner join t1 as x3 on x3.b = x2.a)
on x2.pk = x1.a;
id	select_type	table	type	possible_keys	key	key_len	ref	rows	filtered	Extra
1	SIMPLE	x1	ALL	NULL	NULL	NULL	NULL	13	100.00	Parent of 3 pushed join@1; Using where with pushed condition: (`test`.`x1`.`a` is not null)
1	SIMPLE	x2	eq_ref	PRIMARY	PRIMARY	4	test.x1.a	1	100.00	Child of 'x1' in pushed join@1; Using where with pushed condition: (`test`.`x2`.`a` is not null)
1	SIMPLE	x3	ref	ix1	ix1	5	test.x2.a	2	100.00	Child of 'x2' in pushed join@1
Warnings:
Note	1003	/* select#1 */ select straight_join `test`.`x1`.`pk` AS `pk`,`test`.`x1`.`u` AS `u`,`test`.`x1`.`a` AS `a`,`test`.`x1`.`b` AS `b`,`test`.`x2`.`pk` AS `pk`,`test`.`x2`.`u` AS `u`,`test`.`x2`.`a` AS `a`,`test`.`x2`.`b` AS `b`,`test`.`x3`.`pk` AS `pk`,`test`.`x3`.`u` AS `u`,`test`.`x3`.`a` AS `a`,`test`.`x3`.`b` AS `b` from `test`.`t1` `x1` join `test`.`t1` `x2` join `test`.`t1` `x3` where ((`test`.`x3`.`b` = `test`.`x2`.`a`) and (`test`.`x2`.`pk` = `test`.`x1`.`a`))
explain extended select straight_join * from 
t1 as x1 left join
(t1 as x2 inner join t1 as x3 on x3.b = x2.a)
on x2.pk = x1.a;
id	select_type	table	type	possible_keys	key	key_len	ref	rows	filtered	Extra
1	SIMPLE	x1	ALL	NULL	NULL	NULL	NULL	13	100.00	Parent of 2 pushed join@1
1	SIMPLE	x2	eq_ref	PRIMARY	PRIMARY	4	test.x1.a	1	100.00	Child of 'x1' in pushed join@1
1	SIMPLE	x3	ref	ix1	ix1	5	test.x2.a	2	100.00	
Warnings:
Note	9999	Can't push table 'x3' as child of 'x1', outer join of scan-child not implemented
Note	1003	/* select#1 */ select straight_join `test`.`x1`.`pk` AS `pk`,`test`.`x1`.`u` AS `u`,`test`.`x1`.`a` AS `a`,`test`.`x1`.`b` AS `b`,`test`.`x2`.`pk` AS `pk`,`test`.`x2`.`u` AS `u`,`test`.`x2`.`a` AS `a`,`test`.`x2`.`b` AS `b`,`test`.`x3`.`pk` AS `pk`,`test`.`x3`.`u` AS `u`,`test`.`x3`.`a` AS `a`,`test`.`x3`.`b` AS `b` from `test`.`t1` `x1` left join (`test`.`t1` `x2` join `test`.`t1` `x3`) on(((`test`.`x2`.`pk` = `test`.`x1`.`a`) and (`test`.`x3`.`b` = `test`.`x2`.`a`))) where 1
explain extended select straight_join count(*) from t1 as x1 
join t1 as x2 on x2.b = x1.a
join t1 as x3 on x3.b = x1.b;
id	select_type	table	type	possible_keys	key	key_len	ref	rows	filtered	Extra
1	SIMPLE	x1	ALL	ix1	NULL	NULL	NULL	13	100.00	Parent of 3 pushed join@1; Using where with pushed condition: ((`test`.`x1`.`a` is not null) and (`test`.`x1`.`b` is not null))
1	SIMPLE	x2	ref	ix1	ix1	5	test.x1.a	2	100.00	Child of 'x1' in pushed join@1
1	SIMPLE	x3	ref	ix1	ix1	5	test.x1.b	2	100.00	Child of 'x1' in pushed join@1
Warnings:
Note	1003	/* select#1 */ select straight_join count(0) AS `count(*)` from `test`.`t1` `x1` join `test`.`t1` `x2` join `test`.`t1` `x3` where ((`test`.`x2`.`b` = `test`.`x1`.`a`) and (`test`.`x3`.`b` = `test`.`x1`.`b`))
set ndb_join_pushdown=off;
select straight_join count(*) from t1 as x1 
join t1 as x2 on x2.b = x1.a
join t1 as x3 on x3.b = x1.b;
count(*)
2028
set ndb_join_pushdown=on;
select straight_join count(*) from t1 as x1 
join t1 as x2 on x2.b = x1.a
join t1 as x3 on x3.b = x1.b;
count(*)
2028
explain extended select straight_join count(*) from t1 as x1 
join t1 as x2 on x2.b = x1.a
join t1 as x3 on x3.b = x1.a
join t1 as x4 on x4.b = x1.a
join t1 as x5 on x5.b = x1.a
join t1 as x6 on x6.b = x1.a
join t1 as x7 on x7.b = x1.a
where x3.a < x2.pk and x4.a < x3.pk;
id	select_type	table	type	possible_keys	key	key_len	ref	rows	filtered	Extra
1	SIMPLE	x1	ALL	NULL	NULL	NULL	NULL	13	100.00	Parent of 7 pushed join@1; Using where with pushed condition: ((`test`.`x1`.`a` is not null) and (`test`.`x1`.`a` is not null))
1	SIMPLE	x2	ref	PRIMARY,ix1	ix1	5	test.x1.a	2	100.00	Child of 'x1' in pushed join@1; Using where with pushed condition: ((((`test`.`x2`.`b` is not null) and (`test`.`x2`.`b` is not null)) and (`test`.`x2`.`b` is not null)) and (`test`.`x2`.`b` is not null))
1	SIMPLE	x3	ref	PRIMARY,ix1	ix1	5	test.x2.b	2	100.00	Child of 'x1' in pushed join@1; Using where
1	SIMPLE	x4	ref	ix1	ix1	5	test.x2.b	2	100.00	Child of 'x1' in pushed join@1; Using where
1	SIMPLE	x5	ref	ix1	ix1	5	test.x2.b	2	100.00	Child of 'x1' in pushed join@1; Using where
1	SIMPLE	x6	ref	ix1	ix1	5	test.x1.a	2	100.00	Child of 'x1' in pushed join@1
1	SIMPLE	x7	ref	ix1	ix1	5	test.x2.b	2	100.00	Child of 'x1' in pushed join@1; Using where
Warnings:
Note	1003	/* select#1 */ select straight_join count(0) AS `count(*)` from `test`.`t1` `x1` join `test`.`t1` `x2` join `test`.`t1` `x3` join `test`.`t1` `x4` join `test`.`t1` `x5` join `test`.`t1` `x6` join `test`.`t1` `x7` where ((`test`.`x2`.`b` = `test`.`x1`.`a`) and (`test`.`x3`.`b` = `test`.`x1`.`a`) and (`test`.`x4`.`b` = `test`.`x1`.`a`) and (`test`.`x5`.`b` = `test`.`x1`.`a`) and (`test`.`x6`.`b` = `test`.`x1`.`a`) and (`test`.`x7`.`b` = `test`.`x1`.`a`) and (`test`.`x3`.`a` < `test`.`x2`.`pk`) and (`test`.`x4`.`a` < `test`.`x3`.`pk`))
select straight_join count(*) from t1 as x1 
join t1 as x2 on x2.b = x1.a
join t1 as x3 on x3.b = x1.a
join t1 as x4 on x4.b = x1.a
join t1 as x5 on x5.b = x1.a
join t1 as x6 on x6.b = x1.a
join t1 as x7 on x7.b = x1.a
where x3.a < x2.pk and x4.a < x3.pk;
count(*)
632736
explain extended select straight_join count(*) from t1 as x1 
left join t1 as x2 on x2.b = x1.a
join t1 as x3 on x3.b = x1.b;
id	select_type	table	type	possible_keys	key	key_len	ref	rows	filtered	Extra
1	SIMPLE	x1	ALL	ix1	NULL	NULL	NULL	13	100.00	Parent of 2 pushed join@1; Using where with pushed condition: (`test`.`x1`.`b` is not null)
1	SIMPLE	x2	ref	ix1	ix1	5	test.x1.a	2	100.00	
1	SIMPLE	x3	ref	ix1	ix1	5	test.x1.b	2	100.00	Child of 'x1' in pushed join@1
Warnings:
Note	9999	Can't push table 'x2' as child of 'x1', outer join of scan-child not implemented
Note	1003	/* select#1 */ select straight_join count(0) AS `count(*)` from `test`.`t1` `x1` left join `test`.`t1` `x2` on((`test`.`x2`.`b` = `test`.`x1`.`a`)) join `test`.`t1` `x3` where (`test`.`x3`.`b` = `test`.`x1`.`b`)
set ndb_join_pushdown=off;
select straight_join count(*) from t1 as x1 
left join t1 as x2 on x2.b = x1.a
join t1 as x3 on x3.b = x1.b;
count(*)
2041
set ndb_join_pushdown=on;
select straight_join count(*) from t1 as x1 
left join t1 as x2 on x2.b = x1.a
join t1 as x3 on x3.b = x1.b;
count(*)
2041
explain extended select straight_join count(*) from t1 as x1 
join t1 as x2 on x2.b = x1.a
left join t1 as x3 on x3.b = x1.b;
id	select_type	table	type	possible_keys	key	key_len	ref	rows	filtered	Extra
1	SIMPLE	x1	ALL	NULL	NULL	NULL	NULL	13	100.00	Parent of 2 pushed join@1; Using where with pushed condition: (`test`.`x1`.`a` is not null)
1	SIMPLE	x2	ref	ix1	ix1	5	test.x1.a	2	100.00	Child of 'x1' in pushed join@1
1	SIMPLE	x3	ref	ix1	ix1	5	test.x1.b	2	100.00	
Warnings:
Note	9999	Can't push table 'x3' as child of 'x1', outer join of scan-child not implemented
Note	1003	/* select#1 */ select straight_join count(0) AS `count(*)` from `test`.`t1` `x1` join `test`.`t1` `x2` left join `test`.`t1` `x3` on((`test`.`x3`.`b` = `test`.`x1`.`b`)) where (`test`.`x2`.`b` = `test`.`x1`.`a`)
set ndb_join_pushdown=off;
select straight_join count(*) from t1 as x1 
join t1 as x2 on x2.b = x1.a
left join t1 as x3 on x3.b = x1.b;
count(*)
2028
set ndb_join_pushdown=on;
select straight_join count(*) from t1 as x1 
join t1 as x2 on x2.b = x1.a
left join t1 as x3 on x3.b = x1.b;
count(*)
2028
explain extended
select straight_join count(*) from t1 as x1
join t1 as x2 on x2.b = x1.a
join t1 as x3 on x3.pk = x1.a join t1 as x4 on x4.b = x3.a;
id	select_type	table	type	possible_keys	key	key_len	ref	rows	filtered	Extra
1	SIMPLE	x1	ALL	NULL	NULL	NULL	NULL	13	100.00	Parent of 4 pushed join@1; Using where with pushed condition: ((`test`.`x1`.`a` is not null) and (`test`.`x1`.`a` is not null))
1	SIMPLE	x2	ref	ix1	ix1	5	test.x1.a	2	100.00	Child of 'x1' in pushed join@1
1	SIMPLE	x3	eq_ref	PRIMARY	PRIMARY	4	test.x1.a	1	100.00	Child of 'x1' in pushed join@1; Using where with pushed condition: (`test`.`x3`.`a` is not null)
1	SIMPLE	x4	ref	ix1	ix1	5	test.x3.a	2	100.00	Child of 'x3' in pushed join@1
Warnings:
Note	1003	/* select#1 */ select straight_join count(0) AS `count(*)` from `test`.`t1` `x1` join `test`.`t1` `x2` join `test`.`t1` `x3` join `test`.`t1` `x4` where ((`test`.`x2`.`b` = `test`.`x1`.`a`) and (`test`.`x3`.`pk` = `test`.`x1`.`a`) and (`test`.`x4`.`b` = `test`.`x3`.`a`))
set ndb_join_pushdown=off;
select straight_join count(*) from t1 as x1
join t1 as x2 on x2.b = x1.a
join t1 as x3 on x3.pk = x1.a join t1 as x4 on x4.b = x3.a;
count(*)
2028
set ndb_join_pushdown=on;
select straight_join count(*) from t1 as x1
join t1 as x2 on x2.b = x1.a
join t1 as x3 on x3.pk = x1.a join t1 as x4 on x4.b = x3.a;
count(*)
2028
explain extended select straight_join count(*) from t1 as x1 
left join t1 as x3 on x3.b = x1.a
join t1 as x2 on x2.pk = x1.a;
id	select_type	table	type	possible_keys	key	key_len	ref	rows	filtered	Extra
1	SIMPLE	x1	ALL	NULL	NULL	NULL	NULL	13	100.00	Parent of 2 pushed join@1; Using where with pushed condition: (`test`.`x1`.`a` is not null)
1	SIMPLE	x3	ref	ix1	ix1	5	test.x1.a	2	100.00	
1	SIMPLE	x2	eq_ref	PRIMARY	PRIMARY	4	test.x1.a	1	100.00	Child of 'x1' in pushed join@1
Warnings:
Note	9999	Can't push table 'x3' as child of 'x1', outer join of scan-child not implemented
Note	1003	/* select#1 */ select straight_join count(0) AS `count(*)` from `test`.`t1` `x1` left join `test`.`t1` `x3` on(((`test`.`x3`.`b` = `test`.`x1`.`a`) and (`test`.`x2`.`pk` = `test`.`x1`.`a`))) join `test`.`t1` `x2` where (`test`.`x2`.`pk` = `test`.`x1`.`a`)
select straight_join count(*) from t1 as x1 
left join t1 as x3 on x3.b = x1.a
join t1 as x2 on x2.pk = x1.a;
count(*)
156
update t1 set b=b+10;
select straight_join count(*) from t1 as x1 
left join t1 as x3 on x3.b = x1.a
join t1 as x2 on x2.pk = x1.a;
count(*)
12
update t1 set b=b-10;
update t1 set u=u+100;
set ndb_join_pushdown=on;
explain extended select straight_join count(*) from 
(t1 as x join t1 as y on y.b = x.a)
left outer join t1 as z on z.u = x.a;
id	select_type	table	type	possible_keys	key	key_len	ref	rows	filtered	Extra
1	SIMPLE	x	ALL	NULL	NULL	NULL	NULL	13	100.00	Parent of 3 pushed join@1; Using where with pushed condition: (`test`.`x`.`a` is not null)
1	SIMPLE	y	ref	ix1	ix1	5	test.x.a	2	100.00	Child of 'x' in pushed join@1
1	SIMPLE	z	eq_ref	ix2	ix2	4	test.y.b	1	100.00	Child of 'x' in pushed join@1; Using where
Warnings:
Note	1003	/* select#1 */ select straight_join count(0) AS `count(*)` from `test`.`t1` `x` join `test`.`t1` `y` left join `test`.`t1` `z` on(((`test`.`y`.`b` = `test`.`x`.`a`) and (`test`.`z`.`u` = `test`.`x`.`a`))) where (`test`.`y`.`b` = `test`.`x`.`a`)
select straight_join count(*) from 
(t1 as x join t1 as y on y.b = x.a)
left outer join t1 as z on z.u = x.a;
count(*)
156
update t1 set u=u-100;
drop index ix2 on t1;
create unique index ix2 on t1(a,u);
set ndb_join_pushdown=on;
explain extended
select straight_join * from
t1 as table1 join 
(t1 as table2 join t1 as table3 on table3.a = table2.a)
on table3.u = table1.u
where table2.pk = 3;
id	select_type	table	type	possible_keys	key	key_len	ref	rows	filtered	Extra
1	SIMPLE	table1	ALL	NULL	NULL	NULL	NULL	13	100.00	
1	SIMPLE	table2	const	PRIMARY,ix2	PRIMARY	4	const	1	100.00	Parent of 2 pushed join@1; Using where with pushed condition: (`test`.`table2`.`a` is not null)
1	SIMPLE	table3	ref	ix2	ix2	9	test.table2.a,test.table1.u	1	100.00	Child of 'table2' in pushed join@1
Warnings:
Note	9999	Can't push table 'table2' as child of 'table1', their dependency is 'const'
Note	9999	Can't push table 'table3' as child of 'table1', column 'table2.a' is outside scope of pushable join
Note	1003	/* select#1 */ select straight_join `test`.`table1`.`pk` AS `pk`,`test`.`table1`.`u` AS `u`,`test`.`table1`.`a` AS `a`,`test`.`table1`.`b` AS `b`,`test`.`table2`.`pk` AS `pk`,`test`.`table2`.`u` AS `u`,`test`.`table2`.`a` AS `a`,`test`.`table2`.`b` AS `b`,`test`.`table3`.`pk` AS `pk`,`test`.`table3`.`u` AS `u`,`test`.`table3`.`a` AS `a`,`test`.`table3`.`b` AS `b` from `test`.`t1` `table1` join `test`.`t1` `table2` join `test`.`t1` `table3` where ((`test`.`table3`.`a` = `test`.`table2`.`a`) and (`test`.`table3`.`u` = `test`.`table1`.`u`) and (`test`.`table2`.`pk` = 3))
select straight_join * from
t1 as table1 join 
(t1 as table2 join t1 as table3 on table3.a = table2.a)
on table3.u = table1.u
where table2.pk = 3;
pk	u	a	b	pk	u	a	b	pk	u	a	b
0	0	10	10	3	3	10	10	0	0	10	10
1	1	10	10	3	3	10	10	1	1	10	10
10	10	10	10	3	3	10	10	10	10	10	10
11	11	10	10	3	3	10	10	11	11	10	10
2	2	10	10	3	3	10	10	2	2	10	10
3	3	10	10	3	3	10	10	3	3	10	10
4	4	10	10	3	3	10	10	4	4	10	10
5	5	10	10	3	3	10	10	5	5	10	10
6	6	10	10	3	3	10	10	6	6	10	10
7	7	10	10	3	3	10	10	7	7	10	10
8	8	10	10	3	3	10	10	8	8	10	10
9	9	10	10	3	3	10	10	9	9	10	10
drop table t1;
CREATE TABLE t1 (
a int NOT NULL,
b int NOT NULL,
c int NOT NULL,
d int NOT NULL,
PRIMARY KEY (`a`,`b`)
) ENGINE=ndbcluster;
insert into t1 values (1,1,1,1), (1,2,1,1), (1,3,1,1), (1,4,1,2);
CREATE TABLE t2 (
a int NOT NULL,
PRIMARY KEY (`a`)
) ENGINE=ndbcluster;
CREATE TABLE t3 (
a int NOT NULL,
b int NOT NULL,
PRIMARY KEY (`a`,`b`)
) ENGINE=ndbcluster;
insert into t2 values (0), (1), (2), (3), (4), (5), (6), (7), (8), (9);
insert into t3 select 1, x1.a * 10+x2.a from t2 as x1 cross join t2 as x2;
explain select straight_join count(*) from t1 as x0  
join t3 as x1 on x1.a=x0.c
join t1 as x2 on x2.a=x0.d
join t3 as x3 on x3.a=x2.c
join t1 as x4 on x4.a=x0.d and x4.b=x3.b;
id	select_type	table	type	possible_keys	key	key_len	ref	rows	Extra
1	SIMPLE	x0	ALL	NULL	NULL	NULL	NULL	4	Parent of 5 pushed join@1
1	SIMPLE	x1	ref	PRIMARY	PRIMARY	4	test.x0.c	1	Child of 'x0' in pushed join@1
1	SIMPLE	x2	ref	PRIMARY	PRIMARY	4	test.x0.d	1	Child of 'x0' in pushed join@1
1	SIMPLE	x3	ref	PRIMARY	PRIMARY	4	test.x2.c	1	Child of 'x2' in pushed join@1
1	SIMPLE	x4	eq_ref	PRIMARY	PRIMARY	8	test.x0.d,test.x3.b	1	Child of 'x3' in pushed join@1
select straight_join count(*) from t1 as x0  
join t3 as x1 on x1.a=x0.c
join t1 as x2 on x2.a=x0.d
join t3 as x3 on x3.a=x2.c
join t1 as x4 on x4.a=x0.d and x4.b=x3.b;
count(*)
4800
explain select straight_join count(*) from t1 as x1  
join t1 as x2 on x1.c=x2.a and x2.d=2
join t3 as x3 on x1.d=x3.a;
id	select_type	table	type	possible_keys	key	key_len	ref	rows	Extra
1	SIMPLE	x1	ALL	NULL	NULL	NULL	NULL	4	Parent of 3 pushed join@1
1	SIMPLE	x2	ref	PRIMARY	PRIMARY	4	test.x1.c	1	Child of 'x1' in pushed join@1; Using where with pushed condition
1	SIMPLE	x3	ref	PRIMARY	PRIMARY	4	test.x1.d	1	Child of 'x1' in pushed join@1
select straight_join count(*) from t1 as x1  
join t1 as x2 on x1.c=x2.a and x2.d=2
join t3 as x3 on x1.d=x3.a;
count(*)
300
Local_range_scans
4
drop table t1;
drop table t2;
drop table t3;
create table t1(
d int not null,
e int     null,
f int     null,
a int not null,
b int not null,
c int not null,
primary key (a,b,c))
engine = ndb partition by key (b);
insert into t1(a,b,c,d,e,f) values
(1, 2, 3, 1, 2, 3),
(1, 2, 4, 1, 2, 3),
(2, 3, 4, 1, 2, 3),
(3, 4, 5, 1, 2, 3),
(4, 5, 6, 1, 2, 3),
(5, 6, 7, 1, 2, 3),
(6, 7, 8, 1, 2, 3),
(7, 8, 9, 1, 2, 3);
set ndb_join_pushdown=on;
explain extended
select straight_join * from t1 x, t1 y where y.a=x.d and y.b=x.e;
id	select_type	table	type	possible_keys	key	key_len	ref	rows	filtered	Extra
1	SIMPLE	x	ALL	NULL	NULL	NULL	NULL	8	100.00	Parent of 2 pushed join@1; Using where with pushed condition: (`test`.`x`.`e` is not null)
1	SIMPLE	y	ref	PRIMARY	PRIMARY	8	test.x.d,test.x.e	1	100.00	Child of 'x' in pushed join@1
Warnings:
Note	1003	/* select#1 */ select straight_join `test`.`x`.`d` AS `d`,`test`.`x`.`e` AS `e`,`test`.`x`.`f` AS `f`,`test`.`x`.`a` AS `a`,`test`.`x`.`b` AS `b`,`test`.`x`.`c` AS `c`,`test`.`y`.`d` AS `d`,`test`.`y`.`e` AS `e`,`test`.`y`.`f` AS `f`,`test`.`y`.`a` AS `a`,`test`.`y`.`b` AS `b`,`test`.`y`.`c` AS `c` from `test`.`t1` `x` join `test`.`t1` `y` where ((`test`.`y`.`b` = `test`.`x`.`e`) and (`test`.`y`.`a` = `test`.`x`.`d`))
select straight_join * from t1 x, t1 y where y.a=x.d and y.b=x.e;
d	e	f	a	b	c	d	e	f	a	b	c
1	2	3	1	2	3	1	2	3	1	2	3
1	2	3	1	2	3	1	2	3	1	2	4
1	2	3	1	2	4	1	2	3	1	2	3
1	2	3	1	2	4	1	2	3	1	2	4
1	2	3	2	3	4	1	2	3	1	2	3
1	2	3	2	3	4	1	2	3	1	2	4
1	2	3	3	4	5	1	2	3	1	2	3
1	2	3	3	4	5	1	2	3	1	2	4
1	2	3	4	5	6	1	2	3	1	2	3
1	2	3	4	5	6	1	2	3	1	2	4
1	2	3	5	6	7	1	2	3	1	2	3
1	2	3	5	6	7	1	2	3	1	2	4
1	2	3	6	7	8	1	2	3	1	2	3
1	2	3	6	7	8	1	2	3	1	2	4
1	2	3	7	8	9	1	2	3	1	2	3
1	2	3	7	8	9	1	2	3	1	2	4
alter table t1 partition by key (a);
select straight_join * from t1 x, t1 y where y.a=x.d and y.b=x.e;
d	e	f	a	b	c	d	e	f	a	b	c
1	2	3	1	2	3	1	2	3	1	2	3
1	2	3	1	2	3	1	2	3	1	2	4
1	2	3	1	2	4	1	2	3	1	2	3
1	2	3	1	2	4	1	2	3	1	2	4
1	2	3	2	3	4	1	2	3	1	2	3
1	2	3	2	3	4	1	2	3	1	2	4
1	2	3	3	4	5	1	2	3	1	2	3
1	2	3	3	4	5	1	2	3	1	2	4
1	2	3	4	5	6	1	2	3	1	2	3
1	2	3	4	5	6	1	2	3	1	2	4
1	2	3	5	6	7	1	2	3	1	2	3
1	2	3	5	6	7	1	2	3	1	2	4
1	2	3	6	7	8	1	2	3	1	2	3
1	2	3	6	7	8	1	2	3	1	2	4
1	2	3	7	8	9	1	2	3	1	2	3
1	2	3	7	8	9	1	2	3	1	2	4
alter table t1 partition by key (a,b);
select straight_join * from t1 x, t1 y where y.a=x.d and y.b=x.e;
d	e	f	a	b	c	d	e	f	a	b	c
1	2	3	1	2	3	1	2	3	1	2	3
1	2	3	1	2	3	1	2	3	1	2	4
1	2	3	1	2	4	1	2	3	1	2	3
1	2	3	1	2	4	1	2	3	1	2	4
1	2	3	2	3	4	1	2	3	1	2	3
1	2	3	2	3	4	1	2	3	1	2	4
1	2	3	3	4	5	1	2	3	1	2	3
1	2	3	3	4	5	1	2	3	1	2	4
1	2	3	4	5	6	1	2	3	1	2	3
1	2	3	4	5	6	1	2	3	1	2	4
1	2	3	5	6	7	1	2	3	1	2	3
1	2	3	5	6	7	1	2	3	1	2	4
1	2	3	6	7	8	1	2	3	1	2	3
1	2	3	6	7	8	1	2	3	1	2	4
1	2	3	7	8	9	1	2	3	1	2	3
1	2	3	7	8	9	1	2	3	1	2	4
alter table t1 partition by key (b,a);
select straight_join * from t1 x, t1 y where y.a=x.d and y.b=x.e;
d	e	f	a	b	c	d	e	f	a	b	c
1	2	3	1	2	3	1	2	3	1	2	3
1	2	3	1	2	3	1	2	3	1	2	4
1	2	3	1	2	4	1	2	3	1	2	3
1	2	3	1	2	4	1	2	3	1	2	4
1	2	3	2	3	4	1	2	3	1	2	3
1	2	3	2	3	4	1	2	3	1	2	4
1	2	3	3	4	5	1	2	3	1	2	3
1	2	3	3	4	5	1	2	3	1	2	4
1	2	3	4	5	6	1	2	3	1	2	3
1	2	3	4	5	6	1	2	3	1	2	4
1	2	3	5	6	7	1	2	3	1	2	3
1	2	3	5	6	7	1	2	3	1	2	4
1	2	3	6	7	8	1	2	3	1	2	3
1	2	3	6	7	8	1	2	3	1	2	4
1	2	3	7	8	9	1	2	3	1	2	3
1	2	3	7	8	9	1	2	3	1	2	4
alter table t1 partition by key (b);
select straight_join * from t1 x, t1 y where y.a=x.d and y.b=2;
d	e	f	a	b	c	d	e	f	a	b	c
1	2	3	1	2	3	1	2	3	1	2	3
1	2	3	1	2	3	1	2	3	1	2	4
1	2	3	1	2	4	1	2	3	1	2	3
1	2	3	1	2	4	1	2	3	1	2	4
1	2	3	2	3	4	1	2	3	1	2	3
1	2	3	2	3	4	1	2	3	1	2	4
1	2	3	3	4	5	1	2	3	1	2	3
1	2	3	3	4	5	1	2	3	1	2	4
1	2	3	4	5	6	1	2	3	1	2	3
1	2	3	4	5	6	1	2	3	1	2	4
1	2	3	5	6	7	1	2	3	1	2	3
1	2	3	5	6	7	1	2	3	1	2	4
1	2	3	6	7	8	1	2	3	1	2	3
1	2	3	6	7	8	1	2	3	1	2	4
1	2	3	7	8	9	1	2	3	1	2	3
1	2	3	7	8	9	1	2	3	1	2	4
alter table t1 partition by key (a);
select straight_join * from t1 x, t1 y where y.a=1 and y.b=x.e;
d	e	f	a	b	c	d	e	f	a	b	c
1	2	3	1	2	3	1	2	3	1	2	3
1	2	3	1	2	3	1	2	3	1	2	4
1	2	3	1	2	4	1	2	3	1	2	3
1	2	3	1	2	4	1	2	3	1	2	4
1	2	3	2	3	4	1	2	3	1	2	3
1	2	3	2	3	4	1	2	3	1	2	4
1	2	3	3	4	5	1	2	3	1	2	3
1	2	3	3	4	5	1	2	3	1	2	4
1	2	3	4	5	6	1	2	3	1	2	3
1	2	3	4	5	6	1	2	3	1	2	4
1	2	3	5	6	7	1	2	3	1	2	3
1	2	3	5	6	7	1	2	3	1	2	4
1	2	3	6	7	8	1	2	3	1	2	3
1	2	3	6	7	8	1	2	3	1	2	4
1	2	3	7	8	9	1	2	3	1	2	3
1	2	3	7	8	9	1	2	3	1	2	4
select straight_join * from t1 x, t1 y where y.a=0 and y.b=x.e;
d	e	f	a	b	c	d	e	f	a	b	c
alter table t1 partition by key (a,b);
select straight_join * from t1 x, t1 y where y.a=1 and y.b=x.e;
d	e	f	a	b	c	d	e	f	a	b	c
1	2	3	1	2	3	1	2	3	1	2	3
1	2	3	1	2	3	1	2	3	1	2	4
1	2	3	1	2	4	1	2	3	1	2	3
1	2	3	1	2	4	1	2	3	1	2	4
1	2	3	2	3	4	1	2	3	1	2	3
1	2	3	2	3	4	1	2	3	1	2	4
1	2	3	3	4	5	1	2	3	1	2	3
1	2	3	3	4	5	1	2	3	1	2	4
1	2	3	4	5	6	1	2	3	1	2	3
1	2	3	4	5	6	1	2	3	1	2	4
1	2	3	5	6	7	1	2	3	1	2	3
1	2	3	5	6	7	1	2	3	1	2	4
1	2	3	6	7	8	1	2	3	1	2	3
1	2	3	6	7	8	1	2	3	1	2	4
1	2	3	7	8	9	1	2	3	1	2	3
1	2	3	7	8	9	1	2	3	1	2	4
select straight_join * from t1 x, t1 y where y.a=x.d and y.b=2;
d	e	f	a	b	c	d	e	f	a	b	c
1	2	3	1	2	3	1	2	3	1	2	3
1	2	3	1	2	3	1	2	3	1	2	4
1	2	3	1	2	4	1	2	3	1	2	3
1	2	3	1	2	4	1	2	3	1	2	4
1	2	3	2	3	4	1	2	3	1	2	3
1	2	3	2	3	4	1	2	3	1	2	4
1	2	3	3	4	5	1	2	3	1	2	3
1	2	3	3	4	5	1	2	3	1	2	4
1	2	3	4	5	6	1	2	3	1	2	3
1	2	3	4	5	6	1	2	3	1	2	4
1	2	3	5	6	7	1	2	3	1	2	3
1	2	3	5	6	7	1	2	3	1	2	4
1	2	3	6	7	8	1	2	3	1	2	3
1	2	3	6	7	8	1	2	3	1	2	4
1	2	3	7	8	9	1	2	3	1	2	3
1	2	3	7	8	9	1	2	3	1	2	4
alter table t1 drop primary key, add primary key using hash (d,b,a,c);
alter table t1 partition by key (b);
create index ix1 on t1(b,d,a);
explain extended
select straight_join * from t1 x, t1 y where y.a=x.d and y.b=x.e;
id	select_type	table	type	possible_keys	key	key_len	ref	rows	filtered	Extra
1	SIMPLE	x	ALL	PRIMARY	NULL	NULL	NULL	8	100.00	Parent of 2 pushed join@1; Using where with pushed condition: (`test`.`x`.`e` is not null)
1	SIMPLE	y	ref	ix1	ix1	4	test.x.e	1	100.00	Child of 'x' in pushed join@1; Using where
Warnings:
Note	1003	/* select#1 */ select straight_join `test`.`x`.`d` AS `d`,`test`.`x`.`e` AS `e`,`test`.`x`.`f` AS `f`,`test`.`x`.`a` AS `a`,`test`.`x`.`b` AS `b`,`test`.`x`.`c` AS `c`,`test`.`y`.`d` AS `d`,`test`.`y`.`e` AS `e`,`test`.`y`.`f` AS `f`,`test`.`y`.`a` AS `a`,`test`.`y`.`b` AS `b`,`test`.`y`.`c` AS `c` from `test`.`t1` `x` join `test`.`t1` `y` where ((`test`.`y`.`b` = `test`.`x`.`e`) and (`test`.`y`.`a` = `test`.`x`.`d`))
insert into t1(a,b,c,d,e,f) values
(8, 9, 0, 1,  null, 3),
(9, 9, 0, 1,  2,    null);
alter table t1 partition by key (b);
select straight_join * from t1 x, t1 y where y.a=x.d and y.b=x.e;
d	e	f	a	b	c	d	e	f	a	b	c
1	2	3	1	2	3	1	2	3	1	2	3
1	2	3	1	2	3	1	2	3	1	2	4
1	2	3	1	2	4	1	2	3	1	2	3
1	2	3	1	2	4	1	2	3	1	2	4
1	2	3	2	3	4	1	2	3	1	2	3
1	2	3	2	3	4	1	2	3	1	2	4
1	2	3	3	4	5	1	2	3	1	2	3
1	2	3	3	4	5	1	2	3	1	2	4
1	2	3	4	5	6	1	2	3	1	2	3
1	2	3	4	5	6	1	2	3	1	2	4
1	2	3	5	6	7	1	2	3	1	2	3
1	2	3	5	6	7	1	2	3	1	2	4
1	2	3	6	7	8	1	2	3	1	2	3
1	2	3	6	7	8	1	2	3	1	2	4
1	2	3	7	8	9	1	2	3	1	2	3
1	2	3	7	8	9	1	2	3	1	2	4
1	2	NULL	9	9	0	1	2	3	1	2	3
1	2	NULL	9	9	0	1	2	3	1	2	4
pruned
14
const_pruned
6
drop table t1;
create table t1 (pk int primary key, a int, b int) engine=ndb;
create index ix1 on t1(b,a);
insert into t1 values (0,10,10);
insert into t1 values (1,10,20);
insert into t1 values (2,20,20);
insert into t1 values (3,10,10);
insert into t1 values (4,10,20);
insert into t1 values (5,10,20);
insert into t1 values (6,10,10);
insert into t1 values (7,10,10);
insert into t1 values (8,10,20);
insert into t1 values (9,10,10);
explain extended select x1.pk,x1.a,x1.b from t1 as x1 
join t1 as x2 on x1.a=x2.b 
join t1 as x3 on x2.a=x3.b 
order by x1.pk limit 70;
id	select_type	table	type	possible_keys	key	key_len	ref	rows	filtered	Extra
1	SIMPLE	x1	index	NULL	PRIMARY	4	NULL	10	100.00	Parent of 3 pushed join@1; Using where with pushed condition: (`test`.`x1`.`a` is not null); Using temporary; Using filesort
1	SIMPLE	x2	ref	ix1	ix1	5	test.x1.a	2	100.00	Child of 'x1' in pushed join@1; Using where with pushed condition: (`test`.`x2`.`a` is not null)
1	SIMPLE	x3	ref	ix1	ix1	5	test.x2.a	2	100.00	Child of 'x2' in pushed join@1
Warnings:
Note	1003	/* select#1 */ select `test`.`x1`.`pk` AS `pk`,`test`.`x1`.`a` AS `a`,`test`.`x1`.`b` AS `b` from `test`.`t1` `x1` join `test`.`t1` `x2` join `test`.`t1` `x3` where ((`test`.`x2`.`b` = `test`.`x1`.`a`) and (`test`.`x3`.`b` = `test`.`x2`.`a`)) order by `test`.`x1`.`pk` limit 70
select x1.pk,x1.a,x1.b from t1 as x1 
join t1 as x2 on x1.a=x2.b 
join t1 as x3 on x2.a=x3.b 
order by x1.pk limit 70;
pk	a	b
0	10	10
0	10	10
0	10	10
0	10	10
0	10	10
0	10	10
0	10	10
0	10	10
0	10	10
0	10	10
0	10	10
0	10	10
0	10	10
0	10	10
0	10	10
0	10	10
0	10	10
0	10	10
0	10	10
0	10	10
0	10	10
0	10	10
0	10	10
0	10	10
0	10	10
1	10	20
1	10	20
1	10	20
1	10	20
1	10	20
1	10	20
1	10	20
1	10	20
1	10	20
1	10	20
1	10	20
1	10	20
1	10	20
1	10	20
1	10	20
1	10	20
1	10	20
1	10	20
1	10	20
1	10	20
1	10	20
1	10	20
1	10	20
1	10	20
1	10	20
2	20	20
2	20	20
2	20	20
2	20	20
2	20	20
2	20	20
2	20	20
2	20	20
2	20	20
2	20	20
2	20	20
2	20	20
2	20	20
2	20	20
2	20	20
2	20	20
2	20	20
2	20	20
2	20	20
2	20	20
explain extended select * from t1 as x1, t1 as x2 where x1.a=x2.b and x1.b = 3;
id	select_type	table	type	possible_keys	key	key_len	ref	rows	filtered	Extra
1	SIMPLE	x1	ref	ix1	ix1	5	const	3	100.00	Parent of 2 pushed join@1; Using where with pushed condition: (`test`.`x1`.`a` is not null)
1	SIMPLE	x2	ref	ix1	ix1	5	test.x1.a	2	100.00	Child of 'x1' in pushed join@1
Warnings:
Note	1003	/* select#1 */ select `test`.`x1`.`pk` AS `pk`,`test`.`x1`.`a` AS `a`,`test`.`x1`.`b` AS `b`,`test`.`x2`.`pk` AS `pk`,`test`.`x2`.`a` AS `a`,`test`.`x2`.`b` AS `b` from `test`.`t1` `x1` join `test`.`t1` `x2` where ((`test`.`x1`.`b` = 3) and (`test`.`x2`.`b` = `test`.`x1`.`a`))
select * from t1 as x1, t1 as x2 where x1.a=x2.b and x1.b = 3;
pk	a	b	pk	a	b
drop table t1;
create table t (pk int primary key, a int) engine=ndb;
insert into t values 
(1,1), (2,1),
(4,3), (6,3),
(7,4), (8,4);
explain extended
select distinct straight_join table1.pk FROM 
t as table1  join
(t as table2  join  
(t as table3  join t as table4 on table3.pk = table4.a)
on table2.pk =  table3.pk )
on table1.a =  table4.pk
where  table2.pk != 6;
id	select_type	table	type	possible_keys	key	key_len	ref	rows	filtered	Extra
1	SIMPLE	table1	ALL	NULL	NULL	NULL	NULL	6	100.00	Using where with pushed condition: (`test`.`table1`.`a` is not null); Using temporary
1	SIMPLE	table2	range	PRIMARY	PRIMARY	4	NULL	6	100.00	Parent of 2 pushed join@1; Using where with pushed condition: (`test`.`table2`.`pk` <> 6); Distinct; Using join buffer (Block Nested Loop)
1	SIMPLE	table3	eq_ref	PRIMARY	PRIMARY	4	test.table2.pk	1	100.00	Child of 'table2' in pushed join@1; Distinct
1	SIMPLE	table4	eq_ref	PRIMARY	PRIMARY	4	test.table1.a	1	100.00	Using where; Distinct
Warnings:
Note	9999	Can't push table 'table2' as child, 'type' must be a 'ref' access
Note	9999	Cannot push table 'table3' as child of table 'table1'. Doing so would prevent using join buffer for table 'table2'.
Note	9999	Cannot push table 'table4' as child of table 'table1'. Doing so would prevent using join buffer for table 'table2'.
Note	9999	Cannot push table 'table4' as child of 'table2', since it referes to column 'table1.a' which will be stored in a join buffer.
Note	1003	/* select#1 */ select straight_join distinct `test`.`table1`.`pk` AS `pk` from `test`.`t` `table1` join `test`.`t` `table2` join `test`.`t` `table3` join `test`.`t` `table4` where ((`test`.`table3`.`pk` = `test`.`table2`.`pk`) and (`test`.`table4`.`a` = `test`.`table2`.`pk`) and (`test`.`table4`.`pk` = `test`.`table1`.`a`) and (`test`.`table2`.`pk` <> 6))
select distinct straight_join table1.pk FROM 
t as table1  join
(t as table2  join  
(t as table3  join t as table4 on table3.pk = table4.a)
on table2.pk =  table3.pk )
on table1.a =  table4.pk
where  table2.pk != 6;
pk
1
2
drop table t;
create table t (b int, a int, primary key (a,b)) engine=ndb;
insert into t values(0,0);
explain extended
select * from t as t1 join t as t2 on t2.a=t1.a where t1.a < 8 or t1.a >= 8;
id	select_type	table	type	possible_keys	key	key_len	ref	rows	filtered	Extra
1	SIMPLE	t1	range	PRIMARY	PRIMARY	0	NULL	2	100.00	Parent of 2 pushed join@1; Using where with pushed condition: ((`test`.`t1`.`a` < 8) or (`test`.`t1`.`a` >= 8))
1	SIMPLE	t2	ref	PRIMARY	PRIMARY	4	test.t1.a	1	100.00	Child of 't1' in pushed join@1
Warnings:
Note	1003	/* select#1 */ select `test`.`t1`.`b` AS `b`,`test`.`t1`.`a` AS `a`,`test`.`t2`.`b` AS `b`,`test`.`t2`.`a` AS `a` from `test`.`t` `t1` join `test`.`t` `t2` where ((`test`.`t2`.`a` = `test`.`t1`.`a`) and ((`test`.`t1`.`a` < 8) or (`test`.`t1`.`a` >= 8)))
select * from t as t1 join t as t2 on t2.a=t1.a where t1.a < 8 or t1.a >= 8;
b	a	b	a
0	0	0	0
drop table t;
create table t (pk1 int, pk2 int, primary key(pk1,pk2)) engine = ndb;
insert into t values (1,3), (3,6), (6,9), (9,1);
explain extended
select * from t as t1 join t as t2
on t1.pk2 = t2.pk1 
where t1.pk1 != 6
order by t1.pk1 DESC;
id	select_type	table	type	possible_keys	key	key_len	ref	rows	filtered	Extra
1	SIMPLE	t1	range	PRIMARY	PRIMARY	4	NULL	6	66.67	Using where with pushed condition: (`test`.`t1`.`pk1` <> 6)
1	SIMPLE	t2	ref	PRIMARY	PRIMARY	4	test.t1.pk2	1	100.00	
Warnings:
Note	9999	Push of table 't2' as scan-child with ordered indexscan-root 't1' not implemented
Note	1003	/* select#1 */ select `test`.`t1`.`pk1` AS `pk1`,`test`.`t1`.`pk2` AS `pk2`,`test`.`t2`.`pk1` AS `pk1`,`test`.`t2`.`pk2` AS `pk2` from `test`.`t` `t1` join `test`.`t` `t2` where ((`test`.`t2`.`pk1` = `test`.`t1`.`pk2`) and (`test`.`t1`.`pk1` <> 6)) order by `test`.`t1`.`pk1` desc
select * from t as t1 join t as t2
on t1.pk2 = t2.pk1 
where t1.pk1 != 6
order by t1.pk1 DESC;
pk1	pk2	pk1	pk2
9	1	1	3
3	6	6	9
1	3	3	6
drop table t;
create table t (k int, uq int, unique key ix1 (uq)) engine = ndb;
insert into t values (1,3), (3,NULL), (6,9), (9,1);
explain extended
select straight_join * from t as a join t as b 
on a.uq=b.uq or b.uq is null;
id	select_type	table	type	possible_keys	key	key_len	ref	rows	filtered	Extra
1	SIMPLE	a	ALL	ix1	NULL	NULL	NULL	4	100.00	
1	SIMPLE	b	ref_or_null	ix1	ix1	5	test.a.uq	2	100.00	Using where
Warnings:
Note	9999	Table 'b' is not pushable: This table access method can not be pushed.
Note	1003	/* select#1 */ select straight_join `test`.`a`.`k` AS `k`,`test`.`a`.`uq` AS `uq`,`test`.`b`.`k` AS `k`,`test`.`b`.`uq` AS `uq` from `test`.`t` `a` join `test`.`t` `b` where ((`test`.`b`.`uq` = `test`.`a`.`uq`) or isnull(`test`.`b`.`uq`))
select straight_join * from t as a join t as b 
on a.uq=b.uq or b.uq is null;
k	uq	k	uq
1	3	1	3
1	3	3	NULL
3	NULL	3	NULL
6	9	3	NULL
6	9	6	9
9	1	3	NULL
9	1	9	1
drop table t;
create table t (k int primary key, uq int) engine = ndb;
insert into t values (1,3), (3,NULL), (6,9), (9,1);
explain extended
select * from t as a left join t as b 
on a.k is null and a.uq=b.uq;
id	select_type	table	type	possible_keys	key	key_len	ref	rows	filtered	Extra
1	SIMPLE	a	ALL	NULL	NULL	NULL	NULL	4	100.00	
1	SIMPLE	b	ALL	NULL	NULL	NULL	NULL	4	100.00	Using where; Using join buffer (Block Nested Loop)
Warnings:
Note	9999	Can't push table 'b' as child, 'type' must be a 'ref' access
Note	1003	/* select#1 */ select `test`.`a`.`k` AS `k`,`test`.`a`.`uq` AS `uq`,`test`.`b`.`k` AS `k`,`test`.`b`.`uq` AS `uq` from `test`.`t` `a` left join `test`.`t` `b` on((<cache>(isnull(`test`.`a`.`k`)) and (`test`.`a`.`uq` = `test`.`b`.`uq`))) where 1
select * from t as a left join t as b 
on a.k is null and a.uq=b.uq;
k	uq	k	uq
1	3	NULL	NULL
3	NULL	NULL	NULL
6	9	NULL	NULL
9	1	NULL	NULL
drop table t;
create table tc(
a varchar(10) not null,
b varchar(10),
c varchar(10),
primary key (a),
unique key uk1 (b, c) 
)engine=ndbcluster;
insert into tc values ('aa','bb', 'x'), ('bb','cc', 'x'), ('cc', 'dd', 'x');
explain extended select * from tc as x1 
right outer join tc as x2 on x1.b=x2.a   
left outer join tc as x3 on x2.b = x3.b and x1.c=x3.c;
id	select_type	table	type	possible_keys	key	key_len	ref	rows	filtered	Extra
1	SIMPLE	x2	ALL	NULL	NULL	NULL	NULL	3	100.00	
1	SIMPLE	x1	ref	uk1	uk1	13	test.x2.a	1	100.00	Parent of 2 pushed join@1
1	SIMPLE	x3	ref	uk1	uk1	26	test.x2.b,test.x1.c	1	100.00	Child of 'x1' in pushed join@1
Warnings:
Note	9999	Can't push table 'x1' as child of 'x2', outer join of scan-child not implemented
Note	9999	Can't push table 'x3' as child of 'x2', column 'x1.c' is outside scope of pushable join
Note	1003	/* select#1 */ select `test`.`x1`.`a` AS `a`,`test`.`x1`.`b` AS `b`,`test`.`x1`.`c` AS `c`,`test`.`x2`.`a` AS `a`,`test`.`x2`.`b` AS `b`,`test`.`x2`.`c` AS `c`,`test`.`x3`.`a` AS `a`,`test`.`x3`.`b` AS `b`,`test`.`x3`.`c` AS `c` from `test`.`tc` `x2` left join `test`.`tc` `x1` on((`test`.`x1`.`b` = `test`.`x2`.`a`)) left join `test`.`tc` `x3` on(((`test`.`x2`.`b` = `test`.`x3`.`b`) and (`test`.`x1`.`c` = `test`.`x3`.`c`))) where 1
select * from tc as x1 
right outer join tc as x2 on x1.b=x2.a   
left outer join tc as x3 on x2.b = x3.b and x1.c=x3.c;
a	b	c	a	b	c	a	b	c
NULL	NULL	NULL	aa	bb	x	NULL	NULL	NULL
aa	bb	x	bb	cc	x	bb	cc	x
bb	cc	x	cc	dd	x	cc	dd	x
explain extended select * from tc as x1, tc as x2 where x1.b=x2.a for update;
id	select_type	table	type	possible_keys	key	key_len	ref	rows	filtered	Extra
1	SIMPLE	x1	ALL	uk1	NULL	NULL	NULL	3	100.00	Using where with pushed condition: (`test`.`x1`.`b` is not null)
1	SIMPLE	x2	eq_ref	PRIMARY	PRIMARY	12	test.x1.b	1	100.00	
Warnings:
Note	9999	Table 'x1' is not pushable: lock modes other than 'read committed' not implemented
Note	9999	Table 'x2' is not pushable: lock modes other than 'read committed' not implemented
Note	1003	/* select#1 */ select `test`.`x1`.`a` AS `a`,`test`.`x1`.`b` AS `b`,`test`.`x1`.`c` AS `c`,`test`.`x2`.`a` AS `a`,`test`.`x2`.`b` AS `b`,`test`.`x2`.`c` AS `c` from `test`.`tc` `x1` join `test`.`tc` `x2` where (`test`.`x2`.`a` = `test`.`x1`.`b`)
explain extended select * from tc as x1, tc as x2 where x1.b=x2.a;
id	select_type	table	type	possible_keys	key	key_len	ref	rows	filtered	Extra
1	SIMPLE	x1	ALL	uk1	NULL	NULL	NULL	3	100.00	Parent of 2 pushed join@1; Using where with pushed condition: (`test`.`x1`.`b` is not null)
1	SIMPLE	x2	eq_ref	PRIMARY	PRIMARY	12	test.x1.b	1	100.00	Child of 'x1' in pushed join@1
Warnings:
Note	1003	/* select#1 */ select `test`.`x1`.`a` AS `a`,`test`.`x1`.`b` AS `b`,`test`.`x1`.`c` AS `c`,`test`.`x2`.`a` AS `a`,`test`.`x2`.`b` AS `b`,`test`.`x2`.`c` AS `c` from `test`.`tc` `x1` join `test`.`tc` `x2` where (`test`.`x2`.`a` = `test`.`x1`.`b`)
drop table tc;
create table t1 (
a varchar(16) not null,
b int not null,
c varchar(16) not null,
d int not null,
primary key (a,b)
) engine ndb partition by key (a);
insert into t1  values ('aaa', 1, 'aaa', 1);
explain extended
select * from t1 as q1, t1 as q2 where q1.a = 'aaa' and q1.c=q2.a;
id	select_type	table	type	possible_keys	key	key_len	ref	rows	filtered	Extra
1	SIMPLE	q1	ref	PRIMARY	PRIMARY	18	const	2	100.00	Parent of 2 pushed join@1; Using where with pushed condition: (`test`.`q1`.`a` = 'aaa')
1	SIMPLE	q2	ref	PRIMARY	PRIMARY	18	test.q1.c	1	100.00	Child of 'q1' in pushed join@1
Warnings:
Note	1003	/* select#1 */ select `test`.`q1`.`a` AS `a`,`test`.`q1`.`b` AS `b`,`test`.`q1`.`c` AS `c`,`test`.`q1`.`d` AS `d`,`test`.`q2`.`a` AS `a`,`test`.`q2`.`b` AS `b`,`test`.`q2`.`c` AS `c`,`test`.`q2`.`d` AS `d` from `test`.`t1` `q1` join `test`.`t1` `q2` where ((`test`.`q2`.`a` = `test`.`q1`.`c`) and (`test`.`q1`.`a` = 'aaa'))
select * from t1 as q1, t1 as q2 where q1.a = 'aaa' and q1.c=q2.a;
a	b	c	d	a	b	c	d
aaa	1	aaa	1	aaa	1	aaa	1
drop table t1;
CREATE TABLE t1 (
a int NOT NULL,
b int NOT NULL,
c int NOT NULL,
d int,
PRIMARY KEY (`a`,`b`),
unique key(c)
) ENGINE=ndbcluster;
insert into t1 values
(1,1,1,1), 
(1,2,2,1), 
(1,3,3,1), 
(1,4,4,1), 
(1,5,5,2), 
(1,6,6,2), 
(1,7,7,2), 
(1,8,8,2);
explain extended select count(*) from t1 as x1 
join (t1 as x2 
left join (t1 as x3 
cross join t1 as x4) 
on x2.d=x3.a) 
on x2.c is null or x1.a=x4.d;
id	select_type	table	type	possible_keys	key	key_len	ref	rows	filtered	Extra
1	SIMPLE	x2	ALL	NULL	NULL	NULL	NULL	8	100.00	
1	SIMPLE	x3	ref	PRIMARY	PRIMARY	4	test.x2.d	1	100.00	
1	SIMPLE	x4	ALL	NULL	NULL	NULL	NULL	8	100.00	Parent of 2 pushed join@1; Using where
1	SIMPLE	x1	ref	PRIMARY	PRIMARY	4	test.x4.d	1	100.00	Child of 'x4' in pushed join@1
Warnings:
Note	9999	Can't push table 'x3' as child of 'x2', outer join of scan-child not implemented
Note	9999	Can't push table 'x4' as child, 'type' must be a 'ref' access
Note	9999	Can't push table 'x1' as child of 'x2', column 'x4.d' is outside scope of pushable join
Note	9999	Can't push table 'x1' as child of 'x3', column 'x4.d' is outside scope of pushable join
Note	1003	/* select#1 */ select count(0) AS `count(*)` from `test`.`t1` `x1` join `test`.`t1` `x2` left join (`test`.`t1` `x3` join `test`.`t1` `x4`) on((`test`.`x3`.`a` = `test`.`x2`.`d`)) where (`test`.`x1`.`a` = `test`.`x4`.`d`)
select count(*) from t1 as x1 
join (t1 as x2 
left join (t1 as x3 
cross join t1 as x4) 
on x2.d=x3.a) 
on x2.c is null or x1.a=x4.d;
count(*)
1024
explain extended select count(*) from t1 as x1 
left join (t1 as x2 
cross join t1 as x3) 
on x1.d=x2.a;
id	select_type	table	type	possible_keys	key	key_len	ref	rows	filtered	Extra
1	SIMPLE	x1	ALL	NULL	NULL	NULL	NULL	8	100.00	
1	SIMPLE	x2	ref	PRIMARY	PRIMARY	4	test.x1.d	1	100.00	
1	SIMPLE	x3	ALL	NULL	NULL	NULL	NULL	8	100.00	
Warnings:
Note	9999	Can't push table 'x2' as child of 'x1', outer join of scan-child not implemented
Note	9999	Can't push table 'x3' as child, 'type' must be a 'ref' access
Note	1003	/* select#1 */ select count(0) AS `count(*)` from `test`.`t1` `x1` left join (`test`.`t1` `x2` join `test`.`t1` `x3`) on((`test`.`x1`.`d` = `test`.`x2`.`a`)) where 1
select count(*) from t1 as x1 
left join (t1 as x2 
cross join t1 as x3) 
on x1.d=x2.a;
count(*)
260
explain extended select count(*) from t1 as x0 
left join (t1 as x1 
join (t1 as x2 
left join (t1 as x3 
join t1 as x4 on x3.d=x4.a) 
on x2.d=x3.a) 
on x2.c is null or x1.a=x4.d) 
on x0.d=x1.a;
id	select_type	table	type	possible_keys	key	key_len	ref	rows	filtered	Extra
1	SIMPLE	x0	ALL	NULL	NULL	NULL	NULL	8	100.00	
1	SIMPLE	x1	ref	PRIMARY	PRIMARY	4	test.x0.d	1	100.00	
1	SIMPLE	x2	ALL	c	NULL	NULL	NULL	8	100.00	
1	SIMPLE	x3	ref	PRIMARY	PRIMARY	4	test.x2.d	1	100.00	Parent of 2 pushed join@1
1	SIMPLE	x4	ref	PRIMARY	PRIMARY	4	test.x3.d	1	100.00	Child of 'x3' in pushed join@1; Using where
Warnings:
Note	9999	Can't push table 'x1' as child of 'x0', outer join of scan-child not implemented
Note	9999	Can't push table 'x2' as child, 'type' must be a 'ref' access
Note	9999	Can't push table 'x3' as child of 'x0', column 'x2.d' is outside scope of pushable join
Note	9999	Can't push table 'x4' as child of 'x0', column 'x3.d' is outside scope of pushable join
Note	9999	Can't push table 'x3' as child of 'x1', column 'x2.d' is outside scope of pushable join
Note	9999	Can't push table 'x4' as child of 'x1', column 'x3.d' is outside scope of pushable join
Note	9999	Can't push table 'x3' as child of 'x2', outer join of scan-child not implemented
Note	9999	Can't push table 'x4' as child of 'x2', column 'x3.d' is outside scope of pushable join
Note	1003	/* select#1 */ select count(0) AS `count(*)` from `test`.`t1` `x0` left join (`test`.`t1` `x1` join `test`.`t1` `x2` left join (`test`.`t1` `x3` join `test`.`t1` `x4`) on(((`test`.`x2`.`d` = `test`.`x3`.`a`) and (`test`.`x3`.`d` = `test`.`x4`.`a`)))) on(((`test`.`x0`.`d` = `test`.`x1`.`a`) and (isnull(`test`.`x2`.`c`) or (`test`.`x1`.`a` = `test`.`x4`.`d`)))) where 1
select count(*) from t1 as x0 
left join (t1 as x1 
join (t1 as x2 
left join (t1 as x3 
join t1 as x4 on x3.d=x4.a) 
on x2.d=x3.a) 
on x2.c is null or x1.a=x4.d) 
on x0.d=x1.a;
count(*)
2052
drop table t1;
create table t1 (pk char(10) primary key, u int not null) engine=ndb;
create table t2 (pk int primary key, u int not null) engine=ndb;
insert into t1 values ('wh',1);
insert into t1 values ('ik',2);
insert into t1 values ('cu',3);
insert into t1 values ('pw',4);
insert into t1 values ('cq',4);
insert into t2 values (1,2), (2,3), (3,4), (4,5);
explain select * from t1 join t2 on t1.u = t2.pk order by t1.pk;
id	select_type	table	type	possible_keys	key	key_len	ref	rows	Extra
1	SIMPLE	t1	index	NULL	PRIMARY	10	NULL	5	Parent of 2 pushed join@1
1	SIMPLE	t2	eq_ref	PRIMARY	PRIMARY	4	test.t1.u	1	Child of 't1' in pushed join@1
select * from t1 join t2 on t1.u = t2.pk order by t1.pk;
pk	u	pk	u
cq	4	4	5
cu	3	3	4
ik	2	2	3
pw	4	4	5
wh	1	1	2
drop table t1;
drop table t2;
create table t1 (
a char(10) primary key,
b char(10) not null,
c char(10) not null,
l00 char(255) not null,
l01 char(255) not null,
l02 char(255) not null,
l03 char(255) not null,
l04 char(255) not null,
l05 char(255) not null,
l06 char(255) not null,
l07 char(255) not null,
l08 char(255) not null,
l09 char(255) not null,
l10 char(255) not null,
l11 char(255) not null,
l12 char(255) not null,
l13 char(255) not null,
l14 char(255) not null,
l15 char(255) not null,
l16 char(255) not null,
l17 char(255) not null,
l18 char(255) not null,
l19 char(255) not null,
l20 char(255) not null,
l21 char(255) not null,
l22 char(255) not null,
l23 char(255) not null,
l24 char(255) not null,
l25 char(255) not null,
l26 char(255) not null,
l27 char(255) not null,
l28 char(255) not null,
l29 char(255) not null,
l30 char(255) not null,
l31 char(255) not null,
index(c, b)
) engine=ndb partition by key(a) partitions 8;
insert into t1 values ('a','a','a','x','x','x','x','x','x','x','x','x','x','x','x','x','x','x','x','x','x','x','x','x','x','x','x','x','x','x','x','x','x','x','x');
insert into t1 values ('b','b','b','x','x','x','x','x','x','x','x','x','x','x','x','x','x','x','x','x','x','x','x','x','x','x','x','x','x','x','x','x','x','x','x');
insert into t1 values ('c','c','c','x','x','x','x','x','x','x','x','x','x','x','x','x','x','x','x','x','x','x','x','x','x','x','x','x','x','x','x','x','x','x','x');
explain select count(*) from t1 as x1 join t1 as x2 on x1.b = x2.c;
id	select_type	table	type	possible_keys	key	key_len	ref	rows	Extra
1	SIMPLE	x1	ALL	NULL	NULL	NULL	NULL	3	Parent of 2 pushed join@1
1	SIMPLE	x2	ref	c	c	10	test.x1.b	1	Child of 'x1' in pushed join@1
select count(*) from t1 as x1 join t1 as x2 on x1.b = x2.c;
count(*)
3
drop table t1;
create temporary table spj_counts_at_end
select counter_name, sum(val) as val 
from ndbinfo.counters 
where block_name='DBSPJ' 
group by counter_name;
select spj_counts_at_end.counter_name, spj_counts_at_end.val - spj_counts_at_startup.val 
from spj_counts_at_end, spj_counts_at_startup 
where spj_counts_at_end.counter_name = spj_counts_at_startup.counter_name
and spj_counts_at_end.counter_name <> 'READS_NOT_FOUND'
       and spj_counts_at_end.counter_name <> 'LOCAL_READS_SENT'
       and spj_counts_at_end.counter_name <> 'REMOTE_READS_SENT'
       and spj_counts_at_end.counter_name <> 'LOCAL_RANGE_SCANS_SENT'
       and spj_counts_at_end.counter_name <> 'REMOTE_RANGE_SCANS_SENT'
       and spj_counts_at_end.counter_name <> 'SCAN_ROWS_RETURNED'
       and spj_counts_at_end.counter_name <> 'SCAN_BATCHES_RETURNED';
counter_name	spj_counts_at_end.val - spj_counts_at_startup.val
CONST_PRUNED_RANGE_SCANS_RECEIVED	6
LOCAL_TABLE_SCANS_SENT	250
PRUNED_RANGE_SCANS_RECEIVED	25
<<<<<<< HEAD
RANGE_SCANS_RECEIVED	727
=======
RANGE_SCANS_RECEIVED	728
>>>>>>> 81711029
READS_RECEIVED	58
TABLE_SCANS_RECEIVED	250
drop table spj_counts_at_startup;
drop table spj_counts_at_end;
scan_count_derived
1.0
pruned_scan_count
11
sorted_scan_count
40
pushed_queries_defined
401
pushed_queries_dropped
12
pushed_queries_executed
548
set ndb_join_pushdown = @save_ndb_join_pushdown;<|MERGE_RESOLUTION|>--- conflicted
+++ resolved
@@ -2929,23 +2929,14 @@
 join t3 as x2 on x2.b3 = y1.b3+0
 join t3 as y2 on y2.b3 = x2.c3 and y2.d3 = x1.c3;
 id	select_type	table	type	possible_keys	key	key_len	ref	rows	filtered	Extra
-<<<<<<< HEAD
-1	SIMPLE	x1	ALL	b3,c3,c3_2	NULL	NULL	NULL	7	100.00	Parent of 4 pushed join@1; Using where with pushed condition: ((`test`.`x1`.`d3` is not null) and (`test`.`x1`.`c3` is not null))
+1	SIMPLE	x1	ALL	b3,c3,c3_2	NULL	NULL	NULL	7	100.00	Parent of 2 pushed join@1; Using where with pushed condition: ((`test`.`x1`.`d3` is not null) and (`test`.`x1`.`c3` is not null))
 1	SIMPLE	y1	ref	b3	b3	9	test.x1.b3,test.x1.d3	1	100.00	Child of 'x1' in pushed join@1
-1	SIMPLE	x2	ref	b3,c3,c3_2	b3	4	test.x1.b3	1	100.00	Child of 'x1' in pushed join@1; Using where with pushed condition: (`test`.`x2`.`c3` is not null)
-1	SIMPLE	y2	ref	b3	b3	9	test.x2.c3,test.x1.c3	1	100.00	Child of 'x2' in pushed join@1
-Warnings:
-Note	1003	/* select#1 */ select straight_join `test`.`x1`.`a3` AS `a3`,`test`.`x1`.`b3` AS `b3`,`test`.`x1`.`c3` AS `c3`,`test`.`x1`.`d3` AS `d3`,`test`.`y1`.`a3` AS `a3`,`test`.`y1`.`b3` AS `b3`,`test`.`y1`.`c3` AS `c3`,`test`.`y1`.`d3` AS `d3`,`test`.`x2`.`a3` AS `a3`,`test`.`x2`.`b3` AS `b3`,`test`.`x2`.`c3` AS `c3`,`test`.`x2`.`d3` AS `d3`,`test`.`y2`.`a3` AS `a3`,`test`.`y2`.`b3` AS `b3`,`test`.`y2`.`c3` AS `c3`,`test`.`y2`.`d3` AS `d3` from `test`.`t3` `x1` join `test`.`t3` `y1` join `test`.`t3` `x2` join `test`.`t3` `y2` where ((`test`.`y1`.`d3` = `test`.`x1`.`d3`) and (`test`.`y1`.`b3` = `test`.`x1`.`b3`) and (`test`.`x2`.`b3` = `test`.`x1`.`b3`) and (`test`.`y2`.`d3` = `test`.`x1`.`c3`) and (`test`.`y2`.`b3` = `test`.`x2`.`c3`))
-=======
-1	SIMPLE	x1	ALL	b3,c3,c3_2	NULL	NULL	NULL	7	100.00	Parent of 2 pushed join@1
-1	SIMPLE	y1	ref	b3	b3	9	test.x1.b3,test.x1.d3	1	100.00	Child of 'x1' in pushed join@1; Using where
-1	SIMPLE	x2	ref	b3,c3,c3_2	b3	4	func	1	100.00	Parent of 2 pushed join@2; Using where
-1	SIMPLE	y2	ref	b3	b3	9	test.x2.c3,test.x1.c3	1	100.00	Child of 'x2' in pushed join@2; Using where
+1	SIMPLE	x2	ref	b3,c3,c3_2	b3	4	func	1	100.00	Parent of 2 pushed join@2; Using where with pushed condition: (`test`.`x2`.`c3` is not null)
+1	SIMPLE	y2	ref	b3	b3	9	test.x2.c3,test.x1.c3	1	100.00	Child of 'x2' in pushed join@2
 Warnings:
 Note	9999	Can't push table 'x2' as child, column 'b3' does neither 'ref' a column nor a constant
 Note	9999	Can't push table 'y2' as child of 'x1', column 'x2.c3' is outside scope of pushable join
-Note	1003	select straight_join `test`.`x1`.`a3` AS `a3`,`test`.`x1`.`b3` AS `b3`,`test`.`x1`.`c3` AS `c3`,`test`.`x1`.`d3` AS `d3`,`test`.`y1`.`a3` AS `a3`,`test`.`y1`.`b3` AS `b3`,`test`.`y1`.`c3` AS `c3`,`test`.`y1`.`d3` AS `d3`,`test`.`x2`.`a3` AS `a3`,`test`.`x2`.`b3` AS `b3`,`test`.`x2`.`c3` AS `c3`,`test`.`x2`.`d3` AS `d3`,`test`.`y2`.`a3` AS `a3`,`test`.`y2`.`b3` AS `b3`,`test`.`y2`.`c3` AS `c3`,`test`.`y2`.`d3` AS `d3` from `test`.`t3` `x1` join `test`.`t3` `y1` join `test`.`t3` `x2` join `test`.`t3` `y2` where ((`test`.`y1`.`d3` = `test`.`x1`.`d3`) and (`test`.`y1`.`b3` = `test`.`x1`.`b3`) and (`test`.`y2`.`d3` = `test`.`x1`.`c3`) and (`test`.`y2`.`b3` = `test`.`x2`.`c3`) and (`test`.`x2`.`b3` = (`test`.`x1`.`b3` + 0)))
->>>>>>> 81711029
+Note	1003	/* select#1 */ select straight_join `test`.`x1`.`a3` AS `a3`,`test`.`x1`.`b3` AS `b3`,`test`.`x1`.`c3` AS `c3`,`test`.`x1`.`d3` AS `d3`,`test`.`y1`.`a3` AS `a3`,`test`.`y1`.`b3` AS `b3`,`test`.`y1`.`c3` AS `c3`,`test`.`y1`.`d3` AS `d3`,`test`.`x2`.`a3` AS `a3`,`test`.`x2`.`b3` AS `b3`,`test`.`x2`.`c3` AS `c3`,`test`.`x2`.`d3` AS `d3`,`test`.`y2`.`a3` AS `a3`,`test`.`y2`.`b3` AS `b3`,`test`.`y2`.`c3` AS `c3`,`test`.`y2`.`d3` AS `d3` from `test`.`t3` `x1` join `test`.`t3` `y1` join `test`.`t3` `x2` join `test`.`t3` `y2` where ((`test`.`y1`.`d3` = `test`.`x1`.`d3`) and (`test`.`y1`.`b3` = `test`.`x1`.`b3`) and (`test`.`y2`.`d3` = `test`.`x1`.`c3`) and (`test`.`y2`.`b3` = `test`.`x2`.`c3`) and (`test`.`x2`.`b3` = (`test`.`x1`.`b3` + 0)))
 select straight_join * from
 t3 as x1
 join t3 as y1 on y1.b3 = x1.b3 and y1.d3 = x1.d3
@@ -5496,11 +5487,7 @@
 CONST_PRUNED_RANGE_SCANS_RECEIVED	6
 LOCAL_TABLE_SCANS_SENT	250
 PRUNED_RANGE_SCANS_RECEIVED	25
-<<<<<<< HEAD
-RANGE_SCANS_RECEIVED	727
-=======
-RANGE_SCANS_RECEIVED	728
->>>>>>> 81711029
+RANGE_SCANS_RECEIVED	733
 READS_RECEIVED	58
 TABLE_SCANS_RECEIVED	250
 drop table spj_counts_at_startup;
@@ -5516,5 +5503,5 @@
 pushed_queries_dropped
 12
 pushed_queries_executed
-548
+552
 set ndb_join_pushdown = @save_ndb_join_pushdown;