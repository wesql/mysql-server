--- conflicted
+++ resolved
@@ -195,15 +195,9 @@
 
 # Replication should have stopped, since max retries were not enough.
 # verify with show slave status
-<<<<<<< HEAD
---replace_result $MASTER_MYPORT MASTER_PORT
---replace_column 1 <Slave_IO_State> 7 <Read_Master_Log_Pos> 8 <Relay_Log_File> 9 <Relay_Log_Pos> 16 <Replicate_Ignore_Table> 19 <Last_Errno> 20 <Last_Error> 22 <Exec_Master_Log_Pos> 23 <Relay_Log_Space> 33 <Seconds_Behind_Master> 35 <Last_IO_Errno> 36 <Last_IO_Error> 37 <Last_SQL_Errno> 38 <Last_SQL_Error> 41 <Master-Info-File>
---query_vertical SHOW SLAVE STATUS;
-=======
 # 1205 = ER_LOCK_WAIT_TIMEOUT 
 --let $slave_sql_errno= 1205 
 --source include/wait_for_slave_sql_error.inc
->>>>>>> 8e706139
 
 # now set max retries high enough to succeed, and start slave again
 set GLOBAL slave_transaction_retries=10;
