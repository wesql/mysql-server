##############################################################################
#
#  List the test cases that are to be disabled temporarily.
#
#  Separate the test case name and the comment with ':'.
#
#    <testcasename> : BUG#<xxxx> <date disabled> <disabler> <comment>
#
#  Do not use any TAB characters for whitespace.
#
##############################################################################

rpl_ndb_circular         : Bug#33849 COMMIT event missing in cluster circular replication.
rpl_ndb_circular_simplex : Bug#33849 COMMIT event missing in cluster circular replication.
<<<<<<< HEAD

# the below testcase have been reworked to avoid the bug, test contains comment, keep bug open
rpl_ndb_circular_2ch : Needs updated config
=======
rpl_ndb_circular_2ch	 : Bug#33849 COMMIT event missing in cluster circular replication.
# the below testcase have been reworked to avoid the bug, test contains comment, keep bug open
>>>>>>> fd531388
<|MERGE_RESOLUTION|>--- conflicted
+++ resolved
@@ -12,11 +12,6 @@
 
 rpl_ndb_circular         : Bug#33849 COMMIT event missing in cluster circular replication.
 rpl_ndb_circular_simplex : Bug#33849 COMMIT event missing in cluster circular replication.
-<<<<<<< HEAD
-
-# the below testcase have been reworked to avoid the bug, test contains comment, keep bug open
-rpl_ndb_circular_2ch : Needs updated config
-=======
 rpl_ndb_circular_2ch	 : Bug#33849 COMMIT event missing in cluster circular replication.
 # the below testcase have been reworked to avoid the bug, test contains comment, keep bug open
->>>>>>> fd531388
+rpl_ndb_circular_2ch : Needs updated config