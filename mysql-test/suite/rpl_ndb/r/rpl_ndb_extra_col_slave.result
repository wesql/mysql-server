include/master-slave.inc
Warnings:
Note	####	Sending passwords in plain text without SSL/TLS is extremely insecure.
<<<<<<< HEAD
Note	####	Storing MySQL user name or password information in the master.info repository is not secure and is therefore not recommended. Please see the MySQL Manual for more about this issue and possible alternatives.
=======
Note	####	Storing MySQL user name or password information in the master info repository is not secure and is therefore not recommended. Please consider using the USER and PASSWORD connection options for START SLAVE; see the 'START SLAVE Syntax' in the MySQL Manual for more information.
>>>>>>> e6ffef75
[connection master]
call mtr.add_suppression("Slave: Unknown table 'test.t6' Error_code: 1051");
call mtr.add_suppression("Slave SQL.*Column [0-9] of table .test.t[0-9]*. cannot be converted from type.* Error_code: 1677");
call mtr.add_suppression("The slave coordinator and worker threads are stopped, possibly leaving data in inconsistent state");
**** Diff Table Def Start ****
*** On Slave ***
STOP SLAVE;
SET @saved_slave_type_conversions = @@slave_type_conversions;
SET GLOBAL SLAVE_TYPE_CONVERSIONS = 'ALL_NON_LOSSY';
CREATE TABLE t1 (a INT, b INT PRIMARY KEY, c CHAR(20),
d FLOAT DEFAULT '2.00', 
e CHAR(4) DEFAULT 'TEST') 
ENGINE='NDB';
*** Create t1 on Master ***
CREATE TABLE t1 (a INT PRIMARY KEY, b INT, c CHAR(10)
) ENGINE='NDB';
*** Start Slave ***
include/rpl_reset.inc
*** Master Data Insert ***
INSERT INTO t1 () VALUES(1,2,'TEXAS'),(2,1,'AUSTIN'),(3,4,'QA');
SELECT * FROM t1 ORDER BY a;
a	b	c
1	2	TEXAS
2	1	AUSTIN
3	4	QA
*** Select from slave ***
SELECT * FROM t1 ORDER BY a;
a	b	c	d	e
1	2	TEXAS	2	TEST
2	1	AUSTIN	2	TEST
3	4	QA	2	TEST
SET GLOBAL SLAVE_TYPE_CONVERSIONS = @saved_slave_type_conversions;
*** Drop t1  ***
DROP TABLE t1;
*** Create t2 on slave  ***
STOP SLAVE;
CREATE TABLE t2 (a INT, b INT PRIMARY KEY, c CHAR(5),
d FLOAT DEFAULT '2.00',
e CHAR(5) DEFAULT 'TEST2')
ENGINE='NDB';
*** Create t2 on Master ***
CREATE TABLE t2 (a INT PRIMARY KEY, b INT, c CHAR(10)
) ENGINE='NDB';
*** Start Slave ***
include/rpl_reset.inc
*** Master Data Insert ***
INSERT INTO t2 () VALUES(1,2,'Kyle, TEX'),(2,1,'JOE AUSTIN'),(3,4,'QA TESTING');
SELECT * FROM t2 ORDER BY a;
a	b	c
1	2	Kyle, TEX
2	1	JOE AUSTIN
3	4	QA TESTING
include/wait_for_slave_sql_error.inc [errno=1677]
STOP SLAVE;
include/rpl_reset.inc
SELECT * FROM t2 ORDER BY a;
a	b	c	d	e
*** Drop t2  ***
DROP TABLE t2;
*** Create t3 on slave  ***
STOP SLAVE;
CREATE TABLE t3 (a INT, b INT PRIMARY KEY, c CHAR(20),
d FLOAT DEFAULT '2.00',
e CHAR(5) DEFAULT 'TEST2')
ENGINE='NDB';
*** Create t3 on Master ***
CREATE TABLE t3 (a BLOB, b INT PRIMARY KEY, c CHAR(20)
) ENGINE='NDB';
*** Start Slave ***
include/rpl_reset.inc
*** Master Data Insert ***
set @b1 = 'b1';
set @b1 = concat(@b1,@b1);
INSERT INTO t3 () VALUES(@b1,2,'Kyle, TEX'),(@b1,1,'JOE AUSTIN'),(@b1,4,'QA TESTING');
******************************************************************
*** Expect slave to fail with Error ER_SLAVE_CONVERSION_FAILED ***
******************************************************************
include/wait_for_slave_sql_error_and_skip.inc [errno=1677]
*** Drop t3  ***
DROP TABLE t3;
*** Create t4 on slave  ***
STOP SLAVE;
CREATE TABLE t4 (a INT, b INT PRIMARY KEY, c CHAR(20),
d FLOAT DEFAULT '2.00',
e CHAR(5) DEFAULT 'TEST2')
ENGINE='NDB';
*** Create t4 on Master ***
CREATE TABLE t4 (a DECIMAL(8,2), b INT PRIMARY KEY, c CHAR(20)
) ENGINE='NDB';
*** Start Slave ***
include/rpl_reset.inc
*** Master Data Insert ***
INSERT INTO t4 () VALUES(100.22,2,'Kyle, TEX'),(200.26,1,'JOE AUSTIN'),
(30000.22,4,'QA TESTING');
******************************************************************
*** Expect slave to fail with Error ER_SLAVE_CONVERSION_FAILED ***
******************************************************************
include/wait_for_slave_sql_error_and_skip.inc [errno=1677]
*** Drop t4  ***
DROP TABLE t4;
*** Create t5 on slave  ***
STOP SLAVE;
CREATE TABLE t5 (a INT PRIMARY KEY, b CHAR(5),
c FLOAT, d INT, e DOUBLE,
f DECIMAL(8,2))ENGINE='NDB';
*** Create t5 on Master ***
CREATE TABLE t5 (a INT PRIMARY KEY, b VARCHAR(6),
c DECIMAL(8,2), d BIT, e BLOB,
f FLOAT) ENGINE='NDB';
*** Start Slave ***
include/rpl_reset.inc
*** Master Data Insert ***
INSERT INTO t5 () VALUES(1,'Kyle',200.23,1,'b1b1',23.00098),
(2,'JOE',300.01,0,'b2b2',1.0000009);
******************************************************************
*** Expect slave to fail with Error ER_SLAVE_CONVERSION_FAILED ***
******************************************************************
include/wait_for_slave_sql_error_and_skip.inc [errno=1677]
*** Drop t5  ***
DROP TABLE t5;
*** Create t6 on slave  ***
STOP SLAVE;
CREATE TABLE t6 (a INT PRIMARY KEY, b CHAR(5),
c FLOAT, d INT)ENGINE='NDB';
*** Create t6 on Master ***
CREATE TABLE t6 (a INT PRIMARY KEY, b VARCHAR(6),
c DECIMAL(8,2), d BIT 
) ENGINE='NDB';
*** Start Slave ***
include/rpl_reset.inc
*** Master Data Insert ***
INSERT INTO t6 () VALUES(1,'Kyle',200.23,1),
(2,'JOE',300.01,0);
******************************************************************
*** Expect slave to fail with Error ER_SLAVE_CONVERSION_FAILED ***
******************************************************************
include/wait_for_slave_sql_error_and_skip.inc [errno=1677]
*** Drop t6  ***
include/rpl_reset.inc
DROP TABLE t6;
**** Diff Table Def End ****
**** Extra Colums Start ****
*** Create t7 on slave  ***
STOP SLAVE;
CREATE TABLE t7 (a INT KEY, b BLOB, c CHAR(5),
d TIMESTAMP NULL DEFAULT '0000-00-00 00:00:00',
e CHAR(20) DEFAULT 'Extra Column Testing')
ENGINE='NDB';
*** Create t7 on Master ***
CREATE TABLE t7 (a INT PRIMARY KEY, b BLOB, c CHAR(5)
) ENGINE='NDB';
*** Start Slave ***
include/rpl_reset.inc
*** Master Data Insert ***
set @b1 = 'b1';
set @b1 = concat(@b1,@b1);
INSERT INTO t7 () VALUES(1,@b1,'Kyle'),(2,@b1,'JOE'),(3,@b1,'QA');
SELECT * FROM t7 ORDER BY a;
a	b	c
1	b1b1	Kyle
2	b1b1	JOE
3	b1b1	QA
*** Select from slave ***
SELECT * FROM t7 ORDER BY a;
a	b	c	d	e
1	b1b1	Kyle	0000-00-00 00:00:00	Extra Column Testing
2	b1b1	JOE	0000-00-00 00:00:00	Extra Column Testing
3	b1b1	QA	0000-00-00 00:00:00	Extra Column Testing
*** Drop t7  ***
DROP TABLE t7;
*** Create t8 on slave  ***
STOP SLAVE;
CREATE TABLE t8 (a INT KEY, b BLOB, c CHAR(5),
d TIMESTAMP NULL DEFAULT '0000-00-00 00:00:00',
e INT)ENGINE='NDB';
*** Create t8 on Master ***
CREATE TABLE t8 (a INT PRIMARY KEY, b BLOB, c CHAR(5)
) ENGINE='NDB';
*** Start Slave ***
include/rpl_reset.inc
*** Master Data Insert ***
set @b1 = 'b1b1b1b1';
set @b1 = concat(@b1,@b1);
INSERT INTO t8 () VALUES(1,@b1,'Kyle'),(2,@b1,'JOE'),(3,@b1,'QA');
*** Drop t8  ***
DROP TABLE t8;
*** Create t10 on slave  ***
STOP SLAVE;
CREATE TABLE t10 (a INT KEY, b BLOB, f DOUBLE DEFAULT '233', 
c CHAR(5), e INT DEFAULT '1')ENGINE='NDB';
*** Create t10 on Master ***
CREATE TABLE t10 (a INT PRIMARY KEY, b BLOB, c CHAR(5)
) ENGINE='NDB';
*** Start Slave ***
include/rpl_reset.inc
*** Master Data Insert ***
set @b1 = 'b1b1b1b1';
set @b1 = concat(@b1,@b1);
INSERT INTO t10 () VALUES(1,@b1,'Kyle'),(2,@b1,'JOE'),(3,@b1,'QA');
******************************************************************
*** Expect slave to fail with Error ER_SLAVE_CONVERSION_FAILED ***
******************************************************************
include/wait_for_slave_sql_error_and_skip.inc [errno=1677]
*** Drop t10  ***
DROP TABLE t10;
*** Create t11 on slave  ***
STOP SLAVE;
CREATE TABLE t11 (a INT KEY, b BLOB, f INT,
c CHAR(5) DEFAULT 'test', e INT DEFAULT '1')ENGINE='NDB';
*** Create t11 on Master ***
CREATE TABLE t11 (a INT PRIMARY KEY, b BLOB, c VARCHAR(254)
) ENGINE='NDB';
*** Start Slave ***
include/rpl_reset.inc
*** Master Data Insert ***
set @b1 = 'b1b1b1b1';
set @b1 = concat(@b1,@b1);
INSERT INTO t11 () VALUES(1,@b1,'Kyle'),(2,@b1,'JOE'),(3,@b1,'QA');
******************************************************************
*** Expect slave to fail with Error ER_SLAVE_CONVERSION_FAILED ***
******************************************************************
include/wait_for_slave_sql_error_and_skip.inc [errno=1677]
*** Drop t11  ***
DROP TABLE t11;
*** Create t12 on slave  ***
STOP SLAVE;
CREATE TABLE t12 (a INT KEY, b BLOB, f TEXT,
c CHAR(5) DEFAULT 'test', e INT DEFAULT '1')ENGINE='NDB';
*** Create t12 on Master ***
CREATE TABLE t12 (a INT PRIMARY KEY, b BLOB, c BLOB
) ENGINE='NDB';
*** Start Slave ***
include/rpl_reset.inc
*** Master Data Insert ***
set @b1 = 'b1b1b1b1';
set @b1 = concat(@b1,@b1);
INSERT INTO t12 () VALUES(1,@b1,'Kyle'),(2,@b1,'JOE'),(3,@b1,'QA');
SELECT * FROM t12 ORDER BY a;
a	b	c
1	b1b1b1b1b1b1b1b1	Kyle
2	b1b1b1b1b1b1b1b1	JOE
3	b1b1b1b1b1b1b1b1	QA
*** Select on Slave ***
SELECT * FROM t12 ORDER BY a;
a	b	f	c	e
1	b1b1b1b1b1b1b1b1	Kyle	test	1
2	b1b1b1b1b1b1b1b1	JOE	test	1
3	b1b1b1b1b1b1b1b1	QA	test	1
*** Drop t12  ***
DROP TABLE t12;
**** Extra Colums End ****
*** BUG 22177 Start ***
*** Create t13 on slave  ***
STOP SLAVE;
CREATE TABLE t13 (a INT KEY, b BLOB, c CHAR(5),
d INT DEFAULT '1',
e TIMESTAMP NULL DEFAULT CURRENT_TIMESTAMP
)ENGINE='NDB';
*** Create t13 on Master ***
CREATE TABLE t13 (a INT PRIMARY KEY, b BLOB, c CHAR(5)
) ENGINE='NDB';
*** Start Slave ***
include/rpl_reset.inc
*** Master Data Insert ***
set @b1 = 'b1b1b1b1';
set @b1 = concat(@b1,@b1);
INSERT INTO t13 () VALUES(1,@b1,'Kyle'),(2,@b1,'JOE'),(3,@b1,'QA');
SELECT * FROM t13 ORDER BY a;
a	b	c
1	b1b1b1b1b1b1b1b1	Kyle
2	b1b1b1b1b1b1b1b1	JOE
3	b1b1b1b1b1b1b1b1	QA
*** Select on Slave ****
SELECT * FROM t13 ORDER BY a;
a	b	c	d	e
1	b1b1b1b1b1b1b1b1	Kyle	1	CURRENT_TIMESTAMP
2	b1b1b1b1b1b1b1b1	JOE	1	CURRENT_TIMESTAMP
3	b1b1b1b1b1b1b1b1	QA	1	CURRENT_TIMESTAMP
*** Drop t13  ***
DROP TABLE t13;
*** 22117 END *** 
*** Alter Master Table Testing Start ***
*** Create t14 on slave  ***
STOP SLAVE;
CREATE TABLE t14 (c1 INT KEY, c4 BLOB, c5 CHAR(5),
c6 INT DEFAULT '1',
c7 TIMESTAMP NULL DEFAULT CURRENT_TIMESTAMP
)ENGINE='NDB';
*** Create t14 on Master ***
CREATE TABLE t14 (c1 INT PRIMARY KEY, c4 BLOB, c5 CHAR(5)
) ENGINE='NDB';
*** Start Slave ***
include/rpl_reset.inc
*** Master Data Insert ***
ALTER TABLE t14 ADD COLUMN c2 DECIMAL(8,2) AFTER c1;
ALTER TABLE t14 ADD COLUMN c3 TEXT AFTER c2;
set @b1 = 'b1b1b1b1';
set @b1 = concat(@b1,@b1);
INSERT INTO t14 () VALUES(1,1.00,'Replication Testing Extra Col',@b1,'Kyle'),
(2,2.00,'This Test Should work',@b1,'JOE'),
(3,3.00,'If is does not, I will open a bug',@b1,'QA');
SELECT * FROM t14 ORDER BY c1;
c1	c2	c3	c4	c5
1	1.00	Replication Testing Extra Col	b1b1b1b1b1b1b1b1	Kyle
2	2.00	This Test Should work	b1b1b1b1b1b1b1b1	JOE
3	3.00	If is does not, I will open a bug	b1b1b1b1b1b1b1b1	QA
*** Select on Slave ****
SELECT * FROM t14 ORDER BY c1;
c1	c2	c3	c4	c5	c6	c7
1	1.00	Replication Testing Extra Col	b1b1b1b1b1b1b1b1	Kyle	1	CURRENT_TIMESTAMP
2	2.00	This Test Should work	b1b1b1b1b1b1b1b1	JOE	1	CURRENT_TIMESTAMP
3	3.00	If is does not, I will open a bug	b1b1b1b1b1b1b1b1	QA	1	CURRENT_TIMESTAMP
*** Create t14a on slave  ***
STOP SLAVE;
CREATE TABLE t14a (c1 INT KEY, c4 BLOB, c5 CHAR(5),
c6 INT DEFAULT '1',
c7 TIMESTAMP NULL DEFAULT CURRENT_TIMESTAMP
)ENGINE='NDB';
*** Create t14a on Master ***
CREATE TABLE t14a (c1 INT PRIMARY KEY, c4 BLOB, c5 CHAR(5)
) ENGINE='NDB';
*** Start Slave ***
include/rpl_reset.inc
*** Master Data Insert ***
set @b1 = 'b1b1b1b1';
set @b1 = concat(@b1,@b1);
INSERT INTO t14a () VALUES(1,@b1,'Kyle'),
(2,@b1,'JOE'),
(3,@b1,'QA');
SELECT * FROM t14a ORDER BY c1;
c1	c4	c5
1	b1b1b1b1b1b1b1b1	Kyle
2	b1b1b1b1b1b1b1b1	JOE
3	b1b1b1b1b1b1b1b1	QA
*** Select on Slave ****
SELECT * FROM t14a ORDER BY c1;
c1	c4	c5	c6	c7
1	b1b1b1b1b1b1b1b1	Kyle	1	CURRENT_TIMESTAMP
2	b1b1b1b1b1b1b1b1	JOE	1	CURRENT_TIMESTAMP
3	b1b1b1b1b1b1b1b1	QA	1	CURRENT_TIMESTAMP
STOP SLAVE;
*** Master Drop c5 ***
ALTER TABLE t14a DROP COLUMN c5;
*** Start Slave ***
include/rpl_reset.inc
*** Master Data Insert ***
set @b1 = 'b1b1b1b1';
set @b1 = concat(@b1,@b1);
INSERT INTO t14a () VALUES(4,@b1),
(5,@b1),
(6,@b1);
SELECT * FROM t14a ORDER BY c1;
c1	c4
1	b1b1b1b1b1b1b1b1
2	b1b1b1b1b1b1b1b1
3	b1b1b1b1b1b1b1b1
4	b1b1b1b1b1b1b1b1
5	b1b1b1b1b1b1b1b1
6	b1b1b1b1b1b1b1b1
*** Select on Slave ****
SELECT * FROM t14a ORDER BY c1;
c1	c4	c5	c6	c7
1	b1b1b1b1b1b1b1b1	Kyle	1	CURRENT_TIMESTAMP
2	b1b1b1b1b1b1b1b1	JOE	1	CURRENT_TIMESTAMP
3	b1b1b1b1b1b1b1b1	QA	1	CURRENT_TIMESTAMP
4	b1b1b1b1b1b1b1b1	NULL	1	CURRENT_TIMESTAMP
5	b1b1b1b1b1b1b1b1	NULL	1	CURRENT_TIMESTAMP
6	b1b1b1b1b1b1b1b1	NULL	1	CURRENT_TIMESTAMP
DROP TABLE t14a;
*** connect to master and drop columns ***
ALTER TABLE t14 DROP COLUMN c2;
ALTER TABLE t14 DROP COLUMN c4;
*** Select from Master ***
SELECT * FROM t14 ORDER BY c1;
c1	c3	c5
1	Replication Testing Extra Col	Kyle
2	This Test Should work	JOE
3	If is does not, I will open a bug	QA
*** Select from Slave ***
SELECT * FROM t14 ORDER BY c1;
c1	c3	c5	c6	c7
1	Replication Testing Extra Col	Kyle	1	CURRENT_TIMESTAMP
2	This Test Should work	JOE	1	CURRENT_TIMESTAMP
3	If is does not, I will open a bug	QA	1	CURRENT_TIMESTAMP
*** Drop t14  ***
DROP TABLE t14;
*** Create t15 on slave  ***
STOP SLAVE;
CREATE TABLE t15 (c1 INT KEY, c2 DECIMAL(8,2), c3 TEXT,
c4 BLOB, c5 CHAR(5),
c6 INT DEFAULT '1',
c7 TIMESTAMP NULL DEFAULT CURRENT_TIMESTAMP
)ENGINE='NDB';
*** Create t15 on Master ***
CREATE TABLE t15 (c1 INT PRIMARY KEY, c2 DECIMAL(8,2), c3 TEXT,
c4 BLOB, c5 CHAR(5)) ENGINE='NDB';
*** Start Slave ***
include/rpl_reset.inc
call mtr.add_suppression("Error .Unknown table .t6.. on query.* Error_code: 1051");
call mtr.add_suppression("Error .Duplicate column name .c6.. on query.* Error_code: 1060");
call mtr.add_suppression("Table definition on master and slave does not match: Column . ...e mismatch.* Error_code: 1535");
*** Master Data Insert ***
set @b1 = 'b1b1b1b1';
set @b1 = concat(@b1,@b1);
INSERT INTO t15 () VALUES(1,1.00,'Replication Testing Extra Col',@b1,'Kyle'),
(2,2.00,'This Test Should work',@b1,'JOE'),
(3,3.00,'If is does not, I will open a bug',@b1,'QA');
SELECT * FROM t15 ORDER BY c1;
c1	c2	c3	c4	c5
1	1.00	Replication Testing Extra Col	b1b1b1b1b1b1b1b1	Kyle
2	2.00	This Test Should work	b1b1b1b1b1b1b1b1	JOE
3	3.00	If is does not, I will open a bug	b1b1b1b1b1b1b1b1	QA
*** Select on Slave ****
SELECT * FROM t15 ORDER BY c1;
c1	c2	c3	c4	c5	c6	c7
1	1.00	Replication Testing Extra Col	b1b1b1b1b1b1b1b1	Kyle	1	CURRENT_TIMESTAMP
2	2.00	This Test Should work	b1b1b1b1b1b1b1b1	JOE	1	CURRENT_TIMESTAMP
3	3.00	If is does not, I will open a bug	b1b1b1b1b1b1b1b1	QA	1	CURRENT_TIMESTAMP
*** Add column on master that is a Extra on Slave ***
ALTER TABLE t15 ADD COLUMN c6 INT AFTER c5;
Warnings:
Warning	1478	Converted FIXED field to DYNAMIC to enable on-line ADD COLUMN
<<<<<<< HEAD
********************************************
*** Expect slave to fail with Error 1060 ***
********************************************
=======
********************************************************
*** Expect slave to fail with Error ER_DUP_FIELDNAME ***
********************************************************
>>>>>>> e6ffef75
include/wait_for_slave_sql_error_and_skip.inc [errno=1060]
*** Try to insert in master ****
INSERT INTO t15 () VALUES(5,2.00,'Replication Testing',@b1,'Buda',2);
SELECT * FROM t15 ORDER BY c1;
c1	c2	c3	c4	c5	c6
1	1.00	Replication Testing Extra Col	b1b1b1b1b1b1b1b1	Kyle	NULL
2	2.00	This Test Should work	b1b1b1b1b1b1b1b1	JOE	NULL
3	3.00	If is does not, I will open a bug	b1b1b1b1b1b1b1b1	QA	NULL
5	2.00	Replication Testing	b1b1b1b1b1b1b1b1	Buda	2
*** Try to select from slave ****
SELECT * FROM t15 ORDER BY c1;
c1	c2	c3	c4	c5	c6	c7
1	1.00	Replication Testing Extra Col	b1b1b1b1b1b1b1b1	Kyle	1	CURRENT_TIMESTAMP
2	2.00	This Test Should work	b1b1b1b1b1b1b1b1	JOE	1	CURRENT_TIMESTAMP
3	3.00	If is does not, I will open a bug	b1b1b1b1b1b1b1b1	QA	1	CURRENT_TIMESTAMP
5	2.00	Replication Testing	b1b1b1b1b1b1b1b1	Buda	2	CURRENT_TIMESTAMP
*** DROP TABLE t15 ***
DROP TABLE t15;
*** Create t16 on slave  ***
STOP SLAVE;
CREATE TABLE t16 (c1 INT KEY, c2 DECIMAL(8,2), c3 TEXT,
c4 BLOB, c5 CHAR(5),
c6 INT DEFAULT '1',
c7 TIMESTAMP NULL DEFAULT CURRENT_TIMESTAMP
)ENGINE='NDB';
*** Create t16 on Master ***
CREATE TABLE t16 (c1 INT PRIMARY KEY, c2 DECIMAL(8,2), c3 TEXT,
c4 BLOB, c5 CHAR(5))ENGINE='NDB';
*** Start Slave ***
include/rpl_reset.inc
*** Master Data Insert ***
set @b1 = 'b1b1b1b1';
set @b1 = concat(@b1,@b1);
INSERT INTO t16 () VALUES(1,1.00,'Replication Testing Extra Col',@b1,'Kyle'),
(2,2.00,'This Test Should work',@b1,'JOE'),
(3,3.00,'If is does not, I will open a bug',@b1,'QA');
SELECT * FROM t16 ORDER BY c1;
c1	c2	c3	c4	c5
1	1.00	Replication Testing Extra Col	b1b1b1b1b1b1b1b1	Kyle
2	2.00	This Test Should work	b1b1b1b1b1b1b1b1	JOE
3	3.00	If is does not, I will open a bug	b1b1b1b1b1b1b1b1	QA
*** Select on Slave ****
SELECT * FROM t16 ORDER BY c1;
c1	c2	c3	c4	c5	c6	c7
1	1.00	Replication Testing Extra Col	b1b1b1b1b1b1b1b1	Kyle	1	CURRENT_TIMESTAMP
2	2.00	This Test Should work	b1b1b1b1b1b1b1b1	JOE	1	CURRENT_TIMESTAMP
3	3.00	If is does not, I will open a bug	b1b1b1b1b1b1b1b1	QA	1	CURRENT_TIMESTAMP
*** Add Partition on master ***
ALTER TABLE t16 PARTITION BY KEY(c1) PARTITIONS 4;
INSERT INTO t16 () VALUES(4,1.00,'Replication Rocks',@b1,'Omer');
SHOW CREATE TABLE t16;
Table	Create Table
t16	CREATE TABLE `t16` (
  `c1` int(11) NOT NULL,
  `c2` decimal(8,2) DEFAULT NULL,
  `c3` text,
  `c4` blob,
  `c5` char(5) DEFAULT NULL,
  PRIMARY KEY (`c1`)
) ENGINE=ndbcluster DEFAULT CHARSET=latin1
/*!50100 PARTITION BY KEY (c1)
PARTITIONS 4 */
*** Show table on Slave ****
SHOW CREATE TABLE t16;
Table	Create Table
t16	CREATE TABLE `t16` (
  `c1` int(11) NOT NULL,
  `c2` decimal(8,2) DEFAULT NULL,
  `c3` text,
  `c4` blob,
  `c5` char(5) DEFAULT NULL,
  `c6` int(11) DEFAULT '1',
  `c7` timestamp NULL DEFAULT CURRENT_TIMESTAMP,
  PRIMARY KEY (`c1`)
) ENGINE=ndbcluster DEFAULT CHARSET=latin1
/*!50100 PARTITION BY KEY (c1)
PARTITIONS 4 */
*** DROP TABLE t16 ***
DROP TABLE t16;
*** Alter Master End ***
*** Create t17 on slave  ***
STOP SLAVE;
CREATE TABLE t17 (a SMALLINT, b INT PRIMARY KEY, c CHAR(5),
d FLOAT DEFAULT '2.00',
e CHAR(5) DEFAULT 'TEST2')
ENGINE='NDB';
*** Create t17 on Master ***
CREATE TABLE t17 (a BIGINT PRIMARY KEY, b INT, c CHAR(10)
) ENGINE='NDB';
*** Start Slave ***
include/rpl_reset.inc
*** Master Data Insert ***
INSERT INTO t17 () VALUES(9223372036854775807,2,'Kyle, TEX');
******************************************************************
*** Expect slave to fail with Error ER_SLAVE_CONVERSION_FAILED ***
******************************************************************
include/wait_for_slave_sql_error_and_skip.inc [errno=1677]
** DROP table t17 ***
DROP TABLE t17;
include/rpl_end.inc<|MERGE_RESOLUTION|>--- conflicted
+++ resolved
@@ -1,11 +1,7 @@
 include/master-slave.inc
 Warnings:
 Note	####	Sending passwords in plain text without SSL/TLS is extremely insecure.
-<<<<<<< HEAD
-Note	####	Storing MySQL user name or password information in the master.info repository is not secure and is therefore not recommended. Please see the MySQL Manual for more about this issue and possible alternatives.
-=======
 Note	####	Storing MySQL user name or password information in the master info repository is not secure and is therefore not recommended. Please consider using the USER and PASSWORD connection options for START SLAVE; see the 'START SLAVE Syntax' in the MySQL Manual for more information.
->>>>>>> e6ffef75
 [connection master]
 call mtr.add_suppression("Slave: Unknown table 'test.t6' Error_code: 1051");
 call mtr.add_suppression("Slave SQL.*Column [0-9] of table .test.t[0-9]*. cannot be converted from type.* Error_code: 1677");
@@ -428,15 +424,9 @@
 ALTER TABLE t15 ADD COLUMN c6 INT AFTER c5;
 Warnings:
 Warning	1478	Converted FIXED field to DYNAMIC to enable on-line ADD COLUMN
-<<<<<<< HEAD
-********************************************
-*** Expect slave to fail with Error 1060 ***
-********************************************
-=======
 ********************************************************
 *** Expect slave to fail with Error ER_DUP_FIELDNAME ***
 ********************************************************
->>>>>>> e6ffef75
 include/wait_for_slave_sql_error_and_skip.inc [errno=1060]
 *** Try to insert in master ****
 INSERT INTO t15 () VALUES(5,2.00,'Replication Testing',@b1,'Buda',2);
