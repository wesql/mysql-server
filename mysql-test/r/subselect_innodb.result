drop table if exists t1,t2,t3;
CREATE TABLE t1
(
FOLDERID VARCHAR(32)BINARY NOT NULL
, FOLDERNAME VARCHAR(255)BINARY NOT NULL
, CREATOR VARCHAR(255)BINARY
, CREATED TIMESTAMP NOT NULL
, DESCRIPTION VARCHAR(255)BINARY
, FOLDERTYPE INTEGER NOT NULL
, MODIFIED TIMESTAMP
, MODIFIER VARCHAR(255)BINARY
, FOLDERSIZE INTEGER NOT NULL
, PARENTID VARCHAR(32)BINARY
, REPID VARCHAR(32)BINARY
, ORIGINATOR INTEGER
, PRIMARY KEY ( FOLDERID )
) ENGINE=InnoDB;
CREATE INDEX FFOLDERID_IDX ON t1 (FOLDERID);
CREATE INDEX CMFLDRPARNT_IDX ON t1 (PARENTID);
INSERT INTO t1 VALUES("0c9aab05b15048c59bc35c8461507deb", "System", "System", "2003-06-05 16:30:00", "The system content repository folder.", "3", "2003-06-05 16:30:00", "System", "0", NULL, "9c9aab05b15048c59bc35c8461507deb", "1");
INSERT INTO t1 VALUES("2f6161e879db43c1a5b82c21ddc49089", "Default", "System", "2003-06-09 10:52:02", "The default content repository folder.", "3", "2003-06-05 16:30:00", "System", "0", NULL, "03eea05112b845949f3fd03278b5fe43", "1");
INSERT INTO t1 VALUES("c373e9f5ad0791724315444553544200", "AddDocumentTest", "admin", "2003-06-09 10:51:25", "Movie Reviews", "0", "2003-06-09 10:51:25", "admin", "0", "2f6161e879db43c1a5b82c21ddc49089", "03eea05112b845949f3fd03278b5fe43", NULL);
SELECT 'c373e9f5ad0791a0dab5444553544200' IN(SELECT t1.FOLDERID FROM t1 WHERE t1.PARENTID='2f6161e879db43c1a5b82c21ddc49089' AND t1.FOLDERNAME = 'Level1');
'c373e9f5ad0791a0dab5444553544200' IN(SELECT t1.FOLDERID FROM t1 WHERE t1.PARENTID='2f6161e879db43c1a5b82c21ddc49089' AND t1.FOLDERNAME = 'Level1')
0
drop table t1;
create table t1 (a int) engine=innodb;
create table t2 (a int) engine=innodb;
create table t3 (a int) engine=innodb;
insert into t1 values (1),(2),(3),(4);
insert into t2 values (10),(20),(30),(40);
insert into t3 values (1),(2),(10),(50);
select a from t3 where t3.a in (select a from t1 where a <= 3 union select * from t2 where a <= 30);
a
1
2
10
drop table t1,t2,t3;
CREATE TABLE t1 (
processor_id INTEGER NOT NULL,
PRIMARY KEY (processor_id)
) ENGINE=InnoDB;
CREATE TABLE t3 (
yod_id BIGINT UNSIGNED AUTO_INCREMENT NOT NULL,
login_processor INTEGER UNSIGNED ,
PRIMARY KEY (yod_id)
) ENGINE=InnoDB;
CREATE TABLE t2 (
processor_id INTEGER NOT NULL,
yod_id BIGINT UNSIGNED NOT NULL,
PRIMARY KEY (processor_id, yod_id),
INDEX (processor_id),
INDEX (yod_id),
FOREIGN KEY (processor_id) REFERENCES t1(processor_id),
FOREIGN KEY (yod_id) REFERENCES t3(yod_id) 
) ENGINE=InnoDB;
INSERT INTO t1 VALUES (1),(2),(3);
INSERT INTO t3 VALUES (1,1),(2,2),(3,3);
INSERT INTO t2 VALUES (1,1),(2,2),(3,3);
SELECT distinct p1.processor_id, (SELECT y.yod_id FROM t1 p2, t2 y WHERE p2.processor_id = p1.processor_id and p2.processor_id = y.processor_id) FROM t1 p1;
processor_id	(SELECT y.yod_id FROM t1 p2, t2 y WHERE p2.processor_id = p1.processor_id and p2.processor_id = y.processor_id)
1	1
2	2
3	3
drop table t2,t1,t3;
CREATE TABLE t1 (
id int(11) NOT NULL default '0',
b int(11) default NULL,
c char(3) default NULL,
PRIMARY KEY  (id),
KEY t2i1 (b)
) ENGINE=innodb DEFAULT CHARSET=latin1;
INSERT INTO t1 VALUES (0,0,'GPL'),(1,0,'GPL'),(2,1,'GPL'),(3,2,'GPL');
CREATE TABLE t2 (
id int(11) NOT NULL default '0',
b int(11) default NULL,
c char(3) default NULL,
PRIMARY KEY  (id),
KEY t2i (b)
) ENGINE=innodb DEFAULT CHARSET=latin1;
INSERT INTO t2 VALUES (0,0,'GPL'),(1,0,'GPL'),(2,1,'GPL'),(3,2,'GPL');
select (select max(id) from t2 where b=1 group by b) as x,b from t1 where b=1;
x	b
2	1
drop table t1,t2;
create table t1 (id int not null, value char(255), primary key(id)) engine=innodb;
create table t2 (id int not null, value char(255)) engine=innodb;
insert into t1 values (1,'a'),(2,'b');
insert into t2 values (1,'z'),(2,'x');
select t2.id,t2.value,(select t1.value from t1 where t1.id=t2.id) from t2;
id	value	(select t1.value from t1 where t1.id=t2.id)
1	z	a
2	x	b
select t2.id,t2.value,(select t1.value from t1 where t1.id=t2.id) from t2;
id	value	(select t1.value from t1 where t1.id=t2.id)
1	z	a
2	x	b
drop table t1,t2;
create table t1 (a int, b int) engine=innodb;
insert into t1 values (1,2), (1,3), (2,3), (2,4), (2,5), (3,4), (4,5), (4,100);
create table t2 (a int) engine=innodb;
insert into t2 values (1),(2),(3),(4);
select a, sum(b) as b from t1 group by a having b > (select max(a) from t2);
a	b
1	5
2	12
4	105
drop table t1, t2;
CREATE TABLE `t1` ( `unit` varchar(50) NOT NULL default '', `ingredient` varchar(50) NOT NULL default '') ENGINE=InnoDB DEFAULT CHARSET=latin1;
CREATE TABLE `t2` ( `ingredient` varchar(50) NOT NULL default '', `unit` varchar(50) NOT NULL default '', PRIMARY KEY (ingredient, unit)) ENGINE=InnoDB DEFAULT CHARSET=latin1;
INSERT INTO `t1` VALUES ('xx','yy');
INSERT INTO `t2` VALUES ('yy','xx');
SELECT R.unit, R.ingredient FROM t1 R WHERE R.ingredient IN (SELECT N.ingredient FROM t2 N WHERE N.unit = R.unit);
unit	ingredient
xx	yy
drop table t1, t2;
CREATE TABLE t1 (
id INT NOT NULL auto_increment,
date1 DATE, coworkerid INT,
description VARCHAR(255),
sum_used DOUBLE,
sum_remaining DOUBLE,
comments VARCHAR(255),
PRIMARY KEY(id)
) engine=innodb;
insert into t1 values (NULL, '1999-01-01', 1,'test', 22, 33, 'comment'), (NULL, '1999-01-01', 1,'test', 22, 33, 'comment'), (NULL, '1999-01-01', 1,'test', 22, 33, 'comment'), (NULL, '1998-01-01', 1,'test', 22, 33, 'comment'), (NULL, '1998-01-01', 1,'test', 22, 33, 'comment'), (NULL, '2004-01-01', 1,'test', 22, 33, 'comment'), (NULL, '2004-01-01', 1,'test', 22, 33, 'comment');
SELECT DISTINCT
(SELECT sum(sum_used) FROM t1 WHERE sum_used > 0 AND year(date1) <= '2004') as somallontvangsten,
(SELECT sum(sum_used) FROM t1 WHERE sum_used < 0 AND year(date1) <= '2004') as somalluitgaven
FROM t1;
somallontvangsten	somalluitgaven
154	NULL
select * from t1;
id	date1	coworkerid	description	sum_used	sum_remaining	comments
1	1999-01-01	1	test	22	33	comment
2	1999-01-01	1	test	22	33	comment
3	1999-01-01	1	test	22	33	comment
4	1998-01-01	1	test	22	33	comment
5	1998-01-01	1	test	22	33	comment
6	2004-01-01	1	test	22	33	comment
7	2004-01-01	1	test	22	33	comment
drop table t1;
CREATE TABLE `t1` ( `a` char(3) NOT NULL default '', `b` char(3) NOT NULL default '', `c` char(3) NOT NULL default '', PRIMARY KEY  (`a`,`b`,`c`)) ENGINE=InnoDB;
CREATE TABLE t2 LIKE t1;
INSERT INTO t1 VALUES (1,1,1);
INSERT INTO t2 VALUES (1,1,1);
PREPARE my_stmt FROM "SELECT t1.b, count(*) FROM t1 group by t1.b having
count(*) > ALL (SELECT COUNT(*) FROM t2 WHERE t2.a=1 GROUP By t2.b)";
EXECUTE my_stmt;
b	count(*)
EXECUTE my_stmt;
b	count(*)
deallocate prepare my_stmt;
drop table t1,t2;
CREATE TABLE t1 (
school_name varchar(45) NOT NULL,
country varchar(45) NOT NULL,    
funds_requested float NOT NULL,
schooltype varchar(45) NOT NULL
) ENGINE=InnoDB DEFAULT CHARSET=utf8;
insert into t1 values ("the school", "USA", 1200, "Human");
select count(country) as countrycount, sum(funds_requested) as smcnt,
country, (select sum(funds_requested) from t1) as total_funds
from t1
group by country;
countrycount	smcnt	country	total_funds
1	1200	USA	1200
select count(country) as countrycount, sum(funds_requested) as smcnt,
country, (select sum(funds_requested) from t1) as total_funds
from t1
group by country;
countrycount	smcnt	country	total_funds
1	1200	USA	1200
drop table t1;
CREATE TABLE `t1` (
`t3_id` int NOT NULL,
`t1_id` int NOT NULL,
PRIMARY KEY  (`t1_id`)
);
CREATE TABLE `t2` (
`t2_id` int NOT NULL,
`t1_id` int NOT NULL,
`b` int NOT NULL,
PRIMARY KEY  (`t2_id`),
UNIQUE KEY `idx_t2_t1_b` (`t1_id`,`b`)
) ENGINE=InnoDB;
CREATE TABLE `t3` (
`t3_id` int NOT NULL
);
INSERT INTO `t3` VALUES (3);
select
(SELECT rs.t2_id
FROM t2 rs
WHERE rs.t1_id=
(SELECT lt.t1_id
FROM t1 lt
WHERE lt.t3_id=a.t3_id)
ORDER BY b DESC LIMIT 1)
from t3 AS a;
(SELECT rs.t2_id
FROM t2 rs
WHERE rs.t1_id=
(SELECT lt.t1_id
FROM t1 lt
WHERE lt.t3_id=a.t3_id)
ORDER BY b DESC LIMIT 1)
NULL
DROP PROCEDURE IF EXISTS p1;
create procedure p1()
begin
declare done int default 3;
repeat
select
(SELECT rs.t2_id
FROM t2 rs
WHERE rs.t1_id=
(SELECT lt.t1_id
FROM t1 lt
WHERE lt.t3_id=a.t3_id)
ORDER BY b DESC LIMIT 1) as x
from t3 AS a;
set done= done-1;
until done <= 0 end repeat;
end//
call p1();
x
NULL
x
NULL
x
NULL
call p1();
x
NULL
x
NULL
x
NULL
call p1();
x
NULL
x
NULL
x
NULL
drop procedure p1;
drop tables t1,t2,t3;
#
<<<<<<< HEAD
# Bug#60085 crash in Item::save_in_field() with time data type
#
CREATE TABLE t1(a date, b int, unique(b), unique(a), key(b)) engine=innodb;
INSERT INTO t1 VALUES ('2011-05-13', 0);
SELECT * FROM t1 WHERE b < (SELECT CAST(a as date) FROM t1 GROUP BY a);
a	b
2011-05-13	0
DROP TABLE t1;
=======
# Bug #11766300  59387: FAILING ASSERTION: CURSOR->POS_STATE == 1997660512 (BTR_PCUR_IS_POSITIONE
#
CREATE TABLE t1 (a INT) ENGINE=INNODB;
INSERT INTO t1 VALUES (0);
CREATE TABLE t2 (d BINARY(2), PRIMARY KEY (d(1)), UNIQUE KEY (d)) ENGINE=INNODB;
SELECT 1 FROM t1 WHERE NOT EXISTS
(SELECT 1 FROM t2 WHERE d = (SELECT d FROM t2 WHERE a >= 1) ORDER BY d);
1
1
EXPLAIN SELECT 1 FROM t1 WHERE NOT EXISTS
(SELECT 1 FROM t2 WHERE d = (SELECT d FROM t2 WHERE a >= 1) ORDER BY d);
id	select_type	table	type	possible_keys	key	key_len	ref	rows	Extra
1	PRIMARY	t1	ALL	NULL	NULL	NULL	NULL	1	Using where
2	DEPENDENT SUBQUERY	t2	eq_ref	PRIMARY,d	d	2	func	1	Using where
3	DEPENDENT SUBQUERY	t2	index	NULL	d	2	NULL	1	Using where; Using index
DROP TABLE t2;
CREATE TABLE t2 (b INT, c INT, UNIQUE KEY (b), UNIQUE KEY (b, c )) ENGINE=INNODB;
INSERT INTO t2 VALUES (1, 1);
SELECT 1 FROM t1
WHERE a != (SELECT 1 FROM t2 WHERE a <=> b OR a > '' AND 6 = 7 ORDER BY b, c);
1
DROP TABLE t1, t2;
#
# Bug #13639204 64111: CRASH ON SELECT SUBQUERY WITH NON UNIQUE
# INDEX
#
CREATE TABLE t1 (
id int
) ENGINE=InnoDB;
INSERT INTO t1 (id) VALUES (11);
CREATE TABLE t2 (
t1_id int,
position int,
KEY t1_id (t1_id),
KEY t1_id_position (t1_id,position)
) ENGINE=InnoDB;
EXPLAIN SELECT
(SELECT position FROM t2
WHERE t2.t1_id = t1.id
ORDER BY t2.t1_id , t2.position
LIMIT 10,1
) AS maxkey
FROM t1
LIMIT 1;
id	select_type	table	type	possible_keys	key	key_len	ref	rows	Extra
1	PRIMARY	t1	ALL	NULL	NULL	NULL	NULL	1	
2	DEPENDENT SUBQUERY	t2	ref	t1_id,t1_id_position	t1_id_position	5	test.t1.id	1	Using where
SELECT
(SELECT position FROM t2
WHERE t2.t1_id = t1.id
ORDER BY t2.t1_id , t2.position
LIMIT 10,1
) AS maxkey
FROM t1
LIMIT 1;
maxkey
NULL
DROP TABLE t1,t2;
End of 5.1 tests
>>>>>>> 17817a30
<|MERGE_RESOLUTION|>--- conflicted
+++ resolved
@@ -246,7 +246,6 @@
 drop procedure p1;
 drop tables t1,t2,t3;
 #
-<<<<<<< HEAD
 # Bug#60085 crash in Item::save_in_field() with time data type
 #
 CREATE TABLE t1(a date, b int, unique(b), unique(a), key(b)) engine=innodb;
@@ -255,7 +254,7 @@
 a	b
 2011-05-13	0
 DROP TABLE t1;
-=======
+#
 # Bug #11766300  59387: FAILING ASSERTION: CURSOR->POS_STATE == 1997660512 (BTR_PCUR_IS_POSITIONE
 #
 CREATE TABLE t1 (a INT) ENGINE=INNODB;
@@ -314,5 +313,4 @@
 maxkey
 NULL
 DROP TABLE t1,t2;
-End of 5.1 tests
->>>>>>> 17817a30
+End of 5.1 tests