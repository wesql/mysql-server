drop table if exists t1,t2;
set @my_connect_timeout           =@@global.connect_timeout;
set @my_delayed_insert_timeout    =@@global.delayed_insert_timeout;
set @my_delayed_queue_size        =@@global.delayed_queue_size;
set @my_flush                     =@@global.flush;
set @my_flush_time                =@@global.flush_time;
set @my_key_buffer_size           =@@global.key_buffer_size;
set @my_max_binlog_cache_size     =@@global.max_binlog_cache_size;
set @my_binlog_cache_size         =@@global.binlog_cache_size;
set @my_max_binlog_size           =@@global.max_binlog_size;
set @my_max_connect_errors        =@@global.max_connect_errors;
set @my_max_connections           =@@global.max_connections;
set @my_max_delayed_threads       =@@global.max_delayed_threads;
set @my_max_heap_table_size       =@@global.max_heap_table_size;
set @my_max_insert_delayed_threads=@@global.max_insert_delayed_threads;
set @my_max_join_size             =@@global.max_join_size;
set @my_myisam_data_pointer_size  =@@global.myisam_data_pointer_size;
set @my_myisam_max_sort_file_size =@@global.myisam_max_sort_file_size;
set @my_net_buffer_length         =@@global.net_buffer_length;
set @my_net_write_timeout         =@@global.net_write_timeout;
set @my_net_read_timeout          =@@global.net_read_timeout;
set @my_query_cache_limit         =@@global.query_cache_limit;
set @my_query_cache_type          =@@global.query_cache_type;
set @my_server_id                 =@@global.server_id;
set @my_slow_launch_time          =@@global.slow_launch_time;
set @my_storage_engine            =@@global.default_storage_engine;
set @my_thread_cache_size         =@@global.thread_cache_size;
set @my_max_allowed_packet        =@@global.max_allowed_packet;
set @my_join_buffer_size          =@@global.join_buffer_size;
set @`test`=1;
select @test, @`test`, @TEST, @`TEST`, @"teSt";
@test	@`test`	@TEST	@`TEST`	@"teSt"
1	1	1	1	1
set @TEST=2;
select @test, @`test`, @TEST, @`TEST`, @"teSt";
@test	@`test`	@TEST	@`TEST`	@"teSt"
2	2	2	2	2
set @"tEST"=3;
select @test, @`test`, @TEST, @`TEST`, @"teSt";
@test	@`test`	@TEST	@`TEST`	@"teSt"
3	3	3	3	3
set @`TeST`=4;
select @test, @`test`, @TEST, @`TEST`, @"teSt";
@test	@`test`	@TEST	@`TEST`	@"teSt"
4	4	4	4	4
select @`teST`:=5;
@`teST`:=5
5
select @test, @`test`, @TEST, @`TEST`, @"teSt";
@test	@`test`	@TEST	@`TEST`	@"teSt"
5	5	5	5	5
set @select=2,@t5=1.23456;
select @`select`,@not_used;
@`select`	@not_used
2	NULL
set @test_int=10,@test_double=1e-10,@test_string="abcdeghi",@test_string2="abcdefghij",@select=NULL;
select @test_int,@test_double,@test_string,@test_string2,@select;
@test_int	@test_double	@test_string	@test_string2	@select
10	0.0000000001	abcdeghi	abcdefghij	NULL
set @test_int="hello",@test_double="hello",@test_string="hello",@test_string2="hello";
select @test_int,@test_double,@test_string,@test_string2;
@test_int	@test_double	@test_string	@test_string2
hello	hello	hello	hello
set @test_int="hellohello",@test_double="hellohello",@test_string="hellohello",@test_string2="hellohello";
select @test_int,@test_double,@test_string,@test_string2;
@test_int	@test_double	@test_string	@test_string2
hellohello	hellohello	hellohello	hellohello
set @test_int=null,@test_double=null,@test_string=null,@test_string2=null;
select @test_int,@test_double,@test_string,@test_string2;
@test_int	@test_double	@test_string	@test_string2
NULL	NULL	NULL	NULL
select @t1:=(@t2:=1)+@t3:=4,@t1,@t2,@t3;
@t1:=(@t2:=1)+@t3:=4	@t1	@t2	@t3
5	5	1	4
explain extended select @t1:=(@t2:=1)+@t3:=4,@t1,@t2,@t3;
id	select_type	table	type	possible_keys	key	key_len	ref	rows	filtered	Extra
1	SIMPLE	NULL	NULL	NULL	NULL	NULL	NULL	NULL	NULL	No tables used
Warnings:
Note	1003	select (@t1:=((@t2:=1) + (@t3:=4))) AS `@t1:=(@t2:=1)+@t3:=4`,(@t1) AS `@t1`,(@t2) AS `@t2`,(@t3) AS `@t3`
select @t5;
@t5
1.23456
CREATE TABLE t1 (c_id INT(4) NOT NULL, c_name CHAR(20), c_country CHAR(3), PRIMARY KEY(c_id));
INSERT INTO t1 VALUES (1,'Bozo','USA'),(2,'Ronald','USA'),(3,'Kinko','IRE'),(4,'Mr. Floppy','GB');
SELECT @min_cid:=min(c_id), @max_cid:=max(c_id) from t1;
@min_cid:=min(c_id)	@max_cid:=max(c_id)
1	4
SELECT * FROM t1 WHERE c_id=@min_cid OR c_id=@max_cid;
c_id	c_name	c_country
1	Bozo	USA
4	Mr. Floppy	GB
SELECT * FROM t1 WHERE c_id=@min_cid OR c_id=@max_cid OR c_id=666;
c_id	c_name	c_country
1	Bozo	USA
4	Mr. Floppy	GB
ALTER TABLE t1 DROP PRIMARY KEY;
select * from t1 where c_id=@min_cid OR c_id=@max_cid;
c_id	c_name	c_country
1	Bozo	USA
4	Mr. Floppy	GB
drop table t1;
set GLOBAL max_join_size=10;
set max_join_size=100;
show variables like 'max_join_size';
Variable_name	Value
max_join_size	100
select * from information_schema.session_variables where variable_name like 'max_join_size';
VARIABLE_NAME	VARIABLE_VALUE
MAX_JOIN_SIZE	100
show global variables like 'max_join_size';
Variable_name	Value
max_join_size	10
select * from information_schema.global_variables where variable_name like 'max_join_size';
VARIABLE_NAME	VARIABLE_VALUE
MAX_JOIN_SIZE	10
set GLOBAL max_join_size=2000;
show global variables like 'max_join_size';
Variable_name	Value
max_join_size	2000
select * from information_schema.global_variables where variable_name like 'max_join_size';
VARIABLE_NAME	VARIABLE_VALUE
MAX_JOIN_SIZE	2000
set max_join_size=DEFAULT;
show variables like 'max_join_size';
Variable_name	Value
max_join_size	2000
select * from information_schema.session_variables where variable_name like 'max_join_size';
VARIABLE_NAME	VARIABLE_VALUE
MAX_JOIN_SIZE	2000
set GLOBAL max_join_size=DEFAULT;
show global variables like 'max_join_size';
Variable_name	Value
max_join_size	HA_POS_ERROR
select * from information_schema.global_variables where variable_name like 'max_join_size';
VARIABLE_NAME	VARIABLE_VALUE
MAX_JOIN_SIZE	HA_POS_ERROR
set @@max_join_size=1000, @@global.max_join_size=2000;
select @@local.max_join_size, @@global.max_join_size;
@@local.max_join_size	@@global.max_join_size
1000	2000
select @@identity,  length(@@version)>0;
@@identity	length(@@version)>0
0	1
select @@VERSION=version();
@@VERSION=version()
1
select last_insert_id(345);
last_insert_id(345)
345
explain extended select last_insert_id(345);
id	select_type	table	type	possible_keys	key	key_len	ref	rows	filtered	Extra
1	SIMPLE	NULL	NULL	NULL	NULL	NULL	NULL	NULL	NULL	No tables used
Warnings:
Note	1003	select last_insert_id(345) AS `last_insert_id(345)`
select @@IDENTITY,last_insert_id(), @@identity;
@@IDENTITY	last_insert_id()	@@identity
345	345	345
explain extended select @@IDENTITY,last_insert_id(), @@identity;
id	select_type	table	type	possible_keys	key	key_len	ref	rows	filtered	Extra
1	SIMPLE	NULL	NULL	NULL	NULL	NULL	NULL	NULL	NULL	No tables used
Warnings:
Note	1003	select @@IDENTITY AS `@@IDENTITY`,last_insert_id() AS `last_insert_id()`,@@identity AS `@@identity`
set big_tables=OFF, big_tables=ON, big_tables=0, big_tables=1, big_tables="OFF", big_tables="ON";
set global concurrent_insert=2;
show variables like 'concurrent_insert';
Variable_name	Value
concurrent_insert	ALWAYS
select * from information_schema.session_variables where variable_name like 'concurrent_insert';
VARIABLE_NAME	VARIABLE_VALUE
CONCURRENT_INSERT	ALWAYS
set global concurrent_insert=1;
show variables like 'concurrent_insert';
Variable_name	Value
concurrent_insert	AUTO
select * from information_schema.session_variables where variable_name like 'concurrent_insert';
VARIABLE_NAME	VARIABLE_VALUE
CONCURRENT_INSERT	AUTO
set global concurrent_insert=0;
show variables like 'concurrent_insert';
Variable_name	Value
concurrent_insert	NEVER
select * from information_schema.session_variables where variable_name like 'concurrent_insert';
VARIABLE_NAME	VARIABLE_VALUE
CONCURRENT_INSERT	NEVER
set global concurrent_insert=DEFAULT;
select @@concurrent_insert;
@@concurrent_insert
AUTO
set global timed_mutexes=ON;
show variables like 'timed_mutexes';
Variable_name	Value
timed_mutexes	ON
select * from information_schema.session_variables where variable_name like 'timed_mutexes';
VARIABLE_NAME	VARIABLE_VALUE
TIMED_MUTEXES	ON
set global timed_mutexes=0;
show variables like 'timed_mutexes';
Variable_name	Value
timed_mutexes	OFF
select * from information_schema.session_variables where variable_name like 'timed_mutexes';
VARIABLE_NAME	VARIABLE_VALUE
TIMED_MUTEXES	OFF
set default_storage_engine=MYISAM, default_storage_engine="HEAP", global default_storage_engine="MERGE";
show local variables like 'default_storage_engine';
Variable_name	Value
default_storage_engine	MEMORY
select * from information_schema.session_variables where variable_name like 'default_storage_engine';
VARIABLE_NAME	VARIABLE_VALUE
DEFAULT_STORAGE_ENGINE	MEMORY
show global variables like 'default_storage_engine';
Variable_name	Value
default_storage_engine	MRG_MYISAM
select * from information_schema.global_variables where variable_name like 'default_storage_engine';
VARIABLE_NAME	VARIABLE_VALUE
DEFAULT_STORAGE_ENGINE	MRG_MYISAM
set GLOBAL query_cache_size=102400;
set GLOBAL myisam_max_sort_file_size=2000000;
Warnings:
Warning	1292	Truncated incorrect myisam_max_sort_file_size value: '2000000'
show global variables like 'myisam_max_sort_file_size';
Variable_name	Value
myisam_max_sort_file_size	1048576
select * from information_schema.global_variables where variable_name like 'myisam_max_sort_file_size';
VARIABLE_NAME	VARIABLE_VALUE
MYISAM_MAX_SORT_FILE_SIZE	1048576
set GLOBAL myisam_max_sort_file_size=default;
show global variables like 'myisam_max_sort_file_size';
Variable_name	Value
myisam_max_sort_file_size	FILE_SIZE
select * from information_schema.global_variables where variable_name like 'myisam_max_sort_file_size';
VARIABLE_NAME	VARIABLE_VALUE
MYISAM_MAX_SORT_FILE_SIZE	FILE_SIZE
set global net_retry_count=10, session net_retry_count=10;
set global net_buffer_length=1024, net_write_timeout=200, net_read_timeout=300;
show global variables like 'net_%';
Variable_name	Value
net_buffer_length	1024
net_read_timeout	300
net_retry_count	10
net_write_timeout	200
select * from information_schema.global_variables where variable_name like 'net_%' order by 1;
VARIABLE_NAME	VARIABLE_VALUE
NET_BUFFER_LENGTH	1024
NET_READ_TIMEOUT	300
NET_RETRY_COUNT	10
NET_WRITE_TIMEOUT	200
show session variables like 'net_%';
Variable_name	Value
net_buffer_length	16384
net_read_timeout	30
net_retry_count	10
net_write_timeout	60
select * from information_schema.session_variables where variable_name like 'net_%' order by 1;
VARIABLE_NAME	VARIABLE_VALUE
NET_BUFFER_LENGTH	16384
NET_READ_TIMEOUT	30
NET_RETRY_COUNT	10
NET_WRITE_TIMEOUT	60
set global net_buffer_length=8000, global net_read_timeout=900, net_write_timeout=1000;
Warnings:
Warning	1292	Truncated incorrect net_buffer_length value: '8000'
show global variables like 'net_%';
Variable_name	Value
net_buffer_length	7168
net_read_timeout	900
net_retry_count	10
net_write_timeout	1000
select * from information_schema.global_variables where variable_name like 'net_%' order by 1;
VARIABLE_NAME	VARIABLE_VALUE
NET_BUFFER_LENGTH	7168
NET_READ_TIMEOUT	900
NET_RETRY_COUNT	10
NET_WRITE_TIMEOUT	1000
set global net_buffer_length=1;
Warnings:
Warning	1292	Truncated incorrect net_buffer_length value: '1'
show global variables like 'net_buffer_length';
Variable_name	Value
net_buffer_length	1024
select * from information_schema.global_variables where variable_name like 'net_buffer_length';
VARIABLE_NAME	VARIABLE_VALUE
NET_BUFFER_LENGTH	1024
set global net_buffer_length=2000000000;
Warnings:
Warning	1292	Truncated incorrect net_buffer_length value: '2000000000'
show global variables like 'net_buffer_length';
Variable_name	Value
net_buffer_length	1048576
select * from information_schema.global_variables where variable_name like 'net_buffer_length';
VARIABLE_NAME	VARIABLE_VALUE
NET_BUFFER_LENGTH	1048576
set character set cp1251_koi8;
show variables like "character_set_client";
Variable_name	Value
character_set_client	cp1251
select * from information_schema.session_variables where variable_name like 'character_set_client';
VARIABLE_NAME	VARIABLE_VALUE
CHARACTER_SET_CLIENT	cp1251
select @@timestamp>0;
@@timestamp>0
1
set @@rand_seed1=10000000,@@rand_seed2=1000000;
select ROUND(RAND(),5);
ROUND(RAND(),5)
0.02887

==+ Testing %alloc% system variables +==
==+ NOTE:  These values *must* be a multiple of 1024 +==
==+ Other values will be rounded down to nearest multiple +==

==+ Show initial values +==
SHOW VARIABLES WHERE variable_name IN ('range_alloc_block_size',
'query_alloc_block_size', 'query_prealloc_size',
'transaction_alloc_block_size', 'transaction_prealloc_size');
Variable_name	Value
query_alloc_block_size	8192
query_prealloc_size	8192
range_alloc_block_size	4096
transaction_alloc_block_size	8192
transaction_prealloc_size	4096
==+ information_schema data +==
SELECT * FROM information_schema.session_variables 
WHERE variable_name IN ('range_alloc_block_size',
'query_alloc_block_size', 'query_prealloc_size',
'transaction_alloc_block_size', 'transaction_prealloc_size') ORDER BY 1;
VARIABLE_NAME	VARIABLE_VALUE
QUERY_ALLOC_BLOCK_SIZE	8192
QUERY_PREALLOC_SIZE	8192
RANGE_ALLOC_BLOCK_SIZE	4096
TRANSACTION_ALLOC_BLOCK_SIZE	8192
TRANSACTION_PREALLOC_SIZE	4096
Testing values that are multiples of 1024
set @@range_alloc_block_size=1024*15+1024;
set @@query_alloc_block_size=1024*15+1024*2;
set @@query_prealloc_size=1024*18-1024;
set @@transaction_alloc_block_size=1024*21-1024*1;
set @@transaction_prealloc_size=1024*21-2048;
==+ Check manipulated values ==+
select @@query_alloc_block_size;
@@query_alloc_block_size
17408
SHOW VARIABLES WHERE variable_name IN ('range_alloc_block_size',
'query_alloc_block_size', 'query_prealloc_size',
'transaction_alloc_block_size', 'transaction_prealloc_size');
Variable_name	Value
query_alloc_block_size	17408
query_prealloc_size	17408
range_alloc_block_size	16384
transaction_alloc_block_size	20480
transaction_prealloc_size	19456
==+ information_schema data +==
SELECT * FROM information_schema.session_variables
WHERE variable_name IN ('range_alloc_block_size',
'query_alloc_block_size', 'query_prealloc_size',
'transaction_alloc_block_size', 'transaction_prealloc_size') ORDER BY 1;
VARIABLE_NAME	VARIABLE_VALUE
QUERY_ALLOC_BLOCK_SIZE	17408
QUERY_PREALLOC_SIZE	17408
RANGE_ALLOC_BLOCK_SIZE	16384
TRANSACTION_ALLOC_BLOCK_SIZE	20480
TRANSACTION_PREALLOC_SIZE	19456
==+ Manipulate variable values +==
Testing values that are not 1024 multiples
set @@range_alloc_block_size=1024*16+1023;
Warnings:
Warning	1292	Truncated incorrect range_alloc_block_size value: '17407'
set @@query_alloc_block_size=1024*17+2;
Warnings:
Warning	1292	Truncated incorrect query_alloc_block_size value: '17410'
set @@query_prealloc_size=1024*18-1023;
Warnings:
Warning	1292	Truncated incorrect query_prealloc_size value: '17409'
set @@transaction_alloc_block_size=1024*20-1;
Warnings:
Warning	1292	Truncated incorrect transaction_alloc_block_size value: '20479'
set @@transaction_prealloc_size=1024*21-1;
Warnings:
Warning	1292	Truncated incorrect transaction_prealloc_size value: '21503'
==+ Check manipulated values ==+
SHOW VARIABLES WHERE variable_name IN ('range_alloc_block_size',
'query_alloc_block_size', 'query_prealloc_size',
'transaction_alloc_block_size', 'transaction_prealloc_size');
Variable_name	Value
query_alloc_block_size	17408
query_prealloc_size	17408
range_alloc_block_size	16384
transaction_alloc_block_size	19456
transaction_prealloc_size	20480
==+ information_schema data +==
SELECT * FROM information_schema.session_variables 
WHERE variable_name IN ('range_alloc_block_size',
'query_alloc_block_size', 'query_prealloc_size',
'transaction_alloc_block_size', 'transaction_prealloc_size') ORDER BY 1;
VARIABLE_NAME	VARIABLE_VALUE
QUERY_ALLOC_BLOCK_SIZE	17408
QUERY_PREALLOC_SIZE	17408
RANGE_ALLOC_BLOCK_SIZE	16384
TRANSACTION_ALLOC_BLOCK_SIZE	19456
TRANSACTION_PREALLOC_SIZE	20480
==+ Set values back to the default values +==
set @@range_alloc_block_size=default;
set @@query_alloc_block_size=default, @@query_prealloc_size=default;
set transaction_alloc_block_size=default, @@transaction_prealloc_size=default;
==+ Check the values now that they are reset +==
SHOW VARIABLES WHERE variable_name IN ('range_alloc_block_size',
'query_alloc_block_size', 'query_prealloc_size',
'transaction_alloc_block_size', 'transaction_prealloc_size');
Variable_name	Value
query_alloc_block_size	8192
query_prealloc_size	8192
range_alloc_block_size	4096
transaction_alloc_block_size	8192
transaction_prealloc_size	4096
SELECT @@version LIKE 'non-existent';
@@version LIKE 'non-existent'
0
SELECT @@version_compile_os LIKE 'non-existent';
@@version_compile_os LIKE 'non-existent'
0
set big_tables=OFFF;
ERROR 42000: Variable 'big_tables' can't be set to the value of 'OFFF'
set big_tables="OFFF";
ERROR 42000: Variable 'big_tables' can't be set to the value of 'OFFF'
set unknown_variable=1;
ERROR HY000: Unknown system variable 'unknown_variable'
set max_join_size="hello";
ERROR 42000: Incorrect argument type to variable 'max_join_size'
set default_storage_engine=UNKNOWN_TABLE_TYPE;
ERROR 42000: Unknown storage engine 'UNKNOWN_TABLE_TYPE'
set default_storage_engine=MERGE, big_tables=2;
ERROR 42000: Variable 'big_tables' can't be set to the value of '2'
show local variables like 'default_storage_engine';
Variable_name	Value
default_storage_engine	MEMORY
set SESSION query_cache_size=10000;
ERROR HY000: Variable 'query_cache_size' is a GLOBAL variable and should be set with SET GLOBAL
set character_set_client=UNKNOWN_CHARACTER_SET;
ERROR 42000: Unknown character set: 'UNKNOWN_CHARACTER_SET'
set collation_connection=UNKNOWN_COLLATION;
ERROR HY000: Unknown collation: 'UNKNOWN_COLLATION'
set character_set_client=NULL;
ERROR 42000: Variable 'character_set_client' can't be set to the value of 'NULL'
set collation_connection=NULL;
ERROR 42000: Variable 'collation_connection' can't be set to the value of 'NULL'
select @@global.timestamp;
ERROR HY000: Variable 'timestamp' is a SESSION variable
set @@version='';
ERROR HY000: Variable 'version' is a read only variable
set @@concurrent_insert=1;
ERROR HY000: Variable 'concurrent_insert' is a GLOBAL variable and should be set with SET GLOBAL
set myisam_max_sort_file_size=100;
ERROR HY000: Variable 'myisam_max_sort_file_size' is a GLOBAL variable and should be set with SET GLOBAL
set @@SQL_WARNINGS=NULL;
ERROR 42000: Variable 'sql_warnings' can't be set to the value of 'NULL'
set autocommit=1;
set big_tables=1;
select @@autocommit, @@big_tables;
@@autocommit	@@big_tables
1	1
set global binlog_cache_size=100;
Warnings:
Warning	1292	Truncated incorrect binlog_cache_size value: '100'
set bulk_insert_buffer_size=100;
set character set cp1251_koi8;
set character set default;
set @@global.concurrent_insert=1;
set global connect_timeout=100;
select @@delay_key_write;
@@delay_key_write
ON
set global delay_key_write="OFF";
select @@delay_key_write;
@@delay_key_write
OFF
set global delay_key_write=ALL;
select @@delay_key_write;
@@delay_key_write
ALL
set global delay_key_write=1;
select @@delay_key_write;
@@delay_key_write
ON
set global delayed_insert_limit=100;
set global delayed_insert_timeout=100;
set global delayed_queue_size=100;
set global flush=1;
set global flush_time=100;
set insert_id=1;
set interactive_timeout=100;
set join_buffer_size=100;
Warnings:
Warning	1292	Truncated incorrect join_buffer_size value: '100'
set last_insert_id=1;
set global local_infile=1;
set long_query_time=0.000001;
select @@long_query_time;
@@long_query_time
0.000001
set long_query_time=100.000001;
select @@long_query_time;
@@long_query_time
100.000001
set low_priority_updates=1;
set global max_allowed_packet=100;
Warnings:
Warning	1292	Truncated incorrect max_allowed_packet value: '100'
set global max_binlog_cache_size=100;
Warnings:
Warning	1292	Truncated incorrect max_binlog_cache_size value: '100'
set global max_binlog_size=100;
Warnings:
Warning	1292	Truncated incorrect max_binlog_size value: '100'
set global max_connect_errors=100;
set global max_connections=100;
set global max_delayed_threads=100;
set max_heap_table_size=100;
Warnings:
Warning	1292	Truncated incorrect max_heap_table_size value: '100'
set max_join_size=100;
set max_sort_length=100;
set max_tmp_tables=100;
set global max_user_connections=100;
select @@max_user_connections;
@@max_user_connections
100
set global max_write_lock_count=100;
set myisam_sort_buffer_size=100;
Warnings:
Warning	1292	Truncated incorrect myisam_sort_buffer_size value: '100'
set global net_buffer_length=100;
Warnings:
Warning	1292	Truncated incorrect net_buffer_length value: '100'
set net_read_timeout=100;
set net_write_timeout=100;
set global query_cache_limit=100;
set global query_cache_size=100;
Warnings:
Warning	1292	Truncated incorrect query_cache_size value: '100'
set global query_cache_type=demand;
set read_buffer_size=100;
Warnings:
Warning	1292	Truncated incorrect read_buffer_size value: '100'
set read_rnd_buffer_size=100;
set global server_id=100;
set global slow_launch_time=100;
set sort_buffer_size=100;
Warnings:
Warning	1292	Truncated incorrect sort_buffer_size value: '100'
set @@max_sp_recursion_depth=10;
select @@max_sp_recursion_depth;
@@max_sp_recursion_depth
10
set @@max_sp_recursion_depth=0;
select @@max_sp_recursion_depth;
@@max_sp_recursion_depth
0
set sql_auto_is_null=1;
select @@sql_auto_is_null;
@@sql_auto_is_null
1
set @@sql_auto_is_null=0;
select @@sql_auto_is_null;
@@sql_auto_is_null
0
set sql_big_selects=1;
set sql_buffer_result=1;
set sql_log_bin=1;
set sql_log_off=1;
set sql_quote_show_create=1;
set sql_safe_updates=1;
set sql_select_limit=1;
set sql_select_limit=default;
set sql_warnings=1;
set global table_open_cache=100;
set default_storage_engine=myisam;
set global thread_cache_size=100;
set timestamp=1, timestamp=default;
set tmp_table_size=100;
Warnings:
Warning	1292	Truncated incorrect tmp_table_size value: '100'
set tx_isolation="READ-COMMITTED";
set wait_timeout=100;
set log_warnings=1;
set global log_warnings=1;
select @@session.insert_id;
@@session.insert_id
1
set @save_insert_id=@@session.insert_id;
set session insert_id=20;
select @@session.insert_id;
@@session.insert_id
20
set session last_insert_id=100;
select @@session.insert_id;
@@session.insert_id
20
select @@session.last_insert_id;
@@session.last_insert_id
100
select @@session.insert_id;
@@session.insert_id
20
set @@session.insert_id=@save_insert_id;
select @@session.insert_id;
@@session.insert_id
1
create table t1 (a int not null auto_increment, primary key(a));
create table t2 (a int not null auto_increment, primary key(a));
insert into t1 values(null),(null),(null);
insert into t2 values(null),(null),(null);
set global key_buffer_size=100000;
Warnings:
Warning	1292	Truncated incorrect key_buffer_size value: '100000'
select @@key_buffer_size;
@@key_buffer_size
98304
select * from t1 where a=2;
a
2
select * from t2 where a=3;
a
3
check table t1,t2;
Table	Op	Msg_type	Msg_text
test.t1	check	status	OK
test.t2	check	status	OK
select max(a) +1, max(a) +2 into @xx,@yy from t1;
drop table t1,t2;
select @@xxxxxxxxxx;
ERROR HY000: Unknown system variable 'xxxxxxxxxx'
select 1;
1
1
select @@session.key_buffer_size;
ERROR HY000: Variable 'key_buffer_size' is a GLOBAL variable
set ft_boolean_syntax = @@init_connect;
ERROR HY000: Variable 'ft_boolean_syntax' is a GLOBAL variable and should be set with SET GLOBAL
set global ft_boolean_syntax = @@init_connect;
ERROR 42000: Variable 'ft_boolean_syntax' can't be set to the value of ''
set init_connect = NULL;
ERROR HY000: Variable 'init_connect' is a GLOBAL variable and should be set with SET GLOBAL
set global init_connect = NULL;
set ft_boolean_syntax = @@init_connect;
ERROR HY000: Variable 'ft_boolean_syntax' is a GLOBAL variable and should be set with SET GLOBAL
set global ft_boolean_syntax = @@init_connect;
ERROR 42000: Variable 'ft_boolean_syntax' can't be set to the value of ''
set global myisam_max_sort_file_size=4294967296;
show global variables like 'myisam_max_sort_file_size';
Variable_name	Value
myisam_max_sort_file_size	MAX_FILE_SIZE
select * from information_schema.global_variables where variable_name like 'myisam_max_sort_file_size';
VARIABLE_NAME	VARIABLE_VALUE
MYISAM_MAX_SORT_FILE_SIZE	MAX_FILE_SIZE
set global myisam_max_sort_file_size=default;
select @@global.max_user_connections,@@local.max_join_size;
@@global.max_user_connections	@@local.max_join_size
100	100
set @svc=@@global.max_user_connections, @svj=@@local.max_join_size;
select @@global.max_user_connections,@@local.max_join_size;
@@global.max_user_connections	@@local.max_join_size
100	100
set @@global.max_user_connections=111,@@local.max_join_size=222;
select @@global.max_user_connections,@@local.max_join_size;
@@global.max_user_connections	@@local.max_join_size
111	222
set @@global.max_user_connections=@@local.max_join_size,@@local.max_join_size=@@global.max_user_connections;
select @@global.max_user_connections,@@local.max_join_size;
@@global.max_user_connections	@@local.max_join_size
222	111
set @@global.max_user_connections=@svc, @@local.max_join_size=@svj;
select @@global.max_user_connections,@@local.max_join_size;
@@global.max_user_connections	@@local.max_join_size
100	100
set @a=1, @b=2;
set @a=@b, @b=@a;
select @a, @b;
@a	@b
2	1
set @@global.global.key_buffer_size= 1;
ERROR 42000: You have an error in your SQL syntax; check the manual that corresponds to your MySQL server version for the right syntax to use near 'key_buffer_size= 1' at line 1
set GLOBAL global.key_buffer_size= 1;
ERROR 42000: You have an error in your SQL syntax; check the manual that corresponds to your MySQL server version for the right syntax to use near 'key_buffer_size= 1' at line 1
SELECT @@global.global.key_buffer_size;
ERROR 42000: You have an error in your SQL syntax; check the manual that corresponds to your MySQL server version for the right syntax to use near 'key_buffer_size' at line 1
SELECT @@global.session.key_buffer_size;
ERROR 42000: You have an error in your SQL syntax; check the manual that corresponds to your MySQL server version for the right syntax to use near 'key_buffer_size' at line 1
SELECT @@global.local.key_buffer_size;
ERROR 42000: You have an error in your SQL syntax; check the manual that corresponds to your MySQL server version for the right syntax to use near 'key_buffer_size' at line 1
set @tstlw = @@log_warnings;
show global variables like 'log_warnings';
Variable_name	Value
log_warnings	1
select * from information_schema.global_variables where variable_name like 'log_warnings';
VARIABLE_NAME	VARIABLE_VALUE
LOG_WARNINGS	1
set global log_warnings = 0;
show global variables like 'log_warnings';
Variable_name	Value
log_warnings	0
select * from information_schema.global_variables where variable_name like 'log_warnings';
VARIABLE_NAME	VARIABLE_VALUE
LOG_WARNINGS	0
set global log_warnings = 42;
show global variables like 'log_warnings';
Variable_name	Value
log_warnings	42
select * from information_schema.global_variables where variable_name like 'log_warnings';
VARIABLE_NAME	VARIABLE_VALUE
LOG_WARNINGS	42
set global log_warnings = @tstlw;
show global variables like 'log_warnings';
Variable_name	Value
log_warnings	1
select * from information_schema.global_variables where variable_name like 'log_warnings';
VARIABLE_NAME	VARIABLE_VALUE
LOG_WARNINGS	1
create table t1 (
c1 tinyint,
c2 smallint,
c3 mediumint,
c4 int,
c5 bigint);
show create table t1;
Table	Create Table
t1	CREATE TABLE `t1` (
  `c1` tinyint(4) DEFAULT NULL,
  `c2` smallint(6) DEFAULT NULL,
  `c3` mediumint(9) DEFAULT NULL,
  `c4` int(11) DEFAULT NULL,
  `c5` bigint(20) DEFAULT NULL
) ENGINE=MyISAM DEFAULT CHARSET=latin1
drop table t1;
set @arg00= 8, @arg01= 8.8, @arg02= 'a string', @arg03= 0.2e0;
create table t1 as select @arg00 as c1, @arg01 as c2, @arg02 as c3, @arg03 as c4;
show create table t1;
Table	Create Table
t1	CREATE TABLE `t1` (
  `c1` bigint(20) DEFAULT NULL,
  `c2` decimal(65,30) DEFAULT NULL,
  `c3` longtext,
  `c4` double DEFAULT NULL
) ENGINE=MyISAM DEFAULT CHARSET=latin1
drop table t1;
SET GLOBAL MYISAM_DATA_POINTER_SIZE= 7;
SHOW VARIABLES LIKE 'MYISAM_DATA_POINTER_SIZE';
Variable_name	Value
myisam_data_pointer_size	7
SELECT * FROM INFORMATION_SCHEMA.SESSION_VARIABLES WHERE VARIABLE_NAME LIKE 'MYISAM_DATA_POINTER_SIZE';
VARIABLE_NAME	VARIABLE_VALUE
MYISAM_DATA_POINTER_SIZE	7
SET GLOBAL table_open_cache=-1;
Warnings:
Warning	1292	Truncated incorrect table_open_cache value: '-1'
SHOW VARIABLES LIKE 'table_open_cache';
Variable_name	Value
table_open_cache	1
SELECT * FROM INFORMATION_SCHEMA.SESSION_VARIABLES WHERE VARIABLE_NAME LIKE 'table_open_cache';
VARIABLE_NAME	VARIABLE_VALUE
TABLE_OPEN_CACHE	1
SET GLOBAL table_open_cache=DEFAULT;
set character_set_results=NULL;
select ifnull(@@character_set_results,"really null");
ifnull(@@character_set_results,"really null")
really null
set names latin1;
*** Various tests with LC_TIME_NAMES
*** LC_TIME_NAMES: testing case insensitivity
set @@lc_time_names='ru_ru';
select @@lc_time_names;
@@lc_time_names
ru_RU
*** LC_TIME_NAMES: testing with a user variable
set @lc='JA_JP';
set @@lc_time_names=@lc;
select @@lc_time_names;
@@lc_time_names
ja_JP
*** LC_TIME_NAMES: testing with string expressions
set lc_time_names=concat('de','_','DE');
select @@lc_time_names;
@@lc_time_names
de_DE
set lc_time_names=concat('de','+','DE');
ERROR HY000: Unknown locale: 'de+DE'
select @@lc_time_names;
@@lc_time_names
de_DE
LC_TIME_NAMES: testing with numeric expressions
set @@lc_time_names=1+2;
select @@lc_time_names;
@@lc_time_names
sv_SE
set @@lc_time_names=1/0;
ERROR 42000: Incorrect argument type to variable 'lc_time_names'
select @@lc_time_names;
@@lc_time_names
sv_SE
set lc_time_names=en_US;
LC_TIME_NAMES: testing NULL and a negative number:
set lc_time_names=NULL;
ERROR 42000: Variable 'lc_time_names' can't be set to the value of 'NULL'
set lc_time_names=-1;
ERROR HY000: Unknown locale: '-1'
select @@lc_time_names;
@@lc_time_names
en_US
LC_TIME_NAMES: testing locale with the last ID:
set lc_time_names=110;
select @@lc_time_names;
@@lc_time_names
rm_CH
LC_TIME_NAMES: testing a number beyond the valid ID range:
set lc_time_names=111;
ERROR HY000: Unknown locale: '111'
select @@lc_time_names;
@@lc_time_names
rm_CH
LC_TIME_NAMES: testing that 0 is en_US:
set lc_time_names=0;
select @@lc_time_names;
@@lc_time_names
en_US
select @@global.lc_time_names, @@lc_time_names;
@@global.lc_time_names	@@lc_time_names
en_US	en_US
set @@global.lc_time_names=fr_FR;
select @@global.lc_time_names, @@lc_time_names;
@@global.lc_time_names	@@lc_time_names
fr_FR	en_US
New connection
select @@global.lc_time_names, @@lc_time_names;
@@global.lc_time_names	@@lc_time_names
fr_FR	fr_FR
set @@lc_time_names=ru_RU;
select @@global.lc_time_names, @@lc_time_names;
@@global.lc_time_names	@@lc_time_names
fr_FR	ru_RU
Returnung to default connection
select @@global.lc_time_names, @@lc_time_names;
@@global.lc_time_names	@@lc_time_names
fr_FR	en_US
set lc_time_names=default;
select @@global.lc_time_names, @@lc_time_names;
@@global.lc_time_names	@@lc_time_names
fr_FR	fr_FR
set @@global.lc_time_names=default;
select @@global.lc_time_names, @@lc_time_names;
@@global.lc_time_names	@@lc_time_names
en_US	fr_FR
set @@lc_time_names=default;
select @@global.lc_time_names, @@lc_time_names;
@@global.lc_time_names	@@lc_time_names
en_US	en_US
set @test = @@query_prealloc_size;
set @@query_prealloc_size = @test;
select @@query_prealloc_size = @test;
@@query_prealloc_size = @test
1
set global sql_mode=repeat('a',80);
ERROR 42000: Variable 'sql_mode' can't be set to the value of 'aaaaaaaaaaaaaaaaaaaaaaaaaaaaaaaaaaaaaaaaaaaaaaaaaaaaaaaaaaaaaaaaaaaaaaaaaaaaaaaa'
End of 4.1 tests
create table t1 (a int);
select a into @x from t1;
Warnings:
Warning	1329	No data - zero rows fetched, selected, or processed
show warnings;
Level	Code	Message
Warning	1329	No data - zero rows fetched, selected, or processed
drop table t1;
set @@warning_count=1;
ERROR HY000: Variable 'warning_count' is a read only variable
set @@global.error_count=1;
ERROR HY000: Variable 'error_count' is a read only variable
set @@max_heap_table_size= 4294967296;
select @@max_heap_table_size > 0;
@@max_heap_table_size > 0
1
set global max_heap_table_size= 4294967296;
select @@max_heap_table_size > 0;
@@max_heap_table_size > 0
1
set @@max_heap_table_size= 4294967296;
select @@max_heap_table_size > 0;
@@max_heap_table_size > 0
1
select @@character_set_system;
@@character_set_system
utf8
set global character_set_system = latin1;
ERROR HY000: Variable 'character_set_system' is a read only variable
set @@global.version_compile_os='234';
ERROR HY000: Variable 'version_compile_os' is a read only variable
set character_set_filesystem=latin1;
select @@character_set_filesystem;
@@character_set_filesystem
latin1
set @@global.character_set_filesystem=latin2;
set character_set_filesystem=latin1;
select @@character_set_filesystem;
@@character_set_filesystem
latin1
set @@global.character_set_filesystem=latin2;
set character_set_filesystem=default;
select @@character_set_filesystem;
@@character_set_filesystem
latin2
set @@global.character_set_filesystem=default;
select @@global.character_set_filesystem;
@@global.character_set_filesystem
binary
set @old_sql_big_selects = @@sql_big_selects;
set @@sql_big_selects = 1;
show variables like 'sql_big_selects';
Variable_name	Value
sql_big_selects	ON
select * from information_schema.session_variables where variable_name like 'sql_big_selects';
VARIABLE_NAME	VARIABLE_VALUE
SQL_BIG_SELECTS	ON
set @@sql_big_selects = @old_sql_big_selects;
set @@sql_notes = 0, @@sql_warnings = 0;
show variables like 'sql_notes';
Variable_name	Value
sql_notes	OFF
select * from information_schema.session_variables where variable_name like 'sql_notes';
VARIABLE_NAME	VARIABLE_VALUE
SQL_NOTES	OFF
show variables like 'sql_warnings';
Variable_name	Value
sql_warnings	OFF
select * from information_schema.session_variables where variable_name like 'sql_warnings';
VARIABLE_NAME	VARIABLE_VALUE
SQL_WARNINGS	OFF
set @@sql_notes = 1, @@sql_warnings = 1;
show variables like 'sql_notes';
Variable_name	Value
sql_notes	ON
select * from information_schema.session_variables where variable_name like 'sql_notes';
VARIABLE_NAME	VARIABLE_VALUE
SQL_NOTES	ON
show variables like 'sql_warnings';
Variable_name	Value
sql_warnings	ON
select * from information_schema.session_variables where variable_name like 'sql_warnings';
VARIABLE_NAME	VARIABLE_VALUE
SQL_WARNINGS	ON
select @@system_time_zone;
@@system_time_zone
#
select @@version, @@version_comment, @@version_compile_machine,
@@version_compile_os;
@@version	@@version_comment	@@version_compile_machine	@@version_compile_os
#	#	#	#
select @@basedir, @@datadir, @@tmpdir;
@@basedir	@@datadir	@@tmpdir
#	#	#
show variables like 'basedir';
Variable_name	Value
basedir	#
select * from information_schema.session_variables where variable_name like 'basedir';
VARIABLE_NAME	VARIABLE_VALUE
BASEDIR	#
show variables like 'datadir';
Variable_name	Value
datadir	#
select * from information_schema.session_variables where variable_name like 'datadir';
VARIABLE_NAME	VARIABLE_VALUE
DATADIR	#
show variables like 'tmpdir';
Variable_name	Value
tmpdir	#
select * from information_schema.session_variables where variable_name like 'tmpdir';
VARIABLE_NAME	VARIABLE_VALUE
TMPDIR	#
select @@ssl_ca, @@ssl_capath, @@ssl_cert, @@ssl_cipher, @@ssl_key;
@@ssl_ca	@@ssl_capath	@@ssl_cert	@@ssl_cipher	@@ssl_key
#	#	#	#	#
show variables like 'ssl%';
Variable_name	Value
ssl_ca	#
ssl_capath	#
ssl_cert	#
ssl_cipher	#
ssl_key	#
select * from information_schema.session_variables where variable_name like 'ssl%' order by 1;
VARIABLE_NAME	VARIABLE_VALUE
SSL_CA	#
SSL_CAPATH	#
SSL_CERT	#
SSL_CIPHER	#
SSL_KEY	#
select @@log_queries_not_using_indexes;
@@log_queries_not_using_indexes
0
show variables like 'log_queries_not_using_indexes';
Variable_name	Value
log_queries_not_using_indexes	OFF
select * from information_schema.session_variables where variable_name like 'log_queries_not_using_indexes';
VARIABLE_NAME	VARIABLE_VALUE
LOG_QUERIES_NOT_USING_INDEXES	OFF
select @@"";
ERROR 42000: You have an error in your SQL syntax; check the manual that corresponds to your MySQL server version for the right syntax to use near '""' at line 1
select @@&;
ERROR 42000: You have an error in your SQL syntax; check the manual that corresponds to your MySQL server version for the right syntax to use near '&' at line 1
select @@@;
ERROR 42000: You have an error in your SQL syntax; check the manual that corresponds to your MySQL server version for the right syntax to use near '@' at line 1
select @@hostname;
@@hostname
#
set @@hostname= "anothername";
ERROR HY000: Variable 'hostname' is a read only variable
show variables like 'hostname';
Variable_name	Value
hostname	#
#
# BUG#37408 - Compressed MyISAM files should not require/use mmap()
#
# Test 'myisam_mmap_size' option is not dynamic
SET @@myisam_mmap_size= 500M;
ERROR HY000: Variable 'myisam_mmap_size' is a read only variable
#
# Bug #52315: utc_date() crashes when system time > year 2037
#
SET TIMESTAMP=2*1024*1024*1024;
#Should not crash
SELECT UTC_DATE();
SET TIMESTAMP=DEFAULT;
End of 5.0 tests
set join_buffer_size=1;
Warnings:
Warning	1292	Truncated incorrect join_buffer_size value: '1'
set @save_join_buffer_size=@@join_buffer_size;
set join_buffer_size=@save_join_buffer_size;
set global connect_timeout           =@my_connect_timeout;
set global delayed_insert_timeout    =@my_delayed_insert_timeout;
set global delayed_queue_size        =@my_delayed_queue_size;
set global flush                     =@my_flush;
set global flush_time                =@my_flush_time;
set global key_buffer_size           =@my_key_buffer_size;
set global max_binlog_cache_size     =@my_max_binlog_cache_size;
set global binlog_cache_size         =@my_binlog_cache_size;
set global max_binlog_size           =@my_max_binlog_size;
set global max_connect_errors        =@my_max_connect_errors;
set global max_connections           =@my_max_connections;
set global max_delayed_threads       =@my_max_delayed_threads;
set global max_heap_table_size       =@my_max_heap_table_size;
set global max_insert_delayed_threads=@my_max_insert_delayed_threads;
set global max_join_size             =@my_max_join_size;
set global max_user_connections      =default;
set global max_write_lock_count      =default;
set global myisam_data_pointer_size  =@my_myisam_data_pointer_size;
set global myisam_max_sort_file_size =@my_myisam_max_sort_file_size;
set global net_buffer_length         =@my_net_buffer_length;
set global net_write_timeout         =@my_net_write_timeout;
set global net_read_timeout          =@my_net_read_timeout;
set global query_cache_limit         =@my_query_cache_limit;
set global query_cache_type          =@my_query_cache_type;
set global server_id                 =@my_server_id;
set global slow_launch_time          =@my_slow_launch_time;
set global default_storage_engine            =@my_storage_engine;
set global thread_cache_size         =@my_thread_cache_size;
set global max_allowed_packet        =@my_max_allowed_packet;
set global join_buffer_size          =@my_join_buffer_size;
show global variables where Variable_name='table_definition_cache';
Variable_name	Value
table_definition_cache	#

# --
# -- Bug#34820: log_output can be set to illegal value.
# --
SET GLOBAL log_output = '';
ERROR 42000: Variable 'log_output' can't be set to the value of ''
SET GLOBAL log_output = 0;
ERROR 42000: Variable 'log_output' can't be set to the value of '0'

# -- End of Bug#34820.

#
SHOW VARIABLES like 'ft_max_word_len';
Variable_name	Value
ft_max_word_len	84
SELECT @@session.ft_max_word_len;
ERROR HY000: Variable 'ft_max_word_len' is a GLOBAL variable
SELECT @@global.ft_max_word_len;
@@global.ft_max_word_len
84
SET @@session.ft_max_word_len= 7;
ERROR HY000: Variable 'ft_max_word_len' is a read only variable
SET @@global.ft_max_word_len= 7;
ERROR HY000: Variable 'ft_max_word_len' is a read only variable
#
SHOW VARIABLES like 'ft_min_word_len';
Variable_name	Value
ft_min_word_len	4
SELECT @@session.ft_min_word_len;
ERROR HY000: Variable 'ft_min_word_len' is a GLOBAL variable
SELECT @@global.ft_min_word_len;
@@global.ft_min_word_len
4
SET @@session.ft_min_word_len= 7;
ERROR HY000: Variable 'ft_min_word_len' is a read only variable
SET @@global.ft_min_word_len= 7;
ERROR HY000: Variable 'ft_min_word_len' is a read only variable
#
SHOW VARIABLES like 'ft_query_expansion_limit';
Variable_name	Value
ft_query_expansion_limit	20
SELECT @@session.ft_query_expansion_limit;
ERROR HY000: Variable 'ft_query_expansion_limit' is a GLOBAL variable
SELECT @@global.ft_query_expansion_limit;
@@global.ft_query_expansion_limit
20
SET @@session.ft_query_expansion_limit= 7;
ERROR HY000: Variable 'ft_query_expansion_limit' is a read only variable
SET @@global.ft_query_expansion_limit= 7;
ERROR HY000: Variable 'ft_query_expansion_limit' is a read only variable
#
SHOW VARIABLES like 'ft_stopword_file';
Variable_name	Value
ft_stopword_file	(built-in)
SELECT @@session.ft_stopword_file;
ERROR HY000: Variable 'ft_stopword_file' is a GLOBAL variable
SELECT @@global.ft_stopword_file;
@@global.ft_stopword_file
(built-in)
SET @@session.ft_stopword_file= 'x';
ERROR HY000: Variable 'ft_stopword_file' is a read only variable
SET @@global.ft_stopword_file= 'x';
ERROR HY000: Variable 'ft_stopword_file' is a read only variable
#
SHOW VARIABLES like 'back_log';
Variable_name	Value
back_log	50
SELECT @@session.back_log;
ERROR HY000: Variable 'back_log' is a GLOBAL variable
SELECT @@global.back_log;
@@global.back_log
50
SET @@session.back_log= 7;
ERROR HY000: Variable 'back_log' is a read only variable
SET @@global.back_log= 7;
ERROR HY000: Variable 'back_log' is a read only variable
#
SHOW VARIABLES like 'large_files_support';
Variable_name	Value
large_files_support	#
SELECT @@session.large_files_support;
ERROR HY000: Variable 'large_files_support' is a GLOBAL variable
SELECT @@global.large_files_support;
@@global.large_files_support
#
SET @@session.large_files_support= true;
ERROR HY000: Variable 'large_files_support' is a read only variable
SET @@global.large_files_support= true;
ERROR HY000: Variable 'large_files_support' is a read only variable
#
SHOW VARIABLES like 'character_sets_dir';
Variable_name	Value
character_sets_dir	#
SELECT @@session.character_sets_dir;
ERROR HY000: Variable 'character_sets_dir' is a GLOBAL variable
SELECT @@global.character_sets_dir;
@@global.character_sets_dir
#
SET @@session.character_sets_dir= 'x';
ERROR HY000: Variable 'character_sets_dir' is a read only variable
SET @@global.character_sets_dir= 'x';
ERROR HY000: Variable 'character_sets_dir' is a read only variable
#
SHOW VARIABLES like 'init_file';
Variable_name	Value
init_file	#
SELECT @@session.init_file;
ERROR HY000: Variable 'init_file' is a GLOBAL variable
SELECT @@global.init_file;
@@global.init_file
#
SET @@session.init_file= 'x';
ERROR HY000: Variable 'init_file' is a read only variable
SET @@global.init_file= 'x';
ERROR HY000: Variable 'init_file' is a read only variable
#
SHOW VARIABLES like 'lc_messages_dir';
Variable_name	Value
lc_messages_dir	#
SELECT @@session.lc_messages_dir;
ERROR HY000: Variable 'lc_messages_dir' is a GLOBAL variable
SELECT @@global.lc_messages_dir;
@@global.lc_messages_dir
#
SET @@session.lc_messages_dir= 'x';
ERROR HY000: Variable 'lc_messages_dir' is a read only variable
SET @@global.lc_messages_dir= 'x';
ERROR HY000: Variable 'lc_messages_dir' is a read only variable
#
SHOW VARIABLES like 'large_page_size';
Variable_name	Value
large_page_size	#
SELECT @@session.large_page_size;
ERROR HY000: Variable 'large_page_size' is a GLOBAL variable
SELECT @@global.large_page_size;
@@global.large_page_size
#
SET @@session.large_page_size= 7;
ERROR HY000: Variable 'large_page_size' is a read only variable
SET @@global.large_page_size= 7;
ERROR HY000: Variable 'large_page_size' is a read only variable
#
SHOW VARIABLES like 'large_pages';
Variable_name	Value
large_pages	#
SELECT @@session.large_pages;
ERROR HY000: Variable 'large_pages' is a GLOBAL variable
SELECT @@global.large_pages;
@@global.large_pages
#
SET @@session.large_pages= true;
ERROR HY000: Variable 'large_pages' is a read only variable
SET @@global.large_pages= true;
ERROR HY000: Variable 'large_pages' is a read only variable
#
SHOW VARIABLES like 'log_bin';
Variable_name	Value
log_bin	OFF
SELECT @@session.log_bin;
ERROR HY000: Variable 'log_bin' is a GLOBAL variable
SELECT @@global.log_bin;
@@global.log_bin
0
SET @@session.log_bin= true;
ERROR HY000: Variable 'log_bin' is a read only variable
SET @@global.log_bin= true;
ERROR HY000: Variable 'log_bin' is a read only variable
#
SHOW VARIABLES like 'log_error';
Variable_name	Value
log_error	#
SELECT @@session.log_error;
ERROR HY000: Variable 'log_error' is a GLOBAL variable
SELECT @@global.log_error;
@@global.log_error
#
SET @@session.log_error= 'x';
ERROR HY000: Variable 'log_error' is a read only variable
SET @@global.log_error= 'x';
ERROR HY000: Variable 'log_error' is a read only variable
#
SHOW VARIABLES like 'lower_case_file_system';
Variable_name	Value
lower_case_file_system	#
SELECT @@session.lower_case_file_system;
ERROR HY000: Variable 'lower_case_file_system' is a GLOBAL variable
SELECT @@global.lower_case_file_system;
@@global.lower_case_file_system
#
SET @@session.lower_case_file_system= true;
ERROR HY000: Variable 'lower_case_file_system' is a read only variable
SET @@global.lower_case_file_system= true;
ERROR HY000: Variable 'lower_case_file_system' is a read only variable
#
SHOW VARIABLES like 'lower_case_table_names';
Variable_name	Value
lower_case_table_names	#
SELECT @@session.lower_case_table_names;
ERROR HY000: Variable 'lower_case_table_names' is a GLOBAL variable
SELECT @@global.lower_case_table_names;
@@global.lower_case_table_names
#
SET @@session.lower_case_table_names= 7;
ERROR HY000: Variable 'lower_case_table_names' is a read only variable
SET @@global.lower_case_table_names= 7;
ERROR HY000: Variable 'lower_case_table_names' is a read only variable
#
SHOW VARIABLES like 'myisam_recover_options';
Variable_name	Value
myisam_recover_options	OFF
SELECT @@session.myisam_recover_options;
ERROR HY000: Variable 'myisam_recover_options' is a GLOBAL variable
SELECT @@global.myisam_recover_options;
@@global.myisam_recover_options
OFF
SET @@session.myisam_recover_options= 'x';
ERROR HY000: Variable 'myisam_recover_options' is a read only variable
SET @@global.myisam_recover_options= 'x';
ERROR HY000: Variable 'myisam_recover_options' is a read only variable
#
SHOW VARIABLES like 'open_files_limit';
Variable_name	Value
open_files_limit	#
SELECT @@session.open_files_limit;
ERROR HY000: Variable 'open_files_limit' is a GLOBAL variable
SELECT @@global.open_files_limit;
@@global.open_files_limit
#
SET @@session.open_files_limit= 7;
ERROR HY000: Variable 'open_files_limit' is a read only variable
SET @@global.open_files_limit= 7;
ERROR HY000: Variable 'open_files_limit' is a read only variable
#
SHOW VARIABLES like 'pid_file';
Variable_name	Value
pid_file	#
SELECT @@session.pid_file;
ERROR HY000: Variable 'pid_file' is a GLOBAL variable
SELECT @@global.pid_file;
@@global.pid_file
#
SET @@session.pid_file= 'x';
ERROR HY000: Variable 'pid_file' is a read only variable
SET @@global.pid_file= 'x';
ERROR HY000: Variable 'pid_file' is a read only variable
#
SHOW VARIABLES like 'plugin_dir';
Variable_name	Value
plugin_dir	#
SELECT @@session.plugin_dir;
ERROR HY000: Variable 'plugin_dir' is a GLOBAL variable
SELECT @@global.plugin_dir;
@@global.plugin_dir
#
SET @@session.plugin_dir= 'x';
ERROR HY000: Variable 'plugin_dir' is a read only variable
SET @@global.plugin_dir= 'x';
ERROR HY000: Variable 'plugin_dir' is a read only variable
#
SHOW VARIABLES like 'port';
Variable_name	Value
port	#
SELECT @@session.port;
ERROR HY000: Variable 'port' is a GLOBAL variable
SELECT @@global.port;
@@global.port
#
SET @@session.port= 7;
ERROR HY000: Variable 'port' is a read only variable
SET @@global.port= 7;
ERROR HY000: Variable 'port' is a read only variable
#
SHOW VARIABLES like 'protocol_version';
Variable_name	Value
protocol_version	10
SELECT @@session.protocol_version;
ERROR HY000: Variable 'protocol_version' is a GLOBAL variable
SELECT @@global.protocol_version;
@@global.protocol_version
10
SET @@session.protocol_version= 7;
ERROR HY000: Variable 'protocol_version' is a read only variable
SET @@global.protocol_version= 7;
ERROR HY000: Variable 'protocol_version' is a read only variable
#
SHOW VARIABLES like 'skip_external_locking';
Variable_name	Value
skip_external_locking	ON
SELECT @@session.skip_external_locking;
ERROR HY000: Variable 'skip_external_locking' is a GLOBAL variable
SELECT @@global.skip_external_locking;
@@global.skip_external_locking
1
SET @@session.skip_external_locking= true;
ERROR HY000: Variable 'skip_external_locking' is a read only variable
SET @@global.skip_external_locking= true;
ERROR HY000: Variable 'skip_external_locking' is a read only variable
#
SHOW VARIABLES like 'skip_networking';
Variable_name	Value
skip_networking	OFF
SELECT @@session.skip_networking;
ERROR HY000: Variable 'skip_networking' is a GLOBAL variable
SELECT @@global.skip_networking;
@@global.skip_networking
0
SET @@session.skip_networking= true;
ERROR HY000: Variable 'skip_networking' is a read only variable
SET @@global.skip_networking= true;
ERROR HY000: Variable 'skip_networking' is a read only variable
#
SHOW VARIABLES like 'skip_show_database';
Variable_name	Value
skip_show_database	OFF
SELECT @@session.skip_show_database;
ERROR HY000: Variable 'skip_show_database' is a GLOBAL variable
SELECT @@global.skip_show_database;
@@global.skip_show_database
0
SET @@session.skip_show_database= true;
ERROR HY000: Variable 'skip_show_database' is a read only variable
SET @@global.skip_show_database= true;
ERROR HY000: Variable 'skip_show_database' is a read only variable
#
SHOW VARIABLES like 'thread_stack';
Variable_name	Value
thread_stack	#
SELECT @@session.thread_stack;
ERROR HY000: Variable 'thread_stack' is a GLOBAL variable
SELECT @@global.thread_stack;
@@global.thread_stack
#
SET @@session.thread_stack= 7;
ERROR HY000: Variable 'thread_stack' is a read only variable
SET @@global.thread_stack= 7;
ERROR HY000: Variable 'thread_stack' is a read only variable
SELECT @@global.expire_logs_days INTO @old_eld;
SET GLOBAL expire_logs_days = -1;
Warnings:
Warning	1292	Truncated incorrect expire_logs_days value: '-1'
needs to've been adjusted (0)
SELECT @@global.expire_logs_days;
@@global.expire_logs_days
0
SET GLOBAL expire_logs_days = 11;
SET @old_mode=@@sql_mode;
SET SESSION sql_mode = 'TRADITIONAL';
SET GLOBAL expire_logs_days = 100;
ERROR 42000: Variable 'expire_logs_days' can't be set to the value of '100'
needs to be unchanged (11)
SELECT @@global.expire_logs_days;
@@global.expire_logs_days
11
SET SESSION sql_mode = @old_mode;
SET GLOBAL expire_logs_days = 100;
Warnings:
Warning	1292	Truncated incorrect expire_logs_days value: '100'
needs to've been adjusted (99)
SELECT @@global.expire_logs_days;
@@global.expire_logs_days
99
SET GLOBAL expire_logs_days = 11;
SET GLOBAL expire_logs_days = 99;
needs to pass with no warnings (99)
SELECT @@global.expire_logs_days;
@@global.expire_logs_days
99
SET GLOBAL expire_logs_days = @old_eld;
SET GLOBAL auto_increment_offset=-1;
Warnings:
Warning	1292	Truncated incorrect auto_increment_offset value: '-1'
SET GLOBAL auto_increment_offset=0;
Warnings:
Warning	1292	Truncated incorrect auto_increment_offset value: '0'
select @@default_storage_engine;
Catalog	Database	Table	Table_alias	Column	Column_alias	Type	Length	Max length	Is_null	Flags	Decimals	Charsetnr
def					@@default_storage_engine	253	6	6	Y	0	31	8
@@default_storage_engine
MyISAM
SET @old_server_id = @@GLOBAL.server_id;
SET GLOBAL server_id = (1 << 32) - 1;
SELECT @@GLOBAL.server_id;
@@GLOBAL.server_id
4294967295
SET GLOBAL server_id = (1 << 32);
Warnings:
Warning	1292	Truncated incorrect server_id value: '4294967296'
SELECT @@GLOBAL.server_id;
@@GLOBAL.server_id
4294967295
SET GLOBAL server_id = (1 << 60);
Warnings:
Warning	1292	Truncated incorrect server_id value: '1152921504606846976'
SELECT @@GLOBAL.server_id;
@@GLOBAL.server_id
4294967295
SET GLOBAL server_id = 0;
SELECT @@GLOBAL.server_id;
@@GLOBAL.server_id
0
SET GLOBAL server_id = -1;
Warnings:
Warning	1292	Truncated incorrect server_id value: '-1'
SELECT @@GLOBAL.server_id;
@@GLOBAL.server_id
0
SET GLOBAL server_id = @old_server_id;
SELECT @@GLOBAL.INIT_FILE, @@GLOBAL.INIT_FILE IS NULL;
@@GLOBAL.INIT_FILE	@@GLOBAL.INIT_FILE IS NULL
NULL	1
CREATE TABLE t1 (a INT);
INSERT INTO t1 VALUES ();
SET @bug42778= @@sql_safe_updates;
SET @@sql_safe_updates= 0;
DELETE FROM t1 ORDER BY (@@GLOBAL.INIT_FILE) ASC LIMIT 10;
SET @@sql_safe_updates= @bug42778;
DROP TABLE t1;
#
# BUG#10206 - InnoDB: Transaction requiring Max_BinLog_Cache_size > 4GB always rollsback
#
SET @old_max_binlog_cache_size = @@GLOBAL.max_binlog_cache_size;
# Set the max_binlog_cache_size to size more than 4GB. 
SET GLOBAL max_binlog_cache_size = 5 * 1024 * 1024 * 1024;
SELECT @@GLOBAL.max_binlog_cache_size;
@@GLOBAL.max_binlog_cache_size
5368709120
SET GLOBAL max_binlog_cache_size = @old_max_binlog_cache_size;
#
# Bug #37168 : Missing variable - skip_name_resolve
#
SELECT @@skip_name_resolve;
@@skip_name_resolve
0
SHOW VARIABLES LIKE 'skip_name_resolve';
Variable_name	Value
skip_name_resolve	OFF
#
# Bug #43233 : Some server variables are clipped during "update,"
#              not "check" stage
#
SET @kbs=@@global.key_buffer_size;
SET @kcbs=@@global.key_cache_block_size;
throw errors in STRICT mode
SET SQL_MODE=STRICT_ALL_TABLES;
SET @@global.max_binlog_cache_size=-1;
ERROR 42000: Variable 'max_binlog_cache_size' can't be set to the value of '-1'
SET @@global.max_join_size=0;
ERROR 42000: Variable 'max_join_size' can't be set to the value of '0'
SET @@global.key_buffer_size=0;
ERROR HY000: Cannot drop default keycache
SET @@global.key_cache_block_size=0;
ERROR 42000: Variable 'key_cache_block_size' can't be set to the value of '0'
throw warnings in default mode
SET SQL_MODE=DEFAULT;
SET @@global.max_binlog_cache_size=-1;
Warnings:
Warning	1292	Truncated incorrect max_binlog_cache_size value: '-1'
Warning	1712	Option binlog_cache_size (32768) is greater than max_binlog_cache_size (4096); setting binlog_cache_size equal to max_binlog_cache_size.
SET @@global.max_join_size=0;
Warnings:
Warning	1292	Truncated incorrect max_join_size value: '0'
SET @@global.key_buffer_size=0;
ERROR HY000: Cannot drop default keycache
SET @@global.key_cache_block_size=0;
Warnings:
Warning	1292	Truncated incorrect key_cache_block_size value: '0'
SET @@global.max_binlog_cache_size=DEFAULT;
SET @@global.binlog_cache_size=DEFAULT;
SET @@global.max_join_size=DEFAULT;
SET @@global.key_buffer_size=@kbs;
SET @@global.key_cache_block_size=@kcbs;
End of 5.1 tests

#
# Bug#34828: OF is taken as OFF and a value of 0 is set for variable SQL_notes.
#

# Checking sql_notes...
SET @sql_notes_saved = @@sql_notes;

SET @@sql_notes = ON;
SELECT @@sql_notes;
@@sql_notes
1

SET @@sql_notes = OF;
ERROR 42000: Variable 'sql_notes' can't be set to the value of 'OF'
SELECT @@sql_notes;
@@sql_notes
1

SET @@sql_notes = OFF;
SELECT @@sql_notes;
@@sql_notes
0

SET @@sql_notes = @sql_notes_saved;

# Checking delay_key_write...
SET @delay_key_write_saved = @@delay_key_write;

SET GLOBAL delay_key_write = ON;
SELECT @@delay_key_write;
@@delay_key_write
ON

SET GLOBAL delay_key_write = OF;
ERROR 42000: Variable 'delay_key_write' can't be set to the value of 'OF'
SELECT @@delay_key_write;
@@delay_key_write
ON

SET GLOBAL delay_key_write = AL;
ERROR 42000: Variable 'delay_key_write' can't be set to the value of 'AL'
SELECT @@delay_key_write;
@@delay_key_write
ON

SET GLOBAL delay_key_write = OFF;
SELECT @@delay_key_write;
@@delay_key_write
OFF

SET GLOBAL delay_key_write = ALL;
SELECT @@delay_key_write;
@@delay_key_write
ALL

SET GLOBAL delay_key_write = @delay_key_write_saved;

# Checking sql_safe_updates...
SET @sql_safe_updates_saved = @@sql_safe_updates;

SET @@sql_safe_updates = ON;
SELECT @@sql_safe_updates;
@@sql_safe_updates
1

SET @@sql_safe_updates = OF;
ERROR 42000: Variable 'sql_safe_updates' can't be set to the value of 'OF'
SELECT @@sql_safe_updates;
@@sql_safe_updates
1

SET @@sql_safe_updates = OFF;
SELECT @@sql_safe_updates;
@@sql_safe_updates
0

SET @@sql_safe_updates = @sql_safe_updates_saved;

# Checking foreign_key_checks...
SET @foreign_key_checks_saved = @@foreign_key_checks;

SET @@foreign_key_checks = ON;
SELECT @@foreign_key_checks;
@@foreign_key_checks
1

SET @@foreign_key_checks = OF;
ERROR 42000: Variable 'foreign_key_checks' can't be set to the value of 'OF'
SELECT @@foreign_key_checks;
@@foreign_key_checks
1

SET @@foreign_key_checks = OFF;
SELECT @@foreign_key_checks;
@@foreign_key_checks
0

SET @@foreign_key_checks = @foreign_key_checks_saved;

# Checking unique_checks...
SET @unique_checks_saved = @@unique_checks;

SET @@unique_checks = ON;
SELECT @@unique_checks;
@@unique_checks
1

SET @@unique_checks = OF;
ERROR 42000: Variable 'unique_checks' can't be set to the value of 'OF'
SELECT @@unique_checks;
@@unique_checks
1

SET @@unique_checks = OFF;
SELECT @@unique_checks;
@@unique_checks
0

SET @@unique_checks = @unique_checks_saved;

# Checking sql_buffer_result...
SET @sql_buffer_result_saved = @@sql_buffer_result;

SET @@sql_buffer_result = ON;
SELECT @@sql_buffer_result;
@@sql_buffer_result
1

SET @@sql_buffer_result = OF;
ERROR 42000: Variable 'sql_buffer_result' can't be set to the value of 'OF'
SELECT @@sql_buffer_result;
@@sql_buffer_result
1

SET @@sql_buffer_result = OFF;
SELECT @@sql_buffer_result;
@@sql_buffer_result
0

SET @@sql_buffer_result = @sql_buffer_result_saved;

# Checking sql_quote_show_create...
SET @sql_quote_show_create_saved = @@sql_quote_show_create;

SET @@sql_quote_show_create = ON;
SELECT @@sql_quote_show_create;
@@sql_quote_show_create
1

SET @@sql_quote_show_create = OF;
ERROR 42000: Variable 'sql_quote_show_create' can't be set to the value of 'OF'
SELECT @@sql_quote_show_create;
@@sql_quote_show_create
1

SET @@sql_quote_show_create = OFF;
SELECT @@sql_quote_show_create;
@@sql_quote_show_create
0

SET @@sql_quote_show_create = @sql_quote_show_create_saved;

# End of Bug#34828.

# Make sure we can manipulate with autocommit in the
# along with other variables.
drop table if exists t1;
drop function if exists t1_max;
drop function if exists t1_min;
create table t1 (a int) engine=innodb;
insert into t1(a) values (0), (1);
create function t1_max() returns int return (select max(a) from t1);
create function t1_min() returns int return (select min(a) from t1);
select t1_min();
t1_min()
0
select t1_max();
t1_max()
1
set @@session.autocommit=t1_min(), @@session.autocommit=t1_max(),
@@session.autocommit=t1_min(), @@session.autocommit=t1_max(),
@@session.autocommit=t1_min(), @@session.autocommit=t1_max();
# Cleanup.
drop table t1;
drop function t1_min;
drop function t1_max;
#
<<<<<<< HEAD
# Bug#57035 'ulonglong sql_mode' stored into ulong, is risky and causes
#           compiler warning
#
SET @@sql_mode= 4294967296;
ERROR 42000: Variable 'sql_mode' can't be set to the value of '4294967296'
=======
# Bug #59884: setting charset to 2048 crashes
#
set session character_set_results = 2048;
ERROR 42000: Unknown character set: '2048'
set session character_set_client=2048;
ERROR 42000: Unknown character set: '2048'
set session character_set_connection=2048;
ERROR 42000: Unknown character set: '2048'
set session character_set_server=2048;
ERROR 42000: Unknown character set: '2048'
set session collation_server=2048;
ERROR HY000: Unknown collation: '2048'
set session character_set_filesystem=2048;
ERROR 42000: Unknown character set: '2048'
set session character_set_database=2048;
ERROR 42000: Unknown character set: '2048'
set session collation_connection=2048;
ERROR HY000: Unknown collation: '2048'
set session collation_database=2048;
ERROR HY000: Unknown collation: '2048'
End of 5.5 tests
>>>>>>> 64c82a68
<|MERGE_RESOLUTION|>--- conflicted
+++ resolved
@@ -1723,13 +1723,6 @@
 drop function t1_min;
 drop function t1_max;
 #
-<<<<<<< HEAD
-# Bug#57035 'ulonglong sql_mode' stored into ulong, is risky and causes
-#           compiler warning
-#
-SET @@sql_mode= 4294967296;
-ERROR 42000: Variable 'sql_mode' can't be set to the value of '4294967296'
-=======
 # Bug #59884: setting charset to 2048 crashes
 #
 set session character_set_results = 2048;
@@ -1751,4 +1744,9 @@
 set session collation_database=2048;
 ERROR HY000: Unknown collation: '2048'
 End of 5.5 tests
->>>>>>> 64c82a68
+#
+# Bug#57035 'ulonglong sql_mode' stored into ulong, is risky and causes
+#           compiler warning
+#
+SET @@sql_mode= 4294967296;
+ERROR 42000: Variable 'sql_mode' can't be set to the value of '4294967296'