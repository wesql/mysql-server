--- conflicted
+++ resolved
@@ -272,26 +272,6 @@
 handler t1 close;
 drop table t1;
 
-<<<<<<< HEAD
---echo End of 5.0 tests
-
-#
-# Bug #28631: problem after alter
-#
-create table t1(a bit(7));
-insert into t1 values(0x40);
-alter table t1 modify column a bit(8);
-select hex(a) from t1;
-insert into t1 values(0x80);
-select hex(a) from t1;
-create index a on t1(a);
-insert into t1 values(0x81);
-select hex(a) from t1;
-show create table t1;
-drop table t1;
-
---echo End of 5.1 tests
-=======
 #
 # Bug #30219: GROUP BY a column of the BIT type
 #
@@ -317,4 +297,20 @@
 DROP TABLE t1;
 
 --echo End of 5.0 tests
->>>>>>> 88703939
+
+#
+# Bug #28631: problem after alter
+#
+create table t1(a bit(7));
+insert into t1 values(0x40);
+alter table t1 modify column a bit(8);
+select hex(a) from t1;
+insert into t1 values(0x80);
+select hex(a) from t1;
+create index a on t1(a);
+insert into t1 values(0x81);
+select hex(a) from t1;
+show create table t1;
+drop table t1;
+
+--echo End of 5.1 tests