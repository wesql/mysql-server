#
# simple test of all group functions
#

--disable_warnings
drop table if exists t1,t2;
--enable_warnings

set @sav_dpi= @@div_precision_increment;
set div_precision_increment= 5;
show variables like 'div_precision_increment';
create table t1 (grp int, a bigint unsigned, c char(10) not null);
insert into t1 values (1,1,"a");
insert into t1 values (2,2,"b");
insert into t1 values (2,3,"c");
insert into t1 values (3,4,"E");
insert into t1 values (3,5,"C");
insert into t1 values (3,6,"D");

# Test of MySQL field extension with and without matching records.
#### Note: The two following statements may fail if the execution plan
#### or optimizer is changed. The result for column c is undefined.
select a,c,sum(a) from t1 group by a;
select a,c,sum(a) from t1 where a > 10 group by a;
select sum(a) from t1 where a > 10;
select a from t1 order by rand(10);
select distinct a from t1 order by rand(10);
select count(distinct a),count(distinct grp) from t1;
insert into t1 values (null,null,'');
select count(distinct a),count(distinct grp) from t1;

select sum(all a),count(all a),avg(all a),std(all a),variance(all a),bit_or(all a),bit_and(all a),min(all a),max(all a),min(all c),max(all c) from t1;
select grp, sum(a),count(a),avg(a),std(a),variance(a),bit_or(a),bit_and(a),min(a),max(a),min(c),max(c) from t1 group by grp;
--disable_warnings
select grp, sum(a)+count(a)+avg(a)+std(a)+variance(a)+bit_or(a)+bit_and(a)+min(a)+max(a)+min(c)+max(c) as sum from t1 group by grp;
--enable_warnings

create table t2 (grp int, a bigint unsigned, c char(10));
insert into t2 select grp,max(a)+max(grp),max(c) from t1 group by grp;

# REPLACE ... SELECT doesn't yet work with PS
replace into t2 select grp, a, c from t1 limit 2,1;
select * from t2;

drop table t1,t2;

#
# Problem with std()
#

CREATE TABLE t1 (id int(11),value1 float(10,2));
INSERT INTO t1 VALUES (1,0.00),(1,1.00), (1,2.00), (2,10.00), (2,11.00), (2,12.00); 
CREATE TABLE t2 (id int(11),name char(20)); 
INSERT INTO t2 VALUES (1,'Set One'),(2,'Set Two'); 
select id, avg(value1), std(value1), variance(value1) from t1 group by id;
select name, avg(value1), std(value1), variance(value1) from t1, t2 where t1.id = t2.id group by t1.id;
drop table t1,t2;

#
# Test of bug in left join & avg
#

create table t1 (id int not null);
create table t2 (id int not null,rating int null);
insert into t1 values(1),(2),(3);
insert into t2 values(1, 3),(2, NULL),(2, NULL),(3, 2),(3, NULL);
select t1.id, avg(rating) from t1 left join t2 on ( t1.id = t2.id ) group by t1.id;
# Test different types with avg()
select sql_small_result t2.id, avg(rating) from t2 group by t2.id;
select sql_big_result t2.id, avg(rating) from t2 group by t2.id;
select sql_small_result t2.id, avg(rating+0.0e0) from t2 group by t2.id;
select sql_big_result t2.id, avg(rating+0.0e0) from t2 group by t2.id;
drop table t1,t2;

#
# test of count
#
create table t1 (a smallint(6) primary key, c char(10), b text);
INSERT INTO t1 VALUES (1,'1','1');
INSERT INTO t1 VALUES (2,'2','2');
INSERT INTO t1 VALUES (4,'4','4');

select count(*) from t1;
select count(*) from t1 where a = 1;
select count(*) from t1 where a = 100;
select count(*) from t1 where a >= 10;
select count(a) from t1 where a = 1;
select count(a) from t1 where a = 100;
select count(a) from t1 where a >= 10;
select count(b) from t1 where b >= 2;
select count(b) from t1 where b >= 10;
select count(c) from t1 where c = 10;
drop table t1;

#
# Test of bug in COUNT(i)*(i+0)
#

CREATE TABLE t1 (d DATETIME, i INT);
INSERT INTO t1 VALUES (NOW(), 1);
SELECT COUNT(i), i, COUNT(i)*i FROM t1 GROUP BY i;
SELECT COUNT(i), (i+0), COUNT(i)*(i+0) FROM t1 GROUP BY i; 
DROP TABLE t1;

#
# Another SUM() problem with 3.23.2
#

create table t1 (
        num float(5,2),
        user char(20)
);
insert into t1 values (10.3,'nem'),(20.53,'monty'),(30.23,'sinisa');
insert into t1 values (30.13,'nem'),(20.98,'monty'),(10.45,'sinisa');
insert into t1 values (5.2,'nem'),(8.64,'monty'),(11.12,'sinisa');
select sum(num) from t1;
select sum(num) from t1 group by user;
drop table t1;

#
# Test problem with MIN() optimization in case of null values
#

create table t1 (a1 int, a2 char(3), key k1(a1), key k2(a2));
insert into t1 values(10,'aaa'), (10,null), (10,'bbb'), (20,'zzz');
create table t2(a1 char(3), a2 int, a3 real, key k1(a1), key k2(a2, a1));
select * from t1;
# The following returned NULL in 4.0.10
select min(a2) from t1;
select max(t1.a1), max(t2.a2) from t1, t2;
select max(t1.a1) from t1, t2;
select max(t2.a2), max(t1.a1) from t1, t2;

explain select min(a2) from t1;
explain select max(t1.a1), max(t2.a2) from t1, t2;

insert into t2 values('AAA', 10, 0.5);
insert into t2 values('BBB', 20, 1.0);
select t1.a1, t1.a2, t2.a1, t2.a2 from t1,t2;

select max(t1.a1), max(t2.a1) from t1, t2 where t2.a2=9;
select max(t2.a1), max(t1.a1) from t1, t2 where t2.a2=9;
select t1.a1, t1.a2, t2.a1, t2.a2 from t1 left outer join t2 on t1.a1=10;
select max(t1.a2) from t1 left outer join t2 on t1.a1=10;
select max(t2.a1) from t2 left outer join t1 on t2.a2=10 where t2.a2=20;
select max(t2.a1) from t2 left outer join t1 on t2.a2=10 where t2.a2=10;
select max(t2.a1) from t1 left outer join t2 on t1.a2=t2.a1 and 1=0 where t2.a1='AAA';
select max(t1.a2),max(t2.a1) from t1 left outer join t2 on t1.a1=10;
drop table t1,t2;

#
# Test of group function and NULL values
#

CREATE TABLE t1 (a int, b int);
select count(b), sum(b), avg(b), std(b), min(b), max(b), bit_and(b), bit_or(b) from t1;
select a,count(b), sum(b), avg(b), std(b), min(b), max(b), bit_and(b), bit_or(b) from t1 group by a;
insert into t1 values (1,null);
select a,count(b), sum(b), avg(b), std(b), min(b), max(b), bit_and(b), bit_or(b) from t1 group by a;
insert into t1 values (1,null);
insert into t1 values (2,null);
select a,count(b), sum(b), avg(b), std(b), min(b), max(b), bit_and(b), bit_or(b) from t1 group by a;
select SQL_BIG_RESULT a,count(b), sum(b), avg(b), std(b), min(b), max(b), bit_and(b), bit_or(b) from t1 group by a;
insert into t1 values (2,1);
select a,count(b), sum(b), avg(b), std(b), min(b), max(b), bit_and(b), bit_or(b) from t1 group by a;
select SQL_BIG_RESULT a,count(b), sum(b), avg(b), std(b), min(b), max(b), bit_and(b), bit_or(b) from t1 group by a;
insert into t1 values (3,1);
select a,count(b), sum(b), avg(b), std(b), min(b), max(b), bit_and(b), bit_or(b) from t1 group by a;
select SQL_BIG_RESULT a,count(b), sum(b), avg(b), std(b), min(b), max(b), bit_and(b), bit_or(b), bit_xor(b) from t1 group by a;
explain extended select SQL_BIG_RESULT a,count(b), sum(b), avg(b), std(b), min(b), max(b), bit_and(b), bit_or(b), bit_xor(b) from t1 group by a;
drop table t1;

#
# Bug #1972: test for bit_and(), bit_or() and negative values
# 
create table t1 (col int);
insert into t1 values (-1), (-2), (-3);
select bit_and(col), bit_or(col) from t1;
select SQL_BIG_RESULT bit_and(col), bit_or(col) from t1 group by col;
drop table t1;

#
# Bug #3376: avg() and an empty table
#

create table t1 (a int);
select avg(2) from t1;
drop table t1;

#
# Tests to check MIN/MAX query optimization
#

# Create database schema
create table t1(
  a1 char(3) primary key,
  a2 smallint,
  a3 char(3),
  a4 real,
  a5 date,
  key k1(a2,a3),
  key k2(a4 desc,a1),
  key k3(a5,a1)
);
create table t2(
  a1 char(3) primary key,
  a2 char(17),
  a3 char(2),
  a4 char(3),
  key k1(a3, a2),
  key k2(a4)
);

# Populate table t1
insert into t1 values('AME',0,'SEA',0.100,date'1942-02-19');
insert into t1 values('HBR',1,'SEA',0.085,date'1948-03-05');
insert into t1 values('BOT',2,'SEA',0.085,date'1951-11-29');
insert into t1 values('BMC',3,'SEA',0.085,date'1958-09-08');
insert into t1 values('TWU',0,'LAX',0.080,date'1969-10-05');
insert into t1 values('BDL',0,'DEN',0.080,date'1960-11-27');
insert into t1 values('DTX',1,'NYC',0.080,date'1961-05-04');
insert into t1 values('PLS',1,'WDC',0.075,date'1949-01-02');
insert into t1 values('ZAJ',2,'CHI',0.075,date'1960-06-15');
insert into t1 values('VVV',2,'MIN',0.075,date'1959-06-28');
insert into t1 values('GTM',3,'DAL',0.070,date'1977-09-23');
insert into t1 values('SSJ',null,'CHI',null,date'1974-03-19');
insert into t1 values('KKK',3,'ATL',null,null);
insert into t1 values('XXX',null,'MIN',null,null);
insert into t1 values('WWW',1,'LED',null,null);

# Populate table t2
insert into t2 values('TKF','Seattle','WA','AME');
insert into t2 values('LCC','Los Angeles','CA','TWU');
insert into t2 values('DEN','Denver','CO','BDL');
insert into t2 values('SDC','San Diego','CA','TWU');
insert into t2 values('NOL','New Orleans','LA','GTM');
insert into t2 values('LAK','Los Angeles','CA','TWU');
insert into t2 values('AAA','AAA','AA','AME');

# Show the table contents
select * from t1;
select * from t2;

# Queries with min/max functions 
# which regular min/max optimization are applied to

explain 
select min(a1) from t1;
select min(a1) from t1;
explain 
select max(a4) from t1;
select max(a4) from t1;
explain 
select min(a5), max(a5) from t1;
select min(a5), max(a5) from t1;
explain 
select min(a3) from t1 where a2 = 2;
select min(a3) from t1 where a2 = 2;
explain 
select min(a1), max(a1) from t1 where a4 = 0.080;
select min(a1), max(a1) from t1 where a4 = 0.080;

explain 
select min(t1.a5), max(t2.a3) from t1, t2;
select min(t1.a5), max(t2.a3) from t1, t2;
explain 
select min(t1.a3), max(t2.a2) from t1, t2 where t1.a2 = 0 and t2.a3 = 'CA';
select min(t1.a3), max(t2.a2) from t1, t2 where t1.a2 = 0 and t2.a3 = 'CA';

# Queries with min/max functions 
# which extended min/max optimization are applied to

explain 
select min(a1) from t1 where a1 > 'KKK';
select min(a1) from t1 where a1 > 'KKK';
explain 
select min(a1) from t1 where a1 >= 'KKK';
select min(a1) from t1 where a1 >= 'KKK';
explain 
select max(a3) from t1 where a2 = 2 and a3 < 'SEA';
select max(a3) from t1 where a2 = 2 and a3 < 'SEA';
explain 
select max(a5) from t1 where a5 < date'1970-01-01';
select max(a5) from t1 where a5 < date'1970-01-01';
explain 
select max(a3) from t1 where a2 is null;
select max(a3) from t1 where a2 is null;
explain 
select max(a3) from t1 where a2 = 0 and a3 between 'K' and 'Q';
select max(a3) from t1 where a2 = 0 and a3 between 'K' and 'Q';
explain
select min(a1), max(a1) from t1 where a1 between 'A' and 'P';
select min(a1), max(a1) from t1 where a1 between 'A' and 'P';
explain 
select max(a3) from t1 where a3 < 'SEA' and a2 = 2 and a3 <= 'MIN';
select max(a3) from t1 where a3 < 'SEA' and a2 = 2 and a3 <= 'MIN';
explain 
select max(a3) from t1 where a3 = 'MIN' and a2 = 2;
select max(a3) from t1 where a3 = 'MIN' and a2 = 2;
explain 
select max(a3) from t1 where a3 = 'DEN' and a2 = 2;
select max(a3) from t1 where a3 = 'DEN' and a2 = 2;

explain
select max(t1.a3), min(t2.a2) from t1, t2 where t1.a2 = 2 and t1.a3 < 'MIN' and t2.a3 = 'CA';
select max(t1.a3), min(t2.a2) from t1, t2 where t1.a2 = 2 and t1.a3 < 'MIN' and t2.a3 = 'CA';

explain
select max(a3) from t1 where a2 is null and a2 = 2;
select max(a3) from t1 where a2 is null and a2 = 2;

explain
select max(a2) from t1 where a2 >= 1;
select max(a2) from t1 where a2 >= 1;
explain
select min(a3) from t1 where a2 = 2 and a3 < 'SEA';
select min(a3) from t1 where a2 = 2 and a3 < 'SEA';

explain
select min(a3) from t1 where a2 = 4;
select min(a3) from t1 where a2 = 4;
explain
select min(a3) from t1 where a2 = 2 and a3 > 'SEA';
select min(a3) from t1 where a2 = 2 and a3 > 'SEA';
explain
select (min(a4)+max(a4))/2 from t1;
select (min(a4)+max(a4))/2 from t1;
explain
select min(a3) from t1 where 2 = a2;
select min(a3) from t1 where 2 = a2;
explain
select max(a3) from t1 where a2 = 2 and 'SEA' > a3;
select max(a3) from t1 where a2 = 2 and 'SEA' > a3;
explain
select max(a3) from t1 where a2 = 2 and 'SEA' < a3;
select max(a3) from t1 where a2 = 2 and 'SEA' < a3;
explain
select min(a3) from t1 where a2 = 2 and a3 >= 'CHI';
select min(a3) from t1 where a2 = 2 and a3 >= 'CHI';
explain
select min(a3) from t1 where a2 = 2 and a3 >= 'CHI' and a3 < 'SEA';
select min(a3) from t1 where a2 = 2 and a3 >= 'CHI' and a3 < 'SEA';
explain
select min(a3) from t1 where a2 = 2 and a3 >= 'CHI' and a3 = 'MIN';
select min(a3) from t1 where a2 = 2 and a3 >= 'CHI' and a3 = 'MIN';
explain
select min(a3) from t1 where a2 = 2 and a3 >= 'SEA' and a3 = 'MIN';
select min(a3) from t1 where a2 = 2 and a3 >= 'SEA' and a3 = 'MIN';

explain
select min(t1.a1), min(t2.a4) from t1,t2 where t1.a1 < 'KKK' and t2.a4 < 'KKK';
select min(t1.a1), min(t2.a4) from t1,t2 where t1.a1 < 'KKK' and t2.a4 < 'KKK';

# Queries to which max/min optimization is not applied

explain 
select min(a1) from t1 where a1 > 'KKK' or a1 < 'XXX';
explain 
select min(a1) from t1 where a1 != 'KKK';
explain
select max(a3) from t1 where a2 < 2 and a3 < 'SEA';
explain
select max(t1.a3), min(t2.a2) from t1, t2 where t1.a2 = 2 and t1.a3 < 'MIN' and t2.a3 > 'CA';

explain
select min(a4 - 0.01) from t1;
explain
select max(a4 + 0.01) from t1;
explain
select min(a3) from t1 where (a2 +1 ) is null;
explain
select min(a3) from t1 where (a2 + 1) = 2;
explain
select min(a3) from t1 where 2 = (a2 + 1);
explain
select min(a2) from t1 where a2 < 2 * a2 - 8;
explain
select min(a1) from t1  where a1 between a3 and 'KKK';
explain
select min(a4) from t1  where (a4 + 0.01) between 0.07 and 0.08;
explain
select concat(min(t1.a1),min(t2.a4)) from t1, t2 where t2.a4 <> 'AME';
drop table t1, t2;

# Moved to func_group_innodb
#--disable_warnings
#create table t1 (USR_ID integer not null, MAX_REQ integer not null, constraint PK_SEA_USER primary key (USR_ID)) engine=InnoDB;
#--enable_warnings
#insert into t1 values (1, 3);
#select count(*) + MAX_REQ - MAX_REQ + MAX_REQ - MAX_REQ + MAX_REQ - MAX_REQ + MAX_REQ - MAX_REQ + MAX_REQ - MAX_REQ from t1 group by MAX_REQ;
#select Case When Count(*) < MAX_REQ Then 1 Else 0 End from t1 where t1.USR_ID = 1 group by MAX_REQ;
#drop table t1;


create table t1 (a char(10));
insert into t1 values ('a'),('b'),('c');
select coercibility(max(a)) from t1;
drop table t1;

#
# Bug #6658 MAX(column) returns incorrect coercibility
#
create table t1 (a char character set latin2);
insert into t1 values ('a'),('b');
select charset(max(a)), coercibility(max(a)),
       charset(min(a)), coercibility(min(a)) from t1;
show create table t1;
create table t2 select max(a),min(a) from t1;
show create table t2;
drop table t2;
create table t2 select concat(a) from t1;
show create table t2;
drop table t2,t1;

#
# aggregate functions on static tables
#
create table t1 (a int);
insert into t1 values (1);
select max(a) as b from t1 having b=1;
select a from t1 having a=1;
drop table t1;

#
# Bug #3435: variance(const), stddev(const) and an empty table
#

create table t1 (a int);
select variance(2) from t1;
select stddev(2) from t1;
drop table t1;


#
# cleunup() of optimized away count(*) and max/min
#
create table t1 (a int);
insert into t1 values (1),(2);
prepare stmt1 from 'SELECT COUNT(*) FROM t1';
execute stmt1;
execute stmt1;
execute stmt1;
deallocate prepare stmt1;
drop table t1;

create table t1 (a int, primary key(a));
insert into t1 values (1),(2);
prepare stmt1 from 'SELECT max(a) FROM t1';
execute stmt1;
execute stmt1;
execute stmt1;
deallocate prepare stmt1;
drop table t1;

#
# Bug #5406 min/max optimization for empty set
#

CREATE TABLE t1 (a int primary key);
INSERT INTO t1 VALUES (1),(2),(3),(4);

SELECT MAX(a) FROM t1 WHERE a > 5;
SELECT MIN(a) FROM t1 WHERE a < 0;

DROP TABLE t1;

#
# Bug #5555 GROUP BY enum_field" returns incorrect results
#
 
CREATE TABLE t1 (
  id int(10) unsigned NOT NULL auto_increment,
  val enum('one','two','three') NOT NULL default 'one',
  PRIMARY KEY  (id)
) ENGINE=MyISAM DEFAULT CHARSET=utf8;
 
INSERT INTO t1 VALUES
(1,'one'),(2,'two'),(3,'three'),(4,'one'),(5,'two');
 
select val, count(*) from t1 group by val;
drop table t1;

CREATE TABLE t1 (
  id int(10) unsigned NOT NULL auto_increment,
  val set('one','two','three') NOT NULL default 'one',
  PRIMARY KEY  (id)
) ENGINE=MyISAM DEFAULT CHARSET=utf8;

INSERT INTO t1 VALUES
(1,'one'),(2,'two'),(3,'three'),(4,'one'),(5,'two');

select val, count(*) from t1 group by val;
drop table t1;

#
# Bug #5615: type of aggregate function column wrong when using group by
#

create table t1(a int, b datetime);
insert into t1 values (1, NOW()), (2, NOW());
create table t2 select MAX(b) from t1 group by a;
show create table t2;
drop table t1, t2;

#
# Bug 7833:  Wrong datatype of aggregate column is returned
#

create table t1(f1 datetime);
insert into t1 values (now());
create table t2 select f2 from (select max(now()) f2 from t1) a;
show columns from t2;
drop table t2;
create table t2 select f2 from (select now() f2 from t1) a;
show columns from t2;
drop table t2, t1;

#
# Bug 8893: wrong result for min/max optimization with 2 indexes
#

CREATE TABLE t1(
  id int PRIMARY KEY,
  a  int,
  b  int,
  INDEX i_b_id(a,b,id),
  INDEX i_id(a,id)
);
INSERT INTO t1 VALUES 
  (1,1,4), (2,2,1), (3,1,3), (4,2,1), (5,1,1);
SELECT MAX(id) FROM t1 WHERE id < 3 AND a=2 AND b=6;
DROP TABLE t1;

# change the order of the last two index definitions

CREATE TABLE t1(
  id int PRIMARY KEY,
  a  int,
  b  int,
  INDEX i_id(a,id),
  INDEX i_b_id(a,b,id)
);
INSERT INTO t1 VALUES 
  (1,1,4), (2,2,1), (3,1,3), (4,2,1), (5,1,1);
SELECT MAX(id) FROM t1 WHERE id < 3 AND a=2 AND b=6;
DROP TABLE t1;


#
# Bug #12882  	min/max inconsistent on empty table
#
# Test case moved to func_group_innodb
#
# Bug #18206: min/max optimization cannot be applied to partial index
#

CREATE TABLE t1 (id int PRIMARY KEY, b char(3), INDEX(b));
INSERT INTO t1 VALUES (1,'xx'), (2,'aa');
SELECT * FROM t1;

SELECT MAX(b) FROM t1 WHERE b < 'ppppp';
SHOW WARNINGS;
SELECT MAX(b) FROM t1 WHERE b < 'pp';
DROP TABLE t1;

CREATE TABLE t1 (id int PRIMARY KEY, b char(16), INDEX(b(4)));
INSERT INTO t1 VALUES (1, 'xxxxbbbb'), (2, 'xxxxaaaa');
SELECT MAX(b) FROM t1;
EXPLAIN SELECT MAX(b) FROM t1;
DROP TABLE t1;

CREATE TABLE t1 (id int , b varchar(512), INDEX(b(250))) COLLATE latin1_bin;
INSERT INTO t1 VALUES
  (1,CONCAT(REPEAT('_', 250), "qq")), (1,CONCAT(REPEAT('_', 250), "zz")),
  (1,CONCAT(REPEAT('_', 250), "aa")), (1,CONCAT(REPEAT('_', 250), "ff"));

SELECT MAX(b) FROM t1;
EXPLAIN SELECT MAX(b) FROM t1;
DROP TABLE t1;
#
# Bug #16792  query with subselect, join, and group not returning proper values
#
CREATE TABLE t1 (a INT, b INT);
INSERT INTO t1 VALUES (1,1),(1,2),(2,3);

SELECT (SELECT COUNT(DISTINCT t1.b)) FROM t1 GROUP BY t1.a;
SELECT (SELECT COUNT(DISTINCT 12)) FROM t1 GROUP BY t1.a;
# an attempt to test all aggregate function with no table.
SELECT AVG(2), BIT_AND(2), BIT_OR(2), BIT_XOR(2), COUNT(*), COUNT(12),
       COUNT(DISTINCT 12), MIN(2),MAX(2),STD(2), VARIANCE(2),SUM(2),
       GROUP_CONCAT(2),GROUP_CONCAT(DISTINCT 2);
DROP TABLE t1;

# End of 4.1 tests

#
# decimal-related tests
#
create table t2 (ff double);
insert into t2 values (2.2);
select cast(sum(distinct ff) as decimal(5,2)) from t2;
select cast(sum(distinct ff) as signed) from t2;
select cast(variance(ff) as decimal(10,3)) from t2;
select cast(min(ff) as decimal(5,2)) from t2;

create table t1 (df decimal(5,1));
insert into t1 values(1.1);
insert into t1 values(2.2);
select cast(sum(distinct df) as signed) from t1;
select cast(min(df) as signed) from t1;
select 1e8 * sum(distinct df) from t1;
select 1e8 * min(df) from t1;

create table t3 (ifl int);
insert into t3 values(1), (2);
select cast(min(ifl) as decimal(5,2)) from t3;

drop table t1, t2, t3;


#
# BUG#3190, WL#1639: Standard Deviation STDDEV - 2 different calculations
#

CREATE TABLE t1 (id int(11),value1 float(10,2));
INSERT INTO t1 VALUES (1,0.00),(1,1.00), (1,2.00), (2,10.00), (2,11.00), (2,12.00), (2,13.00);
select id, stddev_pop(value1), var_pop(value1), stddev_samp(value1), var_samp(value1) from t1 group by id;
DROP TABLE t1;

#
# BUG#8464 decimal AVG returns incorrect result
#

CREATE TABLE t1 (col1 decimal(16,12));
INSERT INTO t1 VALUES (-5.00000000001),(-5.00000000002),(-5.00000000003),(-5.00000000000),(-5.00000000001),(-5.00000000002);
insert into t1 select * from t1;
select col1,count(col1),sum(col1),avg(col1) from t1 group by col1;
DROP TABLE t1;

#
# BUG#8465 decimal MIN and MAX return incorrect result
#

create table t1 (col1 decimal(16,12));
insert into t1 values (-5.00000000001);
insert into t1 values (-5.00000000001);
select col1,sum(col1),max(col1),min(col1) from t1 group by col1;
delete from t1;
insert into t1 values (5.00000000001);
insert into t1 values (5.00000000001);
select col1,sum(col1),max(col1),min(col1) from t1 group by col1;
DROP TABLE t1;

#
# Test that new VARCHAR correctly works with COUNT(DISTINCT)
#

CREATE TABLE t1 (a VARCHAR(400));
INSERT INTO t1 (a) VALUES ("A"), ("a"), ("a "), ("a   "),
                          ("B"), ("b"), ("b "), ("b   ");
SELECT COUNT(DISTINCT a) FROM t1;
DROP TABLE t1;

#
# Test for buf #9210: GROUP BY with expression if a decimal type
#

CREATE TABLE t1 (a int, b int, c int);
INSERT INTO t1 (a, b, c) VALUES
  (1,1,1), (1,1,2), (1,1,3),
  (1,2,1), (1,2,2), (1,2,3),
  (1,3,1), (1,3,2), (1,3,3),
  (2,1,1), (2,1,2), (2,1,3),
  (2,2,1), (2,2,2), (2,2,3),
  (2,3,1), (2,3,2), (2,3,3),
  (3,1,1), (3,1,2), (3,1,3),
  (3,2,1), (3,2,2), (3,2,3),
  (3,3,1), (3,3,2), (3,3,3);

SELECT b/c as v, a FROM t1 ORDER BY v;
SELECT b/c as v, SUM(a) FROM t1 GROUP BY v;
SELECT SUM(a) FROM t1 GROUP BY b/c;

DROP TABLE t1;
set div_precision_increment= @sav_dpi;

#
# Bug #20868: Client connection is broken on SQL query error
#
CREATE TABLE t1 (a INT PRIMARY KEY, b INT);
INSERT INTO t1 VALUES (1,1), (2,2);

CREATE TABLE t2 (a INT PRIMARY KEY, b INT);
INSERT INTO t2 VALUES (1,1), (3,3);

SELECT SQL_NO_CACHE 
  (SELECT SUM(c.a) FROM t1 ttt, t2 ccc 
   WHERE ttt.a = ccc.b AND ttt.a = t.a GROUP BY ttt.a) AS minid   
FROM t1 t, t2 c WHERE t.a = c.b;

DROP TABLE t1,t2;

#
# Bug #10966: Variance functions return wrong data type
#

create table t1 select variance(0);                                               
show create table t1;                                                           
drop table t1;                                                                  
create table t1 select stddev(0);
show create table t1;
drop table t1;
 

#
# Bug#22555: STDDEV yields positive result for groups with only one row
#

create table bug22555 (i smallint primary key auto_increment, s1 smallint, s2 smallint, e decimal(30,10), o double);
insert into bug22555 (s1, s2, e, o) values (53, 78, 11.4276528, 6.828112), (17, 78, 5.916793, 1.8502951), (18, 76, 2.679231, 9.17975591), (31, 62, 6.07831, 0.1), (19, 41, 5.37463, 15.1), (83, 73, 14.567426, 7.959222), (92, 53, 6.10151, 13.1856852), (7, 12, 13.92272, 3.442007), (92, 35, 11.95358909, 6.01376678), (38, 84, 2.572, 7.904571);
select std(s1/s2) from bug22555 group by i;
select std(e) from bug22555 group by i;
select std(o) from bug22555 group by i;
drop table bug22555;

create table bug22555 (i smallint, s1 smallint, s2 smallint, o1 double, o2 double, e1 decimal, e2 decimal);
insert into bug22555 values (1,53,78,53,78,53,78),(2,17,78,17,78,17,78),(3,18,76,18,76,18,76);
select i, count(*) from bug22555 group by i;
select std(s1/s2) from bug22555 where i=1;
select std(s1/s2) from bug22555 where i=2;
select std(s1/s2) from bug22555 where i=3;
select std(s1/s2) from bug22555 where i=1 group by i;
select std(s1/s2) from bug22555 where i=2 group by i;
select std(s1/s2) from bug22555 where i=3 group by i;
select std(s1/s2) from bug22555 group by i order by i;
select i, count(*), std(o1/o2) from bug22555 group by i order by i;
select i, count(*), std(e1/e2) from bug22555 group by i order by i;
set @saved_div_precision_increment=@@div_precision_increment;
set div_precision_increment=19;
select i, count(*), variance(s1/s2) from bug22555 group by i order by i;
select i, count(*), variance(o1/o2) from bug22555 group by i order by i;
select i, count(*), variance(e1/e2) from bug22555 group by i order by i;
select i, count(*), std(s1/s2) from bug22555 group by i order by i;
select i, count(*), std(o1/o2) from bug22555 group by i order by i;
select i, count(*), std(e1/e2) from bug22555 group by i order by i;
set div_precision_increment=20;
select i, count(*), variance(s1/s2) from bug22555 group by i order by i;
select i, count(*), variance(o1/o2) from bug22555 group by i order by i;
select i, count(*), variance(e1/e2) from bug22555 group by i order by i;
select i, count(*), std(s1/s2) from bug22555 group by i order by i;
select i, count(*), std(o1/o2) from bug22555 group by i order by i;
select i, count(*), std(e1/e2) from bug22555 group by i order by i;
set @@div_precision_increment=@saved_div_precision_increment;
insert into bug22555 values (1,53,78,53,78,53,78),(2,17,78,17,78,17,78),(3,18,76,18,76,18,76);
insert into bug22555 values (1,53,78,53,78,53,78),(2,17,78,17,78,17,78),(3,18,76,18,76,18,76);
insert into bug22555 values (1,53,78,53,78,53,78),(2,17,78,17,78,17,78),(3,18,76,18,76,18,76);

select i, count(*), std(s1/s2) from bug22555 group by i order by i;
select i, count(*), round(std(o1/o2), 16) from bug22555 group by i order by i;
select i, count(*), std(e1/e2) from bug22555 group by i order by i;
select std(s1/s2) from bug22555;
select std(o1/o2) from bug22555;
select std(e1/e2) from bug22555;
set @saved_div_precision_increment=@@div_precision_increment;
set div_precision_increment=19;
select i, count(*), std(s1/s2) from bug22555 group by i order by i;
select i, count(*), round(std(o1/o2), 16) from bug22555 group by i order by i;
select i, count(*), std(e1/e2) from bug22555 group by i order by i;
select round(std(s1/s2), 17) from bug22555;
select std(o1/o2) from bug22555;
select round(std(e1/e2), 17) from bug22555;
set div_precision_increment=20;
select i, count(*), std(s1/s2) from bug22555 group by i order by i;
select i, count(*), round(std(o1/o2), 16) from bug22555 group by i order by i;
select i, count(*), std(e1/e2) from bug22555 group by i order by i;
select round(std(s1/s2), 17) from bug22555;
select std(o1/o2) from bug22555;
select round(std(e1/e2), 17) from bug22555;
set @@div_precision_increment=@saved_div_precision_increment;
drop table bug22555;

create table bug22555 (s smallint, o double, e decimal);
insert into bug22555 values (1,1,1),(2,2,2),(3,3,3),(6,6,6),(7,7,7);
select var_samp(s), var_pop(s) from bug22555;
select var_samp(o), var_pop(o) from bug22555;
select var_samp(e), var_pop(e) from bug22555;
drop table bug22555;

create table bug22555 (s smallint, o double, e decimal);
insert into bug22555 values (null,null,null),(null,null,null);
select var_samp(s) as 'null', var_pop(s) as 'null' from bug22555;
select var_samp(o) as 'null', var_pop(o) as 'null' from bug22555;
select var_samp(e) as 'null', var_pop(e) as 'null' from bug22555;
insert into bug22555 values (1,1,1);
select var_samp(s) as 'null', var_pop(s) as '0' from bug22555;
select var_samp(o) as 'null', var_pop(o) as '0' from bug22555;
select var_samp(e) as 'null', var_pop(e) as '0' from bug22555;
insert into bug22555 values (2,2,2);
select var_samp(s) as '0.5', var_pop(s) as '0.25' from bug22555;
select var_samp(o) as '0.5', var_pop(o) as '0.25' from bug22555;
select var_samp(e) as '0.5', var_pop(e) as '0.25' from bug22555;
drop table bug22555;


#
# Bug #21976: Unnecessary warning with count(decimal)
#

create table t1 (a decimal(20));
insert into t1 values (12345678901234567890);
select count(a) from t1;
select count(distinct a) from t1;
drop table t1;

#
# Bug #23184: SELECT causes server crash
# 
CREATE TABLE t1 (a INT, b INT);
INSERT INTO t1 VALUES (1,1),(1,2),(1,3),(1,4),(1,5),(1,6),(1,7),(1,8);
INSERT INTO t1 SELECT a, b+8       FROM t1;
INSERT INTO t1 SELECT a, b+16      FROM t1;
INSERT INTO t1 SELECT a, b+32      FROM t1;
INSERT INTO t1 SELECT a, b+64      FROM t1;
INSERT INTO t1 SELECT a, b+128     FROM t1;
INSERT INTO t1 SELECT a, b+256     FROM t1;
INSERT INTO t1 SELECT a, b+512     FROM t1;
INSERT INTO t1 SELECT a, b+1024    FROM t1;
INSERT INTO t1 SELECT a, b+2048    FROM t1;
INSERT INTO t1 SELECT a, b+4096    FROM t1;
INSERT INTO t1 SELECT a, b+8192    FROM t1;
INSERT INTO t1 SELECT a, b+16384   FROM t1;
INSERT INTO t1 SELECT a, b+32768   FROM t1;
SELECT a,COUNT(DISTINCT b) AS cnt FROM t1 GROUP BY a HAVING cnt > 50;
SELECT a,SUM(DISTINCT b) AS sumation FROM t1 GROUP BY a HAVING sumation > 50;
SELECT a,AVG(DISTINCT b) AS average FROM t1 GROUP BY a HAVING average > 50;

DROP TABLE t1;

#
# Bug #27573: MIN() on an indexed column which is always NULL sets _other_ 
# results to NULL
#
CREATE TABLE t1 ( a INT, b INT, KEY(a) );
INSERT INTO t1 VALUES (NULL, 1), (NULL, 2);
EXPLAIN SELECT MIN(a), MIN(b) FROM t1;
SELECT MIN(a), MIN(b) FROM t1;

CREATE TABLE t2( a INT, b INT, c INT, KEY(a, b) );
INSERT INTO t2 ( a, b, c ) VALUES ( 1, NULL, 2 ), ( 1, 3, 4 ), ( 1, 4, 4 );
EXPLAIN SELECT MIN(b), MIN(c) FROM t2 WHERE a = 1;
SELECT MIN(b), MIN(c) FROM t2 WHERE a = 1;

CREATE TABLE t3 (a INT, b INT, c int, KEY(a, b));
INSERT INTO t3 VALUES (1, NULL, 1), (2, NULL, 2),  (2, NULL, 2),  (3, NULL, 3);
EXPLAIN SELECT MIN(a), MIN(b) FROM t3 where a = 2;
SELECT MIN(a), MIN(b) FROM t3 where a = 2;

CREATE TABLE t4 (a INT, b INT, c int, KEY(a, b));
INSERT INTO t4 VALUES (1, 1, 1), (2, NULL, 2),  (2, NULL, 2),  (3, 1, 3);
EXPLAIN SELECT MIN(a), MIN(b) FROM t4 where a = 2;
SELECT MIN(a), MIN(b) FROM t4 where a = 2;
SELECT MIN(b), min(c) FROM t4 where a = 2;

CREATE TABLE t5( a INT, b INT, KEY( a, b) ); 
INSERT INTO t5 VALUES( 1, 1 ), ( 1, 2 );
EXPLAIN SELECT MIN(a), MIN(b) FROM t5 WHERE a = 1;
SELECT MIN(a), MIN(b) FROM t5 WHERE a = 1;
SELECT MIN(a), MIN(b) FROM t5 WHERE a = 1 and b > 1;

DROP TABLE t1, t2, t3, t4, t5;

#
# Bug #31156: mysqld: item_sum.cc:918: 
#  virtual bool Item_sum_distinct::setup(THD*): Assertion
#

CREATE TABLE t1 (a INT);
INSERT INTO t1 values (),(),();
SELECT (SELECT SLEEP(0) FROM t1 ORDER BY AVG(DISTINCT a) ) as x FROM t1 
  GROUP BY x;
SELECT 1 FROM t1 GROUP BY (SELECT SLEEP(0) FROM t1 ORDER BY AVG(DISTINCT a) );

DROP TABLE t1;

#
# Bug #30715: Assertion failed: item_field->field->real_maybe_null(), file
# .\opt_sum.cc, line
#

CREATE TABLE t1 (a int, b date NOT NULL, KEY k1 (a,b));
SELECT MIN(b) FROM t1 WHERE a=1 AND b>'2007-08-01';
DROP TABLE t1;

#
# Bug #31794: no syntax error on SELECT id FROM t HAVING count(*)>2;
#

CREATE TABLE t1 (a INT);
INSERT INTO t1 VALUES (1),(2),(3),(4);

SET SQL_MODE=ONLY_FULL_GROUP_BY;
--error ER_MIX_OF_GROUP_FUNC_AND_FIELDS
SELECT a FROM t1 HAVING COUNT(*)>2;
--error ER_MIX_OF_GROUP_FUNC_AND_FIELDS
SELECT COUNT(*), a FROM t1;

SET SQL_MODE=DEFAULT;
SELECT a FROM t1 HAVING COUNT(*)>2;
SELECT COUNT(*), a FROM t1;

DROP TABLE t1;

#
# Bug #33133: Views are not transparent
#

set SQL_MODE=ONLY_FULL_GROUP_BY;

CREATE TABLE t1 (a INT);
INSERT INTO t1 VALUES (1),(2),(3),(4);
CREATE VIEW v1 AS SELECT a,(a + 1) AS y FROM t1;
EXPLAIN EXTENDED SELECT y FROM v1 GROUP BY v1.y;

DROP VIEW v1;
DROP TABLE t1;
SET SQL_MODE=DEFAULT;

#
# Bug #34512: CAST( AVG( double ) AS DECIMAL ) returns wrong results
#

CREATE TABLE t1(a DOUBLE);
INSERT INTO t1 VALUES (10), (20);
SELECT AVG(a), CAST(AVG(a) AS DECIMAL) FROM t1;

DROP TABLE t1;

#
# Bug #37348: Crash in or immediately after JOIN::make_sum_func_list
#

CREATE TABLE derived1 (a bigint(21));
INSERT INTO derived1 VALUES (2);


CREATE TABLE D (
  pk int(11) NOT NULL AUTO_INCREMENT,
  int_nokey int(11) DEFAULT NULL,
  int_key int(11) DEFAULT NULL,
  filler blob,
  PRIMARY KEY (pk),
  KEY int_key (int_key)
);

INSERT INTO D VALUES 
  (39,40,4,repeat('  X', 42)),
  (43,56,4,repeat('  X', 42)),
  (47,12,4,repeat('  X', 42)),
  (71,28,4,repeat('  X', 42)),
  (76,54,4,repeat('  X', 42)),
  (83,45,4,repeat('  X', 42)),
  (105,53,12,NULL);

SELECT 
  (SELECT COUNT( int_nokey ) 
   FROM derived1 AS X 
   WHERE 
     X.int_nokey < 61 
   GROUP BY pk 
   LIMIT 1) 
FROM D AS X 
WHERE X.int_key < 13  
GROUP BY int_nokey LIMIT 1;

DROP TABLE derived1;
DROP TABLE D;

#
# Bug #39656: Behaviour different for agg functions with & without where -
# ONLY_FULL_GROUP_BY
#

CREATE TABLE t1 (a INT, b INT);
INSERT INTO t1 VALUES (1,1), (1,2), (1,3);

SET SQL_MODE='ONLY_FULL_GROUP_BY';

SELECT COUNT(*) FROM t1;
SELECT COUNT(*) FROM t1 where a=1;

--error ER_MIX_OF_GROUP_FUNC_AND_FIELDS
SELECT COUNT(*),a FROM t1;

SELECT COUNT(*) FROM t1 a JOIN t1 b ON a.a= b.a;

--error ER_MIX_OF_GROUP_FUNC_AND_FIELDS
SELECT COUNT(*), (SELECT count(*) FROM t1 inr WHERE inr.a = outr.a) 
  FROM t1 outr;

SELECT COUNT(*) FROM t1 a JOIN t1 outr 
  ON a.a= (SELECT count(*) FROM t1 inr WHERE inr.a = outr.a);

SET SQL_MODE=default;
DROP TABLE t1;


###
--echo End of 5.0 tests

--echo #
--echo # BUG#47280 - strange results from count(*) with order by multiple 
--echo #             columns without where/group
--echo # 

--echo # 
--echo # Initialize test
--echo # 

CREATE TABLE t1 (
  pk INT NOT NULL,
  i INT,
  PRIMARY KEY (pk)
);
INSERT INTO t1 VALUES (1,11),(2,12),(3,13);

--echo #
--echo # Start test
--echo # All the following queries shall return 1 record
--echo #

--echo
--echo # Masking all correct values {11...13} for column i in this result. 
--replace_column 2 #
SELECT MAX(pk) as max, i
FROM t1
ORDER BY max;

--echo
EXPLAIN
SELECT MAX(pk) as max, i
FROM t1
ORDER BY max;

--echo
--echo # Only 11 is correct for collumn i in this result
SELECT MAX(pk) as max, i
FROM t1
WHERE pk<2
ORDER BY max;

--echo #
--echo # Cleanup
--echo #
DROP TABLE t1;

--echo #
--echo # Bug#43668: Wrong comparison and MIN/MAX for YEAR(2)
--echo #
create table t1 (f1 year(2), f2 year(4), f3 date, f4 datetime);
insert into t1 values
  (98,1998,19980101,"1998-01-01 00:00:00"),
  (00,2000,20000101,"2000-01-01 00:00:01"),
  (02,2002,20020101,"2002-01-01 23:59:59"),
  (60,2060,20600101,"2060-01-01 11:11:11"),
  (70,1970,19700101,"1970-11-11 22:22:22"),
  (NULL,NULL,NULL,NULL);
select min(f1),max(f1) from t1;
select min(f2),max(f2) from t1;
select min(f3),max(f3) from t1;
select min(f4),max(f4) from t1;
select a.f1 as a, b.f1 as b, a.f1 > b.f1 as gt,
       a.f1 < b.f1 as lt, a.f1<=>b.f1 as eq
from t1 a, t1 b;
select a.f1 as a, b.f2 as b, a.f1 > b.f2 as gt,
       a.f1 < b.f2 as lt, a.f1<=>b.f2 as eq
from t1 a, t1 b;
select a.f1 as a, b.f3 as b, a.f1 > b.f3 as gt,
       a.f1 < b.f3 as lt, a.f1<=>b.f3 as eq
from t1 a, t1 b;
select a.f1 as a, b.f4 as b, a.f1 > b.f4 as gt,
       a.f1 < b.f4 as lt, a.f1<=>b.f4 as eq
from t1 a, t1 b;
select *, f1 = f2 from t1;
drop table t1;
--echo #
--echo End of 5.1 tests

###
--echo #
--echo # Bug#52123 Assertion failed: aggregator == aggr->Aggrtype(),
--echo #           file .\item_sum.cc, line 587
--echo #

CREATE TABLE t1(a int, KEY(a));
INSERT INTO t1 VALUES (1), (2);
SELECT 1 FROM t1 ORDER BY AVG(DISTINCT a);
DROP TABLE t1;
<<<<<<< HEAD
--echo End of 6.0 tests
=======

--echo #
--echo # Bug#55648: Server crash on MIX/MAX on maximum time value
--echo #
CREATE TABLE t1(c1 TIME NOT NULL);
INSERT INTO t1 VALUES('837:59:59');
INSERT INTO t1 VALUES('838:59:59');
SELECT MAX(c1) FROM t1;
DROP TABLE t1;
--echo # End of the bug#55648
>>>>>>> d2c22bff
<|MERGE_RESOLUTION|>--- conflicted
+++ resolved
@@ -1095,9 +1095,7 @@
 INSERT INTO t1 VALUES (1), (2);
 SELECT 1 FROM t1 ORDER BY AVG(DISTINCT a);
 DROP TABLE t1;
-<<<<<<< HEAD
 --echo End of 6.0 tests
-=======
 
 --echo #
 --echo # Bug#55648: Server crash on MIX/MAX on maximum time value
@@ -1108,4 +1106,3 @@
 SELECT MAX(c1) FROM t1;
 DROP TABLE t1;
 --echo # End of the bug#55648
->>>>>>> d2c22bff
