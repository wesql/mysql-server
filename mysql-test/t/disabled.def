##############################################################################
#
#  List the test cases that are to be disabled temporarily.
#
#  Separate the test case name and the comment with ':'.
#
#    <testcasename> : BUG#<xxxx> <date disabled> <disabler> <comment>
#
#  Do not use any TAB characters for whitespace.
#
##############################################################################
user_limits     : Bug#23921 random failure of user_limits.test

im_options               : Bug#20294 2006-07-24 stewart   Instance manager test im_options fails randomly
im_daemon_life_cycle     : Bug#20294 2007-05-14 alik      Instance manager tests fail randomly
im_cmd_line              : Bug#20294 2007-05-14 alik      Instance manager tests fail randomly
im_utils                 : Bug#20294 2007-05-30 alik      Instance manager tests fail randomly
im_instance_conf         : Bug#20294 2007-05-30 alik      Instance manager tests fail randomly
im_life_cycle            : BUG#27851 Instance manager dies on ASSERT in ~Thread_registry() or from not being able to close a mysqld instance.
im_instance_conf         : BUG#28743 Instance manager generates warnings in test suite
im_utils                 : BUG#28743 Instance manager generates warnings in test suite
concurrent_innodb        : BUG#21579 2006-08-11 mleich innodb_concurrent random failures with varying differences
ndb_autodiscover         : BUG#18952 2006-02-16 jmiller Needs to be fixed w.r.t binlog
ndb_autodiscover2        : BUG#18952 2006-02-16 jmiller Needs to be fixed w.r.t binlog
ndb_load                 : BUG#17233 2006-05-04 tomas failed load data from infile causes mysqld dbug_assert, binlog not flushed

partition_03ndb          : BUG#16385 2006-03-24 mikael Partitions: crash when updating a range partitioned NDB table
rpl_ndb_circular_simplex : BUG#27972 2007-04-20 mats Slave cannot start where it stopped
rpl_ndb_2innodb          : BUG#19227 2006-04-20 pekka pk delete apparently not replicated
rpl_ndb_2myisam          : BUG#19227 Seems to pass currently
rpl_ndb_dd_partitions    : BUG#19259 2006-04-21 rpl_ndb_dd_partitions fails on s/AMD
rpl_ddl                  : BUG#26418 2007-03-01 mleich Slave out of sync after CREATE/DROP TEMPORARY TABLE + ROLLBACK on master
<<<<<<< HEAD
rpl_ndb_innodb2ndb       : Bug #19710  Cluster replication to partition table fails on DELETE FROM statement
rpl_ndb_myisam2ndb       : Bug #19710  Cluster replication to partition table fails on DELETE FROM statement
#rpl_row_blob_innodb      : BUG#18980 2006-04-10 kent    Test fails randomly
rpl_ndb_ddl              : BUG#28798 2007-05-31  lars  Valgrind failure in NDB
rpl_ndb_mix_innodb       : BUG#28123 rpl_ndb_mix_innodb.test casue slave to core on sol10-sparc-a
=======
rpl_ndb_innodb2ndb       : Bug#29549 rpl_ndb_myisam2ndb,rpl_ndb_innodb2ndb failed on Solaris for pack_length issue
rpl_ndb_myisam2ndb       : Bug#29549 rpl_ndb_myisam2ndb,rpl_ndb_innodb2ndb failed on Solaris for pack_length issue
rpl_row_blob_innodb      : BUG#18980 2006-04-10 kent    Test fails randomly
synchronization          : Bug#24529  	Test 'synchronization' fails on Mac pushbuild; Also on Linux 64 bit.
>>>>>>> d00282ae
rpl_ndb_ctype_ucs2_def   : BUG#27404 util thd mysql_parse sig11 when mysqld default multibyte charset

rpl_invoked_features     : BUG#29020 2007-06-21 Lars Non-deterministic test case
ctype_big5               : BUG#26711 2007-06-21 Lars Test has never worked on Double Whopper

# the below testcase have been reworked to avoid the bug, test contains comment, keep bug open
#ndb_binlog_ddl_multi     : BUG#18976 2006-04-10 kent    CRBR: multiple binlog, second binlog may miss schema log events
#ndb_binlog_discover      : bug#21806 2006-08-24
#ndb_autodiscover3        : bug#21806

#rpl_ndb_dd_advance	 : Bug#25913 rpl_ndb_dd_advance fails randomly

ndb_partition_error2	 : HF is not sure if the test can work as internded on all the platforms

im_options_set       : Bug#20294: Instance manager tests fail randomly
im_options_unset     : Bug#20294: Instance manager tests fail randomly
mysql_upgrade        : Bug#28560 test links to /usr/local/mysql/lib libraries, causes non-determinism and failures on ABI breakage
rpl_udf              : Bug#28993 rpl_udf test causes server crash and valgrind warning in pushbuild
ndb_dd_sql_features  : Bug#29102 ndb_dd_sql_features fails in pushbuild<|MERGE_RESOLUTION|>--- conflicted
+++ resolved
@@ -30,18 +30,11 @@
 rpl_ndb_2myisam          : BUG#19227 Seems to pass currently
 rpl_ndb_dd_partitions    : BUG#19259 2006-04-21 rpl_ndb_dd_partitions fails on s/AMD
 rpl_ddl                  : BUG#26418 2007-03-01 mleich Slave out of sync after CREATE/DROP TEMPORARY TABLE + ROLLBACK on master
-<<<<<<< HEAD
-rpl_ndb_innodb2ndb       : Bug #19710  Cluster replication to partition table fails on DELETE FROM statement
-rpl_ndb_myisam2ndb       : Bug #19710  Cluster replication to partition table fails on DELETE FROM statement
+rpl_ndb_innodb2ndb       : Bug#29549 rpl_ndb_myisam2ndb,rpl_ndb_innodb2ndb failed on Solaris for pack_length issue
+rpl_ndb_myisam2ndb       : Bug#29549 rpl_ndb_myisam2ndb,rpl_ndb_innodb2ndb failed on Solaris for pack_length issue
 #rpl_row_blob_innodb      : BUG#18980 2006-04-10 kent    Test fails randomly
 rpl_ndb_ddl              : BUG#28798 2007-05-31  lars  Valgrind failure in NDB
 rpl_ndb_mix_innodb       : BUG#28123 rpl_ndb_mix_innodb.test casue slave to core on sol10-sparc-a
-=======
-rpl_ndb_innodb2ndb       : Bug#29549 rpl_ndb_myisam2ndb,rpl_ndb_innodb2ndb failed on Solaris for pack_length issue
-rpl_ndb_myisam2ndb       : Bug#29549 rpl_ndb_myisam2ndb,rpl_ndb_innodb2ndb failed on Solaris for pack_length issue
-rpl_row_blob_innodb      : BUG#18980 2006-04-10 kent    Test fails randomly
-synchronization          : Bug#24529  	Test 'synchronization' fails on Mac pushbuild; Also on Linux 64 bit.
->>>>>>> d00282ae
 rpl_ndb_ctype_ucs2_def   : BUG#27404 util thd mysql_parse sig11 when mysqld default multibyte charset
 
 rpl_invoked_features     : BUG#29020 2007-06-21 Lars Non-deterministic test case
