#
# Initialization
--disable_warnings
drop table if exists t1,t2,t3;
--enable_warnings

#
# Test different join syntaxes
#

CREATE TABLE t1 (S1 INT);
CREATE TABLE t2 (S1 INT);
INSERT INTO t1 VALUES (1);
INSERT INTO t2 VALUES (2);
SELECT * FROM t1 JOIN t2;
SELECT * FROM t1 INNER JOIN t2;
SELECT * from t1 JOIN t2 USING (S1);
SELECT * FROM t1 INNER JOIN t2 USING (S1);
SELECT * from t1 CROSS JOIN t2;
SELECT * from t1 LEFT JOIN t2 USING(S1);
SELECT * from t1 LEFT JOIN t2 ON(t2.S1=2);
SELECT * from t1 RIGHT JOIN t2 USING(S1);
SELECT * from t1 RIGHT JOIN t2 ON(t1.S1=1);
drop table t1,t2;

#
# This failed for lia Perminov
#

create table t1 (id int primary key);
create table t2 (id int);
insert into t1 values (75);
insert into t1 values (79);
insert into t1 values (78);
insert into t1 values (77);
replace into t1 values (76);
replace into t1 values (76);
insert into t1 values (104);
insert into t1 values (103);
insert into t1 values (102);
insert into t1 values (101);
insert into t1 values (105);
insert into t1 values (106);
insert into t1 values (107);

insert into t2 values (107),(75),(1000);

--sorted_result
select t1.id, t2.id from t1, t2 where t2.id = t1.id;
--sorted_result
select t1.id, count(t2.id) from t1,t2 where t2.id = t1.id group by t1.id;
# We see the functional dependency implied by WHERE!
--sorted_result
select t1.id, count(t2.id) from t1,t2 where t2.id = t1.id group by t2.id;

#
# Test problems with impossible ON or WHERE
#
--sorted_result
select t1.id,t2.id from t2 left join t1 on t1.id>=74 and t1.id<=0 where t2.id=75 and t1.id is null;
explain select t1.id,t2.id from t2 left join t1 on t1.id>=74 and t1.id<=0 where t2.id=75 and t1.id is null;
explain select t1.id, t2.id from t1, t2 where t2.id = t1.id and t1.id <0 and t1.id > 0;
drop table t1,t2;

#
# problem with join
#
SET sql_mode = 'NO_ENGINE_SUBSTITUTION';
CREATE TABLE t1 (
  id int(11) NOT NULL auto_increment,
  token varchar(100) DEFAULT '' NOT NULL,
  count int(11) DEFAULT '0' NOT NULL,
  qty int(11),
  phone char(1) DEFAULT '' NOT NULL,
  timestamp datetime DEFAULT '0000-00-00 00:00:00' NOT NULL,
  PRIMARY KEY (id),
  KEY token (token(15)),
  KEY timestamp (timestamp),
  UNIQUE token_2 (token(75),count,phone)
);
SET sql_mode = default;
INSERT INTO t1 VALUES (21,'e45703b64de71482360de8fec94c3ade',3,7800,'n','1999-12-23 17:22:21');
INSERT INTO t1 VALUES (22,'e45703b64de71482360de8fec94c3ade',4,5000,'y','1999-12-23 17:22:21');
INSERT INTO t1 VALUES (18,'346d1cb63c89285b2351f0ca4de40eda',3,13200,'b','1999-12-23 11:58:04');
INSERT INTO t1 VALUES (17,'ca6ddeb689e1b48a04146b1b5b6f936a',4,15000,'b','1999-12-23 11:36:53');
INSERT INTO t1 VALUES (16,'ca6ddeb689e1b48a04146b1b5b6f936a',3,13200,'b','1999-12-23 11:36:53');
INSERT INTO t1 VALUES (26,'a71250b7ed780f6ef3185bfffe027983',5,1500,'b','1999-12-27 09:44:24');
INSERT INTO t1 VALUES (24,'4d75906f3c37ecff478a1eb56637aa09',3,5400,'y','1999-12-23 17:29:12');
INSERT INTO t1 VALUES (25,'4d75906f3c37ecff478a1eb56637aa09',4,6500,'y','1999-12-23 17:29:12');
INSERT INTO t1 VALUES (27,'a71250b7ed780f6ef3185bfffe027983',3,6200,'b','1999-12-27 09:44:24');
INSERT INTO t1 VALUES (28,'a71250b7ed780f6ef3185bfffe027983',3,5400,'y','1999-12-27 09:44:36');
INSERT INTO t1 VALUES (29,'a71250b7ed780f6ef3185bfffe027983',4,17700,'b','1999-12-27 09:45:05');

CREATE TABLE t2 (
  id int(11) NOT NULL auto_increment,
  category int(11) DEFAULT '0' NOT NULL,
  county int(11) DEFAULT '0' NOT NULL,
  state int(11) DEFAULT '0' NOT NULL,
  phones int(11) DEFAULT '0' NOT NULL,
  nophones int(11) DEFAULT '0' NOT NULL,
  PRIMARY KEY (id),
  KEY category (category,county,state)
);
INSERT INTO t2 VALUES (3,2,11,12,5400,7800);
INSERT INTO t2 VALUES (4,2,25,12,6500,11200);
INSERT INTO t2 VALUES (5,1,37,6,10000,12000);
--sorted_result
select a.id, b.category as catid, b.state as stateid, b.county as countyid from t1 a, t2 b ignore index (primary) where (a.token ='a71250b7ed780f6ef3185bfffe027983') and (a.count = b.id);
select a.id, b.category as catid, b.state as stateid, b.county as
countyid from t1 a, t2 b where (a.token =
'a71250b7ed780f6ef3185bfffe027983') and (a.count = b.id) order by a.id;

drop table t1, t2;

#
# Test of join of many tables.

create table t1 (a int primary key);
insert into t1 values(1),(2);
select t1.a from t1 as t1 left join t1 as t2 using (a) left join t1 as t3 using (a) left join t1 as t4 using (a) left join t1 as t5 using (a) left join t1 as t6 using (a) left join t1 as t7 using (a) left join t1 as t8 using (a) left join t1 as t9 using (a) left join t1 as t10 using (a) left join t1 as t11 using (a) left join t1 as t12 using (a) left join t1 as t13 using (a) left join t1 as t14 using (a) left join t1 as t15 using (a) left join t1 as t16 using (a) left join t1 as t17 using (a) left join t1 as t18 using (a) left join t1 as t19 using (a) left join t1 as t20 using (a) left join t1 as t21 using (a) left join t1 as t22 using (a) left join t1 as t23 using (a) left join t1 as t24 using (a) left join t1 as t25 using (a) left join t1 as t26 using (a) left join t1 as t27 using (a) left join t1 as t28 using (a) left join t1 as t29 using (a) left join t1 as t30 using (a) left join t1 as t31 using (a);
--replace_result "31 tables" "XX tables" "61 tables" "XX tables"
--error 1116
select t1.a from t1 as t1 left join t1 as t2 using (a) left join t1 as t3 using (a) left join t1 as t4 using (a) left join t1 as t5 using (a) left join t1 as t6 using (a) left join t1 as t7 using (a) left join t1 as t8 using (a) left join t1 as t9 using (a) left join t1 as t10 using (a) left join t1 as t11 using (a) left join t1 as t12 using (a) left join t1 as t13 using (a) left join t1 as t14 using (a) left join t1 as t15 using (a) left join t1 as t16 using (a) left join t1 as t17 using (a) left join t1 as t18 using (a) left join t1 as t19 using (a) left join t1 as t20 using (a) left join t1 as t21 using (a) left join t1 as t22 using (a) left join t1 as t23 using (a) left join t1 as t24 using (a) left join t1 as t25 using (a) left join t1 as t26 using (a) left join t1 as t27 using (a) left join t1 as t28 using (a) left join t1 as t29 using (a) left join t1 as t30 using (a) left join t1 as t31 using (a) left join t1 as t32 using (a) left join t1 as t33 using (a) left join t1 as t34 using (a) left join t1 as t35 using (a) left join t1 as t36 using (a) left join t1 as t37 using (a) left join t1 as t38 using (a) left join t1 as t39 using (a) left join t1 as t40 using (a) left join t1 as t41 using (a) left join t1 as t42 using (a) left join t1 as t43 using (a) left join t1 as t44 using (a) left join t1 as t45 using (a) left join t1 as t46 using (a) left join t1 as t47 using (a) left join t1 as t48 using (a) left join t1 as t49 using (a) left join t1 as t50 using (a) left join t1 as t51 using (a) left join t1 as t52 using (a) left join t1 as t53 using (a) left join t1 as t54 using (a) left join t1 as t55 using (a) left join t1 as t56 using (a) left join t1 as t57 using (a) left join t1 as t58 using (a) left join t1 as t59 using (a) left join t1 as t60 using (a) left join t1 as t61 using (a) left join t1 as t62 using (a) left join t1 as t63 using (a) left join t1 as t64 using (a) left join t1 as t65 using (a);
select a from t1 as t1 left join t1 as t2 using (a) left join t1 as t3 using (a) left join t1 as t4 using (a) left join t1 as t5 using (a) left join t1 as t6 using (a) left join t1 as t7 using (a) left join t1 as t8 using (a) left join t1 as t9 using (a) left join t1 as t10 using (a) left join t1 as t11 using (a) left join t1 as t12 using (a) left join t1 as t13 using (a) left join t1 as t14 using (a) left join t1 as t15 using (a) left join t1 as t16 using (a) left join t1 as t17 using (a) left join t1 as t18 using (a) left join t1 as t19 using (a) left join t1 as t20 using (a) left join t1 as t21 using (a) left join t1 as t22 using (a) left join t1 as t23 using (a) left join t1 as t24 using (a) left join t1 as t25 using (a) left join t1 as t26 using (a) left join t1 as t27 using (a) left join t1 as t28 using (a) left join t1 as t29 using (a) left join t1 as t30 using (a) left join t1 as t31 using (a);
--replace_result "31 tables" "XX tables" "61 tables" "XX tables"
--error 1116
select a from t1 as t1 left join t1 as t2 using (a) left join t1 as t3 using (a) left join t1 as t4 using (a) left join t1 as t5 using (a) left join t1 as t6 using (a) left join t1 as t7 using (a) left join t1 as t8 using (a) left join t1 as t9 using (a) left join t1 as t10 using (a) left join t1 as t11 using (a) left join t1 as t12 using (a) left join t1 as t13 using (a) left join t1 as t14 using (a) left join t1 as t15 using (a) left join t1 as t16 using (a) left join t1 as t17 using (a) left join t1 as t18 using (a) left join t1 as t19 using (a) left join t1 as t20 using (a) left join t1 as t21 using (a) left join t1 as t22 using (a) left join t1 as t23 using (a) left join t1 as t24 using (a) left join t1 as t25 using (a) left join t1 as t26 using (a) left join t1 as t27 using (a) left join t1 as t28 using (a) left join t1 as t29 using (a) left join t1 as t30 using (a) left join t1 as t31 using (a) left join t1 as t32 using (a) left join t1 as t33 using (a) left join t1 as t34 using (a) left join t1 as t35 using (a) left join t1 as t36 using (a) left join t1 as t37 using (a) left join t1 as t38 using (a) left join t1 as t39 using (a) left join t1 as t40 using (a) left join t1 as t41 using (a) left join t1 as t42 using (a) left join t1 as t43 using (a) left join t1 as t44 using (a) left join t1 as t45 using (a) left join t1 as t46 using (a) left join t1 as t47 using (a) left join t1 as t48 using (a) left join t1 as t49 using (a) left join t1 as t50 using (a) left join t1 as t51 using (a) left join t1 as t52 using (a) left join t1 as t53 using (a) left join t1 as t54 using (a) left join t1 as t55 using (a) left join t1 as t56 using (a) left join t1 as t57 using (a) left join t1 as t58 using (a) left join t1 as t59 using (a) left join t1 as t60 using (a) left join t1 as t61 using (a) left join t1 as t62 using (a) left join t1 as t63 using (a) left join t1 as t64 using (a) left join t1 as t65 using (a);
drop table t1;

#
# Simple join test. This failed in 3.23.42, there should have been
# no matches, still three matches were found.
#
 
CREATE TABLE t1 (
  a int(11) NOT NULL,
  b int(11) NOT NULL,
  PRIMARY KEY  (a,b)
) ENGINE=MyISAM;
 
INSERT INTO t1 VALUES (1,1),(1,2),(1,3),(1,4),(1,5),(1,6),(1,7),(2,3);
 
CREATE TABLE t2 (
  a int(11) default NULL
) ENGINE=MyISAM;
INSERT INTO t2 VALUES (2),(3);
SELECT t1.a,t2.a,b FROM t1,t2 WHERE t1.a=t2.a AND (t1.a=1 OR t1.a=2) AND b>=1 AND b<=3;
DROP TABLE t1, t2;

#
# TEST LEFT JOIN with DATE columns
#

CREATE TABLE t1 (d DATE NOT NULL);
CREATE TABLE t2 (d DATE NOT NULL);
INSERT INTO t1 (d) VALUES ('2001-08-01'),('1000-01-01');
SELECT * FROM t1 LEFT JOIN t2 USING (d) WHERE t2.d IS NULL;
SELECT * FROM t1 LEFT JOIN t2 USING (d) WHERE d IS NULL;
SELECT * from t1 WHERE t1.d IS NULL;
SELECT * FROM t1 WHERE 1/0 IS NULL;
DROP TABLE t1,t2;

#
# Problem with reference from const tables
#
CREATE TABLE t1 (
  Document_ID varchar(50) NOT NULL default '',
  Contractor_ID varchar(6) NOT NULL default '',
  Language_ID char(3) NOT NULL default '',
  Expiration_Date datetime default NULL,
  Publishing_Date datetime default NULL,
  Title text,
  Column_ID varchar(50) NOT NULL default '',
  PRIMARY KEY  (Language_ID,Document_ID,Contractor_ID)
);

INSERT INTO t1 VALUES ('xep80','1','ger','2001-12-31 20:00:00','2001-11-12 10:58:00','Kartenbestellung - jetzt auch online','anle'),('','999998','',NULL,NULL,NULL,'');

CREATE TABLE t2 (
  Contractor_ID char(6) NOT NULL default '',
  Language_ID char(3) NOT NULL default '',
  Document_ID char(50) NOT NULL default '',
  CanRead char(1) default NULL,
  Customer_ID int(11) NOT NULL default '0',
  PRIMARY KEY  (Contractor_ID,Language_ID,Document_ID,Customer_ID)
);

INSERT INTO t2 VALUES ('5','ger','xep80','1',999999),('1','ger','xep80','1',999999);
CREATE TABLE t3 (
  Language_ID char(3) NOT NULL default '',
  Column_ID char(50) NOT NULL default '',
  Contractor_ID char(6) NOT NULL default '',
  CanRead char(1) default NULL,
  Active char(1) default NULL,
  PRIMARY KEY  (Language_ID,Column_ID,Contractor_ID)
);
INSERT INTO t3 VALUES ('ger','home','1','1','1'),('ger','Test','1','0','0'),('ger','derclu','1','0','0'),('ger','clubne','1','0','0'),('ger','philos','1','0','0'),('ger','clubko','1','0','0'),('ger','clubim','1','1','1'),('ger','progra','1','0','0'),('ger','progvo','1','0','0'),('ger','progsp','1','0','0'),('ger','progau','1','0','0'),('ger','progku','1','0','0'),('ger','progss','1','0','0'),('ger','nachl','1','0','0'),('ger','mitgli','1','0','0'),('ger','mitsu','1','0','0'),('ger','mitbus','1','0','0'),('ger','ergmar','1','1','1'),('ger','home','4','1','1'),('ger','derclu','4','1','1'),('ger','clubne','4','0','0'),('ger','philos','4','1','1'),('ger','clubko','4','1','1'),('ger','clubim','4','1','1'),('ger','progra','4','1','1'),('ger','progvo','4','1','1'),('ger','progsp','4','1','1'),('ger','progau','4','0','0'),('ger','progku','4','1','1'),('ger','progss','4','1','1'),('ger','nachl','4','1','1'),('ger','mitgli','4','0','0'),('ger','mitsu','4','0','0'),('ger','mitbus','4','0','0'),('ger','ergmar','4','1','1'),('ger','progra2','1','0','0'),('ger','archiv','4','1','1'),('ger','anmeld','4','1','1'),('ger','thema','4','1','1'),('ger','edito','4','1','1'),('ger','madis','4','1','1'),('ger','enma','4','1','1'),('ger','madis','1','1','1'),('ger','enma','1','1','1'),('ger','vorsch','4','0','0'),('ger','veranst','4','0','0'),('ger','anle','4','1','1'),('ger','redak','4','1','1'),('ger','nele','4','1','1'),('ger','aukt','4','1','1'),('ger','callcenter','4','1','1'),('ger','anle','1','0','0');
delete from t1 where Contractor_ID='999998';
insert into t1 (Contractor_ID) Values ('999998');
SELECT DISTINCT COUNT(t1.Title) FROM t1,
t2, t3 WHERE 
t1.Document_ID='xep80' AND t1.Contractor_ID='1' AND 
t1.Language_ID='ger' AND '2001-12-21 23:14:24' >= 
Publishing_Date AND '2001-12-21 23:14:24' <= Expiration_Date AND 
t1.Document_ID = t2.Document_ID AND 
t1.Language_ID = t2.Language_ID AND 
t1.Contractor_ID = t2.Contractor_ID AND ( 
t2.Customer_ID = '4'  OR 
t2.Customer_ID = '999999'  OR 
t2.Customer_ID = '1' )AND t2.CanRead 
= '1'  AND t1.Column_ID=t3.Column_ID AND 
t1.Language_ID=t3.Language_ID AND ( 
t3.Contractor_ID = '4'  OR 
t3.Contractor_ID = '999999'  OR 
t3.Contractor_ID = '1') AND 
t3.CanRead='1' AND t3.Active='1';
SELECT DISTINCT COUNT(t1.Title) FROM t1,
t2, t3 WHERE 
t1.Document_ID='xep80' AND t1.Contractor_ID='1' AND 
t1.Language_ID='ger' AND '2001-12-21 23:14:24' >= 
Publishing_Date AND '2001-12-21 23:14:24' <= Expiration_Date AND 
t1.Document_ID = t2.Document_ID AND 
t1.Language_ID = t2.Language_ID AND 
t1.Contractor_ID = t2.Contractor_ID AND ( 
t2.Customer_ID = '4'  OR 
t2.Customer_ID = '999999'  OR 
t2.Customer_ID = '1' )AND t2.CanRead 
= '1'  AND t1.Column_ID=t3.Column_ID AND 
t1.Language_ID=t3.Language_ID AND ( 
t3.Contractor_ID = '4'  OR 
t3.Contractor_ID = '999999'  OR 
t3.Contractor_ID = '1') AND 
t3.CanRead='1' AND t3.Active='1';
drop table t1,t2,t3;

#
# Bug when doing full join and NULL fields.
#

CREATE TABLE t1 (
  t1_id int(11) default NULL,
  t2_id int(11) default NULL,
  type enum('Cost','Percent') default NULL,
  cost_unit enum('Cost','Unit') default NULL,
  min_value double default NULL,
  max_value double default NULL,
  t3_id int(11) default NULL,
  item_id int(11) default NULL
) ENGINE=MyISAM;
INSERT INTO t1 VALUES (12,5,'Percent','Cost',-1,0,-1,-1),(14,4,'Percent','Cost',-1,0,-1,-1),(18,5,'Percent','Cost',-1,0,-1,-1),(19,4,'Percent','Cost',-1,0,-1,-1),(20,5,'Percent','Cost',100,-1,22,291),(21,5,'Percent','Cost',100,-1,18,291),(22,1,'Percent','Cost',100,-1,6,291),(23,1,'Percent','Cost',100,-1,21,291),(24,1,'Percent','Cost',100,-1,9,291),(25,1,'Percent','Cost',100,-1,4,291),(26,1,'Percent','Cost',100,-1,20,291),(27,4,'Percent','Cost',100,-1,7,202),(28,1,'Percent','Cost',50,-1,-1,137),(29,2,'Percent','Cost',100,-1,4,354),(30,2,'Percent','Cost',100,-1,9,137),(93,2,'Cost','Cost',-1,10000000,-1,-1);
CREATE TABLE t2 (
  id int(10) unsigned NOT NULL auto_increment,
  name varchar(255) default NULL,
  PRIMARY KEY  (id)
) ENGINE=MyISAM;
INSERT INTO t2 VALUES (1,'s1'),(2,'s2'),(3,'s3'),(4,'s4'),(5,'s5');
--skip_if_hypergraph  # No ORDER BY, so depends on the query plan.
select t1.*, t2.*  from t1, t2 where t2.id=t1.t2_id limit 2;
drop table t1,t2;

#
# Bug in range optimiser with MAYBE_KEY
#

CREATE TABLE t1 (
  siteid varchar(25) NOT NULL default '',
  emp_id varchar(30) NOT NULL default '',
  rate_code varchar(10) default NULL,
  UNIQUE KEY site_emp (siteid,emp_id),
  KEY siteid (siteid)
) ENGINE=MyISAM;
INSERT INTO t1 VALUES ('rivercats','psmith','cust'), ('rivercats','KWalker','cust');
CREATE TABLE t2 (
  siteid varchar(25) NOT NULL default '',
  rate_code varchar(10) NOT NULL default '',
  base_rate float NOT NULL default '0',
  PRIMARY KEY  (siteid,rate_code),
  FULLTEXT KEY rate_code (rate_code)
) ENGINE=MyISAM;
INSERT INTO t2 VALUES ('rivercats','cust',20);
SELECT emp.rate_code, lr.base_rate FROM t1 AS emp LEFT JOIN t2 AS lr USING (siteid, rate_code) WHERE emp.emp_id = 'psmith' AND lr.siteid = 'rivercats';
SELECT emp.rate_code, lr.base_rate FROM t1 AS emp LEFT JOIN t2 AS lr USING (siteid, rate_code) WHERE lr.siteid = 'rivercats' AND emp.emp_id = 'psmith';
SELECT rate_code, lr.base_rate FROM t1 AS emp LEFT JOIN t2 AS lr USING (siteid, rate_code) WHERE emp.emp_id = 'psmith' AND siteid = 'rivercats';
SELECT rate_code, lr.base_rate FROM t1 AS emp LEFT JOIN t2 AS lr USING (siteid, rate_code) WHERE siteid = 'rivercats' AND emp.emp_id = 'psmith';
drop table t1,t2;

#
# Problem with internal list handling when reducing WHERE
#

CREATE TABLE t1 (ID INTEGER NOT NULL PRIMARY KEY, Value1 VARCHAR(255));
CREATE TABLE t2 (ID INTEGER NOT NULL PRIMARY KEY, Value2 VARCHAR(255));
INSERT INTO t1 VALUES (1, 'A');
INSERT INTO t2 VALUES (1, 'B');

SELECT * FROM t1 NATURAL JOIN t2 WHERE 1 AND (Value1 = 'A' AND Value2 <> 'B');
SELECT * FROM t1 NATURAL JOIN t2 WHERE 1 AND Value1 = 'A' AND Value2 <> 'B';
SELECT * FROM t1 NATURAL JOIN t2 WHERE (Value1 = 'A' AND Value2 <> 'B') AND 1;
drop table t1,t2;

#
# dummy natural join (no common columns) Bug #4807
#

CREATE TABLE t1 (a int);
CREATE TABLE t2 (b int);
CREATE TABLE t3 (c int);
SELECT * FROM t1 NATURAL JOIN t2 NATURAL JOIN t3;
DROP TABLE t1, t2, t3;

#
# Test combination of join methods
#

create table t1 (i int);
create table t2 (i int);
create table t3 (i int);
insert into t1 values(1),(2);
insert into t2 values(2),(3);
insert into t3 values (2),(4);

--sorted_result
select * from t1 natural left join t2;
--sorted_result
select * from t1 left join t2 on (t1.i=t2.i);
--sorted_result
select * from t1 natural left join t2 natural left join t3;
--sorted_result
select * from t1 left join t2 on (t1.i=t2.i) left join t3 on (t2.i=t3.i);

select * from t3 natural right join t2;
select * from t3 right join t2 on (t3.i=t2.i);
--sorted_result
select * from t3 natural right join t2 natural right join t1;
--sorted_result
select * from t3 right join t2 on (t3.i=t2.i) right join t1 on (t2.i=t1.i);

select * from t1,t2 natural left join t3 order by t1.i,t2.i,t3.i;
select * from t1,t2 left join t3 on (t2.i=t3.i) order by t1.i,t2.i,t3.i;
select t1.i,t2.i,t3.i from t2 natural left join t3,t1 order by t1.i,t2.i,t3.i;
select t1.i,t2.i,t3.i from t2 left join t3 on (t2.i=t3.i),t1 order by t1.i,t2.i,t3.i;

select * from t1,t2 natural right join t3 order by t1.i,t2.i,t3.i;
select * from t1,t2 right join t3 on (t2.i=t3.i) order by t1.i,t2.i,t3.i;
select t1.i,t2.i,t3.i from t2 natural right join t3,t1 order by t1.i,t2.i,t3.i;
select t1.i,t2.i,t3.i from t2 right join t3 on (t2.i=t3.i),t1 order by t1.i,t2.i,t3.i;
drop table t1,t2,t3;

#
# Bug #27531: Query performance degredation in 4.1.22 and greater
#
CREATE TABLE t1 (a int, b int default 0, c int default 1);

INSERT INTO t1 (a) VALUES (1),(2),(3),(4),(5),(6),(7),(8);
INSERT INTO t1 (a) SELECT a + 8 FROM t1;
INSERT INTO t1 (a) SELECT a + 16 FROM t1;

CREATE TABLE t2 (a int, d int, e int default 0);

INSERT INTO t2 (a, d) VALUES (1,1),(2,2),(3,3),(4,4);
INSERT INTO t2 (a, d) SELECT a+4, a+4 FROM t2;
INSERT INTO t2 (a, d) SELECT a+8, a+8 FROM t2;
ANALYZE TABLE t1, t2;
# should use join cache
EXPLAIN
SELECT STRAIGHT_JOIN t2.e FROM t1,t2 WHERE t2.d=1 AND t1.b=t2.e
  ORDER BY t1.b, t1.c;
SELECT STRAIGHT_JOIN t2.e FROM t1,t2 WHERE t2.d=1 AND t1.b=t2.e
  ORDER BY t1.b, t1.c;

DROP TABLE t1,t2;

# End of 4.1 tests

#
#  Tests for WL#2486 Natural/using join according to SQL:2003.
#
#  NOTICE:
#  - The tests are designed so that all statements, except MySQL
#    extensions run on any SQL server. Please do no change.
#  - Tests marked with TODO will be submitted as bugs.
#

create table t1 (c int, b int);
create table t2 (a int, b int);
create table t3 (b int, c int);
create table t4 (y int, c int);
create table t5 (y int, z int);
create table t6 (a int, c int);

insert into t1 values (10,1);
insert into t1 values (3 ,1);
insert into t1 values (3 ,2);
insert into t2 values (2, 1);
insert into t3 values (1, 3);
insert into t3 values (1,10);
insert into t4 values (11,3);
insert into t4 values (2, 3);
insert into t5 values (11,4);
insert into t6 values (2, 3);

# Views with simple natural join.
create algorithm=merge view v1a as
select * from t1 natural join t2;
# as above, but column names are cross-renamed: a->c, c->b, b->a
create algorithm=merge view v1b(a,b,c) as
select * from t1 natural join t2;
# as above, but column names are aliased: a->c, c->b, b->a
create algorithm=merge view v1c as
select b as a, c as b, a as c from t1 natural join t2;
#  as above, but column names are cross-renamed, and aliased
#  a->c->b, c->b->a, b->a->c
create algorithm=merge view v1d(b, a, c) as
select a as c, c as b, b as a from t1 natural join t2;

# Views with JOIN ... ON
create algorithm=merge view v2a as
select t1.c, t1.b, t2.a from t1 join (t2 join t4 on b + 1 = y) on t1.c = t4.c;
create algorithm=merge view v2b as
select t1.c as b, t1.b as a, t2.a as c
from t1 join (t2 join t4 on b + 1 = y) on t1.c = t4.c;

# Views with bigger natural join
create algorithm=merge view v3a as
select * from t1 natural join t2 natural join t3;
create algorithm=merge view v3b as
select * from t1 natural join (t2 natural join t3);

# View over views with mixed natural join and join ... on
create algorithm=merge view v4 as
select * from v2a natural join v3a;

# Nested natural/using joins.
--sorted_result
select * from (t1 natural join t2) natural join (t3 natural join t4);
--sorted_result
select * from (t1 natural join t2) natural left join (t3 natural join t4);
--sorted_result
select * from (t3 natural join t4) natural right join (t1 natural join t2);
--sorted_result
select * from (t1 natural left join t2) natural left join (t3 natural left join t4);
--sorted_result
select * from (t4 natural right join t3) natural right join (t2 natural right join t1);
--sorted_result
select * from t1 natural join t2 natural join t3 natural join t4;
--sorted_result
select * from ((t1 natural join t2) natural join t3) natural join t4;
--sorted_result
select * from t1 natural join (t2 natural join (t3 natural join t4));
# BUG#15355: this query fails in 'prepared statements' mode
# select * from ((t3 natural join (t1 natural join t2)) natural join t4) natural join t5;
# select * from ((t3 natural left join (t1 natural left join t2)) natural left join t4) natural left join t5;
--sorted_result
select * from t5 natural right join (t4 natural right join ((t2 natural right join t1) natural right join t3));
--sorted_result
select * from (t1 natural join t2), (t3 natural join t4);
# MySQL extension - nested comma ',' operator instead of cross join.
--sorted_result
select * from t5 natural join ((t1 natural join t2), (t3 natural join t4));
--sorted_result
select * from  ((t1 natural join t2),  (t3 natural join t4)) natural join t5;
--sorted_result
select * from t5 natural join ((t1 natural join t2) cross join (t3 natural join t4));
--sorted_result
select * from  ((t1 natural join t2) cross join (t3 natural join t4)) natural join t5;

--sorted_result
select * from (t1 join t2 using (b)) join (t3 join t4 using (c)) using (c);
--sorted_result
select * from (t1 join t2 using (b)) natural join (t3 join t4 using (c));


# Other clauses refer to NJ columns.
select a,b,c from (t1 natural join t2) natural join (t3 natural join t4)
where b + 1 = y or b + 10 = y group by b,c,a having min(b) < max(y) order by a;
select * from (t1 natural join t2) natural left join (t3 natural join t4)
where b + 1 = y or b + 10 = y group by b,c,a,y having min(b) < max(y) order by a, y;
select * from (t3 natural join t4) natural right join (t1 natural join t2)
where b + 1 = y or b + 10 = y group by b,c,a,y having min(b) < max(y) order by a, y;

# Qualified column references to NJ columns.
select * from t1 natural join t2 where t1.c > t2.a;
select * from t1 natural join t2 where t1.b > t2.b;
--sorted_result
select * from t1 natural left join (t4 natural join t5) where t5.z is not NULL;

# Nested 'join ... on' - name resolution of ON conditions
--sorted_result
select * from t1 join (t2 join t4 on b + 1 = y) on t1.c = t4.c;
--sorted_result
select * from (t2 join t4 on b + 1 = y) join t1 on t1.c = t4.c;
--sorted_result
select * from t1 natural join (t2 join t4 on b + 1 = y);
--sorted_result
select * from (t1 cross join t2) join (t3 cross join t4) on (a < y and t2.b < t3.c);

# MySQL extension - 'join ... on' over nested comma operator
--sorted_result
select * from (t1, t2) join (t3, t4) on (a < y and t2.b < t3.c);
--sorted_result
select * from (t1 natural join t2) join (t3 natural join t4) on a = y;
--sorted_result
select * from ((t3 join (t1 join t2 on c > a) on t3.b < t2.a) join t4 on y > t1.c) join t5 on z = t1.b + 3;

# MySQL extension - refererence qualified coalesced columns
--sorted_result
select * from t1 natural join t2 where t1.b > 0;
--sorted_result
select * from t1 natural join (t4 natural join t5) where t4.y > 7;
--sorted_result
select * from (t4 natural join t5) natural join t1 where t4.y > 7;
--sorted_result
select * from t1 natural left join (t4 natural join t5) where t4.y > 7;
--sorted_result
select * from (t4 natural join t5) natural right join t1 where t4.y > 7;
--sorted_result
select * from (t1 natural join t2) join (t3 natural join t4) on t1.b = t3.b;

# MySQL extension - select qualified columns of NJ columns
select t1.*, t2.* from t1 natural join t2;
--sorted_result
select t1.*, t2.*, t3.*, t4.* from (t1 natural join t2) natural join (t3 natural join t4);

# Queries over subselects in the FROM clause
--sorted_result
select * from (select * from t1 natural join t2) as t12
              natural join
              (select * from t3 natural join t4) as t34;
--sorted_result
select * from (select * from t1 natural join t2) as t12
              natural left join
              (select * from t3 natural join t4) as t34;
--sorted_result
select * from (select * from t3 natural join t4) as t34
              natural right join
              (select * from t1 natural join t2) as t12;

# Queries over views
--sorted_result
select * from v1a;
--sorted_result
select * from v1b;
--sorted_result
select * from v1c;
--sorted_result
select * from v1d;
--sorted_result
select * from v2a;
--sorted_result
select * from v2b;
--sorted_result
select * from v3a;
--sorted_result
select * from v3b;
--sorted_result
select * from v4;
--sorted_result
select * from v1a natural join v2a;
select v2a.* from v1a natural join v2a;
--sorted_result
select * from v1b join v2a on v1b.b = v2a.c;
--sorted_result
select * from v1c join v2a on v1c.b = v2a.c;
--sorted_result
select * from v1d join v2a on v1d.a = v2a.c;
--sorted_result
select * from v1a join (t3 natural join t4) on a = y;

# TODO: add tests with correlated subqueries for natural join/join on.
# related to BUG#15269


#--------------------------------------------------------------------
# Negative tests (tests for errors)
#--------------------------------------------------------------------
# works in Oracle - bug
-- error 1052
select * from t1 natural join (t3 cross join t4);
# works in Oracle - bug
-- error 1052
select * from (t3 cross join t4) natural join t1;
-- error 1052
select * from t1 join (t2, t3) using (b);
-- error 1052
select * from ((t1 natural join t2), (t3 natural join t4)) natural join t6;
-- error 1052
select * from ((t1 natural join t2), (t3 natural join t4)) natural join t6;
-- error 1052
select * from t6 natural join ((t1 natural join t2),  (t3 natural join t4));
-- error 1052
select * from (t1 join t2 on t1.b=t2.b) natural join (t3 natural join t4);
-- error 1052
select * from  (t3 natural join t4) natural join (t1 join t2 on t1.b=t2.b);
# this one is OK, the next equivalent one is incorrect (bug in Oracle)
-- error 1052
select * from (t3 join (t4 natural join t5) on (b < z))
              natural join
              (t1 natural join t2);
-- error 1052
select * from (t1 natural join t2) natural join (t3 join (t4 natural join t5) on (b < z));

-- error 1054
select t1.b from v1a;
-- error 1054
select * from v1a join v1b on t1.b = t2.b;

#
# Bug #17523 natural join and information_schema
#
# Omit columns.ORDINAL_POSITION and statistics.CARDINALITY as it may vary with hostname='localhost'.
ANALYZE TABLE mysql.user;
--sorted_result
select 
 statistics.TABLE_NAME, statistics.COLUMN_NAME, statistics.TABLE_CATALOG, statistics.TABLE_SCHEMA, statistics.NON_UNIQUE, statistics.INDEX_SCHEMA, statistics.INDEX_NAME, statistics.SEQ_IN_INDEX, statistics.COLLATION, statistics.SUB_PART, statistics.PACKED, statistics.NULLABLE, statistics.INDEX_TYPE, statistics.COMMENT, 
 columns.TABLE_CATALOG, columns.TABLE_SCHEMA, columns.COLUMN_DEFAULT, columns.IS_NULLABLE, columns.DATA_TYPE, columns.CHARACTER_MAXIMUM_LENGTH, columns.CHARACTER_OCTET_LENGTH, columns.NUMERIC_PRECISION, columns.NUMERIC_SCALE, columns.CHARACTER_SET_NAME, columns.COLLATION_NAME, columns.COLUMN_TYPE, columns.COLUMN_KEY, columns.EXTRA, columns.PRIVILEGES, columns.COLUMN_COMMENT
 from information_schema.statistics join information_schema.columns using(table_name,column_name) where table_name='user';

drop table t1;
drop table t2;
drop table t3;
drop table t4;
drop table t5;
drop table t6;

drop view v1a;
drop view v1b;
drop view v1c;
drop view v1d;
drop view v2a;
drop view v2b;
drop view v3a;
drop view v3b;
drop view v4;

#
# BUG#15229 - columns of nested joins that are not natural joins incorrectly
# materialized
#
create table t1 (a1 int, a2 int);
create table t2 (a1 int, b int);
create table t3 (c1 int, c2 int);
create table t4 (c2 int);

insert into t1 values (1,1);
insert into t2 values (1,1);
insert into t3 values (1,1);
insert into t4 values (1);

select * from t1 join t2 using (a1) join t3 on b=c1 join t4 using (c2);
select * from t3 join (t1 join t2 using (a1)) on b=c1 join t4 using (c2);
select a2 from t1 join t2 using (a1) join t3 on b=c1 join t4 using (c2);
select a2 from t3 join (t1 join t2 using (a1)) on b=c1 join t4 using (c2);
select a2 from ((t1 join t2 using (a1)) join t3 on b=c1) join t4 using (c2);
select a2 from ((t1 natural join t2) join t3 on b=c1) natural join t4;

drop table t1,t2,t3,t4;

#
# BUG#15355: Common natural join column not resolved in prepared statement nested query
#
create table t1 (c int, b int);
create table t2 (a int, b int);
create table t3 (b int, c int);
create table t4 (y int, c int);
create table t5 (y int, z int);

insert into t1 values (3,2);
insert into t2 values (1,2);
insert into t3 values (2,3);
insert into t4 values (1,3);
insert into t5 values (1,4);

# this fails
prepare stmt1 from "select * from ((t3 natural join (t1 natural join t2))
natural join t4) natural join t5";
execute stmt1;

# this works
select * from ((t3 natural join (t1 natural join t2)) natural join t4)
  natural join t5;
drop table t1, t2, t3, t4, t5;

# End of tests for WL#2486 - natural/using join

#
# BUG#25106: A USING clause in combination with a VIEW results in column 
#            aliases ignored
#
CREATE TABLE t1 (ID INTEGER, Name VARCHAR(50));
CREATE TABLE t2 (Test_ID INTEGER);
CREATE VIEW v1 (Test_ID, Description) AS SELECT ID, Name FROM t1;

CREATE TABLE tv1 SELECT Description AS Name FROM v1 JOIN t2
 USING (Test_ID);
DESCRIBE tv1;
CREATE TABLE tv2 SELECT Description AS Name FROM v1 JOIN t2
 ON v1.Test_ID = t2.Test_ID;
DESCRIBE tv2;

DROP VIEW v1;
DROP TABLE t1,t2,tv1,tv2;


# BUG#27939: Early NULLs filtering doesn't work for eq_ref access
create table t1 (a int, b int);
insert into t1 values 
  (NULL, 1),
  (NULL, 2),
  (NULL, 3),
  (NULL, 4);

create table t2 (a int not null, primary key(a));
insert into t2 values (0),(1),(2),(3),(4),(5),(6),(7),(8),(9);

create table t3 (a int not null, primary key(a));
insert into t3 values (0),(1),(2),(3),(4),(5),(6),(7),(8),(9);
ANALYZE TABLE t1, t2, t3;
flush status;
select * from t1, t2, t3 where t3.a=t1.a and t2.a=t1.b;
explain select * from t1, t2, t3 where t3.a=t1.a and t2.a=t1.b;
--echo We expect rnd_next=5, and read_key must be 0 because of short-cutting:
--skip_if_hypergraph  # Does not support this access method yet.
show status like 'Handler_read%'; 
drop table t1, t2, t3;

#
# BUG#14940: Make E(#rows) from "range" access be re-used by range optimizer
#
create table t1 (a int); 
insert into t1 values (0),(1),(2),(3),(4),(5),(6),(7),(8),(9);

create table t2 (a int, b int, filler char(100), key(a), key(b));
create table t3 (a int, b int, filler char(100), key(a), key(b));

insert into t2 
  select @a:= A.a + 10*(B.a + 10*C.a), @a, 'filler' from t1 A, t1 B, t1 C;
insert into t3 select * from t2 where a < 800;
ANALYZE TABLE t1, t2, t3;
# The order of tables must be t2,t3:
explain select * from t2,t3 where t2.a < 400 and t2.b=t3.b;

drop table t1, t2, t3;

# BUG#14940 {Wrong query plan is chosen because of odd results of
# prev_record_reads() function }
create table t1 (a int); 
insert into t1 values (0),(1),(2),(3),(4),(5),(6),(7),(8),(9);

create table t2 (a int, b int, primary key(a));
insert into t2 select @v:=A.a+10*B.a, @v  from t1 A, t1 B;
ANALYZE TABLE t1, t2;
--replace_column 10 #
explain select * from t1;
--skip_if_hypergraph  # Different cost model.
show status like '%cost%';
select 'The cost of accessing t1 (dont care if it changes' '^';

select 'vv: Following query must use ALL(t1), eq_ref(A), eq_ref(B): vv' Z;

explain select * from t1, t2 a, t2 b where a.a = t1.a and b.a=a.b;
--skip_if_hypergraph  # Different cost model.
show status like '%cost%';
select '^^: The above should be ~= 8 + cost(select * from t1). Value less than 8 is an error' Z;



drop table t1, t2;

#
# Bug #31094: Forcing index-based sort doesn't work anymore if joins are
# done
#

CREATE TABLE t1 (a INT PRIMARY KEY, b INT);
CREATE TABLE t2 (c INT PRIMARY KEY, d INT);

INSERT INTO t1 VALUES(1,NULL),(2,NULL),(3,NULL),(4,NULL);
INSERT INTO t1 SELECT a + 4, b FROM t1;
INSERT INTO t1 SELECT a + 8, b FROM t1;
INSERT INTO t1 SELECT a + 16, b FROM t1;
INSERT INTO t1 SELECT a + 32, b FROM t1;
INSERT INTO t1 SELECT a + 64, b FROM t1;
INSERT INTO t2 SELECT a, b FROM t1;
ANALYZE TABLE t1, t2;
#expect indexed ORDER BY
EXPLAIN SELECT * FROM t1 JOIN t2 ON b=c ORDER BY a LIMIT 2;
EXPLAIN SELECT * FROM t1 JOIN t2 ON a=c ORDER BY a LIMIT 2;
SELECT * FROM t1 JOIN t2 ON b=c ORDER BY a LIMIT 2;
SELECT * FROM t1 JOIN t2 ON a=c ORDER BY a LIMIT 2;

#expect filesort
EXPLAIN SELECT * FROM t1 JOIN t2 ON b=c ORDER BY a;
EXPLAIN SELECT * FROM t1 JOIN t2 ON a=c ORDER BY a;
SELECT * FROM t1 JOIN t2 ON b=c ORDER BY a;
SELECT * FROM t1 JOIN t2 ON a=c ORDER BY a;

DROP TABLE IF EXISTS t1,t2;


--echo #
--echo # Bug #42116: Mysql crash on specific query
--echo #
CREATE TABLE t1 (a INT);
CREATE TABLE t2 (a INT);
CREATE TABLE t3 (a INT, INDEX (a));
CREATE TABLE t4 (a INT);
CREATE TABLE t5 (a INT);
CREATE TABLE t6 (a INT);

INSERT INTO t1 VALUES (1), (1), (1);

INSERT INTO t2 VALUES
(2), (2), (2), (2), (2), (2), (2), (2), (2), (2);

INSERT INTO t3 VALUES
(3), (3), (3), (3), (3), (3), (3), (3), (3), (3);
ANALYZE TABLE t1, t2, t3, t4, t5, t6;
EXPLAIN
SELECT * 
FROM 
  t1 JOIN t2 ON t1.a = t2.a 
  LEFT JOIN 
  (
   (
    t3 LEFT JOIN t4 ON t3.a = t4.a
   ) 
   LEFT JOIN 
   (
     t5 LEFT JOIN t6 ON t5.a = t6.a
   ) 
   ON t4.a = t5.a
  ) 
  ON t1.a = t3.a;

SELECT * 
FROM 
  t1 JOIN t2 ON t1.a = t2.a 
  LEFT JOIN 
  (
   (
    t3 LEFT JOIN t4 ON t3.a = t4.a
   ) 
   LEFT JOIN 
   (
     t5 LEFT JOIN t6 ON t5.a = t6.a
   ) 
   ON t4.a = t5.a
  ) 
  ON t1.a = t3.a;

DROP TABLE t1,t2,t3,t4,t5,t6;

--echo #
--echo # Bug#48483: crash in get_best_combination()
--echo #

CREATE TABLE t1(f1 INT);
INSERT INTO t1 VALUES (1),(2);
CREATE VIEW v1 AS SELECT 1 FROM t1 LEFT JOIN t1 AS t2 on 1=1;
EXPLAIN
SELECT 1 FROM v1 right join v1 AS v2 ON RAND();
DROP VIEW v1;
DROP TABLE t1;

--echo #
--echo # Bug#52177 crash with explain, row comparison, join, text field
--echo #
CREATE TABLE t1 (a TINYINT, b TEXT, KEY (a));
INSERT INTO t1 VALUES (0,''),(0,'');
FLUSH TABLES;
EXPLAIN SELECT 1 FROM t1 LEFT JOIN t1 a ON 1
WHERE ROW(t1.a, 1111.11) = ROW(1111.11, 1111.11) AND
ROW(t1.b, 1111.11) <=> ROW('','');
DROP TABLE t1;

--echo #
--echo # Bug #50335: Assertion `!(order->used & map)' in eq_ref_table
--echo # 

CREATE TABLE t1 (a INT NOT NULL, b INT NOT NULL, PRIMARY KEY (a,b));
INSERT INTO t1 VALUES (0,0), (1,1);

SELECT * FROM t1 STRAIGHT_JOIN t1 t2 ON t1.a=t2.a AND t1.a=t2.b ORDER BY t2.a, t1.a;

DROP TABLE t1;

--echo End of 5.0 tests.


#
# Bug#47150 Assertion in Field_long::val_int() on MERGE + TRIGGER + multi-table UPDATE
#
CREATE TABLE t1 (f1 int);

CREATE TABLE t2 (f1 int);
INSERT INTO t2  VALUES (1);
CREATE VIEW v1 AS SELECT * FROM t2;

PREPARE stmt FROM 'UPDATE t2 AS A NATURAL JOIN v1 B SET B.f1 = 1';
EXECUTE stmt;
EXECUTE stmt;

DEALLOCATE PREPARE stmt;

DROP VIEW v1;
DROP TABLE t1, t2;

#
# Bug#45195 valgrind warnings about uninitialized values in store_record_in_cache()
#
CREATE TABLE t1(a CHAR(9),b INT,KEY(b),KEY(a)) ENGINE=MYISAM;
CREATE TABLE t2(a CHAR(9),b INT,KEY(b),KEY(a)) ENGINE=MYISAM;
INSERT INTO t1 VALUES ('1',null),(null,null);
INSERT INTO t2 VALUES ('1',null),(null,null);
CREATE TABLE mm1(a CHAR(9),b INT,KEY(b),KEY(a))
ENGINE=MERGE  UNION=(t1,t2);
--sorted_result
SELECT t1.a FROM mm1,t1;
DROP TABLE t1, t2, mm1;

#--echo #
#--echo # Bug #55568: user variable assignments crash server when used within
#--echo #             query
#--echo #
#
#
# This test case is invalidated because of fix of bug 55531
# The reason is that {1} is not a valid geometric collection.
#
#CREATE TABLE t1 (a INT);

#INSERT INTO t1 VALUES (0), (1);

#let $i=2;
#while ($i)
#{
#  SELECT MULTIPOINT(
#    1,
#    (
#      SELECT MULTIPOINT(
#        MULTIPOINT(
#          1,
#          (SELECT COUNT(*) FROM (SELECT 1 FROM t1 GROUP BY a,a) d)
#        )
#      ) FROM t1
#    )
#  ) != COUNT(*) q FROM t1 GROUP BY a;
#  dec $i;
#}
#
#DROP TABLE t1;

--echo #
--echo # Bug #54468: crash after item's print() function when ordering/grouping 
--echo #             by subquery
--echo #

CREATE TABLE t1(a INT, b INT);
INSERT INTO t1 VALUES (), ();

SELECT 1 FROM t1
GROUP BY
GREATEST(t1.a,
         (SELECT 1 FROM
          (SELECT t1.b FROM t1,t1 t2
           ORDER BY t1.a, t1.a LIMIT 1) AS d)
        );

DROP TABLE t1;

--echo #
--echo # Bug #53544: Server hangs during JOIN query in stored procedure called
--echo #             twice in a row
--echo #

CREATE TABLE t1(c INT);

INSERT INTO t1 VALUES (1), (2);

PREPARE stmt FROM "SELECT t2.c AS f1 FROM t1 LEFT JOIN
                                        t1 t2 ON t1.c=t2.c RIGHT JOIN
                                        t1 t3 ON t1.c=t3.c 
                   GROUP BY f1;";

EXECUTE stmt;
EXECUTE stmt;

DEALLOCATE PREPARE stmt;
DROP TABLE t1;

--echo End of 5.1 tests

--echo #
--echo # Bug #59696 Optimizer fails to move WHERE condition on JOIN column 
--echo #            when joining with a view
--echo #

CREATE TABLE t1 (
  c1 INTEGER NOT NULL
);

INSERT INTO t1 VALUES (1),(2),(3);

CREATE TABLE t2 (
  pk INTEGER NOT NULL,
  c1 INTEGER NOT NULL,
  PRIMARY KEY (pk)
);

INSERT INTO t2 VALUES (1,4),(3,5),(2,6);
ANALYZE  TABLE t1, t2;
let $query=
SELECT t2.pk, t2.c1 FROM t2, t1 
WHERE t2.pk = t1.c1 AND t2.pk >= 2;

eval EXPLAIN $query;
--sorted_result
eval $query;

# Create a view on one of the tables. The same query plan should
# be used when joining with this view as with the underlying table.
CREATE VIEW v_t2 AS SELECT * FROM t2;

let $query=
SELECT v_t2.pk, v_t2.c1 FROM v_t2, t1 
WHERE v_t2.pk = t1.c1 AND v_t2.pk >= 2;

eval EXPLAIN $query;
--sorted_result
eval $query;

DROP VIEW v_t2;
DROP TABLE t1, t2;

--echo #
--echo # Bug 13102033 - CRASH IN COPY_FUNCS IN SQL_SELECT.CC ON JOIN + 
--echo #                GROUP BY + ORDER BY
--echo #

CREATE TABLE t1 (  
  pk INTEGER NOT NULL,
  i1 INTEGER NOT NULL,
  i2 INTEGER NOT NULL,
  PRIMARY KEY (pk)
);

INSERT INTO t1 VALUES (7,8,1), (8,2,2);

CREATE VIEW v1 AS SELECT * FROM t1;

let query=
SELECT t1.pk
FROM v1, t1
WHERE v1.i2 = 211
  AND v1.i2 > 7
  OR t1.i1 < 3
GROUP BY t1.pk
ORDER BY v1.i2;

--source include/turn_off_only_full_group_by.inc
eval EXPLAIN $query;
eval $query;
--source include/restore_sql_mode_after_turn_off_only_full_group_by.inc

let query=
SELECT t1.pk
FROM v1, t1
WHERE (v1.i2 = 211 AND v1.i2 > 7)
   OR (t1.i1 < 3 AND v1.i2 < 10);

eval EXPLAIN $query;
eval $query;

DROP VIEW v1;
DROP TABLE t1;

--echo #
--echo # BUG#11752239 - 43368: STRAIGHT_JOIN DOESN'T WORK FOR NESTED JOINS 
--echo #
create table t1(c1 int primary key, c2 char(10)) engine=myisam;
create table t2(c1 int primary key, c2 char(10), ref_t1 int) engine=myisam;
create table t3(c1 int primary key, c2 char(10), ref_t1 int) engine=myisam;
create table t4(c1 int primary key, c2 char(10), ref_t1 int) engine=myisam;
insert into t1 values(1,'a');
insert into t2 values(1,'a', 1);
insert into t3 values(1,'a', 1);
insert into t3 values(2,'b',2);
insert into t4 values(1,'a', 1);
insert into t4 values(2,'a', 2);
insert into t4 values(3,'a', 3);
insert into t4 values(4,'a', 4);
insert into t1 values(2,'b');
insert into t1 values(3,'c');

let $rest_of_query=(t1 join t3 on t3.ref_t1 =
t1.c1 join t2 on t2.ref_t1 = t1.c1) on t4.ref_t1 = t1.c1;

eval EXPLAIN SELECT * FROM t4 JOIN $rest_of_query;
eval EXPLAIN SELECT STRAIGHT_JOIN * FROM t4 JOIN $rest_of_query;
eval EXPLAIN SELECT * FROM t4 STRAIGHT_JOIN $rest_of_query;

drop table t1,t2,t3,t4;

--echo # Bug#20455184: Assertion failed: join_cond in optimizer.cc

CREATE TABLE t1(a INTEGER) engine=innodb;

let $query=
SELECT 1
FROM (SELECT 1 FROM t1 WHERE a) AS q
     NATURAL LEFT JOIN t1
     NATURAL LEFT JOIN t1 AS t2;

eval explain $query;
eval $query;

let $query=
SELECT 1
FROM t1
     NATURAL RIGHT JOIN t1 AS t2
     NATURAL RIGHT JOIN (SELECT 1 FROM t1 WHERE a) AS q;

eval explain $query;
eval $query;

DROP TABLE t1;

--echo # Bug#21045724: Assertion '!table || !table->read_set ...

CREATE TABLE t1
(pk INTEGER,
 dummy VARCHAR(64),
 col_check TINYINT,
 PRIMARY KEY(pk)
) engine=innodb;

INSERT INTO t1 VALUES (13, '13', 13);

CREATE VIEW v1 AS
SELECT *
FROM t1
WHERE pk BETWEEN 13 AND 14;

PREPARE st1 FROM "
UPDATE v1 AS a NATURAL JOIN v1 AS b
SET a.dummy = '', b.col_check = NULL ";

EXECUTE st1;
EXECUTE st1;

DEALLOCATE PREPARE st1;
DROP VIEW v1;
DROP TABLE t1;

--echo # Bug#25424289: Assert '!table->has_null_row()' failed in join_read_key

CREATE TABLE t1
(pk INT,
 col_int_key INT DEFAULT NULL,
 col_varchar_10_latin1_key VARCHAR(10) DEFAULT NULL,
 col_varchar_255_utf8 VARCHAR(255) CHARACTER SET utf8 DEFAULT NULL,
 col_int INT DEFAULT NULL,
 col_datetime_key datetime DEFAULT NULL,
 col_varchar_255_latin1_key VARCHAR(255) DEFAULT NULL,
 col_date_key date DEFAULT NULL,
 col_datetime datetime DEFAULT NULL,
 PRIMARY KEY (pk),
 KEY col_date_key (col_date_key)
) charset latin1 ENGINE=MyISAM;

INSERT INTO t1 VALUES
(8,9,'h','FDUMQ',-1356726272,'2007-09-02 05:48:23','she','2002-04-02','2002-12-20 17:54:07');

CREATE TABLE t2
(pk INT,
 col_int INT DEFAULT NULL,
 col_int_key INT DEFAULT NULL,
 PRIMARY KEY (pk)
) charset latin1 ENGINE=MyISAM;

CREATE TABLE t3
(col_int INT DEFAULT NULL,
 col_int_key INT DEFAULT NULL,
 pk INT,
 PRIMARY KEY (pk),
 KEY test_idx (col_int_key,pk,col_int)
) charset latin1 ENGINE=InnoDB;

INSERT INTO t3 VALUES
 (NULL,9, 41), (NULL,-1596719104, 48), (-1068105728,9, 49);

CREATE TABLE t4
(col_varchar_255_latin1_key VARCHAR(255) DEFAULT NULL,
 pk INT,
 PRIMARY KEY (pk)
) charset latin1 ENGINE=MyISAM;

INSERT INTO t4 VALUES ('RUXDY',8);

ANALYZE TABLE t1, t2, t3, t4;

let $query=
SELECT alias1.pk AS field5
FROM t3 AS alias1
     LEFT JOIN t4 AS alias2
       LEFT JOIN t4 AS alias3
         LEFT JOIN t1 AS alias4
           LEFT JOIN t2 AS alias5
           ON alias4.pk = alias5.col_int_key
         ON alias3.pk = alias5.col_int
       ON alias2.col_varchar_255_latin1_key = alias4.col_varchar_10_latin1_key
       RIGHT JOIN t1 AS alias6
       ON alias4.pk = alias6.pk
       RIGHT JOIN t4 AS alias7
       ON alias6.pk = alias7.pk
     ON alias1.col_int_key = alias6.col_int_key
WHERE alias1.col_int > 5 OR
      alias5.col_int > 5; 

eval explain $query;
eval $query;

DROP TABLE t1, t2, t3, t4;

##################################################
# In bushy- / star-joins there could be duplicated
# 'is not null'-predicates being added to the parent
# table 'where condition'

--echo # Bug#28727717: Duplicated 'is not null' predicates

create table parent(a int primary key, b int, c int, d int) engine=innodb;
create table eq_child(a int, b int, c int, d int, primary key(a,b)) engine=innodb;

insert into parent values (1,1,1,1);
insert into eq_child select * from parent;

# Need JSON explain format in order to make the where condition visible.
explain format=json select straight_join count(*) from parent
 join eq_child as c1 on c1.a = parent.b and c1.b = parent.b
 join eq_child as c2 on c2.a = parent.b and c2.b = parent.b
 join eq_child as c3 on c3.a = parent.b and c3.b = parent.b
 join eq_child as c4 on c4.a = parent.b and c4.b = parent.b
;

drop table parent, eq_child;

--echo #
--echo # Bug #29954680: BACKWARDS REF SCAN DOES NOT PERFORM LATE NULLS FILTERING
--echo #

CREATE TABLE t (i INTEGER PRIMARY KEY AUTO_INCREMENT, j INTEGER, KEY(j)) ENGINE=InnoDB;
INSERT INTO t VALUES (NULL, NULL);
INSERT INTO t SELECT NULL, NULL FROM t;
INSERT INTO t SELECT NULL, NULL FROM t;
INSERT INTO t SELECT NULL, NULL FROM t;
INSERT INTO t SELECT NULL, NULL FROM t;
INSERT INTO t SELECT NULL, NULL FROM t;
INSERT INTO t SELECT NULL, NULL FROM t;
INSERT INTO t SELECT NULL, NULL FROM t;
INSERT INTO t SELECT NULL, NULL FROM t;
INSERT INTO t SELECT NULL, NULL FROM t;
INSERT INTO t SELECT NULL, NULL FROM t;
INSERT INTO t SELECT NULL, NULL FROM t;
INSERT INTO t SELECT NULL, NULL FROM t;
ANALYZE TABLE t;

# Verify that we indeed get a backwards index scan.
--skip_if_hypergraph  # Does not support this access method yet.
EXPLAIN FORMAT=tree SELECT t1.i AS a, (SELECT t2.i FROM t t2 WHERE t1.j = t2.j ORDER BY j DESC, i DESC LIMIT 1) AS b FROM t t1;

FLUSH STATUS;
--disable_result_log
SELECT t1.i AS a, (SELECT t2.i FROM t t2 WHERE t1.j = t2.j ORDER BY j DESC, i DESC LIMIT 1) AS b FROM t t1;
--enable_result_log

# Check that we skipped nearly all of the key lookups.
--skip_if_hypergraph  # Does not support this access method yet.
SHOW STATUS LIKE 'Handler_read_key';

DROP TABLE t;

# New tests needn't use MyISAM
set global default_storage_engine=innodb;
set session default_storage_engine=innodb;

--echo #
--echo # Bug#30350696 REFERENCE FROM DERIVED TABLE JOIN CONDITION TO PRECEDING TABLE COLUMN FAILS
--echo # Bug#11748138 ERROR 1054 (42S22): UNKNOWN COLUMN 'T2.I2' IN 'ON CLAUSE'
--echo #

# Test for outer references placed in ON conditions of JOIN operators.

create table t(a int, b int);
insert into t values(1,10),(2,20);
# to test the iterator executor:
set optimizer_switch="block_nested_loop=off";

# Show that the subquery is re-calculated as needed.

let query=
 select t1.*, (select count(*)
               from t t2
               left join t t3 on t3.a>t2.a-t1.a)
 from t t1;
--skip_if_hypergraph  # Depends on the query plan.
eval explain format=tree $query;
eval $query;

# let the reference be in GROUP BY, to test "odd" Items_ref:
let query=
 select t1.a, (select count(*)
               from t t2
               left join t t3 on t3.a>t2.a-t1.a)
 from t t1
 group by t1.a;
--skip_if_hypergraph  # Depends on the query plan.
eval explain format=tree $query;
eval $query;

# let it belong to a merged view (other odd Item_ref):
create view v1 as select * from t;
let query=
 select v1.*, (select count(*)
               from t t2
               left join t t3 on t3.a>t2.a-v1.a)
 from v1;
--skip_if_hypergraph  # Depends on the query plan.
eval explain format=tree $query;
eval $query;
drop view v1;

# Push the reference very deep:

let query=
 select t1.*, (select * from
                (select count(*)
                 from t t2
                 left join t t3 on t3.a>t2.a-t1.a) as dt)
 from t t1;
--skip_if_hypergraph  # Depends on the query plan.
eval explain format=tree $query;
eval $query;

# Put the reference in a derived table

let query=
 select t1.*, dt.c
 from t t1,
 (select count(*) as c
  from t t2
  left join t t3 on t3.a>t2.a-t1.a) as dt;
--error ER_BAD_FIELD_ERROR
eval explain format=tree $query;

# Put the reference in a lateral derived table

let query=
 select t1.*, dt.c
 from t t1,
 lateral
 (select count(*) as c
  from t t2
  left join t t3 on t3.a>t2.a-t1.a) as dt;
--skip_if_hypergraph  # Depends on the query plan.
eval explain format=tree $query;
eval $query;

# Above had "comma" syntax; also try "JOIN" and "CROSS JOIN"

let query=
 select t1.*, dt.c
 from t t1 cross join
 lateral
 (select count(*) as c
  from t t2
  left join t t3 on t3.a>t2.a-t1.a) as dt;
--skip_if_hypergraph  # Depends on the query plan.
eval explain format=tree $query;
eval $query;

let query=
 select t1.*, dt.c
 from t t1 join
 lateral
 (select count(*) as c
  from t t2
  left join t t3 on t3.a>t2.a-t1.a) as dt
 on true;
--skip_if_hypergraph  # Depends on the query plan.
eval explain format=tree $query;
eval $query;

# Verify that an outer reference in a subquery doesn't have
# more scope that if it was at the place of the subquery.
# In first query, t0.a is wrong as ON cannot see tables
# of the FROM clause except the operands of the JOIN.
# In second query, it must be wrong too.

--error ER_BAD_FIELD_ERROR
select t1.* from t t0 cross join (t t1 join t t2 on 100=t0.a);
--error ER_BAD_FIELD_ERROR
select t1.* from t t0 cross join (t t1 join t t2
                                       on 100=(select count(*)
                                               from t t3
                                                    left join t t4
                                                    on t4.a>t3.a-t0.a));
# If we remove the parenthesis, it becomes correct, as the subquery
# is now the condition of the _outermost_ join.

select t1.* from t t0 cross join t t1 join t t2
                                      on 100=(select count(*)
                                              from t t3
                                                   left join t t4
                                                   on t4.a>t3.a-t0.a);

set optimizer_switch=default;
drop table t;

# This was a bug in 8.0: the outer reference t1.a
# was located in a derived table, which got merged,
# so the reference ended up in an ON clause (merging moves
# derived table's WHERE to ON in the parent query),
# and as sj_corr_tables didn't look at ON clauses,
# it was thought the inner part of the semijoin wasn't correlated
# and thus materialization was wrongly chosen, and result was wrong.

create table t(a int);
insert into t values(1),(2);
# Try to use materialization:
set optimizer_switch="firstmatch=off,block_nested_loop=off";
let query=
 select * from t t1
 where t1.a in (select dt.a
                from t t2
                left join (select * from t t3 where t3.a>t1.a) dt
                on true);
--skip_if_hypergraph  # Depends on the query plan.
eval explain format=tree $query;
eval $query;

drop table t;
set optimizer_switch=default;

set global default_storage_engine=innodb;

--echo #
--echo # WL#14071: ASSERTION `!(USED_TABS & (~READ_TABLES & ~FILTER_FOR_TABLE))' FAILED
--echo #

CREATE TABLE t1 (
  a INTEGER
);
CREATE TABLE t2 (
  pk INTEGER NOT NULL,
  a INTEGER
);

# t2.pk IS NULL can never be true, so the condition touches no tables.
# We need to take this into account when estimating its selectivity.
SELECT * FROM
  (
    t2 LEFT JOIN t2 AS t3 ON t2.pk IS NULL
  ) LEFT JOIN t1 ON t1.a = t3.a;

DROP TABLE t1, t2;

--echo #
--echo # Bug #31924828: WL#14071: HYPERGAPH RETURNS DIFFERENT RESULTS WITH ONLY_FULL_GROUP_BY DISABLED
--echo #

CREATE TABLE t1 ( pk INTEGER );
INSERT INTO t1 VALUES (1);

CREATE TABLE t2 ( pk INTEGER );

# Demonstrates that WHERE conditions should not be pushed into the inner side
# of LEFT JOIN, even when the join condition is degenerate. (The <=> instead of
# <> is to make sure the join is not simplified to an inner join.)
SELECT * FROM t1 LEFT JOIN t2 ON TRUE WHERE t2.pk <=> 3;

DROP TABLE t1, t2;

--echo #
--echo # Bug #31947917: WL#14071: ASAN LEAKS SEEN DURING SHUTDOWN
--echo #

CREATE TABLE A ( pk INTEGER );
SELECT t1.pk FROM A t1, A t2, A t3, A t4, A t5 GROUP BY t1.pk;
DROP TABLE A;

--echo #
--echo # Bug #32234666: HASHJOINITERATOR::READROWFROMPROBEITERATOR(): ASSERTION `!THD()->IS_ERROR()' FAILED.
--echo #

CREATE TABLE t (
  a BIT(50),
  b VARCHAR(22772) character set ucs2,
  c INTEGER,
  d TINYBLOB,
  PRIMARY KEY (a),
  KEY i0001 (c,d(163))
);

INSERT INTO t VALUES (1,'',1,'1');
INSERT INTO t VALUES (0x03ffffffffffff,'2',0,'2');

# These gymnastics are needed to get an error from evaluating a pushed index condition.
--error ER_DATA_OUT_OF_RANGE
SELECT t2.b FROM t AS t1
LEFT JOIN t AS t2 ON t2.c < 70
WHERE t2.a - from_unixtime(0) > 0;

DROP TABLE t;

--echo #
--echo # Bug #32424884: MRR OR BATCHED KEY ACCESS WITH JOINS AND TIMESTAMPS PRODUCE WRONG RESULTS
--echo #

CREATE TABLE t1 (
 ts datetime,
 x integer,
 y integer
);
INSERT INTO t1 VALUES ('2020-11-20 10:38:31',1,2);

CREATE TABLE t2 (
 x integer,
 ts datetime,
 KEY i1 (x)
);
INSERT INTO t2 VALUES (1,'2020-11-16 14:18:55');

CREATE TABLE t3 (
 ts datetime,
 y integer,
 z INTEGER,
 KEY i2 (y,ts)
);
INSERT INTO t3 VALUES ('2020-12-29 18:23:02',2,100);

CREATE TABLE t4 (
  z INTEGER
);

SET optimizer_switch='mrr=on,batched_key_access=on,mrr_cost_based=off';

SELECT COUNT(*)
FROM
    t1
    LEFT JOIN t2 ON t1.x = t2.x AND t2.ts <= t1.ts
    JOIN t3 ON t1.y = t3.y AND t3.ts <= t1.ts
    LEFT JOIN t4 ON t3.z = t4.z;

SET optimizer_switch=DEFAULT;

DROP TABLE t1, t2, t3, t4;

--echo #
--echo # Bug #32623894: RESULT MISMATCH SEEN WITH HYPERGRAPH OPTIMIZER
--echo #

CREATE TABLE t1 ( a INTEGER );
INSERT INTO t1 VALUES (0), (0), (0), (1), (1), (0), (1), (0);
ANALYZE TABLE t1;

--sorted_result
SELECT * FROM
  t1, t1 AS t2, t1 AS t3
  WHERE ((t1.a = 5 AND t3.a < t1.a) OR t1.a > 0) AND t3.a <= t2.a;

DROP TABLE t1;

--echo #
--echo # Bug #32637680: RESULT MISMATCH SEEN WITH HYPERGRAPH OPTIMIZER IN QUERIES WITH LEFT JOIN
--echo #

CREATE TABLE t1 ( a VARCHAR(10) );
CREATE TABLE t2 ( a VARCHAR(10) );
INSERT INTO t1 VALUES ('x');
ANALYZE TABLE t1, t2;

SELECT *
  FROM t1
  LEFT JOIN t2 ON TRUE
  LEFT JOIN ( t1 AS t1i JOIN t2 AS t2i ON t1i.a = t2i.a ) ON t2.a = t2i.a
  WHERE t1i.a = '' OR t2i.a = '';

DROP TABLE t1, t2;

--echo #
--echo # Bug #32599784: WL#14325: ASSERTION `FD_SET == IT_AND_INSERTED.FIRST->SECOND.ACTIVE_FUNCTIONAL_D
--echo #

CREATE TABLE t1 (
  a INTEGER NOT NULL,
  KEY (a)
);

# Stick in some values so that the ref access is not immediately
# thrown away.
INSERT INTO t1 VALUES (1), (2);
ANALYZE TABLE t1;

# Due to a pass ordering issue, the t1.a IS NULL is removed,
# but the join is left as an outer join, and t1.a = t2.a
# is kept as a sargable WHERE condition.Verify that we don't crash
# nevertheless.
SELECT *
FROM t1 LEFT JOIN t1 AS t2 ON TRUE
WHERE t1.a IS NULL OR t1.a = t2.a
ORDER BY t2.a;

SELECT t1.a
FROM t1 LEFT JOIN t1 AS t2 ON t1.a = t2.a
WHERE t1.a IS NULL OR t1.a = t2.a
GROUP BY t1.a;

DROP TABLE t1;

--echo #
--echo # Bug #32663072: WL#14418: ASSERTION `PATH->TYPE == ACCESSPATH::FILTER' FAILED|JOIN_OPTIMIZER.CC
--echo #

# The number of columns is carefully balanced so that the join predicates
# arising from the NATURAL JOIN and other predicates below come to
# exactly 64 in all.
CREATE TABLE t1 (c1 INTEGER, c2 INTEGER, c3 INTEGER, c4 INTEGER, c5 INTEGER, c6 INTEGER, c7 INTEGER, c8 INTEGER, c9 INTEGER, c10 INTEGER, c11 INTEGER, c12 INTEGER, c13 INTEGER, c14 INTEGER, c15 INTEGER, c16 INTEGER, c17 INTEGER, c18 INTEGER, c19 INTEGER, c20 INTEGER, c21 INTEGER, c22 INTEGER, c23 INTEGER, c24 INTEGER, c25 INTEGER, c26 INTEGER, c27 INTEGER, c28 INTEGER, c29 INTEGER, c30 INTEGER, c31 INTEGER, c32 INTEGER, c33 INTEGER, c34 INTEGER, c35 INTEGER, c36 INTEGER, c37 INTEGER, c38 INTEGER, c39 INTEGER, c40 INTEGER, c41 INTEGER, c42 INTEGER, c43 INTEGER, c44 INTEGER, c45 INTEGER, c46 INTEGER, c47 INTEGER, c48 INTEGER, c49 INTEGER, c50 INTEGER, c51 INTEGER, c52 INTEGER, c53 INTEGER, c54 INTEGER, c55 INTEGER, c56 INTEGER, c57 INTEGER, c58 INTEGER, c59 INTEGER, c60 INTEGER, c61 INTEGER);

SELECT *
FROM t1
NATURAL JOIN (
  SELECT t2.*
  FROM t1 AS t2 JOIN t1 AS t3 ON t3.c1 = t2.c1
  WHERE t2.c3 <> ANY (SELECT c3 FROM t1)
) AS d1;

DROP TABLE t1;

--echo #
--echo # Bug #32672275: WL#14418: ASSERTION `ISSINGLEBITSET(PRED.TOTAL_ELIGIBILITY_SET)' FAILED.
--echo #

CREATE TABLE t1 ( a INTEGER );

SELECT *
FROM t1 AS outer_t1
WHERE EXISTS (
  SELECT t2.a
  FROM t1
  LEFT JOIN t1 AS t2 ON t2.a = outer_t1.a
);

DROP TABLE t1;

--echo #
--echo # Bug #32643386: WL#14418: ASSERTION `FD_SET == IT_AND_INSERTED.FIRST->SECOND.ACTIVE_FUNCTIONAL_D
--echo #

CREATE TABLE t1 ( a INTEGER );

# t1 and t2 cannot be part of the same companion set, or we'd add mesh
# around non-simple edges.
SELECT *
FROM (t1 STRAIGHT_JOIN t1 AS t2) JOIN t1 AS t3 ON t1.a = t3.a
WHERE t2.a = t3.a
ORDER BY t1.a;

DROP TABLE t1;

CREATE TABLE t1 (a INTEGER, b INTEGER);

# Similar; the t1/t3 edge must not be allowed to create a cycle.
SELECT *
FROM (t1 STRAIGHT_JOIN t1 AS t2 ON t1.b = t2.b) JOIN t1 AS t3 ON t1.a = t3.b
WHERE t1.a < t2.b AND t2.a < t3.b
ORDER BY t1.b;

DROP TABLE t1;

--echo #
--echo # Bug #32642893: WL#14418: ASSERTION `!ISMULTIPLEEQUALS(ITEM)' FAILED|MAKE_JOIN_HYPERGRAPH.CC
--echo #

CREATE TABLE t1 ( a INTEGER );

# Sets up a case where a multiple equality is left in the WHERE condition
# (because it is unpushable). The t2.a <> t2.a is to avoid the LEFT JOIN
# being converted into an inner join, but gets removed later.
SELECT *
FROM t1
LEFT JOIN t1 AS t2 ON t1.a = t2.a
LEFT JOIN t1 AS t3 ON t2.a = t3.a
WHERE t2.a = t3.a OR t2.a <> t2.a;

DROP TABLE t1;

--echo #
--echo # Bug #32707348: WL#14418: RESULT MISMATCHES SEEN WITH HYPERGRAPH
--echo #

CREATE TABLE t1 ( a INTEGER, b INTEGER );
INSERT INTO t1 VALUES (1,2);
ANALYZE TABLE t1;

# A multiple equality that refers to two fields from t3. We must make sure
# to not forget the t3.a = t3.b equality.
SELECT * FROM t1, t1 AS t2, t1 AS t3 WHERE t1.a = t2.a AND t1.a = t3.b AND t1.a = t3.a;

DROP TABLE t1;

--echo #
--echo # Bug #32751315: WL#14418: ASSERTION `RIGHT != NULLPTR' FAILED|MAKE_JOIN_HYPERGRAPH.CC
--echo #

CREATE TABLE t1 ( pk INTEGER );
SELECT * FROM
  t1
  JOIN t1 AS t2 ON t1.pk = t2.pk
  JOIN t1 AS t3
  LEFT JOIN t1 AS t4 ON t2.pk = t3.pk AND t4.pk = 135;
DROP TABLE t1;

--echo #
--echo # Bug #32757178: WL#14418: ASSERTION `!EQ_ITEMS.IS_EMPTY()' FAILED|MAKE_JOIN_HYPERGRAPH.CC
--echo #

CREATE TABLE t1 ( a INTEGER, b INTEGER );

SELECT *
  FROM
    t1
    JOIN t1 AS t2 ON t1.a = t2.b
    LEFT JOIN t1 AS t3 ON t2.b = t3.b
    LEFT JOIN (
      t1 AS t4
      JOIN t1 AS t5 ON t4.b = t5.b
    ) ON t2.b = t4.a
  WHERE t1.b >= 6 OR t3.b <> t4.b;

DROP TABLE t1;

--echo # Bug#32508878 - MYSQL SERVER CRASH - ASSERTION FAILURE IN
--echo # DEPS_OF_REMAINING_LATERAL_DERIVED_TABLES::RECALCULATE
--echo #

CREATE TABLE t1(a INT NOT NULL, b INT, PRIMARY KEY(a));
INSERT INTO t1 VALUES (1,1), (2,2), (3,3);
ANALYZE TABLE t1;

EXPLAIN SELECT * FROM t1 AS x3 WHERE EXISTS
  (SELECT * FROM t1 AS x1 JOIN t1 AS x2 ON x1.b=x2.b
    JOIN LATERAL (SELECT COUNT(a) AS c FROM t1
    WHERE t1.b=x1.b) AS d3 ON x1.b=c);

DROP TABLE t1;

--echo #
<<<<<<< HEAD
--echo # Bug #32917482: SIG11 IN FLATTENINNERJOINS|MAKE_JOIN_HYPERGRAPH.CC
--echo #

CREATE TABLE t1 (
  a VARCHAR(1),
  b INTEGER
);

SELECT *
FROM
  t1
  JOIN t1 AS t2 ON t1.b = t2.b
  JOIN t1 AS t3
  JOIN (
    t1 AS t4 STRAIGHT_JOIN t1 AS t5 ON t4.a = t5.b
  ) ON t1.b = t4.b
WHERE t1.a = t5.b;

DROP TABLE t1;

--echo #
--echo # Bug #32939191: HYPERGRAPH: DIFFERENT RESULTS WHEN HYPERGRAPH_OPTIMIZER IS ON/OFF
--echo #

CREATE TABLE t1 (a INTEGER);
INSERT INTO t1 VALUES (1), (2), (3), (4);
SELECT *
  FROM
    t1
    LEFT JOIN (
      t1 AS t2
      LEFT JOIN t1 AS t3 ON FALSE
    ) ON t1.a <=> t3.a
  WHERE t1.a <=> t3.a;
DROP TABLE t1;
=======
--echo # Bug#32915307- RECENT REGRESSION: ASSERTION
--echo # `JOIN->DEPS_OF_REMAINING_LATERAL_DERIVED_TABLES
--echo # == CALCULATE_LATERAL_DEPS_OF_FINAL_PLAN(FIRST_TAB_NO)' FAILED.
--echo #

CREATE TABLE t1(a INT);
INSERT INTO t1 VALUES(1);
CREATE TABLE t2(x INT);
INSERT INTO t2 VALUES(2),(3);

EXPLAIN SELECT 6 FROM t1 WHERE EXISTS
  (SELECT 7 FROM (SELECT a) d1 WHERE EXISTS (SELECT 8 FROM t2));

DROP TABLE t1,t2;
>>>>>>> b6f9d50e

--echo # Bug#32065606: Inconsistent results when running the same query

CREATE TABLE t1(
 k INTEGER PRIMARY KEY,
 t2ref INTEGER
);

INSERT INTO t1 VALUES(1,1), (2,NULL), (3,3);

CREATE TABLE t2(
 k INTEGER PRIMARY KEY,
 d INTEGER,
 t3ref INTEGER NOT NULL
);

INSERT INTO t2 VALUES(1,11,1), (3,33,3);

CREATE TABLE t3(
 k INTEGER UNIQUE,
 e INTEGER
);

INSERT INTO t3 VALUES(1,111), (3,333);

SET optimizer_switch='block_nested_loop=off';

let $query =
SELECT t1.k, dt.d, t3.e
FROM t1
     LEFT JOIN (SELECT t2.*
                FROM t2
               ) AS dt
     ON t1.t2ref = dt.k
     LEFT JOIN t3
     ON dt.t3ref = t3.k
;

eval $query;
eval explain $query;

DROP TABLE t1, t2, t3;<|MERGE_RESOLUTION|>--- conflicted
+++ resolved
@@ -1756,7 +1756,6 @@
 DROP TABLE t1;
 
 --echo #
-<<<<<<< HEAD
 --echo # Bug #32917482: SIG11 IN FLATTENINNERJOINS|MAKE_JOIN_HYPERGRAPH.CC
 --echo #
 
@@ -1792,7 +1791,7 @@
     ) ON t1.a <=> t3.a
   WHERE t1.a <=> t3.a;
 DROP TABLE t1;
-=======
+
 --echo # Bug#32915307- RECENT REGRESSION: ASSERTION
 --echo # `JOIN->DEPS_OF_REMAINING_LATERAL_DERIVED_TABLES
 --echo # == CALCULATE_LATERAL_DEPS_OF_FINAL_PLAN(FIRST_TAB_NO)' FAILED.
@@ -1807,7 +1806,6 @@
   (SELECT 7 FROM (SELECT a) d1 WHERE EXISTS (SELECT 8 FROM t2));
 
 DROP TABLE t1,t2;
->>>>>>> b6f9d50e
 
 --echo # Bug#32065606: Inconsistent results when running the same query
 
