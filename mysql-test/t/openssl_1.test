--- conflicted
+++ resolved
@@ -112,7 +112,6 @@
 # and ca path to NULL
 #
 --exec $MYSQL --ssl --ssl-key=$MYSQL_TEST_DIR/std_data/client-key.pem --ssl-cert=$MYSQL_TEST_DIR/std_data/client-cert.pem -e "SHOW STATUS LIKE 'ssl_Cipher'" 2>&1
-<<<<<<< HEAD
 --echo End of 5.0 tests
 
 #
@@ -151,7 +150,6 @@
 DROP TABLE thread_status;
 SET GLOBAL event_scheduler=0;
 --echo End of 5.1 tests
-=======
 
 
 #
@@ -172,4 +170,3 @@
 --error 1
 --exec $MYSQL_TEST --ssl-cipher=UNKNOWN-CIPHER < $MYSQLTEST_VARDIR/tmp/test.sql 2>&1
 
->>>>>>> d631f119
