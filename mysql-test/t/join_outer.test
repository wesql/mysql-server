--- conflicted
+++ resolved
@@ -1238,8 +1238,6 @@
 
 DROP TABLE h,m,k;
 
-<<<<<<< HEAD
-=======
 --echo #
 --echo # Bug #11765810	58813: SERVER THREAD HANGS WHEN JOIN + WHERE + GROUP BY
 --echo # IS EXECUTED TWICE FROM P
@@ -1261,7 +1259,6 @@
 DROP TABLE t1;
 
 
->>>>>>> 2acf0eb9
 --echo End of 5.1 tests
 
 --echo #
@@ -1403,7 +1400,6 @@
 ON t1.col_varchar_10 = t2.col_varchar_10_key 
 WHERE t2.pk
 ORDER BY t2.col_int_key;
-<<<<<<< HEAD
 
 DROP TABLE t1,t2;
 
@@ -1419,23 +1415,6 @@
 CREATE TABLE t3 (i4 int(11));
 INSERT INTO t3 VALUES (1),(2);
 
-=======
-
-DROP TABLE t1,t2;
-
---echo #
---echo # Bug#13068506 - QUERY WITH GROUP BY ON NON-AGGR COLUMN RETURNS WRONG RESULT
---echo #
-CREATE TABLE t1 (i1 int);
-INSERT INTO t1 VALUES (100), (101);
-
-CREATE TABLE t2 (i2 int, i3 int);
-INSERT INTO t2 VALUES (20,1),(10,2);
-
-CREATE TABLE t3 (i4 int(11));
-INSERT INTO t3 VALUES (1),(2);
-
->>>>>>> 2acf0eb9
 let $query= SELECT (
   SELECT MAX( t2.i2 )
   FROM t3 RIGHT JOIN t2 ON ( t2.i3 = 2 )
