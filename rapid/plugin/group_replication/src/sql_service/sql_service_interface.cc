/* Copyright (c) 2015, 2017, Oracle and/or its affiliates. All rights reserved.

   This program is free software; you can redistribute it and/or modify
   it under the terms of the GNU General Public License as published by
   the Free Software Foundation; version 2 of the License.

   This program is distributed in the hope that it will be useful,
   but WITHOUT ANY WARRANTY; without even the implied warranty of
   MERCHANTABILITY or FITNESS FOR A PARTICULAR PURPOSE.  See the
   GNU General Public License for more details.

   You should have received a copy of the GNU General Public License
   along with this program; if not, write to the Free Software Foundation,
   51 Franklin Street, Suite 500, Boston, MA 02110-1335 USA */

<<<<<<< HEAD
#include "plugin/group_replication/include/sql_service/sql_service_interface.h"

#include <stddef.h>

#include "lex_string.h"
#include "my_dbug.h"
#include "plugin/group_replication/include/plugin_log.h"
=======
#include "sql_service_interface.h"
#include "plugin_log.h"
#include <mysqld_error.h>
>>>>>>> 9a2f4abb

/* keep it in sync with enum_server_command in my_command.h */
const LEX_STRING command_name[]={
  { C_STRING_WITH_LEN("Sleep") },
  { C_STRING_WITH_LEN("Quit") },
  { C_STRING_WITH_LEN("Init DB") },
  { C_STRING_WITH_LEN("Query") },
  { C_STRING_WITH_LEN("Field List") },
  { C_STRING_WITH_LEN("Create DB") },
  { C_STRING_WITH_LEN("Drop DB") },
  { C_STRING_WITH_LEN("Refresh") },
  { C_STRING_WITH_LEN("Shutdown") },
  { C_STRING_WITH_LEN("Statistics") },
  { C_STRING_WITH_LEN("Processlist") },
  { C_STRING_WITH_LEN("Connect") },
  { C_STRING_WITH_LEN("Kill") },
  { C_STRING_WITH_LEN("Debug") },
  { C_STRING_WITH_LEN("Ping") },
  { C_STRING_WITH_LEN("Time") },
  { C_STRING_WITH_LEN("Delayed insert") },
  { C_STRING_WITH_LEN("Change user") },
  { C_STRING_WITH_LEN("Binlog Dump") },
  { C_STRING_WITH_LEN("Table Dump") },
  { C_STRING_WITH_LEN("Connect Out") },
  { C_STRING_WITH_LEN("Register Slave") },
  { C_STRING_WITH_LEN("Prepare") },
  { C_STRING_WITH_LEN("Execute") },
  { C_STRING_WITH_LEN("Long Data") },
  { C_STRING_WITH_LEN("Close stmt") },
  { C_STRING_WITH_LEN("Reset stmt") },
  { C_STRING_WITH_LEN("Set option") },
  { C_STRING_WITH_LEN("Fetch") },
  { C_STRING_WITH_LEN("Daemon") },
  { C_STRING_WITH_LEN("Binlog Dump GTID") },
  { C_STRING_WITH_LEN("Reset Connection") },
  { C_STRING_WITH_LEN("Error") }  // Last command number
};


/* Sql_service_interface constructor */
Sql_service_interface::Sql_service_interface(enum cs_text_or_binary cs_txt_bin,
                                             const CHARSET_INFO *charset)
: m_plugin(NULL),
  m_txt_or_bin(cs_txt_bin),
  m_charset(charset)
{
}

Sql_service_interface::~Sql_service_interface()
{
  /* close server session */
  if (m_session)
    srv_session_close(m_session);

  /* if thread was initialized deinitialized it */
  if (m_plugin)
    srv_session_deinit_thread();
}

static void srv_session_error_handler(void *ctx, unsigned int sql_errno,
                                      const char *err_msg)
{
  switch (sql_errno)
  {
    case ER_CON_COUNT_ERROR:
      log_message(MY_ERROR_LEVEL,
                 "Can't establish a internal server connection to "
                 "execute plugin operations since the server "
                 "does not have available connections, please "
                 "increase @@GLOBAL.MAX_CONNECTIONS. Server error: %i.",
                 sql_errno);
      break;
    default:
      log_message(MY_ERROR_LEVEL,
                 "Can't establish a internal server connection to "
                 "execute plugin operations. Server error: %i. "
                 "Server error message: %s",
                 sql_errno, err_msg);
  }
}

int Sql_service_interface::open_session()
{
  DBUG_ENTER("Sql_service_interface::open_session");

  m_session= NULL;
  /* open a server session after server is in operating state */
  if (!wait_for_session_server(SESSION_WAIT_TIMEOUT))
  {
    m_session= srv_session_open(srv_session_error_handler, NULL);
    if (m_session == NULL)
      DBUG_RETURN(1); /* purecov: inspected */
  }
  else
  {
    DBUG_RETURN(1); /* purecov: inspected */
  }

  DBUG_RETURN(0);
}

int Sql_service_interface::open_thread_session(void *plugin_ptr)
{
  DBUG_ASSERT(plugin_ptr != NULL);

  m_session= NULL;
  /* open a server session after server is in operating state */
  if (!wait_for_session_server(SESSION_WAIT_TIMEOUT))
  {
    /* initalize new thread to be used with server session */
    if (srv_session_init_thread(plugin_ptr))
    {
      /* purecov: begin inspected */
      log_message(MY_ERROR_LEVEL, "Error when initializing a session thread for"
                                  "internal server connection.");
      return 1;
      /* purecov: end */
    }

    m_session= srv_session_open(srv_session_error_handler, NULL);
    if (m_session == NULL)
    {
      srv_session_deinit_thread();
      return 1;
    }
  }
  else
  {
    return 1; /* purecov: inspected */
  }

  m_plugin= plugin_ptr;
  return 0;
}

long Sql_service_interface::execute_internal(Sql_resultset *rset,
                                             enum cs_text_or_binary cs_txt_bin,
                                             const CHARSET_INFO *cs_charset,
                                             COM_DATA cmd,
                                             enum enum_server_command cmd_type)
{
  DBUG_ENTER("Sql_service_interface::execute_internal");
  long err= 0;

  if (!m_session)
  {
    /* purecov: begin inspected */
    log_message(MY_ERROR_LEVEL, "Error running internal SQL query: %s. "
                "The internal server communication session is not initialized",
                cmd.com_query.query);
    DBUG_RETURN(-1);
    /* purecov: end */
  }

  if (is_session_killed(m_session))
  {
    /* purecov: begin inspected */
    log_message(MY_INFORMATION_LEVEL, "Error running internal SQL query: %s. "
                "The internal server session was killed or server is shutting "
                "down.", cmd.com_query.query);
    DBUG_RETURN(-1);
    /* purecov: end */
  }

  Sql_service_context_base *ctx= new Sql_service_context(rset);

  /* execute sql command */
  if (command_service_run_command(m_session, cmd_type, &cmd,
                                  cs_charset,
                                  &Sql_service_context_base::sql_service_callbacks,
                                  cs_txt_bin, ctx))
  {
    /* purecov: begin inspected */
    err= rset->sql_errno();

    if (err != 0)
    {
      log_message(MY_ERROR_LEVEL, "Error running internal SQL query: %s. Got "
                  "internal SQL error: %s(%d)", cmd.com_query.query,
                  rset->sql_errno(), rset->err_msg().c_str());
    }
    else
    {
      if (is_session_killed(m_session) && rset->get_killed_status())
      {
        log_message(MY_INFORMATION_LEVEL, "Error running internal SQL query: "
                    "%s. The internal server session was killed or server is "
                    "shutting down.", cmd.com_query.query);
        err= -1;
      }
      else
      {
        /* sql_errno is empty and session is alive */
        err= -2;
        log_message(MY_ERROR_LEVEL, "Error running internal SQL query: %s. "
                    "Internal failure.", cmd.com_query.query);
      }
    }

    delete ctx;
    DBUG_RETURN(err);
    /* purecov: end */
  }

  err= rset->sql_errno();
  delete ctx;
  DBUG_RETURN(err);
}


long Sql_service_interface::execute_query(std::string sql_string)
{
  DBUG_ENTER("Sql_service_interface::execute");
  DBUG_ASSERT(sql_string.length() <= UINT_MAX);
  COM_DATA cmd;
  Sql_resultset rset;

  cmd.com_query.query= (char *) sql_string.c_str();
  cmd.com_query.length= static_cast<unsigned int>(sql_string.length());

  long err= execute_internal(&rset, m_txt_or_bin,
                             m_charset, cmd, COM_QUERY);

  DBUG_RETURN(err);
}


long Sql_service_interface::execute_query(std::string sql_string,
                                          Sql_resultset *rset,
                                          enum cs_text_or_binary cs_txt_or_bin,
                                          const CHARSET_INFO *cs_charset)
{
  DBUG_ENTER("Sql_service_interface::execute");
  DBUG_ASSERT(sql_string.length() <= UINT_MAX);
  COM_DATA cmd;
  cmd.com_query.query= (char *) sql_string.c_str();
  cmd.com_query.length= static_cast<unsigned int>(sql_string.length());

  long err= execute_internal(rset, cs_txt_or_bin,
                            cs_charset, cmd, COM_QUERY);

  DBUG_RETURN(err);
}


long Sql_service_interface::execute(COM_DATA cmd,
				    enum enum_server_command cmd_type,
                                    Sql_resultset *rset,
                                    enum cs_text_or_binary cs_txt_or_bin,
                                    const CHARSET_INFO *cs_charset)
{
  DBUG_ENTER("Sql_service_interface::execute");

  long err= execute_internal(rset, cs_txt_or_bin,
                             cs_charset, cmd, cmd_type);

  DBUG_RETURN(err);
}

int Sql_service_interface::wait_for_session_server(ulong total_timeout)
{
  int number_of_tries= 0;
  ulong wait_retry_sleep= total_timeout * 1000000 / MAX_NUMBER_RETRIES;
  int err= 0;

  while (!srv_session_server_is_available())
  {
    /* purecov: begin inspected */
    if (number_of_tries >= MAX_NUMBER_RETRIES)
    {
      log_message(MY_ERROR_LEVEL,
                  "Error, maximum number of retries exceeded when waiting for "
                  "the internal server session state to be operating");
      err= 1;
      break;
    }
    else
    {
      /*
        If we have more tries.
        Then sleep before new attempts are made.
      */
      my_sleep(wait_retry_sleep);
      ++number_of_tries;
    }
    /* purecov: end */
  }

  return err;
}

int Sql_service_interface::set_session_user(const char *user)
{
  MYSQL_SECURITY_CONTEXT sc;
  if (thd_get_security_context(srv_session_info_get_thd(m_session), &sc)) {
    /* purecov: begin inspected */
    log_message(MY_ERROR_LEVEL,
                "Error when trying to fetch security context when contacting the"
                " server for internal plugin requests.");
    return 1;
    /* purecov: end */
  }
  if (security_context_lookup(sc, user, "localhost", NULL, NULL))
  {
    /* purecov: begin inspected */
    log_message(MY_ERROR_LEVEL,
                "There was an error when trying to access the server with user:"
                " %s. Make sure the user is present in the server and that"
                " mysql_upgrade was run after a server update.", user);
    return 1;
    /* purecov: end */
  }
  return 0;
}

bool Sql_service_interface::is_acl_disabled()
{
  MYSQL_SECURITY_CONTEXT scontext;

  if (thd_get_security_context(srv_session_info_get_thd(m_session), &scontext))
    return false; /* purecov: inspected */

  MYSQL_LEX_CSTRING value;
  if (false != security_context_get_option(scontext, "priv_user", &value))
    return false; /* purecov: inspected */

  return 0 != value.length && NULL != strstr(value.str, "skip-grants ");
}<|MERGE_RESOLUTION|>--- conflicted
+++ resolved
@@ -13,7 +13,6 @@
    along with this program; if not, write to the Free Software Foundation,
    51 Franklin Street, Suite 500, Boston, MA 02110-1335 USA */
 
-<<<<<<< HEAD
 #include "plugin/group_replication/include/sql_service/sql_service_interface.h"
 
 #include <stddef.h>
@@ -21,11 +20,7 @@
 #include "lex_string.h"
 #include "my_dbug.h"
 #include "plugin/group_replication/include/plugin_log.h"
-=======
-#include "sql_service_interface.h"
-#include "plugin_log.h"
 #include <mysqld_error.h>
->>>>>>> 9a2f4abb
 
 /* keep it in sync with enum_server_command in my_command.h */
 const LEX_STRING command_name[]={
@@ -85,7 +80,7 @@
     srv_session_deinit_thread();
 }
 
-static void srv_session_error_handler(void *ctx, unsigned int sql_errno,
+static void srv_session_error_handler(void *, unsigned int sql_errno,
                                       const char *err_msg)
 {
   switch (sql_errno)
