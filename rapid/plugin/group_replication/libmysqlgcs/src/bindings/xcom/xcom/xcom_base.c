--- conflicted
+++ resolved
@@ -1228,7 +1228,6 @@
    Create a new (hopefully unique) ID. The basic idea is to create a hash from
    the host ID and a timestamp.
 */
-<<<<<<< HEAD
 uint32_t new_id() {
   long id = xcom_unique_long();
   double timestamp = task_now();
@@ -1243,7 +1242,7 @@
 
 static synode_no getstart(app_data_ptr a) {
   synode_no retval = null_synode;
-  G_MESSAGE("getstart group_id %x", a->group_id);
+  G_DEBUG("getstart group_id %x", a->group_id);
   if (!a || a->group_id == null_id) {
     retval.group_id = new_id();
   } else {
@@ -1255,66 +1254,6 @@
     }
   }
   return retval;
-=======
-uint32_t new_id()
-{
-	long	id = get_unique_long();
-	double	timestamp = task_now();
-	uint32_t retval = 0;
-	while (retval == 0 ||
-	    is_dead_site(retval)) { /* Avoid returning 0 or already used site id */
-		retval = fnv_hash((unsigned char *) & id, sizeof(id), 0);
-		retval = fnv_hash((unsigned char *) & timestamp, sizeof(timestamp), retval);
-	}
-	return retval;
-}
-
-static synode_no getstart(app_data_ptr a)
-{
-	synode_no retval = null_synode;
-	G_DEBUG("getstart group_id %x", a->group_id);
-	if (!a || a->group_id == null_id) {
-		retval.group_id = new_id();
-	} else {
-		a->app_key.group_id = a->group_id;
-		retval = a->app_key;
-		if (get_site_def() && retval.msgno != 1) {
-			/* Not valid until after event horizon has been passed */
-			synode_set_to_event_horizon(&retval);
-		}
-	}
-	return retval;
-}
-
-void site_install_action(site_def *site)
-{
-	DBGOUT(FN; NDBG(get_nodeno(get_site_def()), u));
-	if (synode_gt(site->start, max_synode))
-		set_max_synode(site->start);
-	site->nodeno = xcom_find_node_index(&site->nodes);
-	push_site_def(site);
-	DBGOUT(FN; COPY_AND_FREE_GOUT(dbg_site_def(site)));
-	set_group(get_group_id(site));
-	if(get_maxnodes(get_site_def())){
-		update_servers(site);
-	}
-	site->install_time = task_now();
-	DBGOUT(FN; SYCEXP(site->start); SYCEXP(site->boot_key));
-	DBGOUT(FN; NDBG(get_nodeno(site), u));
-	DBGOUT(SYCEXP(site->start); SYCEXP(site->boot_key); NDBG(site->install_time,f));
-	DBGOUT(NDBG(get_nodeno(site), u));
-}
-
-static site_def *create_site_def_with_start(app_data_ptr a, synode_no start)
-{
-	site_def * site = new_site_def();
-	MAY_DBG(FN; COPY_AND_FREE_GOUT(dbg_list(&a->body.app_u_u.nodes)); );
-	init_site_def(a->body.app_u_u.nodes.node_list_len,
-				  a->body.app_u_u.nodes.node_list_val, site);
-	site->start = start;
-	site->boot_key = a->app_key;
-	return site;
->>>>>>> 5d553426
 }
 
 void site_install_action(site_def *site, cargo_type operation) {
@@ -4233,7 +4172,6 @@
 const char *xcom_actions_name[] = {x_actions};
 #undef X
 
-<<<<<<< HEAD
 static int snapshots[NSERVERS];
 
 /* Note that we have received snapshot from node */
@@ -4242,141 +4180,6 @@
   if (p->from != VOID_NODE_NO) {
     snapshots[p->from] = 1;
   }
-=======
-xcom_state xcom_fsm(xcom_actions action, task_arg fsmargs)
-{
-	static int	state = 0;
-	G_DEBUG("state %d action %s", state, xcom_actions_name[action]);
-	switch (state) {
-	default:
-		assert(state == 0);
-	case 0:
-		/* Initialize basic xcom data */
-		xcom_thread_init();
-start:
-		for (; ; ) {
-			if (action == xa_init) {
-				xcom_shutdown = 0;
-				sent_alive = 0.0;
-			}
-			if (action == xa_u_boot) {
-/* purecov: begin deadcode */
-				node_list * nl = get_void_arg(fsmargs);
-				app_data_ptr a = create_config(nl, unified_boot_type);
-				install_node_group(a); 	/* Cannot get consensus unless group is known */
-				send_app_data(a);
-				set_executed_msg(incr_msgno(get_site_def()->start));
-				goto run;
-/* purecov: end */
-			}
-			if (action == xa_add) {
-/* purecov: begin deadcode */
-				add_args * a = get_void_arg(fsmargs);
-				send_client_add_node(a->addr, a->port, a->nl);
-/* purecov: end */
-			}
-			if (action == xa_net_boot) {
-				app_data * a = get_void_arg(fsmargs);
-				install_node_group(a);
-				set_executed_msg(incr_msgno(get_site_def()->start));
-				goto run;
-			}
-			if (action == xa_snapshot) {
-				goto recover;
-			}
-			if (action == xa_exit) {
-				/* Xcom is finished when we get here */
-				bury_site(get_group_id(get_site_def()));
-				task_terminate_all();    /* Kill, kill, kill, kill, kill, kill. This is the end. */
-
-				init_xcom_base();        /* Reset shared variables */
-				init_tasks();            /* Reset task variables */
-				free_site_defs();
-				free_forced_config_site_def();
-				garbage_collect_servers();
-				DBGOUT(FN; STRLIT("shutting down"));
-				xcom_shutdown = 1;
-				if(xcom_exit_cb)
-					xcom_exit_cb(get_int_arg(fsmargs));
-				G_DEBUG("Exiting xcom thread");
-			}
-			CO_RETURN(x_start);
-		}
-recover:
-		 {
-			pax_msg * p = get_void_arg(fsmargs);
-			import_config(p->gcs_snap);
-			handle_app_snap(&p->gcs_snap->app_snap);
-			set_executed_msg(p->gcs_snap->log_start);
-
-			set_last_received_config(p->gcs_snap->log_start);
-
-			DBGOUT(FN; SYCEXP(executed_msg); );
-			for (; ; ) {
-				if (action == xa_terminate) {
-					goto start;
-				}
-				if (action == xa_complete) {
-					goto run;
-				}
-
-				CO_RETURN(x_recover);
-			}
-		}
-run:
-		DBGOUT(FN; SYCEXP(executed_msg); );
-		if(xcom_run_cb)
-			xcom_run_cb(0);
-		force_recover = 0;
-		client_boot_done = 1;
-		netboot_ok = 1;
-		booting = 0;
-		set_proposer_startpoint();
-		create_proposers();
-		set_task(&executor, task_new(executor_task, null_arg, "executor_task", XCOM_THREAD_DEBUG));
-		set_task(&sweeper, task_new(sweeper_task, null_arg, "sweeper_task", XCOM_THREAD_DEBUG));
-		set_task(&detector, task_new(detector_task, null_arg, "detector_task", XCOM_THREAD_DEBUG));
-		set_task(&alive_t, task_new(alive_task, null_arg, "alive_task", XCOM_THREAD_DEBUG));
-
-		for (; ; ) {
-			if (action == xa_terminate) {
-				force_recover = 0;
-				client_boot_done = 0;
-				netboot_ok = 0;
-				booting = 0;
-				terminate_proposers();
-				init_proposers();
-				task_terminate(executor);
-				set_task(&executor, NULL);
-				task_terminate(sweeper);
-				set_task(&sweeper, NULL);
-				task_terminate(detector);
-				set_task(&detector, NULL);
-				task_terminate(alive_t);
-				set_task(&alive_t, NULL);
-
-				init_xcom_base();             /* Reset shared variables */
-				free_site_defs();
-				free_forced_config_site_def();
-				garbage_collect_servers();
-				if(xcom_terminate_cb)
-					xcom_terminate_cb(get_int_arg(fsmargs));
-				goto start;
-			}
-			if (action == xa_need_snapshot) {
-				pax_msg * p = get_void_arg(fsmargs);
-				handle_need_snapshot(find_site_def(p->synode), p->from);
-			}
-			if (action == xa_force_config) {
-				app_data * a = get_void_arg(fsmargs);
-				site_def *s = create_site_def_with_start(a, executed_msg);
-				s->boot_key = executed_msg;
-				start_force_config(s);
-			}
-			CO_RETURN(x_run);
-		}
-	}
->>>>>>> 5d553426
 }
 
 /* Reset set of received snapshots */
@@ -4441,7 +4244,7 @@
 
 xcom_state xcom_fsm(xcom_actions action, task_arg fsmargs) {
   static int state = 0;
-  G_MESSAGE("state %d action %s", state, xcom_actions_name[action]);
+  G_DEBUG("state %d action %s", state, xcom_actions_name[action]);
   switch (state) {
     default:
       assert(state == 0);
@@ -4500,7 +4303,7 @@
           DBGOUT(FN; STRLIT("shutting down"));
           xcom_shutdown = 1;
           if (xcom_exit_cb) xcom_exit_cb(get_int_arg(fsmargs));
-          G_MESSAGE("Exiting xcom thread");
+          G_DEBUG("Exiting xcom thread");
         }
         CO_RETURN(x_start);
       }
@@ -4775,18 +4578,7 @@
   return res;
 }
 
-<<<<<<< HEAD
 #define CONNECT_FAIL ret_fd = -1; goto end
-=======
-static int timed_connect(int fd, sockaddr *sock_addr, socklen_t sock_size)
-{
-  struct timeval timeout;
-  fd_set rfds, wfds, efds;
-  int res;
-#ifdef WITH_LOG_DEBUG
-  char buf[SYS_STRERROR_SIZE];
-#endif
->>>>>>> 5d553426
 
 static int timed_connect(int fd, sockaddr *sock_addr, socklen_t sock_size) {
   int timeout = 10000;
@@ -4816,7 +4608,7 @@
       case SOCK_EALREADY:
         break;
       default:
-        G_WARNING(
+        G_DEBUG(
             "connect - Error connecting "
             "(socket=%d, error=%d).",
             fd, GET_OS_ERR);
@@ -4832,7 +4624,7 @@
     MAY_DBG(FN; STRLIT("poll - Finished. "); NEXP(sysret, d));
 
     if (sysret == 0) {
-      G_MESSAGE(
+      G_DEBUG(
           "Timed out while waiting for connection to be established! "
           "Cancelling connection attempt. (socket= %d, error=%d)",
           fd, sysret);
@@ -4841,7 +4633,7 @@
     }
 
     if (is_socket_error(sysret)) {
-      G_WARNING(
+      G_DEBUG(
           "poll - Error while connecting! "
           "(socket= %d, error=%d)",
           fd, GET_OS_ERR);
@@ -4849,43 +4641,14 @@
     }
 
     {
-<<<<<<< HEAD
       int socket_errno = 0;
       socklen_t socket_errno_len = sizeof(socket_errno);
 
       if ((fds.revents & POLLOUT) == 0) {
         MAY_DBG(FN; STRLIT("POLLOUT not set - Socket failure!"););
         ret_fd = -1;
-=======
-      MAY_DBG(FN; STRLIT("connect - errno=EINPROGRESS. Invoking select..."); );
-#endif
-      res= select(fd + 1, &rfds, &wfds, &efds, &timeout);
-      MAY_DBG(FN; STRLIT("select - Finished. "); NEXP(res, d));
-      if (res == 0)
-      {
-        G_DEBUG("Timed out while waiting for connection to be established! "
-                "Cancelling connection attempt. (socket= %d, error=%d)",
-                fd, res);
-        G_DEBUG("select - Timeout! Cancelling connection...");
-        return -1;
-      }
-#if defined (WIN32) || defined (WIN64)
-      else if (res == SOCKET_ERROR)
-      {
-        G_DEBUG("select - Error while connecting! (socket= %d, error=%d)", fd,
-                WSAGetLastError());
-#else
-      else if (res < 0)
-      {
-        G_DEBUG("select - Error while connecting! (socket= %d, error=%d, error "
-                "msg='%s')",
-                fd, errno, strerror(errno));
-#endif
-        return -1;
->>>>>>> 5d553426
-      }
-
-<<<<<<< HEAD
+      }
+
       if (fds.revents & (POLLERR | POLLHUP | POLLNVAL)) {
         MAY_DBG(FN;
                 STRLIT("POLLERR | POLLHUP | POLLNVAL set - Socket failure!"););
@@ -4893,89 +4656,32 @@
       }
       if (getsockopt(fd, SOL_SOCKET, SO_ERROR, &socket_errno,
                      &socket_errno_len) != 0) {
-        G_WARNING("getsockopt socket %d failed.", fd);
+        G_DEBUG("getsockopt socket %d failed.", fd);
         ret_fd = -1;
       } else {
         if (socket_errno != 0) {
-          G_WARNING("Connection to socket %d failed with error %d.", fd,
+          G_DEBUG("Connection to socket %d failed with error %d.", fd,
                     socket_errno);
           ret_fd = -1;
         }
       }
     }
-=======
-        if (FD_ISSET(fd, &efds))
-        {
-          /*
-            This is a non-blocking socket, so one needs to
-            find the issue that triggered the exception.
-           */
-          int socket_errno= 0;
-          socklen_t socket_errno_len= sizeof(errno);
-          if (getsockopt(fd, SOL_SOCKET, SO_ERROR, &socket_errno,
-                         &socket_errno_len))
-          {
-            G_DEBUG("Connection to socket %d failed. Unable to sort out the "
-                    "connection error!",
-                    fd);
-          }
-          else
-          {
-            G_DEBUG("Connection to socket %d failed with error %d - %s.", fd,
-                    socket_errno, strerr_msg(buf, sizeof(buf), socket_errno));
-          }
-          return -1;
-        }
-      }
-    }
-    else
-    {
-#if defined (WIN32) || defined (WIN64)
-      G_DEBUG("connect - Error connecting (socket=%d, error=%d).", fd,
-              WSAGetLastError());
-#else
-      G_DEBUG("connect - Error connecting (socket=%d, error=%d, error "
-              "message='%s').",
-              fd, errno, strerror(errno));
-#endif
-      return -1;
-    }
-  }
-  else
-  {
-    MAY_DBG(FN; STRLIT("connect - Connected to socket without waiting!"); );
->>>>>>> 5d553426
   }
 
 end:
   /* Set blocking */
-<<<<<<< HEAD
   SET_OS_ERR(0);
   if (block_fd(fd) < 0) {
-    G_WARNING(
+    G_DEBUG(
         "Unable to set socket back to blocking state. "
         "(socket=%d, error=%d).",
         fd, GET_OS_ERR);
-=======
-  if(block_fd(fd) < 0)
-  {
-#if defined (WIN32) || defined (WIN64)
-    G_DEBUG(
-        "Unable to set socket back to blocking state. (socket=%d, error=%d).",
-        fd, WSAGetLastError());
-#else
-    G_DEBUG("Unable to set socket back to blocking state. (socket=%d, "
-            "error=%d, error message='%s').",
-            fd, errno, strerror(errno));
-#endif
->>>>>>> 5d553426
     return -1;
   }
   return ret_fd;
 }
 
 /* Connect to server on given port */
-<<<<<<< HEAD
 static connection_descriptor *connect_xcom(char *server, xcom_port port) {
   result fd = {0, 0};
   result ret = {0, 0};
@@ -4984,53 +4690,26 @@
   char buf[SYS_STRERROR_SIZE];
 
   DBGOUT(FN; STREXP(server); NEXP(port, d));
-  G_MESSAGE("connecting to %s %d", server, port);
+  G_DEBUG("connecting to %s %d", server, port);
   /* Create socket */
   if ((fd = checked_create_socket(AF_INET, SOCK_STREAM, 0)).val < 0) {
-    G_MESSAGE("Error creating sockets.");
+    G_DEBUG("Error creating sockets.");
     return NULL;
   }
-=======
-static connection_descriptor*	connect_xcom(char *server, xcom_port port)
-{
-	result fd = {0,0};
-	result ret = {0,0};
-	struct sockaddr_in sock_addr;
-	socklen_t sock_size;
-#ifdef WITH_LOG_DEBUG
-        char buf[SYS_STRERROR_SIZE];
-#endif
-
-	DBGOUT(FN; STREXP(server); NEXP(port, d));
-	G_DEBUG("connecting to %s %d", server, port);
-	/* Create socket */
-	if ((fd = checked_create_socket(AF_INET, SOCK_STREAM, 0)).val < 0) {
-		G_DEBUG("Error creating sockets.");
-		return NULL;
-	}
-
-	/* Get address of server */
-	if (!init_sockaddr(server, &sock_addr, &sock_size, port)) {
-		xcom_close_socket(&fd.val);
-		G_DEBUG("Error initializing socket addresses.");
-		return NULL;
-	}
->>>>>>> 5d553426
 
   /* Get address of server */
   if (!init_sockaddr(server, &sock_addr, &sock_size, port)) {
     xcom_close_socket(&fd.val);
-    G_MESSAGE("Error initializing socket addresses.");
+    G_DEBUG("Error initializing socket addresses.");
     return NULL;
   }
 
-<<<<<<< HEAD
   /* Connect socket to address */
 
   SET_OS_ERR(0);
   if (timed_connect(fd.val, (struct sockaddr *)&sock_addr, sock_size) == -1) {
     fd.funerr = to_errno(GET_OS_ERR);
-    G_MESSAGE("Connecting socket to address %s in port %d failed with error %d - %s.",
+    G_DEBUG("Connecting socket to address %s in port %d failed with error %d - %s.",
               server, port, fd.funerr, strerr_msg(buf, sizeof(buf), fd.funerr));
     xcom_close_socket(&fd.val);
     return NULL;
@@ -5048,18 +4727,18 @@
         task_dump_err(ret.funerr);
         xcom_shut_close_socket(&fd.val);
 #if defined(_WIN32)
-        G_MESSAGE(
+        G_DEBUG(
             "Setting node delay failed  while connecting to %s with error %d.",
             server, ret.funerr);
 #else
-        G_MESSAGE(
+        G_DEBUG(
             "Setting node delay failed  while connecting to %s with error %d - "
             "%s.",
             server, ret.funerr, strerror(ret.funerr));
 #endif
         return NULL;
       }
-      G_MESSAGE("client connected to %s %d fd %d", server, port, fd.val);
+      G_DEBUG("client connected to %s %d fd %d", server, port, fd.val);
     } else {
       /* Something is wrong */
       socklen_t errlen = sizeof(ret.funerr);
@@ -5074,77 +4753,24 @@
       }
       xcom_shut_close_socket(&fd.val);
 #if defined(_WIN32)
-      G_MESSAGE(
+      G_DEBUG(
           "Getting the peer name failed while connecting to server %s with "
           "error %d.",
           server, ret.funerr);
 #else
-      G_MESSAGE(
+      G_DEBUG(
           "Getting the peer name failed while connecting to server %s with "
           "error %d -%s.",
           server, ret.funerr, strerror(ret.funerr));
-=======
-	SET_OS_ERR(0);
-	if (timed_connect(fd.val, (struct sockaddr *)&sock_addr, sock_size) == -1) {
-		fd.funerr = to_errno(GET_OS_ERR);
-		G_DEBUG("Connecting socket to address %s in port %d failed with error %d - %s.",
-				server, port, fd.funerr, strerr_msg(buf, sizeof(buf), fd.funerr));
-		xcom_close_socket(&fd.val);
-		return NULL;
-	}
-
-	{
-		int	peer = 0;
-		/* Sanity check before return */
-		SET_OS_ERR(0);
-		ret.val = peer = getpeername(fd.val, (struct sockaddr *)&sock_addr,
-		                             &sock_size);
-		ret.funerr = to_errno(GET_OS_ERR);
-		if (peer >= 0) {
-			ret = set_nodelay(fd.val);
-			if(ret.val < 0){
-				task_dump_err(ret.funerr);
-				xcom_shut_close_socket(&fd.val);
-#if defined (WIN32) || defined (WIN64)
-				G_DEBUG("Setting node delay failed while connecting to %s with error %d.",
-						server, ret.funerr);
-#else
-				G_DEBUG("Setting node delay failed while connecting to %s with error %d - %s.",
-						server, ret.funerr, strerror(ret.funerr));
-#endif
-				return NULL;
-			}
-			G_DEBUG("client connected to %s %d fd %d", server, port, fd.val);
-		} else {
-			/* Something is wrong */
-			socklen_t errlen = sizeof(ret.funerr);
-			DBGOUT(FN; STRLIT("getpeername failed"); );
-			if (ret.funerr) {
-				DBGOUT(FN; NEXP(from_errno(ret.funerr), d);
-					   STRLIT(strerror(from_errno(ret.funerr))));
-			}
-			getsockopt(fd.val, SOL_SOCKET, SO_ERROR, (void *) & ret.funerr, &errlen);
-			if (ret.funerr == 0) {
-				ret.funerr = to_errno(SOCK_ECONNREFUSED);
-			}
-			xcom_shut_close_socket(&fd.val);
-#if defined (WIN32) || defined (WIN64)
-			G_DEBUG("Getting the peer name failed while connecting to server %s with error %d.",
-					server, ret.funerr);
-#else
-			G_DEBUG("Getting the peer name failed while connecting to server %s with error %d -%s.",
-					server, ret.funerr, strerror(ret.funerr));
->>>>>>> 5d553426
 #endif
       return NULL;
     }
 
 #ifdef XCOM_HAVE_OPENSSL
-<<<<<<< HEAD
     if (xcom_use_ssl()) {
       connection_descriptor *cd = 0;
       SSL *ssl = SSL_new(client_ctx);
-      G_MESSAGE("Trying to connect using SSL.")
+      G_DEBUG("Trying to connect using SSL.")
       SSL_set_fd(ssl, fd.val);
 
       ERR_clear_error();
@@ -5174,55 +4800,13 @@
 
       cd = new_connection(fd.val, ssl);
       set_connected(cd, CON_FD);
-      G_MESSAGE("Success connecting using SSL.")
+      G_DEBUG("Success connecting using SSL.")
       return cd;
     } else {
       connection_descriptor *cd = new_connection(fd.val, 0);
       set_connected(cd, CON_FD);
       return cd;
     }
-=======
-		if (xcom_use_ssl()) {
-			connection_descriptor *cd = 0;
-			SSL * ssl = SSL_new(client_ctx);
-			G_DEBUG("Trying to connect using SSL.")
-			SSL_set_fd(ssl, fd.val);
-
-			ERR_clear_error();
-			ret.val = SSL_connect(ssl);
-			ret.funerr = to_ssl_err(SSL_get_error(ssl, ret.val));
-
-			if (ret.val != SSL_SUCCESS) {
-				G_MESSAGE("Error connecting using SSL %d %d.",
-					  ret.funerr, SSL_get_error(ssl, ret.val));
-				task_dump_err(ret.funerr);
-				SSL_shutdown(ssl);
-				SSL_free(ssl);
-				xcom_shut_close_socket(&fd.val);
-				return NULL;
-			}
-			DBGOUT(FN; STRLIT("ssl connected to "); STRLIT(server); NDBG(port,d); NDBG(fd.val, d); PTREXP(ssl));
-
-			if (ssl_verify_server_cert(ssl, server))
-			{
-				G_MESSAGE("Error validating certificate and peer.");
-				task_dump_err(ret.funerr);
-				SSL_shutdown(ssl);
-				SSL_free(ssl);
-				xcom_shut_close_socket(&fd.val);
-				return NULL;
-			}
-
-			cd = new_connection(fd.val, ssl);
-			set_connected(cd, CON_FD);
-			G_DEBUG("Success connecting using SSL.")
-			return cd;
-		} else {
-			connection_descriptor *cd = new_connection(fd.val, 0);
-			set_connected(cd, CON_FD);
-			return cd;
-		}
->>>>>>> 5d553426
 #else
     {
       connection_descriptor *cd = new_connection(fd.val);
@@ -5448,10 +5032,10 @@
         case REQUEST_OK:
           return 1;
         case REQUEST_FAIL:
-          G_MESSAGE("cli_err %d", cli_err);
+          G_DEBUG("cli_err %d", cli_err);
           return 0;
         case REQUEST_RETRY:
-          G_MESSAGE("cli_err %d", cli_err);
+          G_DEBUG("cli_err %d", cli_err);
           xcom_sleep(1);
           break;
         default:
@@ -5465,7 +5049,6 @@
   }
 }
 
-<<<<<<< HEAD
 int xcom_send_cfg_wait(connection_descriptor *fd, node_list *nl,
                        uint32_t group_id, cargo_type ct, int force) {
   app_data a;
@@ -5475,43 +5058,6 @@
                               force);
   my_xdr_free((xdrproc_t)xdr_app_data, (char *)&a);
   return retval;
-=======
-
-int xcom_send_app_wait(connection_descriptor *fd, app_data *a, int force)
-{
-	int retval = 0;
-	pax_msg p;
-	pax_msg *rp = 0;
-
-	for(;;){
-		retval = (int)xcom_send_client_app_data(fd, a, force);
-		if(retval < 0)
-			return 0;
-		memset(&p, 0, sizeof(p));
-		rp = socket_read_msg(fd, &p);
-		if(rp){
-			client_reply_code cli_err = rp->cli_err;
-			my_xdr_free((xdrproc_t)xdr_pax_msg, (char*)&p);
-			switch(cli_err){
-				case REQUEST_OK:
-					return 1;
-				case REQUEST_FAIL:
-                                        G_DEBUG("cli_err %d",cli_err);
-					return 0;
-				case REQUEST_RETRY:
-			                G_DEBUG("cli_err %d",cli_err);
-					xcom_sleep(1);
-					break;
-				default:
-					G_WARNING("client protocol botched");
-					return 0;
-			}
-		}else{
-			G_WARNING("read failed");
-			return 0;
-		}
-	}
->>>>>>> 5d553426
 }
 
 int xcom_client_add_node(connection_descriptor *fd, node_list *nl,
