
/* Copyright (c) 2015, 2016 Oracle and/or its affiliates. All rights reserved.

 This program is free software; you can redistribute it and/or modify
 it under the terms of the GNU General Public License as published by
 the Free Software Foundation; version 2 of the License.

 This program is distributed in the hope that it will be useful,
 but WITHOUT ANY WARRANTY; without even the implied warranty of
 MERCHANTABILITY or FITNESS FOR A PARTICULAR PURPOSE.  See the
 GNU General Public License for more details.

 You should have received a copy of the GNU General Public License
 along with this program; if not, write to the Free Software
 Foundation, Inc., 51 Franklin St, Fifth Floor, Boston, MA  02110-1301  USA */



#include <gtest/gtest.h>
#include <gmock/gmock.h>

#include "ngs/memory.h"
#include "auth_plain.h"
#include "mock/session.h"
#include "mock/connection.h"

#include <stdexcept>
<<<<<<< HEAD
#include <boost/scoped_ptr.hpp>
#include "my_config.h"
=======
>>>>>>> 70758594


namespace xpl
{

namespace test
{

using namespace ::testing;


template<typename Auth_type>
class AuthenticationTestSuite : public Test
{
public:
  void SetUp()
  {
    mock_session.reset(new StrictMock<Mock_session>(&mock_client));
    mock_options_session.reset(new StrictMock<ngs::test::Mock_options_session>());
    sut = Auth_type::create(mock_session.get());

    ON_CALL(mock_data_context, authenticate(_, _, _, _, _, _, _, _)).WillByDefault(Return(default_error));
    EXPECT_CALL(mock_connection,
                options()).WillRepeatedly(Return(ngs::IOptions_session_ptr(mock_options_session.get(),
                                                                           ngs::Custom_allocator_with_check<ngs::IOptions_session>(boost::none))));
    EXPECT_CALL(mock_connection, connection_type()).WillRepeatedly(Return(ngs::Connection_tls));
    EXPECT_CALL(mock_client, connection()).WillRepeatedly(ReturnRef(mock_connection));
    EXPECT_CALL(*mock_session, data_context()).WillRepeatedly(ReturnRef(mock_data_context));
  }

  void assert_responce(const ngs::Authentication_handler::Response &result,
                       const std::string &data = "",
                       const ngs::Authentication_handler::Status status = ngs::Authentication_handler::Error,
                       const int error_code = ER_NET_PACKETS_OUT_OF_ORDER) const
  {
    ASSERT_EQ(data,       result.data);
    ASSERT_EQ(status,     result.status);
    ASSERT_EQ(error_code, result.error_code);
  }

  ngs::Error_code                        default_error;

  StrictMock<Mock_sql_data_context>      mock_data_context;
  StrictMock<xpl::test::Mock_client>     mock_client;
  StrictMock<ngs::test::Mock_connection> mock_connection;
  ngs::unique_ptr<Mock_session>        mock_session;
  ngs::shared_ptr<ngs::test::Mock_options_session> mock_options_session;
  ngs::Authentication_handler_ptr        sut;
};


typedef AuthenticationTestSuite<Sasl_plain_auth> SaslAuthenticationTestSuite;


TEST_F(SaslAuthenticationTestSuite, handleContinue_fails_always)
{
  ngs::Authentication_handler::Response result = sut->handle_continue("");

  assert_responce(result, "", ngs::Authentication_handler::Error, ER_NET_PACKETS_OUT_OF_ORDER);
}

template<typename Auth_type>
class ExpectedValuesAuthenticationTestSuite : public AuthenticationTestSuite<Auth_type>
{
public:
  ExpectedValuesAuthenticationTestSuite()
  : expected_database("test_database"),
    expected_login("test_login"),
    expected_password("test_password"),
    expected_password_hash("*4414E26EDED6D661B5386813EBBA95065DBC4728"),
    expected_host("test_host"),
    expected_hostname("test_host"),
    sasl_separator("\0",1),
    ec_failur(1, ""),
    ec_success(0, "")
  {
  }

  std::string get_sasl_message(const std::string &login, const std::string &password, const std::string &autorization = "")
  {
    return std::string() + autorization + sasl_separator + login + sasl_separator + password;
  }

  const char *expected_database;
  const char *expected_login;
  const char *expected_password;
  const char *expected_password_hash;
  const char *expected_host;
  const std::string expected_hostname;

  const std::string sasl_separator;

  const ngs::Error_code ec_failur;
  const ngs::Error_code ec_success;
};


typedef ExpectedValuesAuthenticationTestSuite<Sasl_plain_auth> ExpectedValuesSaslAuthenticationTestSuite;

TEST_F(ExpectedValuesSaslAuthenticationTestSuite, handleStart_autenticateAndReturnsError_whenIllformedStringNoSeparator)
{
  std::string sasl_login_string = expected_login;

  EXPECT_CALL(mock_client, client_address()).WillOnce(Return(expected_host));
  EXPECT_CALL(mock_client, client_hostname()).WillOnce(Return(expected_hostname.c_str()));
  ngs::Authentication_handler::Response result = sut->handle_start("", sasl_login_string, "");

  assert_responce(result, "Invalid user or password", ngs::Authentication_handler::Failed, ER_NO_SUCH_USER);
}


TEST_F(ExpectedValuesSaslAuthenticationTestSuite, handleStart_autenticateAndReturnsError_whenIllformedStringOneSeparator)
{
  std::string sasl_login_string = "some data" + sasl_separator + "some data";

  EXPECT_CALL(mock_client, client_address()).WillOnce(Return(expected_host));
  EXPECT_CALL(mock_client, client_hostname()).WillOnce(Return(expected_hostname.c_str()));
  ngs::Authentication_handler::Response result = sut->handle_start("", sasl_login_string, "");

  assert_responce(result, "Invalid user or password", ngs::Authentication_handler::Failed, ER_NO_SUCH_USER);
}


TEST_F(ExpectedValuesSaslAuthenticationTestSuite, handleStart_autenticateAndReturnsError_whenIllformedStringThusUserNameEmpty)
{
  const std::string  empty_user = "";
  std::string sasl_login_string = get_sasl_message(empty_user, expected_password, "autorize_as");

  EXPECT_CALL(mock_client, client_address()).WillOnce(Return(expected_host));
  EXPECT_CALL(mock_client, client_hostname()).WillOnce(Return(expected_hostname.c_str()));
  ngs::Authentication_handler::Response result = sut->handle_start("", sasl_login_string, "");

  assert_responce(result, "Invalid user or password", ngs::Authentication_handler::Failed, ER_NO_SUCH_USER);
}


TEST_F(ExpectedValuesSaslAuthenticationTestSuite, handleStart_autenticateAndReturnsSuccess_whenPasswordEmptyButValid)
{
  const std::string empty_password = "";
  std::string sasl_login_string = get_sasl_message(expected_login, empty_password);

  EXPECT_CALL(mock_client, client_address()).WillOnce(Return(expected_host));
  EXPECT_CALL(mock_client, supports_expired_passwords()).WillOnce(Return(false));
  EXPECT_CALL(mock_client, client_hostname()).WillOnce(Return(expected_hostname.c_str()));
  EXPECT_CALL(mock_data_context, authenticate(StrEq(expected_login), StrEq(expected_hostname.c_str()), StrEq(expected_host), StrEq(""), _, false, _, ngs::Connection_tls))
      .WillOnce(Return(ec_success));

  ngs::Authentication_handler::Response result = sut->handle_start("", sasl_login_string, "");

  assert_responce(result, "", ngs::Authentication_handler::Succeeded, 0);
}


TEST_F(ExpectedValuesSaslAuthenticationTestSuite, handleStart_autenticateAndReturnsSuccess_whenAuthSucceeded)
{
  std::string sasl_login_string = get_sasl_message(expected_login, expected_password, expected_database);

  EXPECT_CALL(mock_client, client_address()).WillOnce(Return(expected_host));
  EXPECT_CALL(mock_client, supports_expired_passwords()).WillOnce(Return(false));
  EXPECT_CALL(mock_client, client_hostname()).WillOnce(Return(expected_hostname.c_str()));
  EXPECT_CALL(mock_data_context, authenticate(StrEq(expected_login), StrEq(expected_hostname), StrEq(expected_host),StrEq(expected_database), _, false, _, ngs::Connection_tls))
    .WillOnce(Return(ec_success));

  ngs::Authentication_handler::Response result = sut->handle_start("", sasl_login_string, "");

  assert_responce(result, "", ngs::Authentication_handler::Succeeded, 0);
}


TEST_F(ExpectedValuesSaslAuthenticationTestSuite, handleStart_autenticateAndReturnsFailure_whenAuthFailures)
{
  std::string sasl_login_string = get_sasl_message(expected_login, expected_password, expected_database);

  EXPECT_CALL(mock_client, client_address()).WillOnce(Return(expected_host));
  EXPECT_CALL(mock_client, client_hostname()).WillOnce(Return(expected_hostname.c_str()));
  EXPECT_CALL(mock_client, supports_expired_passwords()).WillOnce(Return(false));
  EXPECT_CALL(mock_data_context, authenticate(StrEq(expected_login), StrEq(expected_host), StrEq(expected_host),StrEq(expected_database), _, false, _, ngs::Connection_tls))
    .WillOnce(Return(ec_failur));

  ngs::Authentication_handler::Response result = sut->handle_start("", sasl_login_string, "");

  assert_responce(result, "", ngs::Authentication_handler::Failed, 1);
}


class Partialmock_Sasl_auth : public Sasl_plain_auth
{
public:
  Partialmock_Sasl_auth(xpl::Session *session) : Sasl_plain_auth(session) {}

  static ngs::Authentication_handler_ptr create(ngs::Session_interface *session)
  {
    return Authentication_handler::wrap_ptr(new Partialmock_Sasl_auth((xpl::Session*)session));
  }

  bool DoDone()
  {
    Sasl_plain_auth::done();

    return true;
  }

  // Workaround for GMOCK undefined behaviour with ResultHolder
  MOCK_METHOD0(done_void, bool ());
  void done()
  {
    done_void();
  }
};


typedef AuthenticationTestSuite<Partialmock_Sasl_auth> PartialMockSaslAuthenticationTestSuite;


/*
  HAVE_UBSAN: undefined behaviour in gmock.
  runtime error: member call on null pointer of type 'const struct ResultHolder'
 */
#if !defined(HAVE_UBSAN)
TEST_F(PartialMockSaslAuthenticationTestSuite,
       smartPtrDestructor_callsDoneMethod_always)
{
  Partialmock_Sasl_auth *mock_sut = dynamic_cast<Partialmock_Sasl_auth*>(sut.get());

  // Check call to object and ensure that its delete by calling base method
  EXPECT_CALL(*mock_sut, done_void()).WillOnce(InvokeWithoutArgs(mock_sut, &Partialmock_Sasl_auth::DoDone));
}
#endif  // HAVE_UBSAN


} // namespace test

} // namespace spl<|MERGE_RESOLUTION|>--- conflicted
+++ resolved
@@ -25,11 +25,7 @@
 #include "mock/connection.h"
 
 #include <stdexcept>
-<<<<<<< HEAD
-#include <boost/scoped_ptr.hpp>
 #include "my_config.h"
-=======
->>>>>>> 70758594
 
 
 namespace xpl
@@ -75,7 +71,7 @@
   StrictMock<Mock_sql_data_context>      mock_data_context;
   StrictMock<xpl::test::Mock_client>     mock_client;
   StrictMock<ngs::test::Mock_connection> mock_connection;
-  ngs::unique_ptr<Mock_session>        mock_session;
+  ngs::unique_ptr<Mock_session>          mock_session;
   ngs::shared_ptr<ngs::test::Mock_options_session> mock_options_session;
   ngs::Authentication_handler_ptr        sut;
 };
