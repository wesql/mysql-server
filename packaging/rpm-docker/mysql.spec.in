--- conflicted
+++ resolved
@@ -231,7 +231,7 @@
          qa_auth_server.so replication_observers_example_plugin.so \
          test_security_context.so test_services_plugin_registry.so \
          udf_example.so \
-	 test_udf_services.so component_test_backup_lock_service.so ; do
+         test_udf_services.so component_test_backup_lock_service.so ; do
     rm -f %{buildroot}%{_libdir}/mysql/plugin/$p
 done
 
@@ -334,6 +334,7 @@
 %attr(755, root, root) %{_libdir}/mysql/plugin/locking_service.so
 %attr(755, root, root) %{_libdir}/mysql/plugin/mypluglib.so
 %attr(755, root, root) %{_libdir}/mysql/plugin/mysql_no_login.so
+%attr(755, root, root) %{_libdir}/mysql/plugin/mysqlx.so
 %attr(755, root, root) %{_libdir}/mysql/plugin/rewrite_example.so
 %attr(755, root, root) %{_libdir}/mysql/plugin/rewriter.so
 %attr(755, root, root) %{_libdir}/mysql/plugin/semisync_master.so
@@ -398,19 +399,8 @@
 %dir %attr(750, mysql, mysql) /var/lib/mysql-keyring
 
 %changelog
-<<<<<<< HEAD
 * Thu Dec 07 2017 Erlend Dahl <erlend.dahl@oracle.com> - 9.0.0-0.1
 - Change the global milestone to 'dmr'
-=======
-* Tue Dec 12 2017 Erlend Dahl <erlend.dahl@oracle.com> - 8.0.5-0.1
-- Removed milestone marker
-
-* Mon Dec 11 2017 Grzegorz Szwarc <grzegorz.szwarc@oracle.com> - 8.0.5-0.1
-- Move mysqlx to default plugin
-
-* Thu Dec 07 2017 Balasubramanian Kandasamy <balasubramanian.kandasamy@oracle.com> - 8.0.4-0.1
-- Add mysqlbackup
->>>>>>> 553a3140
 - Add keyring_encrypted_file.so plugin
 - Do not package udf_example.so
 - Add mysqlbackup
