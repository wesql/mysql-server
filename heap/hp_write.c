--- conflicted
+++ resolved
@@ -68,38 +68,25 @@
   DBUG_RETURN(0);
 
 err:
-<<<<<<< HEAD
-  DBUG_PRINT("info",("Duplicate key: %d", keydef - share->keydef));
+  if (my_errno == HA_ERR_FOUND_DUPP_KEY)
+    DBUG_PRINT("info",("Duplicate key: %d", keydef - share->keydef));
   info->errkey= keydef - share->keydef;
-  if (keydef->algorithm == HA_KEY_ALG_BTREE)
-  {
-    /* we don't need to delete non-inserted key from rb-tree */
+  /*
+    We don't need to delete non-inserted key from rb-tree.  Also, if
+    we got ENOMEM, the key wasn't inserted, so don't try to delete it
+    either.  Otherwise for HASH index on HA_ERR_FOUND_DUPP_KEY the key
+    was inserted and we have to delete it.
+  */
+  if (keydef->algorithm == HA_KEY_ALG_BTREE || my_errno == ENOMEM)
+  {
     keydef--;
   }
   while (keydef >= share->keydef)
-=======
-  if (my_errno == HA_ERR_FOUND_DUPP_KEY)
-    DBUG_PRINT("info",("Duplicate key: %d",key));
-  info->errkey= key;
-  /*
-    Because 'key' is unsigned, we increase it before the loop, unless
-    we have to skip the key that wasn't inserted yet due to OOM.  In
-    the loop we test 'key' before decreasing it as the protection
-    against value wraparound.
-  */
-  if (my_errno != ENOMEM)
-    key++;
-  while (key-- > 0)
->>>>>>> 5b4d9d87
   {
     if ((*keydef->delete_key)(info, keydef, record, pos, 0))
       break;
-<<<<<<< HEAD
     keydef--;
   } 
-=======
-  }
->>>>>>> 5b4d9d87
 
   share->deleted++;
   *((byte**) pos)=share->del_link;
