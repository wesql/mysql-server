/*
   Copyright (c) 2000, 2018, Oracle and/or its affiliates. All rights reserved.

   This program is free software; you can redistribute it and/or modify
   it under the terms of the GNU General Public License, version 2.0,
   as published by the Free Software Foundation.

   This program is also distributed with certain software (including
   but not limited to OpenSSL) that is licensed under separate terms,
   as designated in a particular file or component or in included license
   documentation.  The authors of MySQL hereby grant you an additional
   permission to link the program and your derivative works with the
   separately licensed software that they have included with MySQL.

   This program is distributed in the hope that it will be useful,
   but WITHOUT ANY WARRANTY; without even the implied warranty of
   MERCHANTABILITY or FITNESS FOR A PARTICULAR PURPOSE.  See the
   GNU General Public License, version 2.0, for more details.

   You should have received a copy of the GNU General Public License
   along with this program; if not, write to the Free Software
   Foundation, Inc., 51 Franklin St, Fifth Floor, Boston, MA 02110-1301  USA
*/

// Maintenance of MySQL databases.

#include <fcntl.h>
#include <mysql.h>
#include <mysqld_error.h> /* to check server error codes */
#include <signal.h>
#include <stdlib.h>
#include <sys/stat.h>
#include <sys/types.h>
#include <time.h>
#include <string>

#include "client/client_priv.h"
#include "m_ctype.h"
#include "my_alloc.h"
#include "my_compiler.h"
#include "my_dbug.h"
#include "my_default.h"
#include "my_inttypes.h"
#include "my_io.h"
#include "my_macros.h"
#include "my_thread.h" /* because of signal()	*/
#include "mysql/service_mysql_alloc.h"
#include "print_version.h"
#include "sql_common.h"
#include "typelib.h"
#include "welcome_copyright_notice.h" /* ORACLE_WELCOME_COPYRIGHT_NOTICE */

#define MAX_MYSQL_VAR 512
#define SHUTDOWN_DEF_TIMEOUT 3600 /* Wait for shutdown */
#define MAX_TRUNC_LENGTH 3

char *host = NULL, *user = 0, *opt_password = 0,
     *default_charset = (char *)MYSQL_AUTODETECT_CHARSET_NAME;
char truncated_var_names[MAX_MYSQL_VAR][MAX_TRUNC_LENGTH];
char ex_var_names[MAX_MYSQL_VAR][FN_REFLEN];
ulonglong last_values[MAX_MYSQL_VAR];
static int interval = 0;
static bool option_force = 0, interrupted = 0, new_line = 0, opt_compress = 0,
            opt_relative = 0, opt_verbose = 0, opt_vertical = 0,
            tty_password = 0, opt_nobeep;
static bool debug_info_flag = 0, debug_check_flag = 0;
static uint tcp_port = 0, option_wait = 0, option_silent = 0, nr_iterations;
static uint opt_count_iterations = 0, my_end_arg;
static char *opt_bind_addr = NULL;
static ulong opt_connect_timeout, opt_shutdown_timeout;
static char *unix_port = 0;
static char *opt_plugin_dir = 0, *opt_default_auth = 0;
static uint opt_enable_cleartext_plugin = 0;
static bool using_opt_enable_cleartext_plugin = 0;
static bool opt_show_warnings = 0;

#if defined(_WIN32)
static char *shared_memory_base_name = 0;
#endif
static uint opt_protocol = 0;
static myf error_flags; /* flags to pass to my_printf_error, like ME_BELL */

/*
  When using extended-status relatively, ex_val_max_len is the estimated
  maximum length for any relative value printed by extended-status. The
  idea is to try to keep the length of output as short as possible.
*/

static uint ex_val_max_len[MAX_MYSQL_VAR];
static bool ex_status_printed = 0; /* First output is not relative. */
static uint ex_var_count, max_var_length, max_val_length;

#include "sslopt-vars.h"

#include "caching_sha2_passwordopt-vars.h"

static void usage(void);
extern "C" bool get_one_option(int optid, const struct my_option *opt,
                               char *argument);
static bool sql_connect(MYSQL *mysql, uint wait);
static int execute_commands(MYSQL *mysql, int argc, char **argv);
static char **mask_password(int argc, char ***argv);
static int drop_db(MYSQL *mysql, const char *db);
extern "C" void endprog(int signal_number);
static void nice_time(ulong sec, char *buff);
static void print_header(MYSQL_RES *result);
static void print_top(MYSQL_RES *result);
static void print_row(MYSQL_RES *result, MYSQL_ROW cur, uint row);
static void print_relative_row(MYSQL_RES *result, MYSQL_ROW cur, uint row);
static void print_relative_row_vert(MYSQL_RES *result, MYSQL_ROW cur, uint row);
static void print_relative_header();
static void print_relative_line();
static void truncate_names();
static bool get_pidfile(MYSQL *mysql, char *pidfile);
static bool wait_pidfile(char *pidfile, time_t last_modified,
                         struct stat *pidfile_status);
static void store_values(MYSQL_RES *result);
static void print_warnings(MYSQL *mysql);

/*
  The order of commands must be the same as command_names,
  except ADMIN_ERROR
*/
enum commands {
  ADMIN_ERROR,
  ADMIN_CREATE,
  ADMIN_DROP,
  ADMIN_SHUTDOWN,
  ADMIN_RELOAD,
  ADMIN_REFRESH,
  ADMIN_VER,
  ADMIN_PROCESSLIST,
  ADMIN_STATUS,
  ADMIN_KILL,
  ADMIN_DEBUG,
  ADMIN_VARIABLES,
  ADMIN_FLUSH_LOGS,
  ADMIN_FLUSH_HOSTS,
  ADMIN_FLUSH_TABLES,
  ADMIN_PASSWORD,
  ADMIN_PING,
  ADMIN_EXTENDED_STATUS,
  ADMIN_FLUSH_STATUS,
  ADMIN_FLUSH_PRIVILEGES,
  ADMIN_START_SLAVE,
  ADMIN_STOP_SLAVE,
  ADMIN_FLUSH_THREADS
};
static const char *command_names[] = {"create",
                                      "drop",
                                      "shutdown",
                                      "reload",
                                      "refresh",
                                      "version",
                                      "processlist",
                                      "status",
                                      "kill",
                                      "debug",
                                      "variables",
                                      "flush-logs",
                                      "flush-hosts",
                                      "flush-tables",
                                      "password",
                                      "ping",
                                      "extended-status",
                                      "flush-status",
                                      "flush-privileges",
                                      "start-slave",
                                      "stop-slave",
                                      "flush-threads",
                                      NullS};

static TYPELIB command_typelib = {array_elements(command_names) - 1, "commands",
                                  command_names, NULL};

static struct my_option my_long_options[] = {
    {"bind-address", 0, "IP address to bind to.", (uchar **)&opt_bind_addr,
     (uchar **)&opt_bind_addr, 0, GET_STR, REQUIRED_ARG, 0, 0, 0, 0, 0, 0},
    {"count", 'c',
     "Number of iterations to make. This works with -i (--sleep) only.",
     &nr_iterations, &nr_iterations, 0, GET_UINT, REQUIRED_ARG, 0, 0, 0, 0, 0,
     0},
#ifdef DBUG_OFF
    {"debug", '#', "This is a non-debug version. Catch this and exit.", 0, 0, 0,
     GET_DISABLED, OPT_ARG, 0, 0, 0, 0, 0, 0},
    {"debug-check", OPT_DEBUG_CHECK,
     "This is a non-debug version. Catch this and exit.", 0, 0, 0, GET_DISABLED,
     NO_ARG, 0, 0, 0, 0, 0, 0},
    {"debug-info", OPT_DEBUG_INFO,
     "This is a non-debug version. Catch this and exit.", 0, 0, 0, GET_DISABLED,
     NO_ARG, 0, 0, 0, 0, 0, 0},
#else
    {"debug", '#', "Output debug log. Often this is 'd:t:o,filename'.", 0, 0, 0,
     GET_STR, OPT_ARG, 0, 0, 0, 0, 0, 0},
    {"debug-check", OPT_DEBUG_CHECK,
     "Check memory and open file usage at exit.", &debug_check_flag,
     &debug_check_flag, 0, GET_BOOL, NO_ARG, 0, 0, 0, 0, 0, 0},
    {"debug-info", OPT_DEBUG_INFO, "Print some debug info at exit.",
     &debug_info_flag, &debug_info_flag, 0, GET_BOOL, NO_ARG, 0, 0, 0, 0, 0, 0},
#endif
    {"force", 'f',
     "Don't ask for confirmation on drop database; with multiple commands, "
     "continue even if an error occurs.",
     &option_force, &option_force, 0, GET_BOOL, NO_ARG, 0, 0, 0, 0, 0, 0},
    {"compress", 'C', "Use compression in server/client protocol.",
     &opt_compress, &opt_compress, 0, GET_BOOL, NO_ARG, 0, 0, 0, 0, 0, 0},
    {"character-sets-dir", OPT_CHARSETS_DIR,
     "Directory for character set files.", &charsets_dir, &charsets_dir, 0,
     GET_STR, REQUIRED_ARG, 0, 0, 0, 0, 0, 0},
    {"default-character-set", OPT_DEFAULT_CHARSET,
     "Set the default character set.", &default_charset, &default_charset, 0,
     GET_STR, REQUIRED_ARG, 0, 0, 0, 0, 0, 0},
    {"help", '?', "Display this help and exit.", 0, 0, 0, GET_NO_ARG, NO_ARG, 0,
     0, 0, 0, 0, 0},
    {"host", 'h', "Connect to host.", &host, &host, 0, GET_STR, REQUIRED_ARG, 0,
     0, 0, 0, 0, 0},
    {"no-beep", 'b', "Turn off beep on error.", &opt_nobeep, &opt_nobeep, 0,
     GET_BOOL, NO_ARG, 0, 0, 0, 0, 0, 0},
    {"password", 'p',
     "Password to use when connecting to server. If password is not given it's "
     "asked from the tty.",
     0, 0, 0, GET_PASSWORD, OPT_ARG, 0, 0, 0, 0, 0, 0},
#ifdef _WIN32
    {"pipe", 'W', "Use named pipes to connect to server.", 0, 0, 0, GET_NO_ARG,
     NO_ARG, 0, 0, 0, 0, 0, 0},
#endif
    {"port", 'P',
     "Port number to use for connection or 0 for default to, in "
     "order of preference, my.cnf, $MYSQL_TCP_PORT, "
#if MYSQL_PORT_DEFAULT == 0
     "/etc/services, "
#endif
     "built-in default (" STRINGIFY_ARG(MYSQL_PORT) ").",
     &tcp_port, &tcp_port, 0, GET_UINT, REQUIRED_ARG, 0, 0, 0, 0, 0, 0},
    {"protocol", OPT_MYSQL_PROTOCOL,
     "The protocol to use for connection (tcp, socket, pipe, memory).", 0, 0, 0,
     GET_STR, REQUIRED_ARG, 0, 0, 0, 0, 0, 0},
    {"relative", 'r',
     "Show difference between current and previous values when used with -i. "
     "Currently only works with extended-status.",
     &opt_relative, &opt_relative, 0, GET_BOOL, NO_ARG, 0, 0, 0, 0, 0, 0},
#if defined(_WIN32)
    {"shared-memory-base-name", OPT_SHARED_MEMORY_BASE_NAME,
     "Base name of shared memory.", &shared_memory_base_name,
     &shared_memory_base_name, 0, GET_STR_ALLOC, REQUIRED_ARG, 0, 0, 0, 0, 0,
     0},
#endif
    {"silent", 's', "Silently exit if one can't connect to server.", 0, 0, 0,
     GET_NO_ARG, NO_ARG, 0, 0, 0, 0, 0, 0},
    {"socket", 'S', "The socket file to use for connection.", &unix_port,
     &unix_port, 0, GET_STR, REQUIRED_ARG, 0, 0, 0, 0, 0, 0},
    {"sleep", 'i', "Execute commands repeatedly with a sleep between.",
     &interval, &interval, 0, GET_INT, REQUIRED_ARG, 0, 0, 0, 0, 0, 0},
#include "sslopt-longopts.h"

#include "caching_sha2_passwordopt-longopts.h"

    {"user", 'u', "User for login if not current user.", &user, &user, 0,
     GET_STR_ALLOC, REQUIRED_ARG, 0, 0, 0, 0, 0, 0},
    {"verbose", 'v', "Write more information.", &opt_verbose, &opt_verbose, 0,
     GET_BOOL, NO_ARG, 0, 0, 0, 0, 0, 0},
    {"version", 'V', "Output version information and exit.", 0, 0, 0,
     GET_NO_ARG, NO_ARG, 0, 0, 0, 0, 0, 0},
    {"vertical", 'E',
     "Print output vertically. Is similar to --relative, but prints output "
     "vertically.",
     &opt_vertical, &opt_vertical, 0, GET_BOOL, NO_ARG, 0, 0, 0, 0, 0, 0},
    {"wait", 'w', "Wait and retry if connection is down.", 0, 0, 0, GET_UINT,
     OPT_ARG, 0, 0, 0, 0, 0, 0},
    {"connect_timeout", OPT_CONNECT_TIMEOUT, "", &opt_connect_timeout,
     &opt_connect_timeout, 0, GET_ULONG, REQUIRED_ARG, 3600 * 12, 0, 3600 * 12,
     0, 1, 0},
    {"shutdown_timeout", OPT_SHUTDOWN_TIMEOUT, "", &opt_shutdown_timeout,
     &opt_shutdown_timeout, 0, GET_ULONG, REQUIRED_ARG, SHUTDOWN_DEF_TIMEOUT, 0,
     3600 * 12, 0, 1, 0},
    {"plugin_dir", OPT_PLUGIN_DIR, "Directory for client-side plugins.",
     &opt_plugin_dir, &opt_plugin_dir, 0, GET_STR, REQUIRED_ARG, 0, 0, 0, 0, 0,
     0},
    {"default_auth", OPT_DEFAULT_AUTH,
     "Default authentication client-side plugin to use.", &opt_default_auth,
     &opt_default_auth, 0, GET_STR, REQUIRED_ARG, 0, 0, 0, 0, 0, 0},
    {"enable_cleartext_plugin", OPT_ENABLE_CLEARTEXT_PLUGIN,
     "Enable/disable the clear text authentication plugin.",
     &opt_enable_cleartext_plugin, &opt_enable_cleartext_plugin, 0, GET_BOOL,
     OPT_ARG, 0, 0, 0, 0, 0, 0},
    {"show_warnings", OPT_SHOW_WARNINGS, "Show warnings after execution",
     &opt_show_warnings, &opt_show_warnings, 0, GET_BOOL, NO_ARG, 0, 0, 0, 0, 0,
     0},
    {0, 0, 0, 0, 0, 0, GET_NO_ARG, NO_ARG, 0, 0, 0, 0, 0, 0}};

static const char *load_default_groups[] = {"mysqladmin", "client", 0};

bool get_one_option(int optid,
                    const struct my_option *opt MY_ATTRIBUTE((unused)),
                    char *argument) {
  int error = 0;

  switch (optid) {
    case 'c':
      opt_count_iterations = 1;
      break;
    case 'p':
      if (argument == disabled_my_option)
        argument = (char *)"";  // Don't require password
      if (argument) {
        char *start = argument;
        my_free(opt_password);
        opt_password = my_strdup(PSI_NOT_INSTRUMENTED, argument, MYF(MY_FAE));
        while (*argument) *argument++ = 'x'; /* Destroy argument */
        if (*start) start[1] = 0;            /* Cut length of argument */
        tty_password = 0;
      } else
        tty_password = 1;
      break;
    case 's':
      option_silent++;
      break;
    case 'W':
#ifdef _WIN32
      opt_protocol = MYSQL_PROTOCOL_PIPE;
#endif
      break;
    case '#':
      DBUG_PUSH(argument ? argument : "d:t:o,/tmp/mysqladmin.trace");
      break;
#include "sslopt-case.h"

    case 'V':
      print_version();
      exit(0);
      break;
    case 'w':
      if (argument) {
        if ((option_wait = atoi(argument)) <= 0) option_wait = 1;
      } else
        option_wait = ~(uint)0;
      break;
    case '?':
    case 'I': /* Info */
      error++;
      break;
    case OPT_CHARSETS_DIR:
      charsets_dir = argument;
      break;
    case OPT_MYSQL_PROTOCOL:
      opt_protocol =
          find_type_or_exit(argument, &sql_protocol_typelib, opt->name);
      break;
    case OPT_ENABLE_CLEARTEXT_PLUGIN:
      using_opt_enable_cleartext_plugin = true;
      break;
  }
  if (error) {
    usage();
    exit(1);
  }
  return 0;
}

int main(int argc, char *argv[]) {
  int error = 0, ho_error, temp_argc;
  int first_command;
  bool can_handle_passwords;
  MYSQL mysql;
  char **commands, **temp_argv;

  MY_INIT(argv[0]);
  mysql_init(&mysql);
  my_getopt_use_args_separator = true;
  MEM_ROOT alloc{PSI_NOT_INSTRUMENTED, 512};
  if (load_defaults("my", load_default_groups, &argc, &argv, &alloc))
    return EXIT_FAILURE;
  my_getopt_use_args_separator = false;

  if ((ho_error =
           handle_options(&argc, &argv, my_long_options, get_one_option))) {
    mysql_close(&mysql);
    my_end(my_end_arg);
    return ho_error;
  }

  if (debug_info_flag) my_end_arg = MY_CHECK_ERROR | MY_GIVE_INFO;
  if (debug_check_flag) my_end_arg = MY_CHECK_ERROR;

  if (argc == 0) {
    usage();
    return EXIT_FAILURE;
  }

  temp_argv = mask_password(argc, &argv);
  temp_argc = argc;

  commands = temp_argv;
  if (tty_password) opt_password = get_tty_password(NullS);

  (void)signal(SIGINT, endprog);  /* Here if abort */
  (void)signal(SIGTERM, endprog); /* Here if abort */

  if (opt_bind_addr) mysql_options(&mysql, MYSQL_OPT_BIND, opt_bind_addr);
  if (opt_compress) mysql_options(&mysql, MYSQL_OPT_COMPRESS, NullS);
  if (opt_connect_timeout) {
    uint tmp = opt_connect_timeout;
    mysql_options(&mysql, MYSQL_OPT_CONNECT_TIMEOUT, (char *)&tmp);
  }
  if (SSL_SET_OPTIONS(&mysql)) {
    fprintf(stderr, "%s", SSL_SET_OPTIONS_ERROR);
    return EXIT_FAILURE;
  }
  if (opt_protocol)
    mysql_options(&mysql, MYSQL_OPT_PROTOCOL, (char *)&opt_protocol);
#if defined(_WIN32)
  if (shared_memory_base_name)
    mysql_options(&mysql, MYSQL_SHARED_MEMORY_BASE_NAME,
                  shared_memory_base_name);
#endif
  mysql_options(&mysql, MYSQL_SET_CHARSET_NAME, default_charset);
  error_flags = (myf)(opt_nobeep ? 0 : ME_BELL);

  if (opt_plugin_dir && *opt_plugin_dir)
    mysql_options(&mysql, MYSQL_PLUGIN_DIR, opt_plugin_dir);

  if (opt_default_auth && *opt_default_auth)
    mysql_options(&mysql, MYSQL_DEFAULT_AUTH, opt_default_auth);

  mysql_options(&mysql, MYSQL_OPT_CONNECT_ATTR_RESET, 0);
  mysql_options4(&mysql, MYSQL_OPT_CONNECT_ATTR_ADD, "program_name",
                 "mysqladmin");
  if (using_opt_enable_cleartext_plugin)
    mysql_options(&mysql, MYSQL_ENABLE_CLEARTEXT_PLUGIN,
                  (char *)&opt_enable_cleartext_plugin);

  first_command = find_type(argv[0], &command_typelib, FIND_TYPE_BASIC);
  can_handle_passwords = first_command == ADMIN_PASSWORD ? true : false;
  mysql_options(&mysql, MYSQL_OPT_CAN_HANDLE_EXPIRED_PASSWORDS,
                &can_handle_passwords);

  set_server_public_key(&mysql);
  set_get_server_public_key_option(&mysql);
  if (sql_connect(&mysql, option_wait)) {
    /*
      We couldn't get an initial connection and will definitely exit.
      The following just determines the exit-code we'll give.
    */

    unsigned int err = mysql_errno(&mysql);
    if (err >= CR_MIN_ERROR && err <= CR_MAX_ERROR)
      error = 1;
    else {
      /* Return 0 if all commands are PING */
      for (; argc > 0; argv++, argc--) {
        if (find_type(argv[0], &command_typelib, FIND_TYPE_BASIC) !=
            ADMIN_PING) {
          error = 1;
          break;
        }
      }
    }
  } else {
    /*
      --count=0 aborts right here. Otherwise iff --sleep=t ("interval")
      is given a t!=0, we get an endless loop, or n iterations if --count=n
      was given an n!=0. If --sleep wasn't given, we get one iteration.

      To wit, --wait loops the connection-attempts, while --sleep loops
      the command execution (endlessly if no --count is given).
    */

    while (!interrupted && (!opt_count_iterations || nr_iterations)) {
      new_line = 0;

      if ((error = execute_commands(&mysql, argc, commands))) {
        /*
          Unknown/malformed command always aborts and can't be --forced.
          If the user got confused about the syntax, proceeding would be
          dangerous ...
        */
        if (error > 0) break;

        /*
          Command was well-formed, but failed on the server. Might succeed
          on retry (if conditions on server change etc.), but needs --force
          to retry.
        */
        if (!option_force) break;
      } /* if((error= ... */

      if (interval) /* --sleep=interval given */
      {
        if (opt_count_iterations && --nr_iterations == 0) break;

        /*
          If connection was dropped (unintentionally, or due to SHUTDOWN),
          re-establish it if --wait ("retry-connect") was given and user
          didn't signal for us to die. Otherwise, signal failure.
        */

        if (mysql.net.vio == 0) {
          if (option_wait && !interrupted) {
            sleep(1);
            sql_connect(&mysql, option_wait);
            /*
              continue normally and decrease counters so that
              "mysqladmin --count=1 --wait=1 shutdown"
              cannot loop endlessly.
            */
          } else {
            /*
              connexion broke, and we have no order to re-establish it. fail.
            */
            if (!option_force) error = 1;
            break;
          }
        } /* lost connection */

        sleep(interval);
        if (new_line) puts("");
      } else
        break; /* no --sleep, done looping */
    }          /* command-loop */
  }            /* got connection */

  mysql_close(&mysql);
  my_free(opt_password);
  my_free(user);
#if defined(_WIN32)
  my_free(shared_memory_base_name);
#endif
  temp_argc--;
  while (temp_argc >= 0) {
    my_free(temp_argv[temp_argc]);
    temp_argc--;
  }
  my_free(temp_argv);
  my_end(my_end_arg);
  return error ? EXIT_FAILURE : EXIT_SUCCESS;
}

void endprog(int signal_number MY_ATTRIBUTE((unused))) { interrupted = 1; }

/**
   @brief connect to server, optionally waiting for same to come up

   @param  mysql     connection struct
   @param  wait      wait for server to come up?
                     (0: no, ~0: forever, n: cycles)

   @return Operation result
   @retval 0         success
   @retval 1         failure
*/

static bool sql_connect(MYSQL *mysql, uint wait) {
  bool info = 0;

  for (;;) {
    if (mysql_real_connect(mysql, host, user, opt_password, NullS, tcp_port,
                           unix_port, CLIENT_REMEMBER_OPTIONS)) {
      mysql->reconnect = 1;
      if (info) {
        fputs("\n", stderr);
        (void)fflush(stderr);
      }
      return 0;
    }

    if (!wait)  // was or reached 0, fail
    {
      if (!option_silent)  // print diagnostics
      {
        if (!host) host = (char *)LOCAL_HOST;
        my_printf_error(0, "connect to server at '%s' failed\nerror: '%s'",
                        error_flags, host, mysql_error(mysql));
        if (mysql_errno(mysql) == CR_CONNECTION_ERROR) {
          fprintf(stderr,
                  "Check that mysqld is running and that the socket: '%s' "
                  "exists!\n",
                  unix_port ? unix_port : mysql_unix_port);
        } else if (mysql_errno(mysql) == CR_CONN_HOST_ERROR ||
                   mysql_errno(mysql) == CR_UNKNOWN_HOST) {
          fprintf(stderr, "Check that mysqld is running on %s", host);
          fprintf(stderr, " and that the port is %d.\n",
                  tcp_port ? tcp_port : mysql_port);
          fprintf(stderr, "You can check this by doing 'telnet %s %d'\n", host,
                  tcp_port ? tcp_port : mysql_port);
        }
      }
      return 1;
    }

    if (wait != (uint)~0) wait--; /* count down, one less retry */

    if ((mysql_errno(mysql) != CR_CONN_HOST_ERROR) &&
        (mysql_errno(mysql) != CR_CONNECTION_ERROR)) {
      /*
        Error is worse than "server doesn't answer (yet?)";
        fail even if we still have "wait-coins" unless --force
        was also given.
      */
      fprintf(stderr, "Got error: %s\n", mysql_error(mysql));
      if (!option_force) return 1;
    } else if (!option_silent) {
      if (!info) {
        info = 1;
        fputs("Waiting for MySQL server to answer", stderr);
        (void)fflush(stderr);
      } else {
        putc('.', stderr);
        (void)fflush(stderr);
      }
    }
    sleep(5);
  }
}

/**
   @brief Execute all commands

   @details We try to execute all commands we were given, in the order
            given, but return with non-zero as soon as we encounter trouble.
            By that token, individual commands can be considered a conjunction
            with boolean short-cut.

   @return success?
   @retval 0       Yes!  ALL commands worked!
   @retval 1       No, one failed and will never work (malformed): fatal error!
   @retval -1      No, one failed on the server, may work next time!
*/

static int execute_commands(MYSQL *mysql, int argc, char **argv) {
  const char *status;
  /*
    MySQL documentation relies on the fact that mysqladmin will
    execute commands in the order specified, e.g.
    mysqladmin -u root flush-privileges password "newpassword"
    to reset a lost root password.
    If this behaviour is ever changed, Docs should be notified.
  */

  struct rand_struct rand_st;

  for (; argc > 0; argv++, argc--) {
    int option;
    bool log_warnings = true;
    switch (option = find_type(argv[0], &command_typelib, FIND_TYPE_BASIC)) {
      case ADMIN_CREATE: {
        char buff[FN_REFLEN + 20];
        if (argc < 2) {
          my_printf_error(0, "Too few arguments to create", error_flags);
          return 1;
        }
        sprintf(buff, "create database `%.*s`", FN_REFLEN, argv[1]);
        if (mysql_query(mysql, buff)) {
          my_printf_error(0, "CREATE DATABASE failed; error: '%-.200s'",
                          error_flags, mysql_error(mysql));
          return -1;
        }
        argc--;
        argv++;
        break;
      }
      case ADMIN_DROP: {
        if (argc < 2) {
          my_printf_error(0, "Too few arguments to drop", error_flags);
          return 1;
        }
        if (drop_db(mysql, argv[1])) return -1;
        argc--;
        argv++;
        break;
      }
      case ADMIN_SHUTDOWN: {
        char pidfile[FN_REFLEN];
        bool got_pidfile = 0;
        time_t last_modified = 0;
        struct stat pidfile_status;

        /*
          Only wait for pidfile on local connections
          If pidfile doesn't exist, continue without pid file checking
        */
        if (mysql->unix_socket &&
            (got_pidfile = !get_pidfile(mysql, pidfile)) &&
            !stat(pidfile, &pidfile_status))
          last_modified = pidfile_status.st_mtime;

        if (mysql_query(mysql, "shutdown")) {
          my_printf_error(0, "shutdown failed; error: '%s'", error_flags,
                          mysql_error(mysql));
          return -1;
        }

        argc = 1; /* force SHUTDOWN to be the last command    */
        if (got_pidfile) {
          if (opt_verbose)
            printf(
                "Shutdown signal sent to server;  Waiting for pid file to "
                "disappear\n");

          /* Wait until pid file is gone */
          if (wait_pidfile(pidfile, last_modified, &pidfile_status)) return -1;
        }
        /* Do not try to print warning as server has gone away */
        log_warnings = false;
        break;
      }
      case ADMIN_FLUSH_PRIVILEGES:
      case ADMIN_RELOAD:
        if (mysql_query(mysql, "flush privileges")) {
          my_printf_error(0, "reload failed; error: '%s'", error_flags,
                          mysql_error(mysql));
          return -1;
        }
        break;
      case ADMIN_REFRESH:
        if (mysql_refresh(mysql, (uint) ~(REFRESH_GRANT | REFRESH_STATUS |
                                          REFRESH_READ_LOCK | REFRESH_SLAVE |
                                          REFRESH_MASTER))) {
          my_printf_error(0, "refresh failed; error: '%s'", error_flags,
                          mysql_error(mysql));
          return -1;
        }
        break;
      case ADMIN_FLUSH_THREADS:
        if (mysql_refresh(mysql, (uint)REFRESH_THREADS)) {
          my_printf_error(0, "refresh failed; error: '%s'", error_flags,
                          mysql_error(mysql));
          return -1;
        }
        break;
      case ADMIN_VER:
        new_line = 1;
        print_version();
        puts(ORACLE_WELCOME_COPYRIGHT_NOTICE("2000"));
        printf("Server version\t\t%s\n", mysql_get_server_info(mysql));
        printf("Protocol version\t%d\n", mysql_get_proto_info(mysql));
        printf("Connection\t\t%s\n", mysql_get_host_info(mysql));
        if (mysql->unix_socket)
          printf("UNIX socket\t\t%s\n", mysql->unix_socket);
        else
          printf("TCP port\t\t%d\n", mysql->port);
        status = mysql_stat(mysql);
        {
          char *pos, buff[40];
          ulong sec;
          pos = (char *)strchr(status, ' ');
          *pos++ = 0;
          printf("%s\t\t\t", status); /* print label */
          if ((status = str2int(pos, 10, 0, LONG_MAX, (long *)&sec))) {
            nice_time(sec, buff);
            puts(buff);                      /* print nice time */
            while (*status == ' ') status++; /* to next info */
          }
        }
        putc('\n', stdout);
        if (status) puts(status);
        break;
      case ADMIN_PROCESSLIST: {
        MYSQL_RES *result;
        MYSQL_ROW row;

        if (mysql_query(mysql, (opt_verbose ? "show full processlist"
                                            : "show processlist")) ||
            !(result = mysql_store_result(mysql))) {
          my_printf_error(0, "process list failed; error: '%s'", error_flags,
                          mysql_error(mysql));
          return -1;
        }
        print_header(result);
        while ((row = mysql_fetch_row(result))) print_row(result, row, 0);
        print_top(result);
        mysql_free_result(result);
        new_line = 1;
        break;
      }
      case ADMIN_STATUS:
        status = mysql_stat(mysql);
        if (status) puts(status);
        break;
      case ADMIN_KILL: {
        uint error = 0;
        char *pos;
        if (argc < 2) {
          my_printf_error(0, "Too few arguments to 'kill'", error_flags);
          return 1;
        }
        pos = argv[1];
        for (;;) {
          /* We don't use mysql_kill(), since it only handles 32-bit IDs. */
          char buff[26], *out; /* "KILL " + max 20 digs + NUL */
          out = strxmov(buff, "KILL ", NullS);
          ullstr(my_strtoull(pos, NULL, 0), out);

          if (mysql_query(mysql, buff)) {
            /* out still points to just the number */
            my_printf_error(0, "kill failed on %s; error: '%s'", error_flags,
                            out, mysql_error(mysql));
            error = 1;
          }
          if (!(pos = strchr(pos, ','))) break;
          pos++;
        }
        argc--;
        argv++;
        if (error) return -1;
        break;
      }
      case ADMIN_DEBUG:
        if (mysql_dump_debug_info(mysql)) {
          my_printf_error(0, "debug failed; error: '%s'", error_flags,
                          mysql_error(mysql));
          return -1;
        }
        break;
      case ADMIN_VARIABLES: {
        MYSQL_RES *res;
        MYSQL_ROW row;

        new_line = 1;
        if (mysql_query(mysql, "show /*!40003 GLOBAL */ variables") ||
            !(res = mysql_store_result(mysql))) {
          my_printf_error(0, "unable to show variables; error: '%s'",
                          error_flags, mysql_error(mysql));
          return -1;
        }
        print_header(res);
        while ((row = mysql_fetch_row(res))) print_row(res, row, 0);
        print_top(res);
        mysql_free_result(res);
        break;
      }
      case ADMIN_EXTENDED_STATUS: {
        MYSQL_RES *res;
        MYSQL_ROW row;
        uint rownr = 0;
        void (*func)(MYSQL_RES *, MYSQL_ROW, uint);

        new_line = 1;
        if (mysql_query(mysql, "show /*!50002 GLOBAL */ status") ||
            !(res = mysql_store_result(mysql))) {
          my_printf_error(0, "unable to show status; error: '%s'", error_flags,
                          mysql_error(mysql));
          return -1;
        }

        DBUG_ASSERT(mysql_num_rows(res) < MAX_MYSQL_VAR);

        if (!opt_vertical)
          print_header(res);
        else {
          if (!ex_status_printed) {
            store_values(res);
            truncate_names(); /* Does some printing also */
          } else {
            print_relative_line();
            print_relative_header();
            print_relative_line();
          }
        }

        /*      void (*func) (MYSQL_RES*, MYSQL_ROW, uint); */
        if (opt_relative && !opt_vertical)
          func = print_relative_row;
        else if (opt_vertical)
          func = print_relative_row_vert;
        else
          func = print_row;

        while ((row = mysql_fetch_row(res))) (*func)(res, row, rownr++);
        if (opt_vertical) {
          if (ex_status_printed) {
            putchar('\n');
            print_relative_line();
          }
        } else
          print_top(res);

        ex_status_printed = 1; /* From now on the output will be relative */
        mysql_free_result(res);
        break;
      }
      case ADMIN_FLUSH_LOGS: {
        std::string command;
        if (argc > 1) {
          bool first_arg = true;
          for (command = "FLUSH "; argc > 1; argc--, argv++) {
            if (!first_arg) command += ",";

            if (!my_strcasecmp(&my_charset_latin1, argv[1], "binary"))
              command += " BINARY LOGS";
            else if (!my_strcasecmp(&my_charset_latin1, argv[1], "engine"))
              command += " ENGINE LOGS";
            else if (!my_strcasecmp(&my_charset_latin1, argv[1], "error"))
              command += " ERROR LOGS";
            else if (!my_strcasecmp(&my_charset_latin1, argv[1], "general"))
              command += " GENERAL LOGS";
            else if (!my_strcasecmp(&my_charset_latin1, argv[1], "relay"))
              command += " RELAY LOGS";
            else if (!my_strcasecmp(&my_charset_latin1, argv[1], "slow"))
              command += " SLOW LOGS";
            else {
              /*
                Not a valid log type, assume it's the next command.
                Remove the trailing comma if any of the log types is specified
                or flush all if no specific log type is specified.
              */
              if (!first_arg)
                command.resize(command.size() - 1);
              else
                command = "FLUSH LOGS";
              break;
            }

            if (first_arg) first_arg = false;
          }
        } else
          command = "FLUSH LOGS";
        if (mysql_query(mysql, command.c_str())) {
          my_printf_error(0, "refresh failed; error: '%s'", error_flags,
                          mysql_error(mysql));
          return -1;
        }
        break;
      }
      case ADMIN_FLUSH_HOSTS: {
        if (mysql_query(mysql, "flush hosts")) {
          my_printf_error(0, "refresh failed; error: '%s'", error_flags,
                          mysql_error(mysql));
          return -1;
        }
        break;
      }
      case ADMIN_FLUSH_TABLES: {
        if (mysql_query(mysql, "flush tables")) {
          my_printf_error(0, "refresh failed; error: '%s'", error_flags,
                          mysql_error(mysql));
          return -1;
        }
        break;
      }
      case ADMIN_FLUSH_STATUS: {
        if (mysql_query(mysql, "flush status")) {
          my_printf_error(0, "refresh failed; error: '%s'", error_flags,
                          mysql_error(mysql));
          return -1;
        }
        break;
      }
      case ADMIN_PASSWORD: {
        char buff[128];
        time_t start_time;
        char *typed_password = NULL, *verified = NULL, *tmp = NULL;
        bool log_off = true, err = false;
        size_t password_len;

        /* Do initialization the same way as we do in mysqld */
        start_time = time((time_t *)0);
        randominit(&rand_st, (ulong)start_time, (ulong)start_time / 2);

        if (argc < 1) {
          my_printf_error(0, "Too few arguments to change password",
                          error_flags);
          return 1;
        } else if (argc == 1) {
          /* prompt for password */
          typed_password = get_tty_password("New password: ");
          verified = get_tty_password("Confirm new password: ");
          if (strcmp(typed_password, verified) != 0) {
            my_printf_error(0, "Passwords don't match", MYF(ME_BELL));
            err = true;
            goto error;
          }
          /* escape quotes if password has any special characters */
          password_len = strlen(typed_password);
          tmp = (char *)my_malloc(PSI_NOT_INSTRUMENTED, password_len * 2 + 1,
                                  MYF(MY_WME));
          mysql_real_escape_string(mysql, tmp, typed_password,
                                   (ulong)password_len);
          typed_password = tmp;
        } else {
          print_cmdline_password_warning();
          typed_password = argv[1];
        }

        if (typed_password[0]) {
#ifdef _WIN32
          size_t pw_len = strlen(typed_password);
          if (pw_len > 1 && typed_password[0] == '\'' &&
              typed_password[pw_len - 1] == '\'')
            printf(
                "Warning: single quotes were not trimmed from the password by"
                " your command\nline client, as you might have expected.\n");
#endif
          /* turn logging off if we can */
          if (mysql_query(mysql, "set sql_log_off=1")) {
            if (opt_verbose)
              fprintf(stderr, "Note: Can't turn off logging; '%s'",
                      mysql_error(mysql));
            log_off = false;
          }

          /*
            In case the password_expired flag is set ('Y'), then there is no way
            to determine the password format. So, assume that setting the
            password using the server's default authentication format
            (mysql_native_password) will work.
            TODO: make sure this always uses SSL and then let the server
            calculate the scramble.
          */
        }

          /* Warn about password being set in non ssl connection */
#if defined(HAVE_OPENSSL)
        {
          uint ssl_mode = 0;
          if (!mysql_get_option(mysql, MYSQL_OPT_SSL_MODE, &ssl_mode) &&
              ssl_mode <= SSL_MODE_PREFERRED) {
            fprintf(
                stderr,
                "Warning: Since password will be sent to server in "
                "plain text, use ssl connection to ensure password safety.\n");
          }
        }
#endif
        memset(buff, 0, sizeof(buff));
        sprintf(buff, "ALTER USER USER() IDENTIFIED BY '%s'", typed_password);

        if (mysql_query(mysql, buff)) {
          if (mysql_errno(mysql) != 1290) {
            my_printf_error(0, "unable to change password; error: '%s'",
                            error_flags, mysql_error(mysql));
            err = true;
            goto error;
          } else {
            /*
              We don't try to execute 'update mysql.user set..'
              because we can't perfectly find out the host
             */
            my_printf_error(0,
                            "\n"
                            "You cannot use 'password' command as mysqld runs\n"
                            " with grant tables disabled (was started with"
                            " --skip-grant-tables).\n"
                            "Use: \"mysqladmin flush-privileges password '*'\""
                            " instead",
                            error_flags);
            err = true;
            goto error;
          }
        }
        /*
          We may call set sql_log_off after this so check for warnings here.
        */
        if (opt_show_warnings) {
          print_warnings(mysql);
          log_warnings = false;
        }
        if (log_off && mysql_query(mysql, "set sql_log_off=0")) {
          if (opt_verbose)
            fprintf(stderr, "Note: Can't turn on logging; '%s'",
                    mysql_error(mysql));
        }
      error:
        /* free up memory from prompted password */
        if (typed_password != argv[1]) {
          my_free(typed_password);
          my_free(verified);
        }
        if (err) return -1;

        argc--;
        argv++;
        break;
      }

      case ADMIN_START_SLAVE:
        if (mysql_query(mysql, "START SLAVE")) {
          my_printf_error(0, "Error starting slave: %s", error_flags,
                          mysql_error(mysql));
          return -1;
        } else
          puts("Slave started");
        break;
      case ADMIN_STOP_SLAVE:
        if (mysql_query(mysql, "STOP SLAVE")) {
          my_printf_error(0, "Error stopping slave: %s", error_flags,
                          mysql_error(mysql));
          return -1;
        } else
          puts("Slave stopped");
        break;

      case ADMIN_PING:
        mysql->reconnect = 0; /* We want to know of reconnects */
        if (!mysql_ping(mysql)) {
          if (option_silent < 2) puts("mysqld is alive");
        } else {
          if (mysql_errno(mysql) == CR_SERVER_GONE_ERROR) {
            mysql->reconnect = 1;
            if (!mysql_ping(mysql))
              puts("connection was down, but mysqld is now alive");
          } else {
            my_printf_error(0, "mysqld doesn't answer to ping, error: '%s'",
                            error_flags, mysql_error(mysql));
            return -1;
          }
        }
        mysql->reconnect = 1; /* Automatic reconnect is default */
        break;
      default:
        my_printf_error(0, "Unknown command: '%-.60s'", error_flags, argv[0]);
        return 1;
    }
    if (opt_show_warnings && log_warnings) print_warnings(mysql);
  }
  return 0;
}

/**
   @brief Masking the password if it is passed as command line argument.

   @details It works in Linux and changes cmdline in ps and /proc/pid/cmdline,
            but it won't work for history file of shell.
            The command line arguments are copied to another array and the
            password in the argv is masked. This function is called just after
            "handle_options" because in "handle_options", the agrv pointers
            are altered which makes freeing of dynamically allocated memory
            difficult. The password masking is done before all other operations
            in order to minimise the time frame of password visibility via
   cmdline.

   @param argc            command line options (count)
   @param argv            command line options (values)

   @return temp_argv      copy of argv
*/

static char **mask_password(int argc, char ***argv) {
  char **temp_argv;
  temp_argv = (char **)(my_malloc(PSI_NOT_INSTRUMENTED, sizeof(char *) * argc,
                                  MYF(MY_WME)));
  argc--;
  while (argc > 0) {
    temp_argv[argc] =
        my_strdup(PSI_NOT_INSTRUMENTED, (*argv)[argc], MYF(MY_FAE));
    if (find_type((*argv)[argc - 1], &command_typelib, FIND_TYPE_BASIC) ==
        ADMIN_PASSWORD) {
      char *start = (*argv)[argc];
      while (*start) *start++ = 'x';
      start = (*argv)[argc];
      if (*start) start[1] = 0; /* Cut length of argument */
    }
    argc--;
  }
  temp_argv[argc] = my_strdup(PSI_NOT_INSTRUMENTED, (*argv)[argc], MYF(MY_FAE));
  return (temp_argv);
}

static void usage(void) {
  print_version();
  puts(ORACLE_WELCOME_COPYRIGHT_NOTICE("2000"));
  puts("Administration program for the mysqld daemon.");
  printf("Usage: %s [OPTIONS] command command....\n", my_progname);
  my_print_help(my_long_options);
  my_print_variables(my_long_options);
  print_defaults("my", load_default_groups);
  puts(
      "\nWhere command is a one or more of: (Commands may be shortened)\n\
  create databasename	Create a new database\n\
  debug			Instruct server to write debug information to log\n\
  drop databasename	Delete a database and all its tables\n\
  extended-status       Gives an extended status message from the server\n\
  flush-hosts           Flush all cached hosts\n\
  flush-logs            Flush all logs\n\
  flush-status		Clear status variables\n\
  flush-tables          Flush all tables\n\
  flush-threads         Flush the thread cache\n\
  flush-privileges      Reload grant tables (same as reload)\n\
  kill id,id,...	Kill mysql threads");
  puts(
      "\
  password [new-password] Change old password to new-password in current format");
  puts(
      "\
  ping			Check if mysqld is alive\n\
  processlist		Show list of active threads in server\n\
  reload		Reload grant tables\n\
  refresh		Flush all tables and close and open logfiles\n\
  shutdown		Take server down\n\
  status		Gives a short status message from the server\n\
  start-slave		Start slave\n\
  stop-slave		Stop slave\n\
  variables             Prints variables available\n\
  version		Get version info from server");
}

static int drop_db(MYSQL *mysql, const char *db) {
  char name_buff[FN_REFLEN + 20], buf[10];
  char *input;

  if (!option_force) {
    puts("Dropping the database is potentially a very bad thing to do.");
    puts("Any data stored in the database will be destroyed.\n");
    printf("Do you really want to drop the '%s' database [y/N] ", db);
    fflush(stdout);
    input = fgets(buf, sizeof(buf) - 1, stdin);
    if (!input || ((*input != 'y') && (*input != 'Y'))) {
      puts("\nOK, aborting database drop!");
      return -1;
    }
  }
  sprintf(name_buff, "drop database `%.*s`", FN_REFLEN, db);
  if (mysql_query(mysql, name_buff)) {
    my_printf_error(0, "DROP DATABASE %s failed;\nerror: '%s'", error_flags, db,
                    mysql_error(mysql));
    return 1;
  }
  printf("Database \"%s\" dropped\n", db);
  return 0;
}

static void nice_time(ulong sec, char *buff) {
  ulong tmp;

  if (sec >= 3600L * 24) {
    tmp = sec / (3600L * 24);
    sec -= 3600L * 24 * tmp;
    buff = int10_to_str(tmp, buff, 10);
    buff = my_stpcpy(buff, tmp > 1 ? " days " : " day ");
  }
  if (sec >= 3600L) {
    tmp = sec / 3600L;
    sec -= 3600L * tmp;
    buff = int10_to_str(tmp, buff, 10);
    buff = my_stpcpy(buff, tmp > 1 ? " hours " : " hour ");
  }
  if (sec >= 60) {
    tmp = sec / 60;
    sec -= 60 * tmp;
    buff = int10_to_str(tmp, buff, 10);
    buff = my_stpcpy(buff, " min ");
  }
  my_stpcpy(int10_to_str(sec, buff, 10), " sec");
}

static void print_header(MYSQL_RES *result) {
  MYSQL_FIELD *field;

  print_top(result);
  mysql_field_seek(result, 0);
  putchar('|');
  while ((field = mysql_fetch_field(result))) {
    printf(" %-*s|", (int)field->max_length + 1, field->name);
  }
  putchar('\n');
  print_top(result);
}

static void print_top(MYSQL_RES *result) {
  uint i, length;
  MYSQL_FIELD *field;

  putchar('+');
  mysql_field_seek(result, 0);
  while ((field = mysql_fetch_field(result))) {
    if ((length = (uint)strlen(field->name)) > field->max_length)
      field->max_length = length;
    else
      length = field->max_length;
    for (i = length + 2; i-- > 0;) putchar('-');
    putchar('+');
  }
  putchar('\n');
}

/* 3.rd argument, uint row, is not in use. Don't remove! */
static void print_row(MYSQL_RES *result, MYSQL_ROW cur,
                      uint row MY_ATTRIBUTE((unused))) {
  uint i, length;
  MYSQL_FIELD *field;

  putchar('|');
  mysql_field_seek(result, 0);
  for (i = 0; i < mysql_num_fields(result); i++) {
    field = mysql_fetch_field(result);
    length = field->max_length;
    printf(" %-*s|", length + 1, cur[i] ? (char *)cur[i] : "");
  }
  putchar('\n');
}

static void print_relative_row(MYSQL_RES *result, MYSQL_ROW cur, uint row) {
  ulonglong tmp;
  char buff[22];
  MYSQL_FIELD *field;

  mysql_field_seek(result, 0);
  field = mysql_fetch_field(result);
  printf("| %-*s|", (int)field->max_length + 1, cur[0]);

  field = mysql_fetch_field(result);
  tmp = cur[1] ? my_strtoull(cur[1], NULL, 10) : (ulonglong)0;
  printf(" %-*s|\n", (int)field->max_length + 1,
         llstr((tmp - last_values[row]), buff));
  last_values[row] = tmp;
}

static void print_relative_row_vert(MYSQL_RES *result MY_ATTRIBUTE((unused)),
                                    MYSQL_ROW cur, uint row) {
  uint length;
  ulonglong tmp;
  char buff[22];

  if (!row) putchar('|');

  tmp = cur[1] ? my_strtoull(cur[1], NULL, 10) : (ulonglong)0;
  printf(" %-*s|", ex_val_max_len[row] + 1,
         llstr((tmp - last_values[row]), buff));

  /* Find the minimum row length needed to output the relative value */
  if ((length = (uint)strlen(buff) > ex_val_max_len[row]) && ex_status_printed)
    ex_val_max_len[row] = length;
  last_values[row] = tmp;
}

static void store_values(MYSQL_RES *result) {
  uint i;
  MYSQL_ROW row;
  MYSQL_FIELD *field;

  field = mysql_fetch_field(result);
  max_var_length = field->max_length;
  field = mysql_fetch_field(result);
  max_val_length = field->max_length;

  for (i = 0; (row = mysql_fetch_row(result)); i++) {
    my_stpcpy(ex_var_names[i], row[0]);
    last_values[i] = my_strtoull(row[1], NULL, 10);
    ex_val_max_len[i] = 2; /* Default print width for values */
  }
  ex_var_count = i;
  return;
}

static void print_relative_header() {
  uint i;

  putchar('|');
  for (i = 0; i < ex_var_count; i++)
    printf(" %-*s|", ex_val_max_len[i] + 1, truncated_var_names[i]);
  putchar('\n');
}

static void print_relative_line() {
  uint i;

  putchar('+');
  for (i = 0; i < ex_var_count; i++) {
    uint j;
    for (j = 0; j < ex_val_max_len[i] + 2; j++) putchar('-');
    putchar('+');
  }
  putchar('\n');
}

static void truncate_names() {
  uint i;
  char *ptr, top_line[MAX_TRUNC_LENGTH + 4 + NAME_LEN + 22 + 1], buff[22];

  ptr = top_line;
  *ptr++ = '+';
  ptr = strfill(ptr, max_var_length + 2, '-');
  *ptr++ = '+';
  ptr = strfill(ptr, MAX_TRUNC_LENGTH + 2, '-');
  *ptr++ = '+';
  ptr = strfill(ptr, max_val_length + 2, '-');
  *ptr++ = '+';
  *ptr = 0;
  puts(top_line);

  for (i = 0; i < ex_var_count; i++) {
    uint sfx = 1, j;
    printf("| %-*s|", max_var_length + 1, ex_var_names[i]);
    ptr = ex_var_names[i];
    /* Make sure no two same truncated names will become */
    for (j = 0; j < i; j++)
      if (*truncated_var_names[j] == *ptr) sfx++;

    truncated_var_names[i][0] = *ptr; /* Copy first var char */
    int10_to_str(sfx, truncated_var_names[i] + 1, 10);
    printf(" %-*s|", MAX_TRUNC_LENGTH + 1, truncated_var_names[i]);
    printf(" %-*s|\n", max_val_length + 1, llstr(last_values[i], buff));
  }
  puts(top_line);
  return;
}

static bool get_pidfile(MYSQL *mysql, char *pidfile) {
  MYSQL_RES *result;

<<<<<<< HEAD
  if (mysql_query(mysql, "SHOW VARIABLES LIKE 'pid_file'")) {
=======
static my_bool get_pidfile(MYSQL *mysql, char *pidfile)
{
  MYSQL_RES* result;

  if (mysql_query(mysql, "SELECT @@datadir, @@pid_file"))
  {
>>>>>>> 48bee0a7
    my_printf_error(mysql_errno(mysql),
                    "The query to get the server's pid file failed,"
                    " error: '%s'. Continuing.",
                    error_flags, mysql_error(mysql));
  }
  result = mysql_store_result(mysql);
<<<<<<< HEAD
  if (result) {
    MYSQL_ROW row = mysql_fetch_row(result);
    if (row) my_stpcpy(pidfile, row[1]);
=======
  if (result)
  {
    MYSQL_ROW row=mysql_fetch_row(result);
    if (row) {
      char datadir[FN_REFLEN];
      char pidfile_option[FN_REFLEN];
      my_stpcpy(datadir, row[0]);
      my_stpcpy(pidfile_option, row[1]);
      (void) my_load_path(pidfile, pidfile_option, datadir);
    }
>>>>>>> 48bee0a7
    mysql_free_result(result);
    return row == 0; /* Error if row = 0 */
  }
  return 1; /* Error */
}

/*
  Return 1 if pid file didn't disappear or change
*/

static bool wait_pidfile(char *pidfile, time_t last_modified,
                         struct stat *pidfile_status) {
  char buff[FN_REFLEN];
  int error = 1;
  uint count = 0;
  DBUG_ENTER("wait_pidfile");

  system_filename(buff, pidfile);
  do {
    int fd;
    if ((fd = my_open(buff, O_RDONLY, MYF(0))) < 0) {
      error = 0;
      break;
    }
    (void)my_close(fd, MYF(0));
    if (last_modified && !stat(pidfile, pidfile_status)) {
      if (last_modified != pidfile_status->st_mtime) {
        /* File changed;  Let's assume that mysqld did restart */
        if (opt_verbose)
          printf(
              "pid file '%s' changed while waiting for it to "
              "disappear!\nmysqld did probably restart\n",
              buff);
        error = 0;
        break;
      }
    }
    if (count++ == opt_shutdown_timeout) break;
    sleep(1);
  } while (!interrupted);

  if (error) {
    DBUG_PRINT("warning", ("Pid file didn't disappear"));
    fprintf(stderr,
            "Warning;  Aborted waiting on pid file: '%s' after %d seconds\n",
            buff, count - 1);
  }
  DBUG_RETURN(error);
}

/*
  Print warning(s) generated by a statement execution
*/
static void print_warnings(MYSQL *mysql) {
  const char *query;
  MYSQL_RES *result = NULL;
  MYSQL_ROW cur;
  my_ulonglong num_rows;
  uint error;

  /* Save current error before calling "show warnings" */
  error = mysql_errno(mysql);

  /* Get the warnings */
  query = "show warnings";
  if (mysql_real_query(mysql, query, static_cast<ulong>(strlen(query))) ||
      !(result = mysql_store_result(mysql))) {
    my_printf_error(0, "Could not print warnings; error: '%-.200s'",
                    error_flags, mysql_error(mysql));
  }

  /* Bail out when no warnings */
  if (!(num_rows = mysql_num_rows(result))) goto end;

  cur = mysql_fetch_row(result);

  /*
    Don't print a duplicate of the current error.  It is possible for SHOW
    WARNINGS to return multiple errors with the same code, but different
    messages.  To be safe, skip printing the duplicate only if it is the only
    warning.
  */
  if (!cur || (num_rows == 1 && error == (uint)strtoul(cur[1], NULL, 10)))
    goto end;

  do {
    printf("%s (Code %s): %s\n", cur[0], cur[1], cur[2]);
  } while ((cur = mysql_fetch_row(result)));

end:
  mysql_free_result(result);
}<|MERGE_RESOLUTION|>--- conflicted
+++ resolved
@@ -1396,39 +1396,22 @@
 
 static bool get_pidfile(MYSQL *mysql, char *pidfile) {
   MYSQL_RES *result;
-
-<<<<<<< HEAD
-  if (mysql_query(mysql, "SHOW VARIABLES LIKE 'pid_file'")) {
-=======
-static my_bool get_pidfile(MYSQL *mysql, char *pidfile)
-{
-  MYSQL_RES* result;
-
-  if (mysql_query(mysql, "SELECT @@datadir, @@pid_file"))
-  {
->>>>>>> 48bee0a7
+  if (mysql_query(mysql, "SELECT @@datadir, @@pid_file")) {
     my_printf_error(mysql_errno(mysql),
                     "The query to get the server's pid file failed,"
                     " error: '%s'. Continuing.",
                     error_flags, mysql_error(mysql));
   }
   result = mysql_store_result(mysql);
-<<<<<<< HEAD
   if (result) {
     MYSQL_ROW row = mysql_fetch_row(result);
-    if (row) my_stpcpy(pidfile, row[1]);
-=======
-  if (result)
-  {
-    MYSQL_ROW row=mysql_fetch_row(result);
     if (row) {
       char datadir[FN_REFLEN];
       char pidfile_option[FN_REFLEN];
       my_stpcpy(datadir, row[0]);
       my_stpcpy(pidfile_option, row[1]);
-      (void) my_load_path(pidfile, pidfile_option, datadir);
+      (void)my_load_path(pidfile, pidfile_option, datadir);
     }
->>>>>>> 48bee0a7
     mysql_free_result(result);
     return row == 0; /* Error if row = 0 */
   }
