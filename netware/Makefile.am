--- conflicted
+++ resolved
@@ -56,14 +56,9 @@
 
 else
 
-<<<<<<< HEAD
 BUILT_SOURCES =                 libmysql.imp init_db.sql test_db.sql
 DISTCLEANFILES =                libmysql.imp
 CLEANFILES =                    init_db.sql test_db.sql
-=======
-BUILT_SOURCES =                 libmysql.imp
-CLEANFILES = 			$(BUILT_SOURCES)
->>>>>>> b554258a
 
 # Create the libmysql.imp from libmysql/libmysql.def
 libmysql.imp: $(top_srcdir)/libmysql/libmysql.def
