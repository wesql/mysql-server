--- conflicted
+++ resolved
@@ -1,10 +1,5 @@
 /*
-<<<<<<< HEAD
-   Copyright (C) 2000 MySQL AB
-    All rights reserved. Use is subject to license terms.
-=======
    Copyright (c) 2001, 2010, Oracle and/or its affiliates. All rights reserved.
->>>>>>> 1400d7a2
 
    This program is free software; you can redistribute it and/or modify
    it under the terms of the GNU General Public License as published by
@@ -444,7 +439,7 @@
 
 /*
   Stack tracing on Windows is implemented using Debug Helper library(dbghelp.dll)
-  We do not redistribute dbghelp and the one comes with older OS (up to Windows 2001)
+  We do not redistribute dbghelp and the one comes with older OS (up to Windows 2000)
   is missing some important functions like functions StackWalk64 or MinidumpWriteDump.
   Hence, we have to load functions at runtime using LoadLibrary/GetProcAddress.
 */
