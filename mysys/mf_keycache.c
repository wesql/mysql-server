--- conflicted
+++ resolved
@@ -200,71 +200,6 @@
                                      (ulong) (f)) & (keycache->hash_entries-1))
 #define FILE_HASH(f)                 ((uint) (f) & (CHANGED_BLOCKS_HASH-1))
 
-<<<<<<< HEAD
-#if defined(KEYCACHE_DEBUG) && ! defined(KEYCACHE_DEBUG_LOG)
-#define DEFAULT_KEYCACHE_DEBUG_LOG  "keycache_debug.log"
-#define KEYCACHE_DEBUG_LOG  DEFAULT_KEYCACHE_DEBUG_LOG
-#endif
-
-#if defined(KEYCACHE_DEBUG_LOG)
-static FILE *keycache_debug_log=NULL;
-static void keycache_debug_print(const char *fmt,...);
-#define KEYCACHE_DEBUG_OPEN                                                   \
-          if (!keycache_debug_log)                                            \
-          {                                                                   \
-            keycache_debug_log= fopen(KEYCACHE_DEBUG_LOG, "w");               \
-            (void) setvbuf(keycache_debug_log, NULL, _IOLBF, BUFSIZ);         \
-          }
-
-#define KEYCACHE_DEBUG_CLOSE                                                  \
-          if (keycache_debug_log)                                             \
-          {                                                                   \
-            fclose(keycache_debug_log);                                       \
-            keycache_debug_log= 0;                                            \
-          }
-#else
-#define KEYCACHE_DEBUG_OPEN
-#define KEYCACHE_DEBUG_CLOSE
-#endif /* defined(KEYCACHE_DEBUG_LOG) */
-
-#if defined(KEYCACHE_DEBUG_LOG) && defined(KEYCACHE_DEBUG)
-#define KEYCACHE_DBUG_PRINT(l, m)                                             \
-            { if (keycache_debug_log) fprintf(keycache_debug_log, "%s: ", l); \
-              keycache_debug_print m; }
-
-#define KEYCACHE_DBUG_ASSERT(a)                                               \
-            { if (! (a) && keycache_debug_log) fclose(keycache_debug_log);    \
-              assert(a); }
-#else
-#define KEYCACHE_DBUG_PRINT(l, m)  DBUG_PRINT(l, m)
-#define KEYCACHE_DBUG_ASSERT(a)    DBUG_ASSERT(a)
-#endif /* defined(KEYCACHE_DEBUG_LOG) && defined(KEYCACHE_DEBUG) */
-
-#if defined(KEYCACHE_DEBUG) || !defined(DBUG_OFF)
-
-static long keycache_thread_id;
-#define KEYCACHE_THREAD_TRACE(l)                                              \
-             KEYCACHE_DBUG_PRINT(l,("|thread %ld",keycache_thread_id))
-
-#ifdef KEYCACHE_TIMEOUT
-#define KEYCACHE_THREAD_TRACE_BEGIN(l)                                        \
-            { struct st_my_thread_var *thread_var= mysys_thread_var();        \
-              keycache_thread_id= thread_var->id;                             \
-              KEYCACHE_DBUG_PRINT(l,("[thread %ld",keycache_thread_id)) }
-
-#define KEYCACHE_THREAD_TRACE_END(l)                                          \
-            KEYCACHE_DBUG_PRINT(l,("]thread %ld",keycache_thread_id))
-#endif
-#else
-#ifdef KEYCACHE_TIMEOUT
-#define KEYCACHE_THREAD_TRACE_BEGIN(l)
-#define KEYCACHE_THREAD_TRACE_END(l)
-#endif
-#define KEYCACHE_THREAD_TRACE(l)
-#endif /* defined(KEYCACHE_DEBUG) || !defined(DBUG_OFF) */
-
-=======
->>>>>>> d3df6439
 #define BLOCK_NUMBER(b)                                                       \
   ((uint) (((char*)(b)-(char *) keycache->block_root)/sizeof(BLOCK_LINK)))
 #ifdef KEYCACHE_TIMEOUT
