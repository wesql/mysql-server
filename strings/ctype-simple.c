--- conflicted
+++ resolved
@@ -854,12 +854,8 @@
   {
     if (val < 0)
     {
-<<<<<<< HEAD
-      val= -(unsigned long int)val;
-=======
       /* Avoid integer overflow in (-val) for LONGLONG_MIN (BUG#31799). */
       uval= (unsigned long int)0 - uval;
->>>>>>> 53dabdd3
       *dst++= '-';
       len--;
       sign= 1;
@@ -897,12 +893,8 @@
   {
     if (val < 0)
     {
-<<<<<<< HEAD
-      val = -(ulonglong)val;
-=======
       /* Avoid integer overflow in (-val) for LONGLONG_MIN (BUG#31799). */
       uval = (ulonglong)0 - uval;
->>>>>>> 53dabdd3
       *dst++= '-';
       len--;
       sign= 1;
