/* Copyright (c) 2002, 2011, Oracle and/or its affiliates. All rights reserved.

   This program is free software; you can redistribute it and/or modify
   it under the terms of the GNU General Public License as published by
   the Free Software Foundation; version 2 of the License.

   This program is distributed in the hope that it will be useful,
   but WITHOUT ANY WARRANTY; without even the implied warranty of
   MERCHANTABILITY or FITNESS FOR A PARTICULAR PURPOSE.  See the
   GNU General Public License for more details.

   You should have received a copy of the GNU General Public License
   along with this program; if not, write to the Free Software
   Foundation, Inc., 51 Franklin St, Fifth Floor, Boston, MA 02110-1301  USA */

#include <my_global.h>
#include "m_ctype.h"
#include "m_string.h"

#ifdef USE_MB


size_t my_caseup_str_mb(const CHARSET_INFO *cs, char *str)
{
  register uint32 l;
  register uchar *map= cs->to_upper;
  char *str_orig= str;
  
  while (*str)
  {
    /* Pointing after the '\0' is safe here. */
    if ((l= my_ismbchar(cs, str, str + cs->mbmaxlen)))
      str+= l;
    else
    { 
      *str= (char) map[(uchar)*str];
      str++;
    }
  }
  return (size_t) (str - str_orig);
}


size_t my_casedn_str_mb(const CHARSET_INFO *cs, char *str)
{
  register uint32 l;
  register uchar *map= cs->to_lower;
  char *str_orig= str;
  
  while (*str)
  {
    /* Pointing after the '\0' is safe here. */
    if ((l= my_ismbchar(cs, str, str + cs->mbmaxlen)))
      str+= l;
    else
    {
      *str= (char) map[(uchar)*str];
      str++;
    }
  }
  return (size_t) (str - str_orig);
}


static inline MY_UNICASE_CHARACTER*
get_case_info_for_ch(const CHARSET_INFO *cs, uint page, uint offs)
{
  MY_UNICASE_CHARACTER *p;
  return cs->caseinfo ? ((p= cs->caseinfo->page[page]) ? &p[offs] : NULL) :  NULL;
}


/*
  For character sets which don't change octet length in case conversion.
*/
size_t my_caseup_mb(const CHARSET_INFO *cs, char *src, size_t srclen,
                    char *dst __attribute__((unused)),
                    size_t dstlen __attribute__((unused)))
{
  register uint32 l;
  register char *srcend= src + srclen;
  register uchar *map= cs->to_upper;

  DBUG_ASSERT(cs->caseup_multiply == 1);
  DBUG_ASSERT(src == dst && srclen == dstlen);
  DBUG_ASSERT(cs->mbmaxlen == 2);
  
  while (src < srcend)
  {
    if ((l=my_ismbchar(cs, src, srcend)))
    {
      MY_UNICASE_CHARACTER *ch;
      if ((ch= get_case_info_for_ch(cs, (uchar) src[0], (uchar) src[1])))
      {
        *src++= ch->toupper >> 8;
        *src++= ch->toupper & 0xFF;
      }
      else
        src+= l;
    }
    else 
    {
      *src=(char) map[(uchar) *src];
      src++;
    }
  }
  return srclen;
}


size_t my_casedn_mb(const CHARSET_INFO *cs, char *src, size_t srclen,
                    char *dst __attribute__((unused)),
                    size_t dstlen __attribute__((unused)))
{
  register uint32 l;
  register char *srcend= src + srclen;
  register uchar *map=cs->to_lower;

  DBUG_ASSERT(cs->casedn_multiply == 1);
  DBUG_ASSERT(src == dst && srclen == dstlen);  
  DBUG_ASSERT(cs->mbmaxlen == 2);
  
  while (src < srcend)
  {
    if ((l= my_ismbchar(cs, src, srcend)))
    {
      MY_UNICASE_CHARACTER *ch;
      if ((ch= get_case_info_for_ch(cs, (uchar) src[0], (uchar) src[1])))
      {
        *src++= ch->tolower >> 8;
        *src++= ch->tolower & 0xFF;
      }
      else
        src+= l;
    }
    else
    {
      *src= (char) map[(uchar)*src];
      src++;
    }
  }
  return srclen;
}


/*
  Case folding functions for character set
  where case conversion can change string octet length.
  For example, in EUCKR,
    _euckr 0xA9A5 == "LATIN LETTER DOTLESS I" (Turkish letter)
  is upper-cased to to
    _euckr 0x49 "LATIN CAPITAL LETTER I"  ('usual' letter I)
  Length is reduced in this example from two bytes to one byte.
*/
static size_t
my_casefold_mb_varlen(const CHARSET_INFO *cs,
                      char *src, size_t srclen,
                      char *dst, size_t dstlen __attribute__((unused)),
                      uchar *map,
                      size_t is_upper)
{
  char *srcend= src + srclen, *dst0= dst;

  DBUG_ASSERT(cs->mbmaxlen == 2);

  while (src < srcend)
  {
    size_t mblen= my_ismbchar(cs, src, srcend);
    if (mblen)
    {
      MY_UNICASE_CHARACTER *ch;
      if ((ch= get_case_info_for_ch(cs, (uchar) src[0], (uchar) src[1])))
      {
        int code= is_upper ? ch->toupper : ch->tolower;
        src+= 2;
        if (code > 0xFF)
          *dst++= code >> 8;
        *dst++= code & 0xFF;
      }
      else
      {
        *dst++= *src++;
        *dst++= *src++;
      }
    }
    else
    {
      *dst++= (char) map[(uchar) *src++];
    }
  }
  return (size_t) (dst - dst0);
}


size_t
my_casedn_mb_varlen(const CHARSET_INFO *cs, char *src, size_t srclen,
                    char *dst, size_t dstlen)
{
  DBUG_ASSERT(dstlen >= srclen * cs->casedn_multiply); 
  DBUG_ASSERT(src != dst || cs->casedn_multiply == 1);
  return my_casefold_mb_varlen(cs, src, srclen, dst, dstlen, cs->to_lower, 0);
}


size_t
my_caseup_mb_varlen(const CHARSET_INFO *cs, char *src, size_t srclen,
                    char *dst, size_t dstlen)
{
  DBUG_ASSERT(dstlen >= srclen * cs->caseup_multiply);
  DBUG_ASSERT(src != dst || cs->caseup_multiply == 1);
  return my_casefold_mb_varlen(cs, src, srclen, dst, dstlen, cs->to_upper, 1);
}


/*
  my_strcasecmp_mb() returns 0 if strings are equal, non-zero otherwise.
 */

int my_strcasecmp_mb(const CHARSET_INFO *cs,const char *s, const char *t)
{
  register uint32 l;
  register uchar *map=cs->to_upper;
  
  while (*s && *t)
  {
    /* Pointing after the '\0' is safe here. */
    if ((l=my_ismbchar(cs, s, s + cs->mbmaxlen)))
    {
      while (l--)
        if (*s++ != *t++) 
          return 1;
    }
    else if (my_mbcharlen(cs, *t) > 1)
      return 1;
    else if (map[(uchar) *s++] != map[(uchar) *t++])
      return 1;
  }
  /* At least one of '*s' and '*t' is zero here. */
  return (*t != *s);
}


/*
** Compare string against string with wildcard
**	0 if matched
**	-1 if not matched with wildcard
**	 1 if matched with wildcard
*/

#define INC_PTR(cs,A,B) A+=(my_ismbchar(cs,A,B) ? my_ismbchar(cs,A,B) : 1)

#define likeconv(s,A) (uchar) (s)->sort_order[(uchar) (A)]

int my_wildcmp_mb(const CHARSET_INFO *cs,
		  const char *str,const char *str_end,
		  const char *wildstr,const char *wildend,
		  int escape, int w_one, int w_many)
{
  int result= -1;				/* Not found, using wildcards */

  while (wildstr != wildend)
  {
    while (*wildstr != w_many && *wildstr != w_one)
    {
      int l;
      if (*wildstr == escape && wildstr+1 != wildend)
	wildstr++;
      if ((l = my_ismbchar(cs, wildstr, wildend)))
      {
	  if (str+l > str_end || memcmp(str, wildstr, l) != 0)
	      return 1;
	  str += l;
	  wildstr += l;
      }
      else
      if (str == str_end || likeconv(cs,*wildstr++) != likeconv(cs,*str++))
	return(1);				/* No match */
      if (wildstr == wildend)
	return (str != str_end);		/* Match if both are at end */
      result=1;					/* Found an anchor char */
    }
    if (*wildstr == w_one)
    {
      do
      {
	if (str == str_end)			/* Skip one char if possible */
	  return (result);
	INC_PTR(cs,str,str_end);
      } while (++wildstr < wildend && *wildstr == w_one);
      if (wildstr == wildend)
	break;
    }
    if (*wildstr == w_many)
    {						/* Found w_many */
      uchar cmp;
      const char* mb = wildstr;
      int mb_len=0;
      
      wildstr++;
      /* Remove any '%' and '_' from the wild search string */
      for (; wildstr != wildend ; wildstr++)
      {
	if (*wildstr == w_many)
	  continue;
	if (*wildstr == w_one)
	{
	  if (str == str_end)
	    return (-1);
	  INC_PTR(cs,str,str_end);
	  continue;
	}
	break;					/* Not a wild character */
      }
      if (wildstr == wildend)
	return(0);				/* Ok if w_many is last */
      if (str == str_end)
	return -1;
      
      if ((cmp= *wildstr) == escape && wildstr+1 != wildend)
	cmp= *++wildstr;
	
      mb=wildstr;
      mb_len= my_ismbchar(cs, wildstr, wildend);
      INC_PTR(cs,wildstr,wildend);		/* This is compared trough cmp */
      cmp=likeconv(cs,cmp);   
      do
      {
        for (;;)
        {
          if (str >= str_end)
            return -1;
          if (mb_len)
          {
            if (str+mb_len <= str_end && memcmp(str, mb, mb_len) == 0)
            {
              str += mb_len;
              break;
            }
          }
          else if (!my_ismbchar(cs, str, str_end) &&
                   likeconv(cs,*str) == cmp)
          {
            str++;
            break;
          }
          INC_PTR(cs,str, str_end);
        }
	{
	  int tmp=my_wildcmp_mb(cs,str,str_end,wildstr,wildend,escape,w_one,
                                w_many);
	  if (tmp <= 0)
	    return (tmp);
	}
      } while (str != str_end && wildstr[0] != w_many);
      return(-1);
    }
  }
  return (str != str_end ? 1 : 0);
}


size_t my_numchars_mb(const CHARSET_INFO *cs __attribute__((unused)),
		      const char *pos, const char *end)
{
  register size_t count= 0;
  while (pos < end) 
  {
    uint mb_len;
    pos+= (mb_len= my_ismbchar(cs,pos,end)) ? mb_len : 1;
    count++;
  }
  return count;
}


size_t my_charpos_mb(const CHARSET_INFO *cs __attribute__((unused)),
		     const char *pos, const char *end, size_t length)
{
  const char *start= pos;
  
  while (length && pos < end)
  {
    uint mb_len;
    pos+= (mb_len= my_ismbchar(cs, pos, end)) ? mb_len : 1;
    length--;
  }
  return (size_t) (length ? end+2-start : pos-start);
}


size_t my_well_formed_len_mb(const CHARSET_INFO *cs, const char *b,
                             const char *e, size_t pos, int *error)
{
  const char *b_start= b;
  *error= 0;
  while (pos)
  {
    my_wc_t wc;
    int mb_len;

    if ((mb_len= cs->cset->mb_wc(cs, &wc, (uchar*) b, (uchar*) e)) <= 0)
    {
      *error= b < e ? 1 : 0;
      break;
    }
    b+= mb_len;
    pos--;
  }
  return (size_t) (b - b_start);
}


uint my_instr_mb(const CHARSET_INFO *cs,
                 const char *b, size_t b_length, 
                 const char *s, size_t s_length,
                 my_match_t *match, uint nmatch)
{
  register const char *end, *b0;
  int res= 0;
  
  if (s_length <= b_length)
  {
    if (!s_length)
    {
      if (nmatch)
      {
        match->beg= 0;
        match->end= 0;
        match->mb_len= 0;
      }
      return 1;		/* Empty string is always found */
    }
    
    b0= b;
    end= b+b_length-s_length+1;
    
    while (b < end)
    {
      int mb_len;
      
      if (!cs->coll->strnncoll(cs, (uchar*) b,   s_length, 
      				   (uchar*) s, s_length, 0))
      {
        if (nmatch)
        {
          match[0].beg= 0;
          match[0].end= (size_t) (b-b0);
          match[0].mb_len= res;
          if (nmatch > 1)
          {
            match[1].beg= match[0].end;
            match[1].end= match[0].end+s_length;
            match[1].mb_len= 0;	/* Not computed */
          }
        }
        return 2;
      }
      mb_len= (mb_len= my_ismbchar(cs, b, end)) ? mb_len : 1;
      b+= mb_len;
      b_length-= mb_len;
      res++;
    }
  }
  return 0;
}


/* BINARY collations handlers for MB charsets */

int
my_strnncoll_mb_bin(const CHARSET_INFO *cs __attribute__((unused)),
                    const uchar *s, size_t slen,
                    const uchar *t, size_t tlen,
                    my_bool t_is_prefix)
{
  size_t len= MY_MIN(slen,tlen);
  int cmp= memcmp(s,t,len);
  return cmp ? cmp : (int) ((t_is_prefix ? len : slen) - tlen);
}


/*
  Compare two strings. 
  
  SYNOPSIS
    my_strnncollsp_mb_bin()
    cs			Chararacter set
    s			String to compare
    slen		Length of 's'
    t			String to compare
    tlen		Length of 't'
    diff_if_only_endspace_difference
		        Set to 1 if the strings should be regarded as different
                        if they only difference in end space

  NOTE
   This function is used for character strings with binary collations.
   The shorter string is extended with end space to be as long as the longer
   one.

  RETURN
    A negative number if s < t
    A positive number if s > t
    0 if strings are equal
*/

int
my_strnncollsp_mb_bin(const CHARSET_INFO *cs __attribute__((unused)),
                      const uchar *a, size_t a_length, 
                      const uchar *b, size_t b_length,
                      my_bool diff_if_only_endspace_difference)
{
  const uchar *end;
  size_t length;
  int res;

#ifndef VARCHAR_WITH_DIFF_ENDSPACE_ARE_DIFFERENT_FOR_UNIQUE
  diff_if_only_endspace_difference= 0;
#endif
  
  end= a + (length= MY_MIN(a_length, b_length));
  while (a < end)
  {
    if (*a++ != *b++)
      return ((int) a[-1] - (int) b[-1]);
  }
  res= 0;
  if (a_length != b_length)
  {
    int swap= 1;
    if (diff_if_only_endspace_difference)
      res= 1;                                   /* Assume 'a' is bigger */
    /*
      Check the next not space character of the longer key. If it's < ' ',
      then it's smaller than the other key.
    */
    if (a_length < b_length)
    {
      /* put shorter key in s */
      a_length= b_length;
      a= b;
      swap= -1;					/* swap sign of result */
      res= -res;
    }
    for (end= a + a_length-length; a < end ; a++)
    {
      if (*a != ' ')
	return (*a < ' ') ? -swap : swap;
    }
  }
  return res;
}


/*
  Copy one non-ascii character.
  "dst" must have enough room for the character.
  Note, we don't use sort_order[] in this macros.
  This is correct even for case insensitive collations:
  - basic Latin letters are processed outside this macros;
  - for other characters sort_order[x] is equal to x.
*/
#define my_strnxfrm_mb_non_ascii_char(cs, dst, src, se)                  \
{                                                                        \
  switch (cs->cset->ismbchar(cs, (const char*) src, (const char*) se)) { \
  case 4:                                                                \
    *dst++= *src++;                                                      \
    /* fall through */                                                   \
  case 3:                                                                \
    *dst++= *src++;                                                      \
    /* fall through */                                                   \
  case 2:                                                                \
    *dst++= *src++;                                                      \
    /* fall through */                                                   \
  case 0:                                                                \
    *dst++= *src++; /* byte in range 0x80..0xFF which is not MB head */  \
  }                                                                      \
}


/*
  For character sets with two or three byte multi-byte
  characters having multibyte weights *equal* to their codes:
  cp932, euckr, gb2312, sjis, eucjpms, ujis.
*/
size_t
my_strnxfrm_mb(const CHARSET_INFO *cs,
               uchar *dst, size_t dstlen, uint nweights,
               const uchar *src, size_t srclen, uint flags)
{
  uchar *d0= dst;
  uchar *de= dst + dstlen;
  const uchar *se= src + srclen;
  const uchar *sort_order= cs->sort_order;

  DBUG_ASSERT(cs->mbmaxlen <= 4);

  /*
    If "srclen" is smaller than both "dstlen" and "nweights"
    then we can run a simplified loop -
    without checking "nweights" and "de".
  */
  if (dstlen >= srclen && nweights >= srclen)
  {
    if (sort_order)
    {
      /* Optimized version for a case insensitive collation */
      for (; src < se; nweights--)
      {
        if (*src < 128) /* quickly catch ASCII characters */
          *dst++= sort_order[*src++];
        else
          my_strnxfrm_mb_non_ascii_char(cs, dst, src, se);
      }
    }
    else
    {
      /* Optimized version for a case sensitive collation (no sort_order) */
      for (; src < se; nweights--)
      {
        if (*src < 128) /* quickly catch ASCII characters */
          *dst++= *src++;
        else
          my_strnxfrm_mb_non_ascii_char(cs, dst, src, se);
      }
    }
    goto pad;
  }

  /*
    A thourough loop, checking all possible limits:
    "se", "nweights" and "de".
  */
  for (; src < se && nweights && dst < de; nweights--)
  {
    int chlen;
    if (*src < 128 ||
        !(chlen= cs->cset->ismbchar(cs, (const char*) src, (const char*) se)))
    {
      /* Single byte character */
      *dst++= sort_order ? sort_order[*src++] : *src++;
    }
    else
    {
      /* Multi-byte character */
      int len= (dst + chlen <= de) ? chlen : de - dst;
      memcpy(dst, src, len);
      dst+= len;
      src+= len;
    }
  }

pad:
  return my_strxfrm_pad_desc_and_reverse(cs, d0, dst, de, nweights, flags, 0);
}


int
my_strcasecmp_mb_bin(const CHARSET_INFO *cs __attribute__((unused)),
                     const char *s, const char *t)
{
  return strcmp(s,t);
}


void
my_hash_sort_mb_bin(const CHARSET_INFO *cs __attribute__((unused)),
                    const uchar *key, size_t len,ulong *nr1, ulong *nr2)
{
  const uchar *pos = key;
  
  /*
     Remove trailing spaces. We have to do this to be able to compare
    'A ' and 'A' as identical
  */
  key= skip_trailing_space(key, len);
  
  for (; pos < (uchar*) key ; pos++)
  {
    nr1[0]^=(ulong) ((((uint) nr1[0] & 63)+nr2[0]) * 
	     ((uint)*pos)) + (nr1[0] << 8);
    nr2[0]+=3;
  }
}


/* 
  Fill the given buffer with 'maximum character' for given charset
  SYNOPSIS
      pad_max_char()
      cs   Character set
      str  Start of buffer to fill
      end  End of buffer to fill

  DESCRIPTION
      Write max key:
      - for non-Unicode character sets:
        just memset using max_sort_char if max_sort_char is one byte.
        In case when max_sort_char is two bytes, fill with double-byte pairs
        and optionally pad with a single space character.
      - for Unicode character set (utf-8):
        create a buffer with multibyte representation of the max_sort_char
        character, and copy it into max_str in a loop. 
*/
static void pad_max_char(const CHARSET_INFO *cs, char *str, char *end)
{
  char buf[10];
  char buflen;
  
  if (!(cs->state & MY_CS_UNICODE))
  {
    if (cs->max_sort_char <= 255)
    {
      memset(str, cs->max_sort_char, end - str);
      return;
    }
    buf[0]= cs->max_sort_char >> 8;
    buf[1]= cs->max_sort_char & 0xFF;
    buflen= 2;
  }
  else
  {
    buflen= cs->cset->wc_mb(cs, cs->max_sort_char, (uchar*) buf,
                            (uchar*) buf + sizeof(buf));
  }
  
  DBUG_ASSERT(buflen > 0);
  do
  {
    if ((str + buflen) <= end)
    {
      /* Enough space for the characer */
      memcpy(str, buf, buflen);
      str+= buflen;
    }
    else
    {
      /* 
        There is no space for whole multibyte
        character, then add trailing spaces.
      */  
      *str++= ' ';
    }
  } while (str < end);
}

/*
** Calculate min_str and max_str that ranges a LIKE string.
** Arguments:
** ptr		Pointer to LIKE string.
** ptr_length	Length of LIKE string.
** escape	Escape character in LIKE.  (Normally '\').
**		All escape characters should be removed from min_str and max_str
** res_length	Length of min_str and max_str.
** min_str	Smallest case sensitive string that ranges LIKE.
**		Should be space padded to res_length.
** max_str	Largest case sensitive string that ranges LIKE.
**		Normally padded with the biggest character sort value.
**
** The function should return 0 if ok and 1 if the LIKE string can't be
** optimized !
*/

my_bool my_like_range_mb(const CHARSET_INFO *cs,
			 const char *ptr,size_t ptr_length,
			 pbool escape, pbool w_one, pbool w_many,
			 size_t res_length,
			 char *min_str,char *max_str,
			 size_t *min_length,size_t *max_length)
{
  uint mb_len;
  const char *end= ptr + ptr_length;
  char *min_org= min_str;
  char *min_end= min_str + res_length;
  char *max_end= max_str + res_length;
  size_t maxcharlen= res_length / cs->mbmaxlen;
<<<<<<< HEAD
  my_bool have_contractions= my_uca_have_contractions(cs->uca);
=======
  const MY_CONTRACTIONS *contractions= my_charset_get_contractions(cs, 0);
>>>>>>> b7fc4388

  for (; ptr != end && min_str != min_end && maxcharlen ; maxcharlen--)
  {
    /* We assume here that escape, w_any, w_namy are one-byte characters */
    if (*ptr == escape && ptr+1 != end)
      ptr++;                                    /* Skip escape */
    else if (*ptr == w_one || *ptr == w_many)   /* '_' and '%' in SQL */
    {      
fill_max_and_min:
      /*
        Calculate length of keys:
        'a\0\0... is the smallest possible string when we have space expand
        a\ff\ff... is the biggest possible string
      */
      *min_length= ((cs->state & MY_CS_BINSORT) ? (size_t) (min_str - min_org) :
                    res_length);
      *max_length= res_length;
      /* Create min key  */
      do
      {
	*min_str++= (char) cs->min_sort_char;
      } while (min_str != min_end);
      
      /* 
        Write max key: create a buffer with multibyte
        representation of the max_sort_char character,
        and copy it into max_str in a loop. 
      */
      *max_length= res_length;
      pad_max_char(cs, max_str, max_end);
      return 0;
    }
    if ((mb_len= my_ismbchar(cs, ptr, end)) > 1)
    {
      if (ptr+mb_len > end || min_str+mb_len > min_end)
        break;
      while (mb_len--)
       *min_str++= *max_str++= *ptr++;
    }
    else
    {
      /*
        Special case for collations with contractions.
        For example, in Chezh, 'ch' is a separate letter
        which is sorted between 'h' and 'i'.
        If the pattern 'abc%', 'c' at the end can mean:
        - letter 'c' itself,
        - beginning of the contraction 'ch'.

        If we simply return this LIKE range:

         'abc\min\min\min' and 'abc\max\max\max'

        then this query: SELECT * FROM t1 WHERE a LIKE 'abc%'
        will only find values starting from 'abc[^h]',
        but won't find values starting from 'abch'.

        We must ignore contraction heads followed by w_one or w_many.
        ('Contraction head' means any letter which can be the first
        letter in a contraction)

        For example, for Czech 'abc%', we will return LIKE range,
        which is equal to LIKE range for 'ab%':

        'ab\min\min\min\min' and 'ab\max\max\max\max'.

      */
<<<<<<< HEAD
      if (have_contractions && ptr + 1 < end &&
          my_uca_can_be_contraction_head(cs->uca, (uchar) *ptr))
=======
      if (contractions && ptr + 1 < end &&
          my_uca_can_be_contraction_head(contractions, (uchar) *ptr))
>>>>>>> b7fc4388
      {
        /* Ptr[0] is a contraction head. */
        
        if (ptr[1] == w_one || ptr[1] == w_many)
        {
          /* Contraction head followed by a wildcard, quit. */
          goto fill_max_and_min;
        }
        
        /*
          Some letters can be both contraction heads and contraction tails.
          For example, in Danish 'aa' is a separate single letter which
          is sorted after 'z'. So 'a' can be both head and tail.
          
          If ptr[0]+ptr[1] is a contraction,
          then put both letters together.
          
          If ptr[1] can be a contraction part, but ptr[0]+ptr[1]
          is not a contraction, then we put only ptr[0],
          and continue with ptr[1] on the next loop.
        */
<<<<<<< HEAD
        if (my_uca_can_be_contraction_tail(cs->uca, (uchar) ptr[1]) &&
            my_uca_contraction2_weight(cs->uca,
                                       (uchar) ptr[0], ptr[1]))
=======
        if (my_uca_can_be_contraction_tail(contractions, (uchar) ptr[1]) &&
            my_uca_contraction2_weight(contractions, (uchar) ptr[0], ptr[1]))
>>>>>>> b7fc4388
        {
          /* Contraction found */
          if (maxcharlen == 1 || min_str + 1 >= min_end)
          {
            /* Both contraction parts don't fit, quit */
            goto fill_max_and_min;
          }
          
          /* Put contraction head */
          *min_str++= *max_str++= *ptr++;
          maxcharlen--;
        }
      }
      /* Put contraction tail, or a single character */
      *min_str++= *max_str++= *ptr++;    
    }
  }

  *min_length= *max_length = (size_t) (min_str - min_org);
  while (min_str != min_end)
    *min_str++= *max_str++= ' ';           /* Because if key compression */
  return 0;
}


/**
   Calculate min_str and max_str that ranges a LIKE string.
   Generic function, currently used for ucs2, utf16, utf32,
   but should be suitable for any other character sets with
   cs->min_sort_char and cs->max_sort_char represented in
   Unicode code points.

   @param cs           Character set and collation pointer
   @param ptr          Pointer to LIKE pattern.
   @param ptr_length   Length of LIKE pattern.
   @param escape       Escape character pattern,  typically '\'.
   @param w_one        'One character' pattern,   typically '_'.
   @param w_many       'Many characters' pattern, typically '%'.
   @param res_length   Length of min_str and max_str.

   @param[out] min_str Smallest string that ranges LIKE.
   @param[out] max_str Largest string that ranges LIKE.
   @param[out] min_len Length of min_str
   @param[out] max_len Length of max_str

   @return Optimization status.
   @retval FALSE if LIKE pattern can be optimized
   @rerval TRUE if LIKE can't be optimized.
*/
my_bool
my_like_range_generic(const CHARSET_INFO *cs,
                      const char *ptr, size_t ptr_length,
                      pbool escape, pbool w_one, pbool w_many,
                      size_t res_length,
                      char *min_str,char *max_str,
                      size_t *min_length,size_t *max_length)
{
  const char *end= ptr + ptr_length;
  const char *min_org= min_str;
  const char *max_org= max_str;
  char *min_end= min_str + res_length;
  char *max_end= max_str + res_length;
  size_t charlen= res_length / cs->mbmaxlen;
  size_t res_length_diff;
<<<<<<< HEAD
  my_bool have_contractions= cs->uca ? my_uca_have_contractions(cs->uca) : 0;
=======
  const MY_CONTRACTIONS *contractions= my_charset_get_contractions(cs, 0);
>>>>>>> b7fc4388

  for ( ; charlen > 0; charlen--)
  {
    my_wc_t wc, wc2;
    int res;
    if ((res= cs->cset->mb_wc(cs, &wc, (uchar*) ptr, (uchar*) end)) <= 0)
    {
      if (res == MY_CS_ILSEQ) /* Bad sequence */
        return TRUE; /* min_length and max_length are not important */
      break; /* End of the string */
    }
    ptr+= res;

    if (wc == (my_wc_t) escape)
    {
      if ((res= cs->cset->mb_wc(cs, &wc, (uchar*) ptr, (uchar*) end)) <= 0)
      {
        if (res == MY_CS_ILSEQ)
          return TRUE; /* min_length and max_length are not important */
        /*
           End of the string: Escape is the last character.
           Put escape as a normal character.
           We'll will leave the loop on the next iteration.
        */
      }
      else
        ptr+= res;

      /* Put escape character to min_str and max_str  */
      if ((res= cs->cset->wc_mb(cs, wc,
                                (uchar*) min_str, (uchar*) min_end)) <= 0)
        goto pad_set_lengths; /* No space */
      min_str+= res;

      if ((res= cs->cset->wc_mb(cs, wc,
                                (uchar*) max_str, (uchar*) max_end)) <= 0)
        goto pad_set_lengths; /* No space */
      max_str+= res;
      continue;
    }
    else if (wc == (my_wc_t) w_one)
    {
      if ((res= cs->cset->wc_mb(cs, cs->min_sort_char,
                                (uchar*) min_str, (uchar*) min_end)) <= 0)
        goto pad_set_lengths;
      min_str+= res;

      if ((res= cs->cset->wc_mb(cs, cs->max_sort_char,
                                (uchar*) max_str, (uchar*) max_end)) <= 0)
        goto pad_set_lengths;
      max_str+= res;
      continue;
    }
    else if (wc == (my_wc_t) w_many)
    {
      /*
        Calculate length of keys:
        a\min\min... is the smallest possible string
        a\max\max... is the biggest possible string
      */
      *min_length= ((cs->state & MY_CS_BINSORT) ?
                    (size_t) (min_str - min_org) :
                    res_length);
      *max_length= res_length;
      goto pad_min_max;
    }

<<<<<<< HEAD
    if (have_contractions &&
        my_uca_can_be_contraction_head(cs->uca, wc) &&
=======
    if (contractions &&
        my_uca_can_be_contraction_head(contractions, wc) &&
>>>>>>> b7fc4388
        (res= cs->cset->mb_wc(cs, &wc2, (uchar*) ptr, (uchar*) end)) > 0)
    {
      uint16 *weight;
      if ((wc2 == (my_wc_t) w_one || wc2 == (my_wc_t) w_many))
      {
        /* Contraction head followed by a wildcard */
        *min_length= *max_length= res_length;
        goto pad_min_max;
      }

<<<<<<< HEAD
      if (my_uca_can_be_contraction_tail(cs->uca, wc2) &&
          (weight= my_uca_contraction2_weight(cs->uca, wc, wc2)) && weight[0])
=======
      if (my_uca_can_be_contraction_tail(contractions, wc2) &&
          (weight= my_uca_contraction2_weight(contractions, wc, wc2)) && weight[0])
>>>>>>> b7fc4388
      {
        /* Contraction found */
        if (charlen == 1)
        {
          /* contraction does not fit to result */
          *min_length= *max_length= res_length;
          goto pad_min_max;
        }

        ptr+= res;
        charlen--;

        /* Put contraction head */
        if ((res= cs->cset->wc_mb(cs, wc,
                                  (uchar*) min_str, (uchar*) min_end)) <= 0)
          goto pad_set_lengths;
        min_str+= res;

        if ((res= cs->cset->wc_mb(cs, wc,
                                  (uchar*) max_str, (uchar*) max_end)) <= 0)
          goto pad_set_lengths;
        max_str+= res;
        wc= wc2; /* Prepare to put contraction tail */
      }
    }

    /* Normal character, or contraction tail */
    if ((res= cs->cset->wc_mb(cs, wc,
                              (uchar*) min_str, (uchar*) min_end)) <= 0)
      goto pad_set_lengths;
    min_str+= res;
    if ((res= cs->cset->wc_mb(cs, wc,
                              (uchar*) max_str, (uchar*) max_end)) <= 0)
      goto pad_set_lengths;
    max_str+= res;
  }

pad_set_lengths:
  *min_length= (size_t) (min_str - min_org);
  *max_length= (size_t) (max_str - max_org);

pad_min_max:
  /*
    Fill up max_str and min_str to res_length.
    fill() cannot set incomplete characters and
    requires that "length" argument is divisible to mbminlen.
    Make sure to call fill() with proper "length" argument.
  */
  res_length_diff= res_length % cs->mbminlen;
  cs->cset->fill(cs, min_str, min_end - min_str - res_length_diff,
                 cs->min_sort_char);
  cs->cset->fill(cs, max_str, max_end - max_str - res_length_diff,
                 cs->max_sort_char);

  /* In case of incomplete characters set the remainder to 0x00's */
  if (res_length_diff)
  {
    /* Example: odd res_length for ucs2 */
    memset(min_end - res_length_diff, 0, res_length_diff);
    memset(max_end - res_length_diff, 0, res_length_diff);
  }
  return FALSE;
}


int
my_wildcmp_mb_bin(const CHARSET_INFO *cs,
                  const char *str,const char *str_end,
                  const char *wildstr,const char *wildend,
                  int escape, int w_one, int w_many)
{
  int result= -1;				/* Not found, using wildcards */

  while (wildstr != wildend)
  {
    while (*wildstr != w_many && *wildstr != w_one)
    {
      int l;
      if (*wildstr == escape && wildstr+1 != wildend)
	wildstr++;
      if ((l = my_ismbchar(cs, wildstr, wildend)))
      {
	  if (str+l > str_end || memcmp(str, wildstr, l) != 0)
	      return 1;
	  str += l;
	  wildstr += l;
      }
      else
      if (str == str_end || *wildstr++ != *str++)
	return(1);				/* No match */
      if (wildstr == wildend)
	return (str != str_end);		/* Match if both are at end */
      result=1;					/* Found an anchor char */
    }
    if (*wildstr == w_one)
    {
      do
      {
	if (str == str_end)			/* Skip one char if possible */
	  return (result);
	INC_PTR(cs,str,str_end);
      } while (++wildstr < wildend && *wildstr == w_one);
      if (wildstr == wildend)
	break;
    }
    if (*wildstr == w_many)
    {						/* Found w_many */
      uchar cmp;
      const char* mb = wildstr;
      int mb_len=0;
      
      wildstr++;
      /* Remove any '%' and '_' from the wild search string */
      for (; wildstr != wildend ; wildstr++)
      {
	if (*wildstr == w_many)
	  continue;
	if (*wildstr == w_one)
	{
	  if (str == str_end)
	    return (-1);
	  INC_PTR(cs,str,str_end);
	  continue;
	}
	break;					/* Not a wild character */
      }
      if (wildstr == wildend)
	return(0);				/* Ok if w_many is last */
      if (str == str_end)
	return -1;
      
      if ((cmp= *wildstr) == escape && wildstr+1 != wildend)
	cmp= *++wildstr;
	
      mb=wildstr;
      mb_len= my_ismbchar(cs, wildstr, wildend);
      INC_PTR(cs,wildstr,wildend);		/* This is compared trough cmp */
      do
      {
        for (;;)
        {
          if (str >= str_end)
            return -1;
          if (mb_len)
          {
            if (str+mb_len <= str_end && memcmp(str, mb, mb_len) == 0)
            {
              str += mb_len;
              break;
            }
          }
          else if (!my_ismbchar(cs, str, str_end) && *str == cmp)
          {
            str++;
            break;
          }
          INC_PTR(cs,str, str_end);
        }
	{
	  int tmp=my_wildcmp_mb_bin(cs,str,str_end,wildstr,wildend,escape,w_one,w_many);
	  if (tmp <= 0)
	    return (tmp);
	}
      } while (str != str_end && wildstr[0] != w_many);
      return(-1);
    }
  }
  return (str != str_end ? 1 : 0);
}


/*
  Data was produced from EastAsianWidth.txt 
  using utt11-dump utility.
*/
static char pg11[256]=
{
1,1,1,1,1,1,1,1,1,1,1,1,1,1,1,1,1,1,1,1,1,1,1,1,1,1,1,1,1,1,1,1,
1,1,1,1,1,1,1,1,1,1,1,1,1,1,1,1,1,1,1,1,1,1,1,1,1,1,1,1,1,1,1,1,
1,1,1,1,1,1,1,1,1,1,1,1,1,1,1,1,1,1,1,1,1,1,1,1,1,1,0,0,0,0,0,1,
0,0,0,0,0,0,0,0,0,0,0,0,0,0,0,0,0,0,0,0,0,0,0,0,0,0,0,0,0,0,0,0,
0,0,0,0,0,0,0,0,0,0,0,0,0,0,0,0,0,0,0,0,0,0,0,0,0,0,0,0,0,0,0,0,
0,0,0,0,0,0,0,0,0,0,0,0,0,0,0,0,0,0,0,0,0,0,0,0,0,0,0,0,0,0,0,0,
0,0,0,0,0,0,0,0,0,0,0,0,0,0,0,0,0,0,0,0,0,0,0,0,0,0,0,0,0,0,0,0,
0,0,0,0,0,0,0,0,0,0,0,0,0,0,0,0,0,0,0,0,0,0,0,0,0,0,0,0,0,0,0,0
};

static char pg23[256]=
{
0,0,0,0,0,0,0,0,0,0,0,0,0,0,0,0,0,0,0,0,0,0,0,0,0,0,0,0,0,0,0,0,
0,0,0,0,0,0,0,0,0,1,1,0,0,0,0,0,0,0,0,0,0,0,0,0,0,0,0,0,0,0,0,0,
0,0,0,0,0,0,0,0,0,0,0,0,0,0,0,0,0,0,0,0,0,0,0,0,0,0,0,0,0,0,0,0,
0,0,0,0,0,0,0,0,0,0,0,0,0,0,0,0,0,0,0,0,0,0,0,0,0,0,0,0,0,0,0,0,
0,0,0,0,0,0,0,0,0,0,0,0,0,0,0,0,0,0,0,0,0,0,0,0,0,0,0,0,0,0,0,0,
0,0,0,0,0,0,0,0,0,0,0,0,0,0,0,0,0,0,0,0,0,0,0,0,0,0,0,0,0,0,0,0,
0,0,0,0,0,0,0,0,0,0,0,0,0,0,0,0,0,0,0,0,0,0,0,0,0,0,0,0,0,0,0,0,
0,0,0,0,0,0,0,0,0,0,0,0,0,0,0,0,0,0,0,0,0,0,0,0,0,0,0,0,0,0,0,0
};

static char pg2E[256]=
{
0,0,0,0,0,0,0,0,0,0,0,0,0,0,0,0,0,0,0,0,0,0,0,0,0,0,0,0,0,0,0,0,
0,0,0,0,0,0,0,0,0,0,0,0,0,0,0,0,0,0,0,0,0,0,0,0,0,0,0,0,0,0,0,0,
0,0,0,0,0,0,0,0,0,0,0,0,0,0,0,0,0,0,0,0,0,0,0,0,0,0,0,0,0,0,0,0,
0,0,0,0,0,0,0,0,0,0,0,0,0,0,0,0,0,0,0,0,0,0,0,0,0,0,0,0,0,0,0,0,
1,1,1,1,1,1,1,1,1,1,1,1,1,1,1,1,1,1,1,1,1,1,1,1,1,1,0,1,1,1,1,1,
1,1,1,1,1,1,1,1,1,1,1,1,1,1,1,1,1,1,1,1,1,1,1,1,1,1,1,1,1,1,1,1,
1,1,1,1,1,1,1,1,1,1,1,1,1,1,1,1,1,1,1,1,1,1,1,1,1,1,1,1,1,1,1,1,
1,1,1,1,1,1,1,1,1,1,1,1,1,1,1,1,1,1,1,1,0,0,0,0,0,0,0,0,0,0,0,0
};

static char pg2F[256]=
{
1,1,1,1,1,1,1,1,1,1,1,1,1,1,1,1,1,1,1,1,1,1,1,1,1,1,1,1,1,1,1,1,
1,1,1,1,1,1,1,1,1,1,1,1,1,1,1,1,1,1,1,1,1,1,1,1,1,1,1,1,1,1,1,1,
1,1,1,1,1,1,1,1,1,1,1,1,1,1,1,1,1,1,1,1,1,1,1,1,1,1,1,1,1,1,1,1,
1,1,1,1,1,1,1,1,1,1,1,1,1,1,1,1,1,1,1,1,1,1,1,1,1,1,1,1,1,1,1,1,
1,1,1,1,1,1,1,1,1,1,1,1,1,1,1,1,1,1,1,1,1,1,1,1,1,1,1,1,1,1,1,1,
1,1,1,1,1,1,1,1,1,1,1,1,1,1,1,1,1,1,1,1,1,1,1,1,1,1,1,1,1,1,1,1,
1,1,1,1,1,1,1,1,1,1,1,1,1,1,1,1,1,1,1,1,1,1,0,0,0,0,0,0,0,0,0,0,
0,0,0,0,0,0,0,0,0,0,0,0,0,0,0,0,1,1,1,1,1,1,1,1,1,1,1,1,0,0,0,0
};

static char pg30[256]=
{
1,1,1,1,1,1,1,1,1,1,1,1,1,1,1,1,1,1,1,1,1,1,1,1,1,1,1,1,1,1,1,1,
1,1,1,1,1,1,1,1,1,1,1,1,1,1,1,1,1,1,1,1,1,1,1,1,1,1,1,1,1,1,1,0,
0,1,1,1,1,1,1,1,1,1,1,1,1,1,1,1,1,1,1,1,1,1,1,1,1,1,1,1,1,1,1,1,
1,1,1,1,1,1,1,1,1,1,1,1,1,1,1,1,1,1,1,1,1,1,1,1,1,1,1,1,1,1,1,1,
1,1,1,1,1,1,1,1,1,1,1,1,1,1,1,1,1,1,1,1,1,1,1,0,0,1,1,1,1,1,1,1,
1,1,1,1,1,1,1,1,1,1,1,1,1,1,1,1,1,1,1,1,1,1,1,1,1,1,1,1,1,1,1,1,
1,1,1,1,1,1,1,1,1,1,1,1,1,1,1,1,1,1,1,1,1,1,1,1,1,1,1,1,1,1,1,1,
1,1,1,1,1,1,1,1,1,1,1,1,1,1,1,1,1,1,1,1,1,1,1,1,1,1,1,1,1,1,1,1
};

static char pg31[256]=
{
0,0,0,0,0,1,1,1,1,1,1,1,1,1,1,1,1,1,1,1,1,1,1,1,1,1,1,1,1,1,1,1,
1,1,1,1,1,1,1,1,1,1,1,1,1,0,0,0,0,1,1,1,1,1,1,1,1,1,1,1,1,1,1,1,
1,1,1,1,1,1,1,1,1,1,1,1,1,1,1,1,1,1,1,1,1,1,1,1,1,1,1,1,1,1,1,1,
1,1,1,1,1,1,1,1,1,1,1,1,1,1,1,1,1,1,1,1,1,1,1,1,1,1,1,1,1,1,1,1,
1,1,1,1,1,1,1,1,1,1,1,1,1,1,1,0,1,1,1,1,1,1,1,1,1,1,1,1,1,1,1,1,
1,1,1,1,1,1,1,1,1,1,1,1,1,1,1,1,1,1,1,1,1,1,1,1,0,0,0,0,0,0,0,0,
0,0,0,0,0,0,0,0,0,0,0,0,0,0,0,0,0,0,0,0,0,0,0,0,0,0,0,0,0,0,0,0,
0,0,0,0,0,0,0,0,0,0,0,0,0,0,0,0,1,1,1,1,1,1,1,1,1,1,1,1,1,1,1,1
};

static char pg32[256]=
{
1,1,1,1,1,1,1,1,1,1,1,1,1,1,1,1,1,1,1,1,1,1,1,1,1,1,1,1,1,1,1,0,
1,1,1,1,1,1,1,1,1,1,1,1,1,1,1,1,1,1,1,1,1,1,1,1,1,1,1,1,1,1,1,1,
1,1,1,1,0,0,0,0,0,0,0,0,0,0,0,0,1,1,1,1,1,1,1,1,1,1,1,1,1,1,1,1,
1,1,1,1,1,1,1,1,1,1,1,1,1,1,1,1,1,1,1,1,1,1,1,1,1,1,1,1,1,1,0,1,
1,1,1,1,1,1,1,1,1,1,1,1,1,1,1,1,1,1,1,1,1,1,1,1,1,1,1,1,1,1,1,1,
1,1,1,1,1,1,1,1,1,1,1,1,1,1,1,1,1,1,1,1,1,1,1,1,1,1,1,1,1,1,1,1,
1,1,1,1,1,1,1,1,1,1,1,1,1,1,1,1,1,1,1,1,1,1,1,1,1,1,1,1,1,1,1,1,
1,1,1,1,1,1,1,1,1,1,1,1,1,1,1,1,1,1,1,1,1,1,1,1,1,1,1,1,1,1,1,0
};

static char pg4D[256]=
{
1,1,1,1,1,1,1,1,1,1,1,1,1,1,1,1,1,1,1,1,1,1,1,1,1,1,1,1,1,1,1,1,
1,1,1,1,1,1,1,1,1,1,1,1,1,1,1,1,1,1,1,1,1,1,1,1,1,1,1,1,1,1,1,1,
1,1,1,1,1,1,1,1,1,1,1,1,1,1,1,1,1,1,1,1,1,1,1,1,1,1,1,1,1,1,1,1,
1,1,1,1,1,1,1,1,1,1,1,1,1,1,1,1,1,1,1,1,1,1,1,1,1,1,1,1,1,1,1,1,
1,1,1,1,1,1,1,1,1,1,1,1,1,1,1,1,1,1,1,1,1,1,1,1,1,1,1,1,1,1,1,1,
1,1,1,1,1,1,1,1,1,1,1,1,1,1,1,1,1,1,1,1,1,1,0,0,0,0,0,0,0,0,0,0,
0,0,0,0,0,0,0,0,0,0,0,0,0,0,0,0,0,0,0,0,0,0,0,0,0,0,0,0,0,0,0,0,
0,0,0,0,0,0,0,0,0,0,0,0,0,0,0,0,0,0,0,0,0,0,0,0,0,0,0,0,0,0,0,0
};

static char pg9F[256]=
{
1,1,1,1,1,1,1,1,1,1,1,1,1,1,1,1,1,1,1,1,1,1,1,1,1,1,1,1,1,1,1,1,
1,1,1,1,1,1,1,1,1,1,1,1,1,1,1,1,1,1,1,1,1,1,1,1,1,1,1,1,1,1,1,1,
1,1,1,1,1,1,1,1,1,1,1,1,1,1,1,1,1,1,1,1,1,1,1,1,1,1,1,1,1,1,1,1,
1,1,1,1,1,1,1,1,1,1,1,1,1,1,1,1,1,1,1,1,1,1,1,1,1,1,1,1,1,1,1,1,
1,1,1,1,1,1,1,1,1,1,1,1,1,1,1,1,1,1,1,1,1,1,1,1,1,1,1,1,1,1,1,1,
1,1,1,1,1,1,0,0,0,0,0,0,0,0,0,0,0,0,0,0,0,0,0,0,0,0,0,0,0,0,0,0,
0,0,0,0,0,0,0,0,0,0,0,0,0,0,0,0,0,0,0,0,0,0,0,0,0,0,0,0,0,0,0,0,
0,0,0,0,0,0,0,0,0,0,0,0,0,0,0,0,0,0,0,0,0,0,0,0,0,0,0,0,0,0,0,0
};

static char pgA4[256]=
{
1,1,1,1,1,1,1,1,1,1,1,1,1,1,1,1,1,1,1,1,1,1,1,1,1,1,1,1,1,1,1,1,
1,1,1,1,1,1,1,1,1,1,1,1,1,1,1,1,1,1,1,1,1,1,1,1,1,1,1,1,1,1,1,1,
1,1,1,1,1,1,1,1,1,1,1,1,1,1,1,1,1,1,1,1,1,1,1,1,1,1,1,1,1,1,1,1,
1,1,1,1,1,1,1,1,1,1,1,1,1,1,1,1,1,1,1,1,1,1,1,1,1,1,1,1,1,1,1,1,
1,1,1,1,1,1,1,1,1,1,1,1,1,0,0,0,1,1,1,1,1,1,1,1,1,1,1,1,1,1,1,1,
1,1,1,1,1,1,1,1,1,1,1,1,1,1,1,1,1,1,1,1,1,1,1,1,1,1,1,1,1,1,1,1,
1,1,1,1,1,1,1,0,0,0,0,0,0,0,0,0,0,0,0,0,0,0,0,0,0,0,0,0,0,0,0,0,
0,0,0,0,0,0,0,0,0,0,0,0,0,0,0,0,0,0,0,0,0,0,0,0,0,0,0,0,0,0,0,0
};

static char pgD7[256]=
{
1,1,1,1,1,1,1,1,1,1,1,1,1,1,1,1,1,1,1,1,1,1,1,1,1,1,1,1,1,1,1,1,
1,1,1,1,1,1,1,1,1,1,1,1,1,1,1,1,1,1,1,1,1,1,1,1,1,1,1,1,1,1,1,1,
1,1,1,1,1,1,1,1,1,1,1,1,1,1,1,1,1,1,1,1,1,1,1,1,1,1,1,1,1,1,1,1,
1,1,1,1,1,1,1,1,1,1,1,1,1,1,1,1,1,1,1,1,1,1,1,1,1,1,1,1,1,1,1,1,
1,1,1,1,1,1,1,1,1,1,1,1,1,1,1,1,1,1,1,1,1,1,1,1,1,1,1,1,1,1,1,1,
1,1,1,1,0,0,0,0,0,0,0,0,0,0,0,0,0,0,0,0,0,0,0,0,0,0,0,0,0,0,0,0,
0,0,0,0,0,0,0,0,0,0,0,0,0,0,0,0,0,0,0,0,0,0,0,0,0,0,0,0,0,0,0,0,
0,0,0,0,0,0,0,0,0,0,0,0,0,0,0,0,0,0,0,0,0,0,0,0,0,0,0,0,0,0,0,0
};

static char pgFA[256]=
{
1,1,1,1,1,1,1,1,1,1,1,1,1,1,1,1,1,1,1,1,1,1,1,1,1,1,1,1,1,1,1,1,
1,1,1,1,1,1,1,1,1,1,1,1,1,1,0,0,1,1,1,1,1,1,1,1,1,1,1,1,1,1,1,1,
1,1,1,1,1,1,1,1,1,1,1,1,1,1,1,1,1,1,1,1,1,1,1,1,1,1,1,1,1,1,1,1,
1,1,1,1,1,1,1,1,1,1,1,0,0,0,0,0,0,0,0,0,0,0,0,0,0,0,0,0,0,0,0,0,
0,0,0,0,0,0,0,0,0,0,0,0,0,0,0,0,0,0,0,0,0,0,0,0,0,0,0,0,0,0,0,0,
0,0,0,0,0,0,0,0,0,0,0,0,0,0,0,0,0,0,0,0,0,0,0,0,0,0,0,0,0,0,0,0,
0,0,0,0,0,0,0,0,0,0,0,0,0,0,0,0,0,0,0,0,0,0,0,0,0,0,0,0,0,0,0,0,
0,0,0,0,0,0,0,0,0,0,0,0,0,0,0,0,0,0,0,0,0,0,0,0,0,0,0,0,0,0,0,0
};

static char pgFE[256]=
{
0,0,0,0,0,0,0,0,0,0,0,0,0,0,0,0,0,0,0,0,0,0,0,0,0,0,0,0,0,0,0,0,
0,0,0,0,0,0,0,0,0,0,0,0,0,0,0,0,1,1,1,1,1,1,1,1,1,1,1,1,1,1,1,1,
1,1,1,1,1,1,1,1,1,1,1,1,1,1,1,1,1,1,1,0,1,1,1,1,1,1,1,1,1,1,1,1,
1,1,1,1,1,1,1,0,1,1,1,1,0,0,0,0,0,0,0,0,0,0,0,0,0,0,0,0,0,0,0,0,
0,0,0,0,0,0,0,0,0,0,0,0,0,0,0,0,0,0,0,0,0,0,0,0,0,0,0,0,0,0,0,0,
0,0,0,0,0,0,0,0,0,0,0,0,0,0,0,0,0,0,0,0,0,0,0,0,0,0,0,0,0,0,0,0,
0,0,0,0,0,0,0,0,0,0,0,0,0,0,0,0,0,0,0,0,0,0,0,0,0,0,0,0,0,0,0,0,
0,0,0,0,0,0,0,0,0,0,0,0,0,0,0,0,0,0,0,0,0,0,0,0,0,0,0,0,0,0,0,0
};

static char pgFF[256]=
{
0,1,1,1,1,1,1,1,1,1,1,1,1,1,1,1,1,1,1,1,1,1,1,1,1,1,1,1,1,1,1,1,
1,1,1,1,1,1,1,1,1,1,1,1,1,1,1,1,1,1,1,1,1,1,1,1,1,1,1,1,1,1,1,1,
1,1,1,1,1,1,1,1,1,1,1,1,1,1,1,1,1,1,1,1,1,1,1,1,1,1,1,1,1,1,1,1,
1,0,0,0,0,0,0,0,0,0,0,0,0,0,0,0,0,0,0,0,0,0,0,0,0,0,0,0,0,0,0,0,
0,0,0,0,0,0,0,0,0,0,0,0,0,0,0,0,0,0,0,0,0,0,0,0,0,0,0,0,0,0,0,0,
0,0,0,0,0,0,0,0,0,0,0,0,0,0,0,0,0,0,0,0,0,0,0,0,0,0,0,0,0,0,0,0,
0,0,0,0,0,0,0,0,0,0,0,0,0,0,0,0,0,0,0,0,0,0,0,0,0,0,0,0,0,0,0,0,
1,1,1,1,1,1,1,0,0,0,0,0,0,0,0,0,0,0,0,0,0,0,0,0,0,0,0,0,0,0,0,0
};

static struct {int page; char *p;} utr11_data[256]=
{
{0,NULL},{0,NULL},{0,NULL},{0,NULL},{0,NULL},{0,NULL},{0,NULL},{0,NULL},
{0,NULL},{0,NULL},{0,NULL},{0,NULL},{0,NULL},{0,NULL},{0,NULL},{0,NULL},
{0,NULL},{0,pg11},{0,NULL},{0,NULL},{0,NULL},{0,NULL},{0,NULL},{0,NULL},
{0,NULL},{0,NULL},{0,NULL},{0,NULL},{0,NULL},{0,NULL},{0,NULL},{0,NULL},
{0,NULL},{0,NULL},{0,NULL},{0,pg23},{0,NULL},{0,NULL},{0,NULL},{0,NULL},
{0,NULL},{0,NULL},{0,NULL},{0,NULL},{0,NULL},{0,NULL},{0,pg2E},{0,pg2F},
{0,pg30},{0,pg31},{0,pg32},{1,NULL},{1,NULL},{1,NULL},{1,NULL},{1,NULL},
{1,NULL},{1,NULL},{1,NULL},{1,NULL},{1,NULL},{1,NULL},{1,NULL},{1,NULL},
{1,NULL},{1,NULL},{1,NULL},{1,NULL},{1,NULL},{1,NULL},{1,NULL},{1,NULL},
{1,NULL},{1,NULL},{1,NULL},{1,NULL},{1,NULL},{0,pg4D},{1,NULL},{1,NULL},
{1,NULL},{1,NULL},{1,NULL},{1,NULL},{1,NULL},{1,NULL},{1,NULL},{1,NULL},
{1,NULL},{1,NULL},{1,NULL},{1,NULL},{1,NULL},{1,NULL},{1,NULL},{1,NULL},
{1,NULL},{1,NULL},{1,NULL},{1,NULL},{1,NULL},{1,NULL},{1,NULL},{1,NULL},
{1,NULL},{1,NULL},{1,NULL},{1,NULL},{1,NULL},{1,NULL},{1,NULL},{1,NULL},
{1,NULL},{1,NULL},{1,NULL},{1,NULL},{1,NULL},{1,NULL},{1,NULL},{1,NULL},
{1,NULL},{1,NULL},{1,NULL},{1,NULL},{1,NULL},{1,NULL},{1,NULL},{1,NULL},
{1,NULL},{1,NULL},{1,NULL},{1,NULL},{1,NULL},{1,NULL},{1,NULL},{1,NULL},
{1,NULL},{1,NULL},{1,NULL},{1,NULL},{1,NULL},{1,NULL},{1,NULL},{1,NULL},
{1,NULL},{1,NULL},{1,NULL},{1,NULL},{1,NULL},{1,NULL},{1,NULL},{1,NULL},
{1,NULL},{1,NULL},{1,NULL},{1,NULL},{1,NULL},{1,NULL},{1,NULL},{0,pg9F},
{1,NULL},{1,NULL},{1,NULL},{1,NULL},{0,pgA4},{0,NULL},{0,NULL},{0,NULL},
{0,NULL},{0,NULL},{0,NULL},{0,NULL},{1,NULL},{1,NULL},{1,NULL},{1,NULL},
{1,NULL},{1,NULL},{1,NULL},{1,NULL},{1,NULL},{1,NULL},{1,NULL},{1,NULL},
{1,NULL},{1,NULL},{1,NULL},{1,NULL},{1,NULL},{1,NULL},{1,NULL},{1,NULL},
{1,NULL},{1,NULL},{1,NULL},{1,NULL},{1,NULL},{1,NULL},{1,NULL},{1,NULL},
{1,NULL},{1,NULL},{1,NULL},{1,NULL},{1,NULL},{1,NULL},{1,NULL},{1,NULL},
{1,NULL},{1,NULL},{1,NULL},{1,NULL},{1,NULL},{1,NULL},{1,NULL},{0,pgD7},
{0,NULL},{0,NULL},{0,NULL},{0,NULL},{0,NULL},{0,NULL},{0,NULL},{0,NULL},
{0,NULL},{0,NULL},{0,NULL},{0,NULL},{0,NULL},{0,NULL},{0,NULL},{0,NULL},
{0,NULL},{0,NULL},{0,NULL},{0,NULL},{0,NULL},{0,NULL},{0,NULL},{0,NULL},
{0,NULL},{0,NULL},{0,NULL},{0,NULL},{0,NULL},{0,NULL},{0,NULL},{0,NULL},
{0,NULL},{1,NULL},{0,pgFA},{0,NULL},{0,NULL},{0,NULL},{0,pgFE},{0,pgFF}
};


size_t my_numcells_mb(const CHARSET_INFO *cs, const char *b, const char *e)
{
  my_wc_t wc;
  size_t clen= 0;
  
  while (b < e)
  {
    int mb_len;
    uint pg;
    if ((mb_len= cs->cset->mb_wc(cs, &wc, (uchar*) b, (uchar*) e)) <= 0 ||
        wc > 0xFFFF)
    {
      /*
        Let's think a wrong sequence takes 1 dysplay cell.
        Also, consider supplementary characters as taking one cell.
      */
      mb_len= 1;
      b++;
      continue;
    }
    b+= mb_len;
    if (wc > 0xFFFF)
    {
      if (wc >= 0x20000 && wc <= 0x3FFFD) /* CJK Ideograph Extension B, C */
        clen+= 1;
    }
    else
    {
      pg= (wc >> 8) & 0xFF;
      clen+= utr11_data[pg].p ? utr11_data[pg].p[wc & 0xFF] : utr11_data[pg].page;
    }
    clen++;
  }
  return clen;
}


int my_mb_ctype_mb(const CHARSET_INFO *cs, int *ctype,
                   const uchar *s, const uchar *e)
{
  my_wc_t wc;
  int res= cs->cset->mb_wc(cs, &wc, s, e);
  if (res <= 0 || wc > 0xFFFF)
    *ctype= 0;
  else
    *ctype= my_uni_ctype[wc>>8].ctype ?
            my_uni_ctype[wc>>8].ctype[wc&0xFF] :
            my_uni_ctype[wc>>8].pctype;    
  return res;
}


MY_COLLATION_HANDLER my_collation_mb_bin_handler =
{
    NULL,		/* init */
    my_strnncoll_mb_bin,
    my_strnncollsp_mb_bin,
    my_strnxfrm_mb,
    my_strnxfrmlen_simple,
    my_like_range_mb,
    my_wildcmp_mb_bin,
    my_strcasecmp_mb_bin,
    my_instr_mb,
    my_hash_sort_mb_bin,
    my_propagate_simple
};


#endif<|MERGE_RESOLUTION|>--- conflicted
+++ resolved
@@ -774,11 +774,7 @@
   char *min_end= min_str + res_length;
   char *max_end= max_str + res_length;
   size_t maxcharlen= res_length / cs->mbmaxlen;
-<<<<<<< HEAD
-  my_bool have_contractions= my_uca_have_contractions(cs->uca);
-=======
   const MY_CONTRACTIONS *contractions= my_charset_get_contractions(cs, 0);
->>>>>>> b7fc4388
 
   for (; ptr != end && min_str != min_end && maxcharlen ; maxcharlen--)
   {
@@ -846,13 +842,8 @@
         'ab\min\min\min\min' and 'ab\max\max\max\max'.
 
       */
-<<<<<<< HEAD
-      if (have_contractions && ptr + 1 < end &&
-          my_uca_can_be_contraction_head(cs->uca, (uchar) *ptr))
-=======
       if (contractions && ptr + 1 < end &&
           my_uca_can_be_contraction_head(contractions, (uchar) *ptr))
->>>>>>> b7fc4388
       {
         /* Ptr[0] is a contraction head. */
         
@@ -874,14 +865,8 @@
           is not a contraction, then we put only ptr[0],
           and continue with ptr[1] on the next loop.
         */
-<<<<<<< HEAD
-        if (my_uca_can_be_contraction_tail(cs->uca, (uchar) ptr[1]) &&
-            my_uca_contraction2_weight(cs->uca,
-                                       (uchar) ptr[0], ptr[1]))
-=======
         if (my_uca_can_be_contraction_tail(contractions, (uchar) ptr[1]) &&
             my_uca_contraction2_weight(contractions, (uchar) ptr[0], ptr[1]))
->>>>>>> b7fc4388
         {
           /* Contraction found */
           if (maxcharlen == 1 || min_str + 1 >= min_end)
@@ -946,11 +931,7 @@
   char *max_end= max_str + res_length;
   size_t charlen= res_length / cs->mbmaxlen;
   size_t res_length_diff;
-<<<<<<< HEAD
-  my_bool have_contractions= cs->uca ? my_uca_have_contractions(cs->uca) : 0;
-=======
   const MY_CONTRACTIONS *contractions= my_charset_get_contractions(cs, 0);
->>>>>>> b7fc4388
 
   for ( ; charlen > 0; charlen--)
   {
@@ -1018,13 +999,8 @@
       goto pad_min_max;
     }
 
-<<<<<<< HEAD
-    if (have_contractions &&
-        my_uca_can_be_contraction_head(cs->uca, wc) &&
-=======
     if (contractions &&
         my_uca_can_be_contraction_head(contractions, wc) &&
->>>>>>> b7fc4388
         (res= cs->cset->mb_wc(cs, &wc2, (uchar*) ptr, (uchar*) end)) > 0)
     {
       uint16 *weight;
@@ -1035,13 +1011,8 @@
         goto pad_min_max;
       }
 
-<<<<<<< HEAD
-      if (my_uca_can_be_contraction_tail(cs->uca, wc2) &&
-          (weight= my_uca_contraction2_weight(cs->uca, wc, wc2)) && weight[0])
-=======
       if (my_uca_can_be_contraction_tail(contractions, wc2) &&
           (weight= my_uca_contraction2_weight(contractions, wc, wc2)) && weight[0])
->>>>>>> b7fc4388
       {
         /* Contraction found */
         if (charlen == 1)
