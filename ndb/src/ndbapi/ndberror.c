--- conflicted
+++ resolved
@@ -179,23 +179,15 @@
    */
   { 623,  IS, "623" },
   { 624,  IS, "624" },
-<<<<<<< HEAD
-  { 625,  IS, "Out of memory in Ndb Kernel, index part (increase IndexMemory)" },
+  { 625,  IS, "Out of memory in Ndb Kernel, hash index part (increase IndexMemory)" },
   { 640,  IS, "Too many hash indexes (should not happen)" },
   { 826,  IS, "Too many tables and attributes (increase MaxNoOfAttributes or MaxNoOfTables)" },
-  { 827,  IS, "Out of memory in Ndb Kernel, data part (increase DataMemory)" },
+  { 827,  IS, "Out of memory in Ndb Kernel, table data (increase DataMemory)" },
+  { 902,  IS, "Out of memory in Ndb Kernel, ordered index data (increase DataMemory)" },
   { 902,  IS, "Out of memory in Ndb Kernel, data part (increase DataMemory)" },
   { 903,  IS, "Too many ordered indexes (increase MaxNoOfOrderedIndexes)" },
   { 904,  IS, "Out of fragment records (increase MaxNoOfOrderedIndexes)" },
   { 905,  IS, "Out of attribute records (increase MaxNoOfAttributes)" },
-=======
-  { 625,  IS, "Out of memory in Ndb Kernel, hash index part (increase IndexMemory)" },
-  { 800,  IS, "Too many ordered indexes (increase MaxNoOfOrderedIndexes)" },
-  { 826,  IS, "Too many tables and attributes (increase MaxNoOfAttributes or MaxNoOfTables)" },
-  { 827,  IS, "Out of memory in Ndb Kernel, table data (increase DataMemory)" },
-  { 902,  IS, "Out of memory in Ndb Kernel, ordered index data (increase DataMemory)" },
-  { 832,  IS, "832" },
->>>>>>> 6778b029
 
   /**
    * TimeoutExpired 
@@ -221,10 +213,7 @@
    * Internal errors
    */
   { 892,  IE, "Inconsistent hash index. The index needs to be dropped and recreated" },
-<<<<<<< HEAD
   { 896,  IE, "Tuple corrupted - wrong checksum or column data in invalid format" },
-=======
->>>>>>> 6778b029
   { 901,  IE, "Inconsistent ordered index. The index needs to be dropped and recreated" },
   { 202,  IE, "202" },
   { 203,  IE, "203" },
