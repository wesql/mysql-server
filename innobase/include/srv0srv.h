--- conflicted
+++ resolved
@@ -466,17 +466,11 @@
 void
 srv_printf_innodb_monitor(
 /*======================*/
-<<<<<<< HEAD
-	FILE*	file);	/* in: output stream */
-/************************************************************************
-Function to pass InnoDB status variables to MySQL */
-=======
 	FILE*	file,		/* in: output stream */
 	ulint*	trx_start,	/* out: file position of the start of
 				the list of active transactions */
 	ulint*	trx_end);	/* out: file position of the end of
 				the list of active transactions */
->>>>>>> f9e7e2ee
 
 void
 srv_export_innodb_status(void);
