--- conflicted
+++ resolved
@@ -760,13 +760,9 @@
 		fsp_fill_free_list(FALSE, space, header, mtr);
 		btr_create(DICT_CLUSTERED | DICT_UNIVERSAL | DICT_IBUF,
 			   0, 0, DICT_IBUF_ID_MIN + space,
-<<<<<<< HEAD
 			   dict_ind_redundant, NULL, mtr);
-=======
-			   dict_ind_redundant, mtr);
 	} else if (space == srv_tmp_space.space_id()) {
 		fsp_fill_free_list(FALSE, space, header, mtr);
->>>>>>> c68222d4
 	} else {
 		fsp_fill_free_list(TRUE, space, header, mtr);
 	}
