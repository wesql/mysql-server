/*****************************************************************************

Copyright (c) 1995, 2014, Oracle and/or its affiliates. All Rights Reserved.
Copyright (c) 2008, Google Inc.

Portions of this file contain modifications contributed and copyrighted by
Google, Inc. Those modifications are gratefully acknowledged and are described
briefly in the InnoDB documentation. The contributions by Google are
incorporated with their permission, and subject to the conditions contained in
the file COPYING.Google.

This program is free software; you can redistribute it and/or modify it under
the terms of the GNU General Public License as published by the Free Software
Foundation; version 2 of the License.

This program is distributed in the hope that it will be useful, but WITHOUT
ANY WARRANTY; without even the implied warranty of MERCHANTABILITY or FITNESS
FOR A PARTICULAR PURPOSE. See the GNU General Public License for more details.

You should have received a copy of the GNU General Public License along with
this program; if not, write to the Free Software Foundation, Inc.,
51 Franklin Street, Suite 500, Boston, MA 02110-1335 USA

*****************************************************************************/

/**************************************************//**
@file sync/sync0arr.cc
The wait array used in synchronization primitives

Created 9/5/1995 Heikki Tuuri
*******************************************************/

#include "ha_prototypes.h"

#include "sync0arr.h"
#ifdef UNIV_NONINL
#include "sync0arr.ic"
#endif

#include "sync0mutex.h"
#include "sync0sync.h"
#include "lock0lock.h"
#include "sync0rw.h"
#include "os0event.h"
#include "os0file.h"
#include "srv0srv.h"

/*
			WAIT ARRAY
			==========

The wait array consists of cells each of which has an an event object created
for it. The threads waiting for a mutex, for example, can reserve a cell
in the array and suspend themselves to wait for the event to become signaled.
When using the wait array, remember to make sure that some thread holding
the synchronization object will eventually know that there is a waiter in
the array and signal the object, to prevent infinite wait.  Why we chose
to implement a wait array? First, to make mutexes fast, we had to code
our own implementation of them, which only in usually uncommon cases
resorts to using slow operating system primitives. Then we had the choice of
assigning a unique OS event for each mutex, which would be simpler, or
using a global wait array. In some operating systems, the global wait
array solution is more efficient and flexible, because we can do with
a very small number of OS events, say 200. In NT 3.51, allocating events
seems to be a quadratic algorithm, because 10 000 events are created fast,
but 100 000 events takes a couple of minutes to create.

As of 5.0.30 the above mentioned design is changed. Since now OS can handle
millions of wait events efficiently, we no longer have this concept of each
cell of wait array having one event.  Instead, now the event that a thread
wants to wait on is embedded in the wait object (mutex or rw_lock). We still
keep the global wait array for the sake of diagnostics and also to avoid
infinite wait The error_monitor thread scans the global wait array to signal
any waiting threads who have missed the signal. */

typedef SyncArrayMutex::MutexType WaitMutex;

/** The latch types that use the sync array. */
union sync_object_t {
	rw_lock_t*	lock;		/*!< RW lock instance */
	WaitMutex*	mutex;		/*!< Mutex instance */
};

/** A cell where an individual thread may wait suspended until a resource
is released. The suspending is implemented using an operating system
event semaphore. */

struct sync_cell_t {
	sync_object_t	latch;		/*!< pointer to the object the
					thread is waiting for; if NULL
					the cell is free for use */
	ulint		request_type;	/*!< lock type requested on the
					object */
	const char*	file;		/*!< in debug version file where
					requested */
	ulint		line;		/*!< in debug version line where
					requested */
	os_thread_id_t	thread_id;	/*!< thread id of this waiting
					thread */
	bool		waiting;	/*!< TRUE if the thread has already
					called sync_array_event_wait
					on this cell */
	int64_t		signal_count;	/*!< We capture the signal_count
					of the latch when we
					reset the event. This value is
					then passed on to os_event_wait
					and we wait only if the event
					has not been signalled in the
					period between the reset and
					wait call. */
	time_t		reservation_time;/*!< time when the thread reserved
					the wait cell */
};

/* NOTE: It is allowed for a thread to wait for an event allocated for
the array without owning the protecting mutex (depending on the case:
OS or database mutex), but all changes (set or reset) to the state of
the event must be made while owning the mutex. */

/** Synchronization array */
struct sync_array_t {
	ulint		n_reserved;	/*!< number of currently reserved
					cells in the wait array */
	ulint		n_cells;	/*!< number of cells in the
					wait array */
	sync_cell_t*	array;		/*!< pointer to wait array */
	SysMutex	mutex;		/*!< System mutex protecting the
					data structure.  As this data
					structure is used in constructing
					the database mutex, to prevent
					infinite recursion in implementation,
					we fall back to an OS mutex. */
	ulint		res_count;	/*!< count of cell reservations
					since creation of the array */
	ulint           next_free_slot; /*!< the next free cell in the array */
	ulint           first_free_slot;/*!< the last slot that was freed */
};

/** User configured sync array size */
ulong	srv_sync_array_size = 1;

/** Locally stored copy of srv_sync_array_size */
ulint	sync_array_size;

/** The global array of wait cells for implementation of the database's own
mutexes and read-write locks */
sync_array_t**	sync_wait_array;

/** count of how many times an object has been signalled */
static ulint			sg_count;

#define sync_array_exit(a)	mutex_exit(&(a)->mutex)
#define sync_array_enter(a)	mutex_enter(&(a)->mutex)

#ifdef UNIV_SYNC_DEBUG
/******************************************************************//**
This function is called only in the debug version. Detects a deadlock
of one or more threads because of waits of semaphores.
@return TRUE if deadlock detected */
static
bool
sync_array_detect_deadlock(
/*=======================*/
	sync_array_t*	arr,	/*!< in: wait array; NOTE! the caller must
				own the mutex to array */
	sync_cell_t*	start,	/*!< in: cell where recursive search started */
	sync_cell_t*	cell,	/*!< in: cell to search */
	ulint		depth);	/*!< in: recursion depth */
#endif /* UNIV_SYNC_DEBUG */

/*****************************************************************//**
Gets the nth cell in array.
@return cell */
static
sync_cell_t*
sync_array_get_nth_cell(
/*====================*/
	sync_array_t*	arr,	/*!< in: sync array */
	ulint		n)	/*!< in: index */
{
	ut_a(n < arr->n_cells);

	return(arr->array + n);
}

/*******************************************************************//**
Creates a synchronization wait array. It is protected by a mutex
which is automatically reserved when the functions operating on it
are called.
@return own: created wait array */
static
sync_array_t*
sync_array_create(
/*==============*/
	ulint	n_cells)	/*!< in: number of cells in the array
				to create */
{
	ut_a(n_cells > 0);

	/* Allocate memory for the data structures */
	sync_array_t*	arr = new(std::nothrow) sync_array_t;

	memset(arr, 0x0, sizeof(*arr));

	arr->array = new(std::nothrow) sync_cell_t[n_cells];

	ulint	sz = sizeof(sync_cell_t) * n_cells;

	memset(arr->array, 0x0, sz);

	arr->n_cells = n_cells;

	arr->first_free_slot = ULINT_UNDEFINED;

	/* Then create the mutex to protect the wait array complex */
	mutex_create("sync_array_mutex", &arr->mutex);

	return(arr);
}

/******************************************************************//**
Frees the resources in a wait array. */
static
void
sync_array_free(
/*============*/
	sync_array_t*	arr)	/*!< in, own: sync wait array */
{
	ut_a(arr->n_reserved == 0);

	sync_array_validate(arr);

	/* Release the mutex protecting the wait array complex */

	mutex_free(&arr->mutex);

	delete[] arr->array;
	delete arr;
}

/********************************************************************//**
Validates the integrity of the wait array. Checks
that the number of reserved cells equals the count variable. */

void
sync_array_validate(
/*================*/
	sync_array_t*	arr)	/*!< in: sync wait array */
{
	ulint		i;
	ulint		count		= 0;

	sync_array_enter(arr);

	for (i = 0; i < arr->n_cells; i++) {
		sync_cell_t*	cell;

		cell = sync_array_get_nth_cell(arr, i);

		if (cell->latch.mutex != NULL) {
			count++;
		}
	}

	ut_a(count == arr->n_reserved);

	sync_array_exit(arr);
}

/*******************************************************************//**
Returns the event that the thread owning the cell waits for. */
static
os_event_t
sync_cell_get_event(
/*================*/
	sync_cell_t*	cell) /*!< in: non-empty sync array cell */
{
	ulint	type = cell->request_type;

	if (type == SYNC_MUTEX) {
#ifdef HAVE_ATOMIC_BUILTINS
		return(cell->latch.mutex->event());
#else
		ut_error;
#endif /* HAVE_ATOMIC_BUILTINS */
	} else if (type == RW_LOCK_X_WAIT) {
		return(cell->latch.lock->wait_ex_event);
	} else { /* RW_LOCK_S and RW_LOCK_X wait on the same event */
		return(cell->latch.lock->event);
	}
}

/******************************************************************//**
Reserves a wait array cell for waiting for an object.
The event of the cell is reset to nonsignalled state.
@return sync cell to wait on */

sync_cell_t*
sync_array_reserve_cell(
/*====================*/
	sync_array_t*	arr,	/*!< in: wait array */
	void*		object, /*!< in: pointer to the object to wait for */
	ulint		type,	/*!< in: lock request type */
	const char*	file,	/*!< in: file where requested */
	ulint		line)	/*!< in: line where requested */
{
	sync_cell_t*	cell;

	sync_array_enter(arr);

	if (arr->first_free_slot != ULINT_UNDEFINED) {
		/* Try and find a slot in the free list */
		ut_ad(arr->first_free_slot < arr->next_free_slot);
		cell = sync_array_get_nth_cell(arr, arr->first_free_slot);
		arr->first_free_slot = cell->line;
	} else if (arr->next_free_slot < arr->n_cells) {
		/* Try and find a slot after the currently allocated slots */
		cell = sync_array_get_nth_cell(arr, arr->next_free_slot);
		++arr->next_free_slot;
	} else {
		sync_array_exit(arr);

		// We should return NULL and if there is more than
		// one sync array, try another sync array instance.
		return(NULL);
	}

	++arr->res_count;

	ut_ad(arr->n_reserved < arr->n_cells);
	ut_ad(arr->next_free_slot <= arr->n_cells);

	++arr->n_reserved;

	/* Reserve the cell. */
	ut_ad(cell->latch.mutex == NULL);

	cell->request_type = type;

	if (cell->request_type == SYNC_MUTEX) {
#ifdef HAVE_ATOMIC_BUILTINS
		cell->latch.mutex = reinterpret_cast<WaitMutex*>(object);
#else
		ut_error;
#endif /* HAVE_ATOMIC_BUILTINS */
	} else {
		cell->latch.lock = reinterpret_cast<rw_lock_t*>(object);
	}

	cell->waiting = false;

	cell->file = file;
	cell->line = line;

	sync_array_exit(arr);

	cell->thread_id = os_thread_get_curr_id();

	cell->reservation_time = ut_time();

	/* Make sure the event is reset and also store the value of
	signal_count at which the event was reset. */
	os_event_t	event = sync_cell_get_event(cell);
	cell->signal_count = os_event_reset(event);

	return(cell);
}

/******************************************************************//**
Frees the cell. NOTE! sync_array_wait_event frees the cell
automatically! */

void
sync_array_free_cell(
/*=================*/
	sync_array_t*	arr,	/*!< in: wait array */
	sync_cell_t*&	cell)	/*!< in/out: the cell in the array */
{
	sync_array_enter(arr);

	ut_a(cell->latch.mutex != NULL);

	cell->waiting = false;
	cell->signal_count = 0;
	cell->latch.mutex = NULL;

	/* Setup the list of free slots in the array */
	cell->line = arr->first_free_slot;

	arr->first_free_slot = cell - arr->array;

	ut_a(arr->n_reserved > 0);
	arr->n_reserved--;

	if (arr->next_free_slot > arr->n_cells / 2 && arr->n_reserved == 0) {
#ifdef UNIV_DEBUG
		for (ulint i = 0; i < arr->next_free_slot; ++i) {
			cell = sync_array_get_nth_cell(arr, i);

			ut_ad(!cell->waiting);
			ut_ad(cell->latch.mutex == 0);
			ut_ad(cell->signal_count == 0);
		}
#endif /* UNIV_DEBUG */
		arr->next_free_slot = 0;
		arr->first_free_slot = ULINT_UNDEFINED;
	}
	sync_array_exit(arr);

	cell = 0;
}

/******************************************************************//**
This function should be called when a thread starts to wait on
a wait array cell. In the debug version this function checks
if the wait for a semaphore will result in a deadlock, in which
case prints info and asserts. */

void
sync_array_wait_event(
/*==================*/
	sync_array_t*	arr,	/*!< in: wait array */
	sync_cell_t*&	cell)	/*!< in: index of the reserved cell */
{
	sync_array_enter(arr);

	ut_ad(!cell->waiting);
	ut_ad(cell->latch.mutex);
	ut_ad(os_thread_get_curr_id() == cell->thread_id);

	cell->waiting = true;

#ifdef UNIV_SYNC_DEBUG

	/* We use simple enter to the mutex below, because if
	we cannot acquire it at once, mutex_enter would call
	recursively sync_array routines, leading to trouble.
	rw_lock_debug_mutex freezes the debug lists. */

	rw_lock_debug_mutex_enter();

	if (sync_array_detect_deadlock(arr, cell, cell, 0)) {

		ib_logf(IB_LOG_LEVEL_FATAL,
                        "########################################\n"
                        "Deadlock Detected!");
	}

	rw_lock_debug_mutex_exit();
#endif /* UNIV_SYNC_DEBUG */
	sync_array_exit(arr);

	os_event_wait_low(sync_cell_get_event(cell), cell->signal_count);

	sync_array_free_cell(arr, cell);

	cell = 0;
}

/******************************************************************//**
Reports info of a wait array cell. */
static
void
sync_array_cell_print(
/*==================*/
	FILE*		file,	/*!< in: file where to print */
	sync_cell_t*	cell)	/*!< in: sync cell */
{
	rw_lock_t*	rwlock;
	ulint		type;
	ulint		writer;

	type = cell->request_type;

	fprintf(file,
		"--Thread %lu has waited at %s line %lu"
		" for %.2f seconds the semaphore:\n",
		(ulong) os_thread_pf(cell->thread_id),
		innobase_basename(cell->file), (ulong) cell->line,
		difftime(time(NULL), cell->reservation_time));

	if (type == SYNC_MUTEX) {
#ifdef HAVE_ATOMIC_BUILTINS
		WaitMutex*	mutex = cell->latch.mutex;
		const WaitMutex::MutexPolicy&	policy = mutex->policy();
#ifdef UNIV_DEBUG
		const char*	name = policy.m_file_name;
		if (name == NULL) {
			/* The mutex might have been released. */
			name = "NULL";
		}
#endif /* UNIV_DEBUG */

		fprintf(file,
			"Mutex at %p created file %s line %lu, lock var %lu\n"
#ifdef UNIV_DEBUG
			"Last time reserved in file %s line %lu"
#endif /* UNIV_DEBUG */
			"\n",
			(void*) mutex,
			innobase_basename(policy.m_cfile_name),
			(ulong) policy.m_cline,
			(ulong) mutex->state()
#ifdef UNIV_DEBUG
			,name,
			(ulong) policy.m_line
#endif /* UNIV_DEBUG */
		       );
#else
		ut_error;
#endif /* HAVE_ATOMIC_BUILTINS */
	} else if (type == RW_LOCK_X
		   || type == RW_LOCK_X_WAIT
		   || type == RW_LOCK_SX
		   || type == RW_LOCK_S) {

		fputs(type == RW_LOCK_X ? "X-lock on"
		      : type == RW_LOCK_X_WAIT ? "X-lock (wait_ex) on"
		      : type == RW_LOCK_SX ? "SX-lock on"
		      : "S-lock on", file);

		rwlock = cell->latch.lock;

		fprintf(file,
			" RW-latch at %p created in file %s line %lu\n",
			(void*) rwlock, innobase_basename(rwlock->cfile_name),
			(ulong) rwlock->cline);

		writer = rw_lock_get_writer(rwlock);

		if (writer != RW_LOCK_NOT_LOCKED) {

			fprintf(file,
				"a writer (thread id %lu) has"
				" reserved it in mode %s",
				(ulong) os_thread_pf(rwlock->writer_thread),
				writer == RW_LOCK_X ? " exclusive\n"
				: writer == RW_LOCK_SX ? " SX\n"
				: " wait exclusive\n");
		}

		fprintf(file,
			"number of readers %lu, waiters flag %lu,"
			" lock_word: %lx\n"
			"Last time read locked in file %s line %lu\n"
			"Last time write locked in file %s line %lu\n",
			(ulong) rw_lock_get_reader_count(rwlock),
			(ulong) rwlock->waiters,
			rwlock->lock_word,
			innobase_basename(rwlock->last_s_file_name),
			(ulong) rwlock->last_s_line,
			rwlock->last_x_file_name,
			(ulong) rwlock->last_x_line);
	} else {
		ut_error;
	}

	if (!cell->waiting) {
		fputs("wait has ended\n", file);
	}
}

#ifdef UNIV_SYNC_DEBUG
/******************************************************************//**
Looks for a cell with the given thread id.
@return pointer to cell or NULL if not found */
static
sync_cell_t*
sync_array_find_thread(
/*===================*/
	sync_array_t*	arr,	/*!< in: wait array */
	os_thread_id_t	thread)	/*!< in: thread id */
{
	ulint		i;

	for (i = 0; i < arr->n_cells; i++) {
		sync_cell_t*	cell;

		cell = sync_array_get_nth_cell(arr, i);

		if (cell->latch.mutex != NULL
		    && os_thread_eq(cell->thread_id, thread)) {

			return(cell);	/* Found */
		}
	}

	return(NULL);	/* Not found */
}

/******************************************************************//**
Recursion step for deadlock detection.
@return TRUE if deadlock detected */
static
ibool
sync_array_deadlock_step(
/*=====================*/
	sync_array_t*	arr,	/*!< in: wait array; NOTE! the caller must
				own the mutex to array */
	sync_cell_t*	start,	/*!< in: cell where recursive search
				started */
	os_thread_id_t	thread,	/*!< in: thread to look at */
	ulint		pass,	/*!< in: pass value */
	ulint		depth)	/*!< in: recursion depth */
{
	sync_cell_t*	new_cell;

	if (pass != 0) {
		/* If pass != 0, then we do not know which threads are
		responsible of releasing the lock, and no deadlock can
		be detected. */

		return(FALSE);
	}

	new_cell = sync_array_find_thread(arr, thread);

	if (new_cell == start) {
		/* Deadlock */
		fputs("########################################\n"
		      "DEADLOCK of threads detected!\n", stderr);

		return(TRUE);

	} else if (new_cell) {
		return(sync_array_detect_deadlock(
			arr, start, new_cell, depth + 1));
	}
	return(FALSE);
}

/**
Report an error to stderr.
@param lock		rw-lock instance
@param debug		rw-lock debug information
@param cell		thread context */

void
sync_array_report_error(
	rw_lock_t*		lock,
	rw_lock_debug_t*	debug,
	sync_cell_t* 		cell)
{
	fprintf(stderr, "rw-lock %p ", (void*) lock);
	sync_array_cell_print(stderr, cell);
	rw_lock_debug_print(stderr, debug);
}

/******************************************************************//**
This function is called only in the debug version. Detects a deadlock
of one or more threads because of waits of semaphores.
@return TRUE if deadlock detected */
static
bool
sync_array_detect_deadlock(
/*=======================*/
	sync_array_t*	arr,	/*!< in: wait array; NOTE! the caller must
				own the mutex to array */
	sync_cell_t*	start,	/*!< in: cell where recursive search started */
	sync_cell_t*	cell,	/*!< in: cell to search */
	ulint		depth)	/*!< in: recursion depth */
{
	rw_lock_t*	lock;
	os_thread_id_t	thread;
	ibool		ret;
	rw_lock_debug_t*debug;

	ut_a(arr);
	ut_a(start);
	ut_a(cell);
	ut_ad(cell->latch.mutex != 0);
	ut_ad(os_thread_get_curr_id() == start->thread_id);
	ut_ad(depth < 100);

	depth++;

	if (!cell->waiting) {
		/* No deadlock here */
		return(false);
	}

	switch (cell->request_type) {
	case SYNC_MUTEX: {

#ifdef HAVE_ATOMIC_BUILTINS
		WaitMutex*	mutex = cell->latch.mutex;
		const WaitMutex::MutexPolicy&	policy = mutex->policy();

		if (mutex->state() != MUTEX_STATE_UNLOCKED) {
			thread = policy.m_thread_id;

			/* Note that mutex->thread_id above may be
			also OS_THREAD_ID_UNDEFINED, because the
			thread which held the mutex maybe has not
			yet updated the value, or it has already
			released the mutex: in this case no deadlock
			can occur, as the wait array cannot contain
			a thread with ID_UNDEFINED value. */
			ret = sync_array_deadlock_step(
				arr, start, thread, 0, depth);

			if (ret) {
				const char*	name = policy.m_file_name;
				if (name == NULL) {
					/* The mutex might have been
					released. */
					name = "NULL";
				}
				ib_logf(IB_LOG_LEVEL_INFO,
					"Mutex %p owned by thread"
					" %lu file %s line %lu",
					mutex,
					(ulong) os_thread_pf(thread),
					name,
					(ulong) policy.m_line);

				sync_array_cell_print(stderr, cell);

				return(true);
			}
		}

 		/* No deadlock */
		return(false);
#else
		ut_error;
		break;
#endif /* HAVE_ATOMIC_BUILTINS */
		}

	case RW_LOCK_X:
	case RW_LOCK_X_WAIT:

		lock = cell->latch.lock;

		for (debug = UT_LIST_GET_FIRST(lock->debug_list);
		     debug != NULL;
		     debug = UT_LIST_GET_NEXT(list, debug)) {

			thread = debug->thread_id;

			switch (debug->lock_type) {
			case RW_LOCK_X:
			case RW_LOCK_SX:
			case RW_LOCK_X_WAIT:
				if (os_thread_eq(thread, cell->thread_id)) {
					break;
				}
				/* fall through */
			case RW_LOCK_S:

				/* The (wait) x-lock request can block
				infinitely only if someone (can be also cell
				thread) is holding s-lock, or someone
				(cannot be cell thread) (wait) x-lock or
				sx-lock, and he is blocked by start thread */

				ret = sync_array_deadlock_step(
					arr, start, thread, debug->pass,
					depth);

				if (ret) {
					sync_array_report_error(
						lock, debug, cell);
					rw_lock_debug_print(stderr, debug);
					return(TRUE);
				}
			}
		}

		return(false);

	case RW_LOCK_SX:

		lock = cell->latch.lock;

		for (debug = UT_LIST_GET_FIRST(lock->debug_list);
		     debug != 0;
		     debug = UT_LIST_GET_NEXT(list, debug)) {

			thread = debug->thread_id;

			switch (debug->lock_type) {
			case RW_LOCK_X:
			case RW_LOCK_SX:
			case RW_LOCK_X_WAIT:

				if (os_thread_eq(thread, cell->thread_id)) {
					break;
				}

				/* The sx-lock request can block infinitely
				only if someone (can be also cell thread) is
				holding (wait) x-lock or sx-lock, and he is
				blocked by start thread */

				ret = sync_array_deadlock_step(
					arr, start, thread, debug->pass,
					depth);

				if (ret) {
					sync_array_report_error(
						lock, debug, cell);
					return(TRUE);
				}
			}
		}

		return(false);

	case RW_LOCK_S:

		lock = cell->latch.lock;

		for (debug = UT_LIST_GET_FIRST(lock->debug_list);
		     debug != 0;
		     debug = UT_LIST_GET_NEXT(list, debug)) {

			thread = debug->thread_id;

			if (debug->lock_type == RW_LOCK_X
			    || debug->lock_type == RW_LOCK_X_WAIT) {

				/* The s-lock request can block infinitely
				only if someone (can also be cell thread) is
				holding (wait) x-lock, and he is blocked by
				start thread */

				ret = sync_array_deadlock_step(
					arr, start, thread, debug->pass,
					depth);

				if (ret) {
					sync_array_report_error(
						lock, debug, cell);
					return(TRUE);
				}
			}
		}

		return(false);

	default:
		ut_error;
	}

	return(true);
}
#endif /* UNIV_SYNC_DEBUG */

/******************************************************************//**
Determines if we can wake up the thread waiting for a sempahore. */
static
bool
sync_arr_cell_can_wake_up(
/*======================*/
	sync_cell_t*	cell)	/*!< in: cell to search */
{
	rw_lock_t*	lock;

	switch (cell->request_type) {
	case SYNC_MUTEX: {

#ifdef HAVE_ATOMIC_BUILTINS
		WaitMutex*	mutex;

<<<<<<< HEAD
		mutex = cell->latch.mutex;
=======
		os_rmb;
		if (mutex_get_lock_word(mutex) == 0) {
>>>>>>> 19b3f570

		if (mutex->state() == MUTEX_STATE_UNLOCKED) {

			return(true);
		}
#else
		ut_error;
#endif /* HAVE_ATOMIC_BUILTINS */
	}
		break;

	case RW_LOCK_X:
	case RW_LOCK_SX:
		lock = cell->latch.lock;

<<<<<<< HEAD
		if (lock->lock_word > X_LOCK_HALF_DECR) {
=======
		os_rmb;
		if (lock->lock_word > 0) {
>>>>>>> 19b3f570
		/* Either unlocked or only read locked. */

			return(true);
		}

		break;

	case RW_LOCK_X_WAIT:

<<<<<<< HEAD
		lock = cell->latch.lock;

                /* lock_word == 0 means all readers or sx have left */
=======
                /* lock_word == 0 means all readers have left */
		os_rmb;
>>>>>>> 19b3f570
		if (lock->lock_word == 0) {

			return(true);
		}
		break;

	case RW_LOCK_S:

		lock = cell->latch.lock;

                /* lock_word > 0 means no writer or reserved writer */
		os_rmb;
		if (lock->lock_word > 0) {

			return(true);
		}
	}

	return(false);
}

/**********************************************************************//**
Increments the signalled count. */

void
sync_array_object_signalled()
/*=========================*/
{
	++sg_count;
}

/**********************************************************************//**
If the wakeup algorithm does not work perfectly at semaphore relases,
this function will do the waking (see the comment in mutex_exit). This
function should be called about every 1 second in the server.

Note that there's a race condition between this thread and mutex_exit
changing the lock_word and calling signal_object, so sometimes this finds
threads to wake up even when nothing has gone wrong. */
static
void
sync_array_wake_threads_if_sema_free_low(
/*=====================================*/
	sync_array_t*	arr)		/* in/out: wait array */
{
	sync_array_enter(arr);

	for (ulint i = 0;  i < arr->next_free_slot; ++i) {
		sync_cell_t*	cell;

		cell = sync_array_get_nth_cell(arr, i);

		if (cell->latch.mutex != 0 && sync_arr_cell_can_wake_up(cell)) {
			os_event_t      event;

			event = sync_cell_get_event(cell);

			os_event_set(event);
		}
	}

	sync_array_exit(arr);
}

/**********************************************************************//**
If the wakeup algorithm does not work perfectly at semaphore relases,
this function will do the waking (see the comment in mutex_exit). This
function should be called about every 1 second in the server.

Note that there's a race condition between this thread and mutex_exit
changing the lock_word and calling signal_object, so sometimes this finds
threads to wake up even when nothing has gone wrong. */

void
sync_arr_wake_threads_if_sema_free(void)
/*====================================*/
{
	for (ulint i = 0; i < sync_array_size; ++i) {

		sync_array_wake_threads_if_sema_free_low(
			sync_wait_array[i]);
	}
}

/**********************************************************************//**
Prints warnings of long semaphore waits to stderr.
@return TRUE if fatal semaphore wait threshold was exceeded */
static
bool
sync_array_print_long_waits_low(
/*============================*/
	sync_array_t*	arr,	/*!< in: sync array instance */
	os_thread_id_t*	waiter,	/*!< out: longest waiting thread */
	const void**	sema,	/*!< out: longest-waited-for semaphore */
	ibool*		noticed)/*!< out: TRUE if long wait noticed */
{
	ulint		fatal_timeout = srv_fatal_semaphore_wait_threshold;
	ibool		fatal = FALSE;
	double		longest_diff = 0;

	/* For huge tables, skip the check during CHECK TABLE etc... */
	if (fatal_timeout > SRV_SEMAPHORE_WAIT_EXTENSION) {
		return(false);
	}

#ifdef UNIV_DEBUG_VALGRIND
	/* Increase the timeouts if running under valgrind because it executes
	extremely slowly. UNIV_DEBUG_VALGRIND does not necessary mean that
	we are running under valgrind but we have no better way to tell.
	See Bug#58432 innodb.innodb_bug56143 fails under valgrind
	for an example */
# define SYNC_ARRAY_TIMEOUT	2400
	fatal_timeout *= 10;
#else
# define SYNC_ARRAY_TIMEOUT	240
#endif

	for (ulint i = 0; i < arr->n_cells; i++) {

		sync_cell_t*	cell;
		void*		latch;

		cell = sync_array_get_nth_cell(arr, i);

		latch = cell->latch.mutex;

		if (latch == NULL || !cell->waiting) {

			continue;
		}

		double	diff = difftime(time(NULL), cell->reservation_time);

		if (diff > SYNC_ARRAY_TIMEOUT) {
			ib_logf(IB_LOG_LEVEL_WARN,
				"A long semaphore wait:");
			sync_array_cell_print(stderr, cell);
			*noticed = TRUE;
		}

		if (diff > fatal_timeout) {
			fatal = TRUE;
		}

		if (diff > longest_diff) {
			longest_diff = diff;
			*sema = latch;
			*waiter = cell->thread_id;
		}
	}

#undef SYNC_ARRAY_TIMEOUT

	return(fatal);
}

/**********************************************************************//**
Prints warnings of long semaphore waits to stderr.
@return TRUE if fatal semaphore wait threshold was exceeded */

ibool
sync_array_print_long_waits(
/*========================*/
	os_thread_id_t*	waiter,	/*!< out: longest waiting thread */
	const void**	sema)	/*!< out: longest-waited-for semaphore */
{
	ulint		i;
	ibool		fatal = FALSE;
	ibool		noticed = FALSE;

	for (i = 0; i < sync_array_size; ++i) {

		sync_array_t*	arr = sync_wait_array[i];

		sync_array_enter(arr);

		if (sync_array_print_long_waits_low(
				arr, waiter, sema, &noticed)) {

			fatal = TRUE;
		}

		sync_array_exit(arr);
	}

	if (noticed) {
		ibool	old_val;

		fprintf(stderr,
			"InnoDB: ###### Starts InnoDB Monitor"
			" for 30 secs to print diagnostic info:\n");

		old_val = srv_print_innodb_monitor;

		/* If some crucial semaphore is reserved, then also the InnoDB
		Monitor can hang, and we do not get diagnostics. Since in
		many cases an InnoDB hang is caused by a pwrite() or a pread()
		call hanging inside the operating system, let us print right
		now the values of pending calls of these. */

		fprintf(stderr,
			"InnoDB: Pending preads %lu, pwrites %lu\n",
			(ulong) os_file_n_pending_preads,
			(ulong) os_file_n_pending_pwrites);

		srv_print_innodb_monitor = TRUE;

		lock_set_timeout_event();

		os_thread_sleep(30000000);

		srv_print_innodb_monitor = static_cast<my_bool>(old_val);
		fprintf(stderr,
			"InnoDB: ###### Diagnostic info printed"
			" to the standard error stream\n");
	}

	return(fatal);
}

/**********************************************************************//**
Prints info of the wait array. */
static
void
sync_array_print_info_low(
/*======================*/
	FILE*		file,	/*!< in: file where to print */
	sync_array_t*	arr)	/*!< in: wait array */
{
	ulint		i;
	ulint		count = 0;

	fprintf(file,
		"OS WAIT ARRAY INFO: reservation count %ld\n",
		(long) arr->res_count);

	for (i = 0; count < arr->n_reserved; ++i) {
		sync_cell_t*	cell;

		cell = sync_array_get_nth_cell(arr, i);

		if (cell->latch.mutex != 0) {
			count++;
			sync_array_cell_print(file, cell);
		}
	}
}

/**********************************************************************//**
Prints info of the wait array. */
static
void
sync_array_print_info(
/*==================*/
	FILE*		file,	/*!< in: file where to print */
	sync_array_t*	arr)	/*!< in: wait array */
{
	sync_array_enter(arr);

	sync_array_print_info_low(file, arr);

	sync_array_exit(arr);
}

/**********************************************************************//**
Create the primary system wait array(s), they are protected by an OS mutex */

void
sync_array_init(
/*============*/
	ulint		n_threads)		/*!< in: Number of slots to
						create in all arrays */
{
	ut_a(sync_wait_array == NULL);
	ut_a(srv_sync_array_size > 0);
	ut_a(n_threads > 0);

	sync_array_size = srv_sync_array_size;

	/* We have to use ut_malloc() because the mutex infrastructure
	hasn't been initialised yet. It is required by ut_malloc() and
	the heap functions. */

	sync_wait_array = new(std::nothrow) sync_array_t*[sync_array_size];

	ulint	n_slots = 1 + (n_threads - 1) / sync_array_size;

	for (ulint i = 0; i < sync_array_size; ++i) {

		sync_wait_array[i] = sync_array_create(n_slots);
	}
}

/**********************************************************************//**
Close sync array wait sub-system. */

void
sync_array_close(void)
/*==================*/
{
	for (ulint i = 0; i < sync_array_size; ++i) {
		sync_array_free(sync_wait_array[i]);
	}

	delete[] sync_wait_array;
	sync_wait_array = NULL;
}

/**********************************************************************//**
Print info about the sync array(s). */

void
sync_array_print(
/*=============*/
	FILE*		file)		/*!< in/out: Print to this stream */
{
	for (ulint i = 0; i < sync_array_size; ++i) {
		sync_array_print_info(file, sync_wait_array[i]);
	}

	fprintf(file,
		"OS WAIT ARRAY INFO: signal count %ld\n", (long) sg_count);

}<|MERGE_RESOLUTION|>--- conflicted
+++ resolved
@@ -864,12 +864,7 @@
 #ifdef HAVE_ATOMIC_BUILTINS
 		WaitMutex*	mutex;
 
-<<<<<<< HEAD
 		mutex = cell->latch.mutex;
-=======
-		os_rmb;
-		if (mutex_get_lock_word(mutex) == 0) {
->>>>>>> 19b3f570
 
 		if (mutex->state() == MUTEX_STATE_UNLOCKED) {
 
@@ -885,29 +880,21 @@
 	case RW_LOCK_SX:
 		lock = cell->latch.lock;
 
-<<<<<<< HEAD
+		os_rmb;
 		if (lock->lock_word > X_LOCK_HALF_DECR) {
-=======
+		/* Either unlocked or only read locked. */
+
+			return(true);
+		}
+
+		break;
+
+	case RW_LOCK_X_WAIT:
+
+		lock = cell->latch.lock;
+
+                /* lock_word == 0 means all readers or sx have left */
 		os_rmb;
-		if (lock->lock_word > 0) {
->>>>>>> 19b3f570
-		/* Either unlocked or only read locked. */
-
-			return(true);
-		}
-
-		break;
-
-	case RW_LOCK_X_WAIT:
-
-<<<<<<< HEAD
-		lock = cell->latch.lock;
-
-                /* lock_word == 0 means all readers or sx have left */
-=======
-                /* lock_word == 0 means all readers have left */
-		os_rmb;
->>>>>>> 19b3f570
 		if (lock->lock_word == 0) {
 
 			return(true);
