--- conflicted
+++ resolved
@@ -2483,11 +2483,7 @@
       table->id = table->id + DICT_MAX_DD_TABLES;
     }
     if (cached) {
-<<<<<<< HEAD
-      dict_table_add_to_cache(table, true, heap);
-=======
-      dict_table_add_to_cache(table, TRUE);
->>>>>>> 85f9abf9
+      dict_table_add_to_cache(table, true);
     }
   }
 
