--- conflicted
+++ resolved
@@ -312,8 +312,6 @@
 the MySQL's NAME_LEN, see check_and_convert_db_name(). */
 #define MAX_DATABASE_NAME_LEN	MAX_TABLE_NAME_LEN
 
-<<<<<<< HEAD
-=======
 /* MAX_FULL_NAME_LEN defines the full name path including the
 database name and table name. In addition, 14 bytes is added for:
 	2 for surrounding quotes around table name
@@ -322,7 +320,6 @@
 #define MAX_FULL_NAME_LEN				\
 	(MAX_TABLE_NAME_LEN + MAX_DATABASE_NAME_LEN + 14)
 
->>>>>>> 19a2f5cd
 /*
 			UNIVERSAL TYPE DEFINITIONS
 			==========================
