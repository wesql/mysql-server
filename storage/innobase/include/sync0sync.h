--- conflicted
+++ resolved
@@ -138,6 +138,7 @@
 extern  mysql_pfs_key_t trx_sys_rw_lock_key;
 extern  mysql_pfs_key_t hash_table_locks_key;
 #endif /* UNIV_PFS_RWLOCK */
+
 #ifndef HAVE_ATOMIC_BUILTINS
 
 #include "sync0mutex.h"
@@ -159,14 +160,7 @@
 
 	ut_ad(*var >= delta);
 
-<<<<<<< HEAD
 	*var -= delta;
-=======
-/** Global list of database mutexes (not OS mutexes) created. */
-typedef UT_LIST_BASE_NODE_T(ib_mutex_t) mutex_list_t;
-/** Global list of database mutexes (not OS mutexes) created. */
-extern mutex_list_t mutex_list;
->>>>>>> 597123b6
 
 	mutex_exit(mutex);
 }
