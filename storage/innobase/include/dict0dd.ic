--- conflicted
+++ resolved
@@ -101,12 +101,8 @@
 	memcpy(tbl_buf, tbl_name + db_len + 1, strlen(tbl_name) - db_len - 1);
 	tbl_buf[strlen(tbl_name) - db_len - 1] = 0;
 
-<<<<<<< HEAD
-	path_to_tablename(db_buf, dd_db_name, MAX_DATABASE_NAME_LEN + 1, true);
-=======
 	filename_to_tablename(db_buf, dd_db_name, MAX_DATABASE_NAME_LEN + 1,
 			      true);
->>>>>>> 366e6e57
 
 	auto	is_part = strstr(tbl_buf, PART_SEPARATOR);
 
