/*****************************************************************************

Copyright (c) 1995, 2013, Oracle and/or its affiliates. All Rights Reserved.

This program is free software; you can redistribute it and/or modify it under
the terms of the GNU General Public License as published by the Free Software
Foundation; version 2 of the License.

This program is distributed in the hope that it will be useful, but WITHOUT
ANY WARRANTY; without even the implied warranty of MERCHANTABILITY or FITNESS
FOR A PARTICULAR PURPOSE. See the GNU General Public License for more details.

You should have received a copy of the GNU General Public License along with
this program; if not, write to the Free Software Foundation, Inc.,
51 Franklin Street, Suite 500, Boston, MA 02110-1335 USA

*****************************************************************************/

/**************************************************//**
@file include/mtr0log.ic
Mini-transaction logging routines

Created 12/7/1995 Heikki Tuuri
*******************************************************/

#include "buf0buf.h"
#include "buf0dblwr.h"
#include "fsp0types.h"
#include "mach0data.h"
#include "trx0sys.h"

/********************************************************//**
Opens a buffer to mlog. It must be closed with mlog_close.
@return buffer, NULL if log mode MTR_LOG_NONE or MTR_LOG_NO_REDO */
UNIV_INLINE
byte*
mlog_open(
/*======*/
	mtr_t*	mtr,	/*!< in: mtr */
	ulint	size)	/*!< in: buffer size in bytes; MUST be
			smaller than DYN_ARRAY_DATA_SIZE! */
{
	dyn_array_t*	mlog;

	mtr->modifications = TRUE;

	if (mtr_get_log_mode(mtr) == MTR_LOG_NONE
	    || mtr_get_log_mode(mtr) == MTR_LOG_NO_REDO) {

		return(NULL);
	}

	mlog = &(mtr->log);

	return(dyn_array_open(mlog, size));
}

/********************************************************//**
Closes a buffer opened to mlog. */
UNIV_INLINE
void
mlog_close(
/*=======*/
	mtr_t*	mtr,	/*!< in: mtr */
	byte*	ptr)	/*!< in: buffer space from ptr up was not used */
{
	dyn_array_t*	mlog;

	ut_ad(mtr_get_log_mode(mtr) != MTR_LOG_NONE);
	ut_ad(mtr_get_log_mode(mtr) != MTR_LOG_NO_REDO);

	mlog = &(mtr->log);

	dyn_array_close(mlog, ptr);
}

#ifndef UNIV_HOTBACKUP
/********************************************************//**
Catenates 1 - 4 bytes to the mtr log. The value is not compressed. */
UNIV_INLINE
void
mlog_catenate_ulint(
/*================*/
	mtr_t*	mtr,	/*!< in: mtr */
	ulint	val,	/*!< in: value to write */
	ulint	type)	/*!< in: MLOG_1BYTE, MLOG_2BYTES, MLOG_4BYTES */
{
	dyn_array_t*	mlog;
	byte*		ptr;

	if (mtr_get_log_mode(mtr) == MTR_LOG_NONE
	    || mtr_get_log_mode(mtr) == MTR_LOG_NO_REDO) {

		return;
	}

	mlog = &(mtr->log);

#if MLOG_1BYTE != 1
# error "MLOG_1BYTE != 1"
#endif
#if MLOG_2BYTES != 2
# error "MLOG_2BYTES != 2"
#endif
#if MLOG_4BYTES != 4
# error "MLOG_4BYTES != 4"
#endif
#if MLOG_8BYTES != 8
# error "MLOG_8BYTES != 8"
#endif
	ptr = (byte*) dyn_array_push(mlog, type);

	if (type == MLOG_4BYTES) {
		mach_write_to_4(ptr, val);
	} else if (type == MLOG_2BYTES) {
		mach_write_to_2(ptr, val);
	} else {
		ut_ad(type == MLOG_1BYTE);
		mach_write_to_1(ptr, val);
	}
}

/********************************************************//**
Catenates a compressed ulint to mlog. */
UNIV_INLINE
void
mlog_catenate_ulint_compressed(
/*===========================*/
	mtr_t*	mtr,	/*!< in: mtr */
	ulint	val)	/*!< in: value to write */
{
	byte*	log_ptr;

	log_ptr = mlog_open(mtr, 10);

	/* If no logging is requested, we may return now */
	if (log_ptr == NULL) {

		return;
	}

	log_ptr += mach_write_compressed(log_ptr, val);

	mlog_close(mtr, log_ptr);
}

/********************************************************//**
Catenates a compressed 64-bit integer to mlog. */
UNIV_INLINE
void
mlog_catenate_ull_compressed(
/*=========================*/
	mtr_t*		mtr,	/*!< in: mtr */
	ib_uint64_t	val)	/*!< in: value to write */
{
	byte*	log_ptr;

	log_ptr = mlog_open(mtr, 15);

	/* If no logging is requested, we may return now */
	if (log_ptr == NULL) {

		return;
	}

	log_ptr += mach_ull_write_compressed(log_ptr, val);

	mlog_close(mtr, log_ptr);
}

/********************************************************//**
Writes the initial part of a log record (3..11 bytes).
If the implementation of this function is changed, all
size parameters to mlog_open() should be adjusted accordingly!
@return new value of log_ptr */
UNIV_INLINE
byte*
mlog_write_initial_log_record_fast(
/*===============================*/
	const byte*	ptr,	/*!< in: pointer to (inside) a buffer
				frame holding the file page where
				modification is made */
	byte		type,	/*!< in: log item type: MLOG_1BYTE, ... */
	byte*		log_ptr,/*!< in: pointer to mtr log which has
				been opened */
	mtr_t*		mtr)	/*!< in: mtr */
{
#ifdef UNIV_DEBUG
	buf_block_t*	block;
#endif
	const byte*	page;
	ulint		space;
	ulint		offset;

	ut_ad(mtr_memo_contains_page(mtr, ptr, MTR_MEMO_PAGE_X_FIX));
	ut_ad(type <= MLOG_BIGGEST_TYPE);
	ut_ad(ptr && log_ptr);

	page = (const byte*) ut_align_down(ptr, UNIV_PAGE_SIZE);
	space = mach_read_from_4(page + FIL_PAGE_ARCH_LOG_NO_OR_SPACE_ID);
	offset = mach_read_from_4(page + FIL_PAGE_OFFSET);

	/* check whether the page is in the doublewrite buffer;
	the doublewrite buffer is located in pages
	FSP_EXTENT_SIZE, ..., 3 * FSP_EXTENT_SIZE - 1 in the
	system tablespace */
	if (space == TRX_SYS_SPACE
	    && offset >= FSP_EXTENT_SIZE && offset < 3 * FSP_EXTENT_SIZE) {
		if (buf_dblwr_being_created) {
			/* Do nothing: we only come to this branch in an
			InnoDB database creation. We do not redo log
			anything for the doublewrite buffer pages. */
			return(log_ptr);
		} else {
			fprintf(stderr,
				"Error: trying to redo log a record of type "
				"%d on page %lu of space %lu in the "
				"doublewrite buffer, continuing anyway.\n"
				"Please post a bug report to "
				"bugs.mysql.com.\n",
				type, offset, space);
			ut_ad(0);
		}
	}

	mach_write_to_1(log_ptr, type);
	log_ptr++;
	log_ptr += mach_write_compressed(log_ptr, space);
	log_ptr += mach_write_compressed(log_ptr, offset);

	mtr->n_log_recs++;

#ifdef UNIV_LOG_DEBUG
	fprintf(stderr,
		"Adding to mtr log record type %lu space %lu page no %lu\n",
		(ulong) type, space, offset);
#endif

#ifdef UNIV_DEBUG
	/* We now assume that all x-latched pages have been modified! */
	block = (buf_block_t*) buf_block_align(ptr);

	if (!mtr_memo_contains(mtr, block, MTR_MEMO_MODIFY)) {

		mtr_memo_push(mtr, block, MTR_MEMO_MODIFY);
	}
#endif
	return(log_ptr);
}

/********************************************************//**
<<<<<<< HEAD
Writes a log record about an .ibd file create/delete/rename/truncate.
@return	new value of log_ptr */
=======
Writes a log record about an .ibd file create/delete/rename.
@return new value of log_ptr */
>>>>>>> a1f79bba
UNIV_INLINE
byte*
mlog_write_initial_log_record_for_file_op(
/*======================================*/
	ulint	type,	/*!< in: MLOG_FILE_CREATE, MLOG_FILE_DELETE, or
			MLOG_FILE_RENAME */
	ulint	space_id,/*!< in: space id, if applicable */
	ulint	page_no,/*!< in: page number (not relevant currently) */
	byte*	log_ptr,/*!< in: pointer to mtr log which has been opened */
	mtr_t*	mtr)	/*!< in: mtr */
{
	ut_ad(log_ptr);

	mach_write_to_1(log_ptr, type);
	log_ptr++;

	/* We write dummy space id and page number */
	log_ptr += mach_write_compressed(log_ptr, space_id);
	log_ptr += mach_write_compressed(log_ptr, page_no);

	mtr->n_log_recs++;

	return(log_ptr);
}
#endif /* !UNIV_HOTBACKUP */<|MERGE_RESOLUTION|>--- conflicted
+++ resolved
@@ -249,13 +249,8 @@
 }
 
 /********************************************************//**
-<<<<<<< HEAD
 Writes a log record about an .ibd file create/delete/rename/truncate.
 @return	new value of log_ptr */
-=======
-Writes a log record about an .ibd file create/delete/rename.
-@return new value of log_ptr */
->>>>>>> a1f79bba
 UNIV_INLINE
 byte*
 mlog_write_initial_log_record_for_file_op(
