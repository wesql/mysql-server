/*****************************************************************************

Copyright (c) 1995, 2016, Oracle and/or its affiliates. All Rights Reserved.
Copyright (c) 2008, Google Inc.

Portions of this file contain modifications contributed and copyrighted by
Google, Inc. Those modifications are gratefully acknowledged and are described
briefly in the InnoDB documentation. The contributions by Google are
incorporated with their permission, and subject to the conditions contained in
the file COPYING.Google.

This program is free software; you can redistribute it and/or modify it under
the terms of the GNU General Public License as published by the Free Software
Foundation; version 2 of the License.

This program is distributed in the hope that it will be useful, but WITHOUT
ANY WARRANTY; without even the implied warranty of MERCHANTABILITY or FITNESS
FOR A PARTICULAR PURPOSE. See the GNU General Public License for more details.

You should have received a copy of the GNU General Public License along with
this program; if not, write to the Free Software Foundation, Inc.,
51 Franklin Street, Suite 500, Boston, MA 02110-1335 USA

*****************************************************************************/

/**************************************************//**
@file include/buf0buf.ic
The database buffer buf_pool

Created 11/5/1995 Heikki Tuuri
*******************************************************/

#include "mtr0mtr.h"
#ifndef UNIV_HOTBACKUP
#include "buf0flu.h"
#include "buf0lru.h"
#include "buf0rea.h"
#include "sync0debug.h"
#include "fsp0types.h"
#include "ut0new.h"

/** A chunk of buffers. The buffer pool is allocated in chunks. */
struct buf_chunk_t{
	ulint		size;		/*!< size of frames[] and blocks[] */
	unsigned char*	mem;		/*!< pointer to the memory area which
					was allocated for the frames */
	ut_new_pfx_t	mem_pfx;	/*!< Auxiliary structure, describing
					"mem". It is filled by the allocator's
					alloc method and later passed to the
					deallocate method. */
	buf_block_t*	blocks;		/*!< array of buffer control blocks */

	/** Get the size of 'mem' in bytes. */
	size_t	mem_size() const {
		return(mem_pfx.m_size);
	}
};

/*********************************************************************//**
Gets the current size of buffer buf_pool in bytes.
@return size in bytes */
UNIV_INLINE
ulint
buf_pool_get_curr_size(void)
/*========================*/
{
	return(srv_buf_pool_curr_size);
}

/********************************************************************//**
Calculates the index of a buffer pool to the buf_pool[] array.
@return the position of the buffer pool in buf_pool[] */
UNIV_INLINE
ulint
buf_pool_index(
/*===========*/
	const buf_pool_t*	buf_pool)	/*!< in: buffer pool */
{
	ulint	i = buf_pool - buf_pool_ptr;
	ut_ad(i < MAX_BUFFER_POOLS);
	ut_ad(i < srv_buf_pool_instances);
	return(i);
}

/******************************************************************//**
Returns the buffer pool instance given a page instance
@return buf_pool */
UNIV_INLINE
buf_pool_t*
buf_pool_from_bpage(
/*================*/
	const buf_page_t*	bpage) /*!< in: buffer pool page */
{
	ulint	i;
	i = bpage->buf_pool_index;
	ut_ad(i < srv_buf_pool_instances);
	return(&buf_pool_ptr[i]);
}

/******************************************************************//**
Returns the buffer pool instance given a block instance
@return buf_pool */
UNIV_INLINE
buf_pool_t*
buf_pool_from_block(
/*================*/
	const buf_block_t*	block) /*!< in: block */
{
	return(buf_pool_from_bpage(&block->page));
}

/*********************************************************************//**
Gets the current size of buffer buf_pool in pages.
@return size in pages*/
UNIV_INLINE
ulint
buf_pool_get_n_pages(void)
/*======================*/
{
	return(buf_pool_get_curr_size() / UNIV_PAGE_SIZE);
}

/********************************************************************//**
Reads the freed_page_clock of a buffer block.
@return freed_page_clock */
UNIV_INLINE
ulint
buf_page_get_freed_page_clock(
/*==========================*/
	const buf_page_t*	bpage)	/*!< in: block */
{
	/* This is sometimes read without holding buf_pool->mutex. */
	return(bpage->freed_page_clock);
}

/********************************************************************//**
Reads the freed_page_clock of a buffer block.
@return freed_page_clock */
UNIV_INLINE
ulint
buf_block_get_freed_page_clock(
/*===========================*/
	const buf_block_t*	block)	/*!< in: block */
{
	return(buf_page_get_freed_page_clock(&block->page));
}

/********************************************************************//**
Tells if a block is still close enough to the MRU end of the LRU list
meaning that it is not in danger of getting evicted and also implying
that it has been accessed recently.
Note that this is for heuristics only and does not reserve buffer pool
mutex.
@return TRUE if block is close to MRU end of LRU */
UNIV_INLINE
ibool
buf_page_peek_if_young(
/*===================*/
	const buf_page_t*	bpage)	/*!< in: block */
{
	buf_pool_t*	buf_pool = buf_pool_from_bpage(bpage);

	/* FIXME: bpage->freed_page_clock is 31 bits */
	return((buf_pool->freed_page_clock & ((1UL << 31) - 1))
	       < ((ulint) bpage->freed_page_clock
		  + (buf_pool->curr_size
		     * (BUF_LRU_OLD_RATIO_DIV - buf_pool->LRU_old_ratio)
		     / (BUF_LRU_OLD_RATIO_DIV * 4))));
}

/********************************************************************//**
Recommends a move of a block to the start of the LRU list if there is danger
of dropping from the buffer pool. NOTE: does not reserve the buffer pool
mutex.
@return TRUE if should be made younger */
UNIV_INLINE
ibool
buf_page_peek_if_too_old(
/*=====================*/
	const buf_page_t*	bpage)	/*!< in: block to make younger */
{
	buf_pool_t*		buf_pool = buf_pool_from_bpage(bpage);

	if (buf_pool->freed_page_clock == 0) {
		/* If eviction has not started yet, do not update the
		statistics or move blocks in the LRU list.  This is
		either the warm-up phase or an in-memory workload. */
		return(FALSE);
	} else if (buf_LRU_old_threshold_ms && bpage->old) {
		unsigned	access_time = buf_page_is_accessed(bpage);

		/* It is possible that the below comparison returns an
		unexpected result. 2^32 milliseconds pass in about 50 days,
		so if the difference between ut_time_ms() and access_time
		is e.g. 50 days + 15 ms, then the below will behave as if
		it is 15 ms. This is known and fixing it would require to
		increase buf_page_t::access_time from 32 to 64 bits. */
		if (access_time > 0
		    && ((ib_uint32_t) (ut_time_ms() - access_time))
		    >= buf_LRU_old_threshold_ms) {
			return(TRUE);
		}

		buf_pool->stat.n_pages_not_made_young++;
		return(FALSE);
	} else {
		return(!buf_page_peek_if_young(bpage));
	}
}
#endif /* !UNIV_HOTBACKUP */

/*********************************************************************//**
Gets the state of a block.
@return state */
UNIV_INLINE
enum buf_page_state
buf_page_get_state(
/*===============*/
	const buf_page_t*	bpage)	/*!< in: pointer to the control block */
{
	enum buf_page_state	state	= bpage->state;

#ifdef UNIV_DEBUG
	switch (state) {
	case BUF_BLOCK_POOL_WATCH:
	case BUF_BLOCK_ZIP_PAGE:
	case BUF_BLOCK_ZIP_DIRTY:
	case BUF_BLOCK_NOT_USED:
	case BUF_BLOCK_READY_FOR_USE:
	case BUF_BLOCK_FILE_PAGE:
	case BUF_BLOCK_MEMORY:
	case BUF_BLOCK_REMOVE_HASH:
		break;
	default:
		ut_error;
	}
#endif /* UNIV_DEBUG */

	return(state);
}
/*********************************************************************//**
Gets the state of a block.
@return state */
UNIV_INLINE
enum buf_page_state
buf_block_get_state(
/*================*/
	const buf_block_t*	block)	/*!< in: pointer to the control block */
{
	return(buf_page_get_state(&block->page));
}
/*********************************************************************//**
Sets the state of a block. */
UNIV_INLINE
void
buf_page_set_state(
/*===============*/
	buf_page_t*		bpage,	/*!< in/out: pointer to control block */
	enum buf_page_state	state)	/*!< in: state */
{
#ifdef UNIV_DEBUG
	enum buf_page_state	old_state	= buf_page_get_state(bpage);

	switch (old_state) {
	case BUF_BLOCK_POOL_WATCH:
		ut_error;
		break;
	case BUF_BLOCK_ZIP_PAGE:
		ut_a(state == BUF_BLOCK_ZIP_DIRTY);
		break;
	case BUF_BLOCK_ZIP_DIRTY:
		ut_a(state == BUF_BLOCK_ZIP_PAGE);
		break;
	case BUF_BLOCK_NOT_USED:
		ut_a(state == BUF_BLOCK_READY_FOR_USE);
		break;
	case BUF_BLOCK_READY_FOR_USE:
		ut_a(state == BUF_BLOCK_MEMORY
		     || state == BUF_BLOCK_FILE_PAGE
		     || state == BUF_BLOCK_NOT_USED);
		break;
	case BUF_BLOCK_MEMORY:
		ut_a(state == BUF_BLOCK_NOT_USED);
		break;
	case BUF_BLOCK_FILE_PAGE:
		ut_a(state == BUF_BLOCK_NOT_USED
		     || state == BUF_BLOCK_REMOVE_HASH);
		break;
	case BUF_BLOCK_REMOVE_HASH:
		ut_a(state == BUF_BLOCK_MEMORY);
		break;
	}
#endif /* UNIV_DEBUG */
	bpage->state = state;
	ut_ad(buf_page_get_state(bpage) == state);
}

/*********************************************************************//**
Sets the state of a block. */
UNIV_INLINE
void
buf_block_set_state(
/*================*/
	buf_block_t*		block,	/*!< in/out: pointer to control block */
	enum buf_page_state	state)	/*!< in: state */
{
	buf_page_set_state(&block->page, state);
}

/*********************************************************************//**
Determines if a block is mapped to a tablespace.
@return TRUE if mapped */
UNIV_INLINE
ibool
buf_page_in_file(
/*=============*/
	const buf_page_t*	bpage)	/*!< in: pointer to control block */
{
	switch (buf_page_get_state(bpage)) {
	case BUF_BLOCK_POOL_WATCH:
		ut_error;
		break;
	case BUF_BLOCK_ZIP_PAGE:
	case BUF_BLOCK_ZIP_DIRTY:
	case BUF_BLOCK_FILE_PAGE:
		return(TRUE);
	case BUF_BLOCK_NOT_USED:
	case BUF_BLOCK_READY_FOR_USE:
	case BUF_BLOCK_MEMORY:
	case BUF_BLOCK_REMOVE_HASH:
		break;
	}

	return(FALSE);
}

#ifndef UNIV_HOTBACKUP
/*********************************************************************//**
Determines if a block should be on unzip_LRU list.
@return TRUE if block belongs to unzip_LRU */
UNIV_INLINE
ibool
buf_page_belongs_to_unzip_LRU(
/*==========================*/
	const buf_page_t*	bpage)	/*!< in: pointer to control block */
{
	ut_ad(buf_page_in_file(bpage));

	return(bpage->zip.data
	       && buf_page_get_state(bpage) == BUF_BLOCK_FILE_PAGE);
}

/*********************************************************************//**
Gets the mutex of a block.
@return pointer to mutex protecting bpage */
UNIV_INLINE
BPageMutex*
buf_page_get_mutex(
/*===============*/
	const buf_page_t*	bpage)	/*!< in: pointer to control block */
{
	buf_pool_t*	buf_pool = buf_pool_from_bpage(bpage);

	switch (buf_page_get_state(bpage)) {
	case BUF_BLOCK_POOL_WATCH:
		ut_error;
		return(NULL);
	case BUF_BLOCK_ZIP_PAGE:
	case BUF_BLOCK_ZIP_DIRTY:
		return(&buf_pool->zip_mutex);
	default:
		return(&((buf_block_t*) bpage)->mutex);
	}
}

/*********************************************************************//**
Get the flush type of a page.
@return flush type */
UNIV_INLINE
buf_flush_t
buf_page_get_flush_type(
/*====================*/
	const buf_page_t*	bpage)	/*!< in: buffer page */
{
	buf_flush_t	flush_type = (buf_flush_t) bpage->flush_type;

#ifdef UNIV_DEBUG
	switch (flush_type) {
	case BUF_FLUSH_LRU:
	case BUF_FLUSH_LIST:
	case BUF_FLUSH_SINGLE_PAGE:
		return(flush_type);
	case BUF_FLUSH_N_TYPES:
		ut_error;
	}
	ut_error;
#endif /* UNIV_DEBUG */
	return(flush_type);
}
/*********************************************************************//**
Set the flush type of a page. */
UNIV_INLINE
void
buf_page_set_flush_type(
/*====================*/
	buf_page_t*	bpage,		/*!< in: buffer page */
	buf_flush_t	flush_type)	/*!< in: flush type */
{
	bpage->flush_type = flush_type;
	ut_ad(buf_page_get_flush_type(bpage) == flush_type);
}

/** Map a block to a file page.
@param[in,out]	block	pointer to control block
@param[in]	page_id	page id */
UNIV_INLINE
void
buf_block_set_file_page(
	buf_block_t*		block,
	const page_id_t&	page_id)
{
	buf_block_set_state(block, BUF_BLOCK_FILE_PAGE);
	block->page.id.copy_from(page_id);
}

/*********************************************************************//**
Gets the io_fix state of a block.
@return io_fix state */
UNIV_INLINE
enum buf_io_fix
buf_page_get_io_fix(
/*================*/
	const buf_page_t*	bpage)	/*!< in: pointer to the control block */
{
	ut_ad(bpage != NULL);

	enum buf_io_fix	io_fix	= bpage->io_fix;

#ifdef UNIV_DEBUG
	switch (io_fix) {
	case BUF_IO_NONE:
	case BUF_IO_READ:
	case BUF_IO_WRITE:
	case BUF_IO_PIN:
		return(io_fix);
	}
	ut_error;
#endif /* UNIV_DEBUG */
	return(io_fix);
}

/*********************************************************************//**
Gets the io_fix state of a block.
@return io_fix state */
UNIV_INLINE
enum buf_io_fix
buf_block_get_io_fix(
/*=================*/
	const buf_block_t*	block)	/*!< in: pointer to the control block */
{
	return(buf_page_get_io_fix(&block->page));
}

/*********************************************************************//**
Sets the io_fix state of a block. */
UNIV_INLINE
void
buf_page_set_io_fix(
/*================*/
	buf_page_t*	bpage,	/*!< in/out: control block */
	enum buf_io_fix	io_fix)	/*!< in: io_fix state */
{
#ifdef UNIV_DEBUG
	buf_pool_t*	buf_pool = buf_pool_from_bpage(bpage);
	ut_ad(buf_pool_mutex_own(buf_pool));
#endif /* UNIV_DEBUG */
	ut_ad(mutex_own(buf_page_get_mutex(bpage)));

	bpage->io_fix = io_fix;
	ut_ad(buf_page_get_io_fix(bpage) == io_fix);
}

/*********************************************************************//**
Sets the io_fix state of a block. */
UNIV_INLINE
void
buf_block_set_io_fix(
/*=================*/
	buf_block_t*	block,	/*!< in/out: control block */
	enum buf_io_fix	io_fix)	/*!< in: io_fix state */
{
	buf_page_set_io_fix(&block->page, io_fix);
}

/*********************************************************************//**
Makes a block sticky. A sticky block implies that even after we release
the buf_pool->mutex and the block->mutex:
* it cannot be removed from the flush_list
* the block descriptor cannot be relocated
* it cannot be removed from the LRU list
Note that:
* the block can still change its position in the LRU list
* the next and previous pointers can change. */
UNIV_INLINE
void
buf_page_set_sticky(
/*================*/
	buf_page_t*	bpage)	/*!< in/out: control block */
{
#ifdef UNIV_DEBUG
	buf_pool_t*	buf_pool = buf_pool_from_bpage(bpage);
	ut_ad(buf_pool_mutex_own(buf_pool));
#endif /* UNIV_DEBUG */
	ut_ad(mutex_own(buf_page_get_mutex(bpage)));
	ut_ad(buf_page_get_io_fix(bpage) == BUF_IO_NONE);

	bpage->io_fix = BUF_IO_PIN;
}

/*********************************************************************//**
Removes stickiness of a block. */
UNIV_INLINE
void
buf_page_unset_sticky(
/*==================*/
	buf_page_t*	bpage)	/*!< in/out: control block */
{
#ifdef UNIV_DEBUG
	buf_pool_t*	buf_pool = buf_pool_from_bpage(bpage);
	ut_ad(buf_pool_mutex_own(buf_pool));
#endif /* UNIV_DEBUG */
	ut_ad(mutex_own(buf_page_get_mutex(bpage)));
	ut_ad(buf_page_get_io_fix(bpage) == BUF_IO_PIN);

	bpage->io_fix = BUF_IO_NONE;
}

/********************************************************************//**
Determine if a buffer block can be relocated in memory.  The block
can be dirty, but it must not be I/O-fixed or bufferfixed. */
UNIV_INLINE
ibool
buf_page_can_relocate(
/*==================*/
	const buf_page_t*	bpage)	/*!< control block being relocated */
{
#ifdef UNIV_DEBUG
	buf_pool_t*	buf_pool = buf_pool_from_bpage(bpage);
	ut_ad(buf_pool_mutex_own(buf_pool));
#endif /* UNIV_DEBUG */
	ut_ad(mutex_own(buf_page_get_mutex(bpage)));
	ut_ad(buf_page_in_file(bpage));
	ut_ad(bpage->in_LRU_list);

	return(buf_page_get_io_fix(bpage) == BUF_IO_NONE
	       && bpage->buf_fix_count == 0);
}

/*********************************************************************//**
Determine if a block has been flagged old.
@return TRUE if old */
UNIV_INLINE
ibool
buf_page_is_old(
/*============*/
	const buf_page_t*	bpage)	/*!< in: control block */
{
#ifdef UNIV_DEBUG
	buf_pool_t*	buf_pool = buf_pool_from_bpage(bpage);
	ut_ad(buf_pool_mutex_own(buf_pool));
#endif /* UNIV_DEBUG */
	ut_ad(buf_page_in_file(bpage));

	return(bpage->old);
}

/*********************************************************************//**
Flag a block old. */
UNIV_INLINE
void
buf_page_set_old(
/*=============*/
	buf_page_t*	bpage,	/*!< in/out: control block */
	ibool		old)	/*!< in: old */
{
#ifdef UNIV_DEBUG
	buf_pool_t*	buf_pool = buf_pool_from_bpage(bpage);
#endif /* UNIV_DEBUG */
	ut_a(buf_page_in_file(bpage));
	ut_ad(buf_pool_mutex_own(buf_pool));
	ut_ad(bpage->in_LRU_list);

#ifdef UNIV_LRU_DEBUG
	ut_a((buf_pool->LRU_old_len == 0) == (buf_pool->LRU_old == NULL));
	/* If a block is flagged "old", the LRU_old list must exist. */
	ut_a(!old || buf_pool->LRU_old);

	if (UT_LIST_GET_PREV(LRU, bpage) && UT_LIST_GET_NEXT(LRU, bpage)) {
		const buf_page_t*	prev = UT_LIST_GET_PREV(LRU, bpage);
		const buf_page_t*	next = UT_LIST_GET_NEXT(LRU, bpage);
		if (prev->old == next->old) {
			ut_a(prev->old == old);
		} else {
			ut_a(!prev->old);
			ut_a(buf_pool->LRU_old == (old ? bpage : next));
		}
	}
#endif /* UNIV_LRU_DEBUG */

	bpage->old = old;
}

/*********************************************************************//**
Determine the time of first access of a block in the buffer pool.
@return ut_time_ms() at the time of first access, 0 if not accessed */
UNIV_INLINE
unsigned
buf_page_is_accessed(
/*=================*/
	const buf_page_t*	bpage)	/*!< in: control block */
{
	ut_ad(buf_page_in_file(bpage));

	return(bpage->access_time);
}

/*********************************************************************//**
Flag a block accessed. */
UNIV_INLINE
void
buf_page_set_accessed(
/*==================*/
	buf_page_t*	bpage)		/*!< in/out: control block */
{
#ifdef UNIV_DEBUG
	buf_pool_t*	buf_pool = buf_pool_from_bpage(bpage);
	ut_ad(!buf_pool_mutex_own(buf_pool));
	ut_ad(mutex_own(buf_page_get_mutex(bpage)));
#endif /* UNIV_DEBUG */

	ut_a(buf_page_in_file(bpage));

	if (bpage->access_time == 0) {
		/* Make this the time of the first access. */
		bpage->access_time = static_cast<uint>(ut_time_ms());
	}
}

/*********************************************************************//**
Gets the buf_block_t handle of a buffered file block if an uncompressed
page frame exists, or NULL.
@return control block, or NULL */
UNIV_INLINE
buf_block_t*
buf_page_get_block(
/*===============*/
	buf_page_t*	bpage)	/*!< in: control block, or NULL */
{
	if (bpage != NULL) {
		ut_ad(buf_page_in_file(bpage));

		if (buf_page_get_state(bpage) == BUF_BLOCK_FILE_PAGE) {
			return((buf_block_t*) bpage);
		}
	}

	return(NULL);
}
#endif /* !UNIV_HOTBACKUP */

#ifdef UNIV_DEBUG
/*********************************************************************//**
Gets a pointer to the memory frame of a block.
@return pointer to the frame */
UNIV_INLINE
buf_frame_t*
buf_block_get_frame(
/*================*/
	const buf_block_t*	block)	/*!< in: pointer to the control block */
{
	ut_ad(block);

	switch (buf_block_get_state(block)) {
	case BUF_BLOCK_POOL_WATCH:
	case BUF_BLOCK_ZIP_PAGE:
	case BUF_BLOCK_ZIP_DIRTY:
	case BUF_BLOCK_NOT_USED:
		ut_error;
		break;
	case BUF_BLOCK_FILE_PAGE:
# ifndef UNIV_HOTBACKUP
		ut_a(block->page.buf_fix_count > 0);
# endif /* !UNIV_HOTBACKUP */
		/* fall through */
	case BUF_BLOCK_READY_FOR_USE:
	case BUF_BLOCK_MEMORY:
	case BUF_BLOCK_REMOVE_HASH:
		goto ok;
	}
	ut_error;
ok:
	return((buf_frame_t*) block->frame);
}
#endif /* UNIV_DEBUG */

/***********************************************************************
FIXME_FTS Gets the frame the pointer is pointing to. */
UNIV_INLINE
buf_frame_t*
buf_frame_align(
/*============*/
                        /* out: pointer to frame */
        byte*   ptr)    /* in: pointer to a frame */
{
        buf_frame_t*    frame;

        ut_ad(ptr);

        frame = (buf_frame_t*) ut_align_down(ptr, UNIV_PAGE_SIZE);

        return(frame);
}

/**********************************************************************//**
Gets the space id, page offset, and byte offset within page of a
pointer pointing to a buffer frame containing a file page. */
UNIV_INLINE
void
buf_ptr_get_fsp_addr(
/*=================*/
	const void*	ptr,	/*!< in: pointer to a buffer frame */
	ulint*		space,	/*!< out: space id */
	fil_addr_t*	addr)	/*!< out: page offset and byte offset */
{
	const page_t*	page = (const page_t*) ut_align_down(ptr,
							     UNIV_PAGE_SIZE);

	*space = mach_read_from_4(page + FIL_PAGE_ARCH_LOG_NO_OR_SPACE_ID);
	addr->page = mach_read_from_4(page + FIL_PAGE_OFFSET);
	addr->boffset = ut_align_offset(ptr, UNIV_PAGE_SIZE);
}

#ifndef UNIV_HOTBACKUP
/**********************************************************************//**
Gets the hash value of the page the pointer is pointing to. This can be used
in searches in the lock hash table.
@return lock hash value */
UNIV_INLINE
ulint
buf_block_get_lock_hash_val(
/*========================*/
	const buf_block_t*	block)	/*!< in: block */
{
	ut_ad(block);
	ut_ad(buf_page_in_file(&block->page));
	ut_ad(rw_lock_own(&(((buf_block_t*) block)->lock), RW_LOCK_X)
	      || rw_lock_own(&(((buf_block_t*) block)->lock), RW_LOCK_S));

	return(block->lock_hash_val);
}

/********************************************************************//**
Allocates a buf_page_t descriptor. This function must succeed. In case
of failure we assert in this function.
@return: the allocated descriptor. */
UNIV_INLINE
buf_page_t*
buf_page_alloc_descriptor(void)
/*===========================*/
{
	buf_page_t*	bpage;

	bpage = (buf_page_t*) ut_zalloc_nokey(sizeof *bpage);
	ut_ad(bpage);
	UNIV_MEM_ALLOC(bpage, sizeof *bpage);

	return(bpage);
}

/********************************************************************//**
Free a buf_page_t descriptor. */
UNIV_INLINE
void
buf_page_free_descriptor(
/*=====================*/
	buf_page_t*	bpage)	/*!< in: bpage descriptor to free. */
{
	ut_free(bpage);
}

/********************************************************************//**
Frees a buffer block which does not contain a file page. */
UNIV_INLINE
void
buf_block_free(
/*===========*/
	buf_block_t*	block)	/*!< in, own: block to be freed */
{
	buf_pool_t*	buf_pool = buf_pool_from_bpage((buf_page_t*) block);

	buf_pool_mutex_enter(buf_pool);

	buf_page_mutex_enter(block);

	ut_a(buf_block_get_state(block) != BUF_BLOCK_FILE_PAGE);

	buf_LRU_block_free_non_file_page(block);

	buf_page_mutex_exit(block);

	buf_pool_mutex_exit(buf_pool);
}
#endif /* !UNIV_HOTBACKUP */

/*********************************************************************//**
Copies contents of a buffer frame to a given buffer.
@return buf */
UNIV_INLINE
byte*
buf_frame_copy(
/*===========*/
	byte*			buf,	/*!< in: buffer to copy to */
	const buf_frame_t*	frame)	/*!< in: buffer frame */
{
	ut_ad(buf && frame);

	ut_memcpy(buf, frame, UNIV_PAGE_SIZE);

	return(buf);
}

#ifndef UNIV_HOTBACKUP
/********************************************************************//**
Gets the youngest modification log sequence number for a frame.
Returns zero if not file page or no modification occurred yet.
@return newest modification to page */
UNIV_INLINE
lsn_t
buf_page_get_newest_modification(
/*=============================*/
	const buf_page_t*	bpage)	/*!< in: block containing the
					page frame */
{
	lsn_t		lsn;
	BPageMutex*	block_mutex = buf_page_get_mutex(bpage);

	mutex_enter(block_mutex);

	if (buf_page_in_file(bpage)) {
		lsn = bpage->newest_modification;
	} else {
		lsn = 0;
	}

	mutex_exit(block_mutex);

	return(lsn);
}

/********************************************************************//**
Increments the modify clock of a frame by 1. The caller must (1) own the
buf_pool mutex and block bufferfix count has to be zero, (2) or own an x-lock
on the block. */
UNIV_INLINE
void
buf_block_modify_clock_inc(
/*=======================*/
	buf_block_t*	block)	/*!< in: block */
{
#ifdef UNIV_DEBUG
	buf_pool_t*	buf_pool = buf_pool_from_bpage((buf_page_t*) block);

	/* No latch is acquired if block belongs to intrinsic table. */
	if (!fsp_is_system_temporary(block->page.id.space())) {
		ut_ad((buf_pool_mutex_own(buf_pool)
		       && (block->page.buf_fix_count == 0))
		      || rw_lock_own_flagged(&block->lock,
					     RW_LOCK_FLAG_X | RW_LOCK_FLAG_SX));
	}
#endif /* UNIV_DEBUG */
<<<<<<< HEAD
=======
	assert_block_ahi_valid(block);
>>>>>>> 23032807

	block->modify_clock++;
}

/********************************************************************//**
Returns the value of the modify clock. The caller must have an s-lock
or x-lock on the block.
@return value */
UNIV_INLINE
ib_uint64_t
buf_block_get_modify_clock(
/*=======================*/
	buf_block_t*	block)	/*!< in: block */
{
#ifdef UNIV_DEBUG
	/* No latch is acquired if block belongs to intrinsic table. */
	if (!fsp_is_system_temporary(block->page.id.space())) {
		ut_ad(rw_lock_own(&(block->lock), RW_LOCK_S)
		      || rw_lock_own(&(block->lock), RW_LOCK_X)
		      || rw_lock_own(&(block->lock), RW_LOCK_SX));
	}
#endif /* UNIV_DEBUG */

	return(block->modify_clock);
}

/** Increments the bufferfix count.
@param[in,out]	bpage	block to bufferfix
@return the count */
UNIV_INLINE
ulint
buf_block_fix(
	buf_page_t*	bpage)
{
	return(os_atomic_increment_uint32(&bpage->buf_fix_count, 1));
}

/** Increments the bufferfix count.
@param[in,out]	block	block to bufferfix
@return the count */
UNIV_INLINE
ulint
buf_block_fix(
	buf_block_t*	block)
{
	return(buf_block_fix(&block->page));
}

/*******************************************************************//**
Increments the bufferfix count. */
UNIV_INLINE
void
buf_block_buf_fix_inc_func(
/*=======================*/
#ifdef UNIV_DEBUG
	const char*	file,	/*!< in: file name */
	ulint		line,	/*!< in: line */
#endif /* UNIV_DEBUG */
	buf_block_t*	block)	/*!< in/out: block to bufferfix */
{
#ifdef UNIV_DEBUG
	/* No debug latch is acquired if block belongs to system temporary.
	Debug latch is not of much help if access to block is single
	threaded. */
	if (!fsp_is_system_temporary(block->page.id.space())) {
		ibool   ret;
		ret = rw_lock_s_lock_nowait(&block->debug_latch, file, line);
		ut_a(ret);
	}
#endif /* UNIV_DEBUG */

	buf_block_fix(block);
}

/** Decrements the bufferfix count.
@param[in,out]	bpage	block to bufferunfix
@return	the remaining buffer-fix count */
UNIV_INLINE
ulint
buf_block_unfix(
	buf_page_t*	bpage)
{
	ulint	count = os_atomic_decrement_uint32(&bpage->buf_fix_count, 1);
	ut_ad(count + 1 != 0);
	return(count);
}

/** Decrements the bufferfix count.
@param[in,out]	block	block to bufferunfix
@return the remaining buffer-fix count */
UNIV_INLINE
ulint
buf_block_unfix(
	buf_block_t*	block)
{
	return(buf_block_unfix(&block->page));
}

/*******************************************************************//**
Decrements the bufferfix count. */
UNIV_INLINE
void
buf_block_buf_fix_dec(
/*==================*/
	buf_block_t*	block)	/*!< in/out: block to bufferunfix */
{
	buf_block_unfix(block);

#ifdef UNIV_DEBUG
	/* No debug latch is acquired if block belongs to system temporary.
	Debug latch is not of much help if access to block is single
	threaded. */
	if (!fsp_is_system_temporary(block->page.id.space())) {
		rw_lock_s_unlock(&block->debug_latch);
	}
#endif /* UNIV_DEBUG */
}

/** Returns the buffer pool instance given a page id.
@param[in]	page_id	page id
@return buffer pool */
UNIV_INLINE
buf_pool_t*
buf_pool_get(
	const page_id_t&	page_id)
{
        /* 2log of BUF_READ_AHEAD_AREA (64) */
        ulint		ignored_page_no = page_id.page_no() >> 6;

        page_id_t	id(page_id.space(), ignored_page_no);

        ulint		i = id.fold() % srv_buf_pool_instances;

        return(&buf_pool_ptr[i]);
}

/******************************************************************//**
Returns the buffer pool instance given its array index
@return buffer pool */
UNIV_INLINE
buf_pool_t*
buf_pool_from_array(
/*================*/
	ulint	index)		/*!< in: array index to get
				buffer pool instance from */
{
	ut_ad(index < MAX_BUFFER_POOLS);
	ut_ad(index < srv_buf_pool_instances);
	return(&buf_pool_ptr[index]);
}

/** Returns the control block of a file page, NULL if not found.
@param[in]	buf_pool	buffer pool instance
@param[in]	page_id		page id
@return block, NULL if not found */
UNIV_INLINE
buf_page_t*
buf_page_hash_get_low(
	buf_pool_t*		buf_pool,
	const page_id_t&	page_id)
{
	buf_page_t*	bpage;

#ifdef UNIV_DEBUG
	rw_lock_t*	hash_lock;

	hash_lock = hash_get_lock(buf_pool->page_hash, page_id.fold());
	ut_ad(rw_lock_own(hash_lock, RW_LOCK_X)
	      || rw_lock_own(hash_lock, RW_LOCK_S));
#endif /* UNIV_DEBUG */

	/* Look for the page in the hash table */

	HASH_SEARCH(hash, buf_pool->page_hash, page_id.fold(), buf_page_t*,
		    bpage,
		    ut_ad(bpage->in_page_hash && !bpage->in_zip_hash
			  && buf_page_in_file(bpage)),
		    page_id.equals_to(bpage->id));
	if (bpage) {
		ut_a(buf_page_in_file(bpage));
		ut_ad(bpage->in_page_hash);
		ut_ad(!bpage->in_zip_hash);
		ut_ad(buf_pool_from_bpage(bpage) == buf_pool);
	}

	return(bpage);
}

/** Returns the control block of a file page, NULL if not found.
If the block is found and lock is not NULL then the appropriate
page_hash lock is acquired in the specified lock mode. Otherwise,
mode value is ignored. It is up to the caller to release the
lock. If the block is found and the lock is NULL then the page_hash
lock is released by this function.
@param[in]	buf_pool	buffer pool instance
@param[in]	page_id		page id
@param[in,out]	lock		lock of the page hash acquired if bpage is
found, NULL otherwise. If NULL is passed then the hash_lock is released by
this function.
@param[in]	lock_mode	RW_LOCK_X or RW_LOCK_S. Ignored if
lock == NULL
@param[in]	watch		if true, return watch sentinel also.
@return pointer to the bpage or NULL; if NULL, lock is also NULL or
a watch sentinel. */
UNIV_INLINE
buf_page_t*
buf_page_hash_get_locked(
	buf_pool_t*		buf_pool,
	const page_id_t&	page_id,
	rw_lock_t**		lock,
	ulint			lock_mode,
	bool			watch)
{
	buf_page_t*	bpage = NULL;
	rw_lock_t*	hash_lock;
	ulint		mode = RW_LOCK_S;

	if (lock != NULL) {
		*lock = NULL;
		ut_ad(lock_mode == RW_LOCK_X
		      || lock_mode == RW_LOCK_S);
		mode = lock_mode;
	}

	hash_lock = hash_get_lock(buf_pool->page_hash, page_id.fold());

	ut_ad(!rw_lock_own(hash_lock, RW_LOCK_X)
	      && !rw_lock_own(hash_lock, RW_LOCK_S));

	if (mode == RW_LOCK_S) {
		rw_lock_s_lock(hash_lock);

		/* If not own buf_pool_mutex, page_hash can be changed. */
		hash_lock = hash_lock_s_confirm(
			hash_lock, buf_pool->page_hash, page_id.fold());
	} else {
		rw_lock_x_lock(hash_lock);
		/* If not own buf_pool_mutex, page_hash can be changed. */
		hash_lock = hash_lock_x_confirm(
			hash_lock, buf_pool->page_hash, page_id.fold());
	}

	bpage = buf_page_hash_get_low(buf_pool, page_id);

	if (!bpage || buf_pool_watch_is_sentinel(buf_pool, bpage)) {
		if (!watch) {
			bpage = NULL;
		}
		goto unlock_and_exit;
	}

	ut_ad(buf_page_in_file(bpage));
	ut_ad(page_id.equals_to(bpage->id));

	if (lock == NULL) {
		/* The caller wants us to release the page_hash lock */
		goto unlock_and_exit;
	} else {
		/* To be released by the caller */
		*lock = hash_lock;
		goto exit;
	}

unlock_and_exit:
	if (mode == RW_LOCK_S) {
		rw_lock_s_unlock(hash_lock);
	} else {
		rw_lock_x_unlock(hash_lock);
	}
exit:
	return(bpage);
}

/** Returns the control block of a file page, NULL if not found.
If the block is found and lock is not NULL then the appropriate
page_hash lock is acquired in the specified lock mode. Otherwise,
mode value is ignored. It is up to the caller to release the
lock. If the block is found and the lock is NULL then the page_hash
lock is released by this function.
@param[in]	buf_pool	buffer pool instance
@param[in]	page_id		page id
@param[in,out]	lock		lock of the page hash acquired if bpage is
found, NULL otherwise. If NULL is passed then the hash_lock is released by
this function.
@param[in]	lock_mode	RW_LOCK_X or RW_LOCK_S. Ignored if
lock == NULL
@return pointer to the block or NULL; if NULL, lock is also NULL. */
UNIV_INLINE
buf_block_t*
buf_block_hash_get_locked(
	buf_pool_t*		buf_pool,
	const page_id_t&	page_id,
	rw_lock_t**		lock,
	ulint			lock_mode)
{
	buf_page_t*	bpage = buf_page_hash_get_locked(buf_pool,
							 page_id,
							 lock,
							 lock_mode);
	buf_block_t*	block = buf_page_get_block(bpage);

	if (block != NULL) {

		ut_ad(buf_block_get_state(block) == BUF_BLOCK_FILE_PAGE);
		ut_ad(!lock || rw_lock_own(*lock, lock_mode));

		return(block);
	} else if (bpage) {
		/* It is not a block. Just a bpage */
		ut_ad(buf_page_in_file(bpage));

		if (lock) {
			if (lock_mode == RW_LOCK_S) {
				rw_lock_s_unlock(*lock);
			} else {
				rw_lock_x_unlock(*lock);
			}
		}
		*lock = NULL;
		return(NULL);
	}

	ut_ad(!bpage);
	ut_ad(lock == NULL ||*lock == NULL);
	return(NULL);
}

/** Returns TRUE if the page can be found in the buffer pool hash table.
NOTE that it is possible that the page is not yet read from disk,
though.
@param[in]	page_id	page id
@return TRUE if found in the page hash table */
UNIV_INLINE
ibool
buf_page_peek(
	const page_id_t&	page_id)
{
	buf_pool_t*	buf_pool = buf_pool_get(page_id);

	return(buf_page_hash_get(buf_pool, page_id) != NULL);
}

/********************************************************************//**
Releases a compressed-only page acquired with buf_page_get_zip(). */
UNIV_INLINE
void
buf_page_release_zip(
/*=================*/
	buf_page_t*	bpage)		/*!< in: buffer block */
{
	ut_ad(bpage);
	ut_a(bpage->buf_fix_count > 0);

	switch (buf_page_get_state(bpage)) {
	case BUF_BLOCK_FILE_PAGE:
#ifdef UNIV_DEBUG
	{
		/* No debug latch is acquired if block belongs to system
		temporary. Debug latch is not of much help if access to block
		is single threaded. */
		buf_block_t*	block = reinterpret_cast<buf_block_t*>(bpage);
		if (!fsp_is_system_temporary(block->page.id.space())) {
			rw_lock_s_unlock(&block->debug_latch);
		}
	}
		/* Fall through */
#endif /* UNIV_DEBUG */

	case BUF_BLOCK_ZIP_PAGE:
	case BUF_BLOCK_ZIP_DIRTY:
		buf_block_unfix(reinterpret_cast<buf_block_t*>(bpage));
		return;

	case BUF_BLOCK_POOL_WATCH:
	case BUF_BLOCK_NOT_USED:
	case BUF_BLOCK_READY_FOR_USE:
	case BUF_BLOCK_MEMORY:
	case BUF_BLOCK_REMOVE_HASH:
		break;
	}

	ut_error;
}

/********************************************************************//**
Releases a latch, if specified. */
UNIV_INLINE
void
buf_page_release_latch(
/*===================*/
	buf_block_t*	block,		/*!< in: buffer block */
	ulint		rw_latch)	/*!< in: RW_S_LATCH, RW_X_LATCH,
					RW_NO_LATCH */
{
#ifdef UNIV_DEBUG
	/* No debug latch is acquired if block belongs to system
	temporary. Debug latch is not of much help if access to block
	is single threaded. */
	if (!fsp_is_system_temporary(block->page.id.space())) {
		rw_lock_s_unlock(&block->debug_latch);
	}
#endif /* UNIV_DEBUG */

	if (rw_latch == RW_S_LATCH) {
		rw_lock_s_unlock(&block->lock);
	} else if (rw_latch == RW_SX_LATCH) {
		rw_lock_sx_unlock(&block->lock);
	} else if (rw_latch == RW_X_LATCH) {
		rw_lock_x_unlock(&block->lock);
	}
}

#ifdef UNIV_DEBUG
/*********************************************************************//**
Adds latch level info for the rw-lock protecting the buffer frame. This
should be called in the debug version after a successful latching of a
page if we know the latching order level of the acquired latch. */
UNIV_INLINE
void
buf_block_dbg_add_level(
/*====================*/
	buf_block_t*	block,	/*!< in: buffer page
				where we have acquired latch */
	latch_level_t	level)	/*!< in: latching order level */
{
	sync_check_lock(&block->lock, level);
}

#endif /* UNIV_DEBUG */
/********************************************************************//**
Acquire mutex on all buffer pool instances. */
UNIV_INLINE
void
buf_pool_mutex_enter_all(void)
/*==========================*/
{
	for (ulint i = 0; i < srv_buf_pool_instances; ++i) {
		buf_pool_t*	buf_pool = buf_pool_from_array(i);

		buf_pool_mutex_enter(buf_pool);
	}
}

/********************************************************************//**
Release mutex on all buffer pool instances. */
UNIV_INLINE
void
buf_pool_mutex_exit_all(void)
/*=========================*/
{
	ulint   i;

	for (i = 0; i < srv_buf_pool_instances; i++) {
		buf_pool_t*	buf_pool;

		buf_pool = buf_pool_from_array(i);
		buf_pool_mutex_exit(buf_pool);
	}
}
/*********************************************************************//**
Get the nth chunk's buffer block in the specified buffer pool.
@return the nth chunk's buffer block. */
UNIV_INLINE
buf_block_t*
buf_get_nth_chunk_block(
/*====================*/
	const buf_pool_t* buf_pool,	/*!< in: buffer pool instance */
	ulint		n,		/*!< in: nth chunk in the buffer pool */
	ulint*		chunk_size)	/*!< in: chunk size */
{
	const buf_chunk_t*	chunk;

	chunk = buf_pool->chunks + n;
	*chunk_size = chunk->size;
	return(chunk->blocks);
}

/** Verify the possibility that a stored page is not in buffer pool.
@param[in]	withdraw_clock	withdraw clock when stored the page
@retval true	if the page might be relocated */
UNIV_INLINE
bool
buf_pool_is_obsolete(
	ulint	withdraw_clock)
{
	return(buf_pool_withdrawing
	       || buf_withdraw_clock != withdraw_clock);
}

/** Calculate aligned buffer pool size based on srv_buf_pool_chunk_unit,
if needed.
@param[in]	size	size in bytes
@return	aligned size */
UNIV_INLINE
ulint
buf_pool_size_align(
	ulint	size)
{
	const ulint	m = srv_buf_pool_instances * srv_buf_pool_chunk_unit;
	size = ut_max(size, srv_buf_pool_min_size);

	if (size % m == 0) {
		return(size);
	} else {
		return((size / m + 1) * m);
	}
}

#endif /* !UNIV_HOTBACKUP */<|MERGE_RESOLUTION|>--- conflicted
+++ resolved
@@ -878,10 +878,7 @@
 					     RW_LOCK_FLAG_X | RW_LOCK_FLAG_SX));
 	}
 #endif /* UNIV_DEBUG */
-<<<<<<< HEAD
-=======
 	assert_block_ahi_valid(block);
->>>>>>> 23032807
 
 	block->modify_clock++;
 }
