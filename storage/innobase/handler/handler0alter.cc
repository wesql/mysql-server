--- conflicted
+++ resolved
@@ -38,9 +38,6 @@
 #include "handler0alter.h"
 #include "srv0mon.h"
 #include "fts0priv.h"
-#ifdef UNIV_DEBUG
-#include "btr0sea.h"
-#endif /* UNIV_DEBUG */
 
 #include "ha_innodb.h"
 
@@ -1635,7 +1632,7 @@
 		    && !(ha_alter_info->handler_flags
 			 & ~INNOBASE_ONLINE_OPERATIONS)
 		    && !user_table->ibd_file_missing
-		    && !user_table->tablespace_discarded) {
+		    && !dict_table_is_discarded(user_table)) {
 			DBUG_EXECUTE_IF("innodb_OOM_prepare_inplace_alter",
 					error = DB_OUT_OF_MEMORY;
 					goto error_handling;);
@@ -2114,46 +2111,19 @@
 	ut_ad(!rw_lock_own(&dict_operation_lock, RW_LOCK_SHARED));
 #endif /* UNIV_SYNC_DEBUG */
 
+	if (!(ha_alter_info->handler_flags & INNOBASE_INPLACE_CREATE)) {
+		DBUG_RETURN(false);
+	}
+
 	class ha_innobase_inplace_ctx*	ctx
 		= static_cast<class ha_innobase_inplace_ctx*>
 		(ha_alter_info->handler_ctx);
 
-	update_thd();
-
-	if (!(ha_alter_info->handler_flags & INNOBASE_INPLACE_CREATE)) {
-		DBUG_RETURN(false);
-	} else if (dict_table_is_discarded(prebuilt->table)) {
-
-		/* Nothing to do. */
-		for (uint i = 0; i < ctx->num_to_add; ++i) {
-			dict_index_t*	index = ctx->add[i];
-
-			error = row_log_apply(prebuilt->trx, index, table);
-			ut_a(error == DB_SUCCESS);
-#ifdef UNIV_DEBUG
-			ut_a(index->info.search->magic_n == BTR_SEARCH_MAGIC_N);
-#endif /* UNIV_DEBUG */
-			index->page = FIL_NULL;
-		}
-
-		DBUG_RETURN(false);
-	}
-
-<<<<<<< HEAD
-	trx_search_latch_release_if_reserved(prebuilt->trx);
-
-	DBUG_ASSERT(ctx->trx != 0);
-=======
-	class ha_innobase_inplace_ctx*	ctx
-		= static_cast<class ha_innobase_inplace_ctx*>
-		(ha_alter_info->handler_ctx);
-
 	DBUG_ASSERT(ctx);
 	DBUG_ASSERT(ctx->trx);
->>>>>>> 99ed4a8d
 
 	if (prebuilt->table->ibd_file_missing
-	    || prebuilt->table->tablespace_discarded) {
+	    || dict_table_is_discarded(prebuilt->table)) {
 		goto all_done;
 	}
 
