--- conflicted
+++ resolved
@@ -5161,18 +5161,12 @@
 	if (page_type == FIL_PAGE_INDEX) {
 		const page_t*	page = (const page_t*) frame;
 
-		page_info->index_id = btr_page_get_index_id(page);
+		page_info->index_id = page_get_index_id(page);
 
 		/* FIL_PAGE_INDEX is a bit special, its value
 		is defined as 17855, so we cannot use FIL_PAGE_INDEX
 		to index into i_s_page_type[] array, its array index
 		in the i_s_page_type[] array is I_S_PAGE_TYPE_INDEX
-<<<<<<< HEAD
-		(1) */
-		page_info->page_type = I_S_PAGE_TYPE_INDEX;
-
-		page_info->index_id = page_get_index_id(page);
-=======
 		(1) for index pages or I_S_PAGE_TYPE_IBUF for
 		change buffer index pages */
 		if (page_info->index_id
@@ -5182,7 +5176,6 @@
 		} else {
 			page_info->page_type = I_S_PAGE_TYPE_INDEX;
 		}
->>>>>>> 07238125
 
 		page_info->data_size = (ulint)(page_header_get_field(
 			page, PAGE_HEAP_TOP) - (page_is_comp(page)
