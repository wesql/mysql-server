--- conflicted
+++ resolved
@@ -2031,14 +2031,9 @@
 
 #ifndef UNIV_HOTBACKUP
 /*******************************************************************//**
-<<<<<<< HEAD
 Increments the count of pending operation, if space is not being deleted
 or truncated.
 @return	TRUE if being deleted/truncated, and operations should be skipped */
-=======
-Increments the count of pending operation, if space is not being deleted.
-@return TRUE if being deleted, and operation should be skipped */
->>>>>>> a1f79bba
 
 ibool
 fil_inc_pending_ops(
