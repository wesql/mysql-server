--- conflicted
+++ resolved
@@ -389,10 +389,6 @@
 UNIV_INTERN ibool	srv_innodb_status	= FALSE;
 
 /* When estimating number of different key values in an index, sample
-<<<<<<< HEAD
-this many index pages */
-UNIV_INTERN unsigned long long	srv_stats_sample_pages = 8;
-=======
 this many index pages, there are 2 ways to calculate statistics:
 * persistent stats that are calculated by ANALYZE TABLE and saved
   in the innodb database.
@@ -400,7 +396,6 @@
   table/index are not found in the innodb database */
 UNIV_INTERN unsigned long long	srv_stats_transient_sample_pages = 8;
 UNIV_INTERN unsigned long long	srv_stats_persistent_sample_pages = 20;
->>>>>>> 20ca15d4
 
 UNIV_INTERN ibool	srv_use_doublewrite_buf	= TRUE;
 UNIV_INTERN ibool	srv_use_checksums = TRUE;
@@ -520,14 +515,11 @@
 #define SRV_PEND_IO_THRESHOLD	(PCT_IO(3))
 #define SRV_RECENT_IO_ACTIVITY	(PCT_IO(5))
 #define SRV_PAST_IO_ACTIVITY	(PCT_IO(200))
-<<<<<<< HEAD
-=======
 
 #define fetch_lock_wait_timeout(trx)			\
 	((trx)->allowed_to_wait				\
 	 ? thd_lock_wait_timeout((trx)->mysql_thd)	\
 	 : 0)
->>>>>>> 20ca15d4
 
 /*
 	IMPLEMENTATION OF THE SERVER MAIN PROGRAM
@@ -1703,11 +1695,7 @@
 	incomplete transactions that are being rolled back after crash
 	recovery) will use the global value of
 	innodb_lock_wait_timeout, because trx->mysql_thd == NULL. */
-<<<<<<< HEAD
-	lock_wait_timeout = thd_lock_wait_timeout(trx->mysql_thd);
-=======
 	lock_wait_timeout = fetch_lock_wait_timeout(trx);
->>>>>>> 20ca15d4
 
 	if (lock_wait_timeout < 100000000
 	    && wait_time > (double) lock_wait_timeout) {
@@ -2283,12 +2271,7 @@
 			wait_time = ut_difftime(ut_time(), slot->suspend_time);
 
 			trx = thr_get_trx(slot->thr);
-<<<<<<< HEAD
-			lock_wait_timeout = thd_lock_wait_timeout(
-				trx->mysql_thd);
-=======
 			lock_wait_timeout = fetch_lock_wait_timeout(trx);
->>>>>>> 20ca15d4
 
 			if (trx_is_interrupted(trx)
 			    || (lock_wait_timeout < 100000000
