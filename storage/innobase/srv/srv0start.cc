--- conflicted
+++ resolved
@@ -2648,11 +2648,6 @@
 
 	ibuf_close();
 	log_shutdown();
-<<<<<<< HEAD
-	lock_sys_close();
-=======
-	trx_sys_file_format_close();
->>>>>>> d43198ef
 	trx_sys_close();
 	lock_sys_close();
 
