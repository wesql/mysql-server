/*****************************************************************************

Copyright (c) 2000, 2021, Oracle and/or its affiliates.

This program is free software; you can redistribute it and/or modify it under
the terms of the GNU General Public License, version 2.0, as published by the
Free Software Foundation.

This program is also distributed with certain software (including but not
limited to OpenSSL) that is licensed under separate terms, as designated in a
particular file or component or in included license documentation. The authors
of MySQL hereby grant you an additional permission to link the program and
your derivative works with the separately licensed software that they have
included with MySQL.

This program is distributed in the hope that it will be useful, but WITHOUT
ANY WARRANTY; without even the implied warranty of MERCHANTABILITY or FITNESS
FOR A PARTICULAR PURPOSE. See the GNU General Public License, version 2.0,
for more details.

You should have received a copy of the GNU General Public License along with
this program; if not, write to the Free Software Foundation, Inc.,
51 Franklin St, Fifth Floor, Boston, MA 02110-1301  USA

*****************************************************************************/

/** @file row/row0mysql.cc
 Interface between Innobase row operations and MySQL.
 Contains also create table and other data dictionary operations.

 Created 9/17/2000 Heikki Tuuri
 *******************************************************/

#include <debug_sync.h>
#include <gstream.h>
#include <spatial.h>
#include <sql_class.h>
#include <sql_const.h>
#include <sys/types.h>
#include <algorithm>
#include <deque>
#include <new>
#include <vector>

#include "btr0sea.h"
#include "ddl0ddl.h"
#include "dict0boot.h"
#include "dict0crea.h"
#include "dict0dd.h"
#include "dict0dict.h"
#include "dict0load.h"
#include "dict0priv.h"
#include "dict0stats.h"
#include "dict0stats_bg.h"
#include "fil0fil.h"
#include "fsp0file.h"
#include "fsp0sysspace.h"
#include "fts0fts.h"
#include "fts0types.h"
#include "ha_prototypes.h"
#include "ibuf0ibuf.h"
#include "lock0lock.h"
#include "log0log.h"
#include "pars0pars.h"
#include "que0que.h"
#include "rem0cmp.h"
#include "row0ext.h"
#include "row0import.h"
#include "row0ins.h"
#include "row0mysql.h"
#include "row0pread.h"
#include "row0row.h"
#include "row0sel.h"
#include "row0upd.h"
#include "trx0purge.h"
#include "trx0rec.h"
#include "trx0roll.h"
#include "trx0undo.h"
#include "ut0cpu_cache.h"
#include "ut0new.h"

#include "current_thd.h"
#include "my_dbug.h"
#include "my_io.h"

static const char *MODIFICATIONS_NOT_ALLOWED_MSG_FORCE_RECOVERY =
    "innodb_force_recovery is on. We do not allow database modifications"
    " by the user. Shut down mysqld and edit my.cnf to set"
    " innodb_force_recovery=0";

/** Provide optional 4.x backwards compatibility for 5.0 and above */
bool row_rollback_on_timeout = false;

/** Chain node of the list of tables to drop in the background. */
struct row_mysql_drop_t {
  char *table_name; /*!< table name */
  UT_LIST_NODE_T(row_mysql_drop_t) row_mysql_drop_list;
  /*!< list chain node */
};

/** @brief List of tables we should drop in background.

ALTER TABLE in MySQL requires that the table handler can drop the
table in background when there are no queries to it any
more.  Protected by row_drop_list_mutex. */
static UT_LIST_BASE_NODE_T(row_mysql_drop_t,
                           row_mysql_drop_list) row_mysql_drop_list;

/** Mutex protecting the background table drop list. */
static ib_mutex_t row_drop_list_mutex;

/** Flag: has row_mysql_drop_list been initialized? */
static bool row_mysql_drop_list_inited = false;

/** If a table is not yet in the drop list, adds the table to the list of tables
 which the master thread drops in background. We need this on Unix because in
 ALTER TABLE MySQL may call drop table even if the table has running queries on
 it. Also, if there are running foreign key checks on the table, we drop the
 table lazily.
 @return true if the table was not yet in the drop list, and was added there */
static bool row_add_table_to_background_drop_list(
    const char *name); /*!< in: table name */

#ifdef UNIV_DEBUG
/** Wait for the background drop list to become empty. */
void row_wait_for_background_drop_list_empty() {
  while (UT_LIST_GET_LEN(row_mysql_drop_list) > 0) {
    std::this_thread::sleep_for(std::chrono::milliseconds(100));
  }
  /* At this point we know the drops were already processed without a need for
  the mutex. The length is acquiring memory released in
  row_drop_tables_for_mysql_in_background on UT_LIST_REMOVE, which is after
  the drop processing is done. */
}
#endif /* UNIV_DEBUG */

/** Delays an INSERT, DELETE or UPDATE operation if the purge is lagging. */
static void row_mysql_delay_if_needed(void) {
  if (srv_dml_needed_delay) {
    std::this_thread::sleep_for(
        std::chrono::microseconds(srv_dml_needed_delay));
  }
}

void row_mysql_prebuilt_free_blob_heap(row_prebuilt_t *prebuilt) {
  DBUG_TRACE;

  DBUG_PRINT("row_mysql_prebuilt_free_blob_heap",
             ("blob_heap freeing: %p", prebuilt->blob_heap));

  mem_heap_free(prebuilt->blob_heap);
  prebuilt->blob_heap = nullptr;
}

/** Stores a >= 5.0.3 format true VARCHAR length to dest, in the MySQL row
 format.
 @return pointer to the data, we skip the 1 or 2 bytes at the start
 that are used to store the len */
byte *row_mysql_store_true_var_len(
    byte *dest,   /*!< in: where to store */
    ulint len,    /*!< in: length, must fit in two bytes */
    ulint lenlen) /*!< in: storage length of len: either 1 or 2 bytes */
{
  if (lenlen == 2) {
    ut_a(len < 256 * 256);

    mach_write_to_2_little_endian(dest, len);

    return (dest + 2);
  }

  ut_a(lenlen == 1);
  ut_a(len < 256);

  mach_write_to_1(dest, len);

  return (dest + 1);
}

/** Reads a >= 5.0.3 format true VARCHAR length, in the MySQL row format, and
 returns a pointer to the data.
 @return pointer to the data, we skip the 1 or 2 bytes at the start
 that are used to store the len */
const byte *row_mysql_read_true_varchar(
    ulint *len,        /*!< out: variable-length field length */
    const byte *field, /*!< in: field in the MySQL format */
    ulint lenlen)      /*!< in: storage length of len: either 1
                       or 2 bytes */
{
  if (lenlen == 2) {
    *len = mach_read_from_2_little_endian(field);

    return (field + 2);
  }

  ut_a(lenlen == 1);

  *len = mach_read_from_1(field);

  return (field + 1);
}

/** Stores a reference to a BLOB in the MySQL format.
@param[in] dest Where to store
@param[in,out] col_len Dest buffer size: determines into how many bytes the blob
length is stored, the space for the length may vary from 1 to 4 bytes
@param[in] data Blob data; if the value to store is sql null this should be null
pointer
@param[in] len Blob length; if the value to store is sql null this should be 0;
remember also to set the null bit in the mysql record header! */
void row_mysql_store_blob_ref(byte *dest, ulint col_len, const void *data,
                              ulint len) {
  /* MySQL might assume the field is set to zero except the length and
  the pointer fields */

  memset(dest, '\0', col_len);

  /* In dest there are 1 - 4 bytes reserved for the BLOB length,
  and after that 8 bytes reserved for the pointer to the data.
  In 32-bit architectures we only use the first 4 bytes of the pointer
  slot. */

  ut_a(col_len - 8 > 1 || len < 256);
  ut_a(col_len - 8 > 2 || len < 256 * 256);
  ut_a(col_len - 8 > 3 || len < 256 * 256 * 256);

  mach_write_to_n_little_endian(dest, col_len - 8, len);

  memcpy(dest + col_len - 8, &data, sizeof data);
}

const byte *row_mysql_read_blob_ref(ulint *len, const byte *ref,
                                    ulint col_len) {
  byte *data;

  *len = mach_read_from_n_little_endian(ref, col_len - 8);

  memcpy(&data, ref + col_len - 8, sizeof data);

  return (data);
}

/** Converting InnoDB geometry data format to MySQL data format. */
void row_mysql_store_geometry(
    byte *dest,      /*!< in/out: where to store */
    ulint dest_len,  /*!< in: dest buffer size: determines
                     into how many bytes the GEOMETRY length
                     is stored, the space for the length
                     may vary from 1 to 4 bytes */
    const byte *src, /*!< in: GEOMETRY data; if the value to
                     store is SQL NULL this should be NULL
                     pointer */
    ulint src_len)   /*!< in: GEOMETRY length; if the value
                     to store is SQL NULL this should be 0;
                     remember also to set the NULL bit in
                     the MySQL record header! */
{
  /* MySQL might assume the field is set to zero except the length and
  the pointer fields */
  UNIV_MEM_ASSERT_RW(src, src_len);
  UNIV_MEM_ASSERT_W(dest, dest_len);
  UNIV_MEM_INVALID(dest, dest_len);

  memset(dest, '\0', dest_len);

  /* In dest there are 1 - 4 bytes reserved for the BLOB length,
  and after that 8 bytes reserved for the pointer to the data.
  In 32-bit architectures we only use the first 4 bytes of the pointer
  slot. */

  ut_ad(dest_len - 8 > 1 || src_len < 1 << 8);
  ut_ad(dest_len - 8 > 2 || src_len < 1 << 16);
  ut_ad(dest_len - 8 > 3 || src_len < 1 << 24);

  mach_write_to_n_little_endian(dest, dest_len - 8, src_len);

  memcpy(dest + dest_len - 8, &src, sizeof src);

  DBUG_EXECUTE_IF("row_print_geometry_data", {
    String res;
    Geometry_buffer buffer;
    String wkt;

    /** Show the meaning of geometry data. */
    Geometry *g =
        Geometry::construct(&buffer, (const char *)src, (uint32)src_len);

    if (g) {
      if (g->as_wkt(&wkt) == 0) {
        ib::info(ER_IB_MSG_970) << "Write geometry data to"
                                   " MySQL WKT format: "
                                << wkt.c_ptr_safe() << ".";
      }
    }
  });
}

/** Read geometry data in the MySQL format.
 @return pointer to geometry data */
static const byte *row_mysql_read_geometry(
    ulint *len,      /*!< out: data length */
    const byte *ref, /*!< in: geometry data in the
                     MySQL format */
    ulint col_len)   /*!< in: MySQL format length */
{
  byte *data;

  *len = mach_read_from_n_little_endian(ref, col_len - 8);

  memcpy(&data, ref + col_len - 8, sizeof data);

  DBUG_EXECUTE_IF("row_print_geometry_data", {
    String res;
    Geometry_buffer buffer;
    String wkt;

    /** Show the meaning of geometry data. */
    Geometry *g =
        Geometry::construct(&buffer, (const char *)data, (uint32)*len);

    if (g) {
      if (g->as_wkt(&wkt) == 0) {
        ib::info(ER_IB_MSG_971) << "Read geometry data in"
                                   " MySQL's WKT format: "
                                << wkt.c_ptr_safe() << ".";
      }
    }
  });

  return (data);
}

/** Pad a column with spaces.
@param[in] mbminlen Minimum size of a character, in bytes
@param[out] pad Padded buffer
@param[in] len Number of bytes to pad */
void row_mysql_pad_col(ulint mbminlen, byte *pad, ulint len) {
  const byte *pad_end;

  switch (UNIV_EXPECT(mbminlen, 1)) {
    default:
      ut_error;
    case 1:
      /* space=0x20 */
      memset(pad, 0x20, len);
      break;
    case 2:
      /* space=0x0020 */
      pad_end = pad + len;
      ut_a(!(len % 2));
      while (pad < pad_end) {
        *pad++ = 0x00;
        *pad++ = 0x20;
      };
      break;
    case 4:
      /* space=0x00000020 */
      pad_end = pad + len;
      ut_a(!(len % 4));
      while (pad < pad_end) {
        *pad++ = 0x00;
        *pad++ = 0x00;
        *pad++ = 0x00;
        *pad++ = 0x20;
      }
      break;
  }
}

/** Stores a non-SQL-NULL field given in the MySQL format in the InnoDB format.
 The counterpart of this function is row_sel_field_store_in_mysql_format() in
 row0sel.cc.
 @return up to which byte we used buf in the conversion */
byte *row_mysql_store_col_in_innobase_format(
    dfield_t *dfield,       /*!< in/out: dfield where dtype
                            information must be already set when
                            this function is called! */
    byte *buf,              /*!< in/out: buffer for a converted
                            integer value; this must be at least
                            col_len long then! NOTE that dfield
                            may also get a pointer to 'buf',
                            therefore do not discard this as long
                            as dfield is used! */
    bool row_format_col,    /*!< true if the mysql_data is from
                             a MySQL row, false if from a MySQL
                             key value;
                             in MySQL, a true VARCHAR storage
                             format differs in a row and in a
                             key value: in a key value the length
                             is always stored in 2 bytes! */
    const byte *mysql_data, /*!< in: MySQL column value, not
                            SQL NULL; NOTE that dfield may also
                            get a pointer to mysql_data,
                            therefore do not discard this as long
                            as dfield is used! */
    ulint col_len,          /*!< in: MySQL column length; NOTE that
                            this is the storage length of the
                            column in the MySQL format row, not
                            necessarily the length of the actual
                            payload data; if the column is a true
                            VARCHAR then this is irrelevant */
    ulint comp)             /*!< in: nonzero=compact format */
{
  const byte *ptr = mysql_data;
  const dtype_t *dtype;
  ulint type;
  ulint lenlen;

  dtype = dfield_get_type(dfield);

  type = dtype->mtype;

  if (type == DATA_INT) {
    /* Store integer data in Innobase in a big-endian format,
    sign bit negated if the data is a signed integer. In MySQL,
    integers are stored in a little-endian format. */

    byte *p = buf + col_len;

    for (;;) {
      p--;
      *p = *mysql_data;
      if (p == buf) {
        break;
      }
      mysql_data++;
    }

    if (!(dtype->prtype & DATA_UNSIGNED)) {
      *buf ^= 128;
    }

    ptr = buf;
    buf += col_len;
  } else if ((type == DATA_VARCHAR || type == DATA_VARMYSQL ||
              type == DATA_BINARY)) {
    if (dtype_get_mysql_type(dtype) == DATA_MYSQL_TRUE_VARCHAR) {
      /* The length of the actual data is stored to 1 or 2
      bytes at the start of the field */

      if (row_format_col) {
        if (dtype->prtype & DATA_LONG_TRUE_VARCHAR) {
          lenlen = 2;
        } else {
          lenlen = 1;
        }
      } else {
        /* In a MySQL key value, lenlen is always 2 */
        lenlen = 2;
      }

      ptr = row_mysql_read_true_varchar(&col_len, mysql_data, lenlen);
    } else {
      /* Remove trailing spaces from old style VARCHAR
      columns. */

      /* Handle Unicode strings differently. */
      ulint mbminlen = dtype_get_mbminlen(dtype);

      ptr = mysql_data;

      switch (mbminlen) {
        default:
          ut_error;
        case 4:
          /* space=0x00000020 */
          /* Trim "half-chars", just in case. */
          col_len &= ~3;

          while (col_len >= 4 && ptr[col_len - 4] == 0x00 &&
                 ptr[col_len - 3] == 0x00 && ptr[col_len - 2] == 0x00 &&
                 ptr[col_len - 1] == 0x20) {
            col_len -= 4;
          }
          break;
        case 2:
          /* space=0x0020 */
          /* Trim "half-chars", just in case. */
          col_len &= ~1;

          while (col_len >= 2 && ptr[col_len - 2] == 0x00 &&
                 ptr[col_len - 1] == 0x20) {
            col_len -= 2;
          }
          break;
        case 1:
          /* space=0x20 */
          while (col_len > 0 && ptr[col_len - 1] == 0x20) {
            col_len--;
          }
      }
    }
  } else if (comp && type == DATA_MYSQL && dtype_get_mbminlen(dtype) == 1 &&
             dtype_get_mbmaxlen(dtype) > 1) {
    /* In some cases we strip trailing spaces from UTF-8 and other
    multibyte charsets, from FIXED-length CHAR columns, to save
    space. UTF-8 would otherwise normally use 3 * the string length
    bytes to store an ASCII string! */

    /* We assume that this CHAR field is encoded in a
    variable-length character set where spaces have
    1:1 correspondence to 0x20 bytes, such as UTF-8.

    Consider a CHAR(n) field, a field of n characters.
    It will contain between n * mbminlen and n * mbmaxlen bytes.
    We will try to truncate it to n bytes by stripping
    space padding.	If the field contains single-byte
    characters only, it will be truncated to n characters.
    Consider a CHAR(5) field containing the string
    ".a   " where "." denotes a 3-byte character represented
    by the bytes "$%&". After our stripping, the string will
    be stored as "$%&a " (5 bytes). The string
    ".abc " will be stored as "$%&abc" (6 bytes).

    The space padding will be restored in row0sel.cc, function
    row_sel_field_store_in_mysql_format(). */

    ulint n_chars;

    ut_a(!(dtype_get_len(dtype) % dtype_get_mbmaxlen(dtype)));

    n_chars = dtype_get_len(dtype) / dtype_get_mbmaxlen(dtype);

    /* Strip space padding. */
    while (col_len > n_chars && ptr[col_len - 1] == 0x20) {
      col_len--;
    }
  } else if (!row_format_col) {
    /* if mysql data is from a MySQL key value
    since the length is always stored in 2 bytes,
    we need do nothing here. */
  } else if (type == DATA_BLOB) {
    ptr = row_mysql_read_blob_ref(&col_len, mysql_data, col_len);
  } else if (DATA_GEOMETRY_MTYPE(type)) {
    /* We use blob to store geometry data except DATA_POINT
    internally, but in MySQL Layer the datatype is always blob. */
    ptr = row_mysql_read_geometry(&col_len, mysql_data, col_len);
  }

  dfield_set_data(dfield, ptr, col_len);

  return (buf);
}

/** Convert a row in the MySQL format to a row in the Innobase format. Note that
 the function to convert a MySQL format key value to an InnoDB dtuple is
 row_sel_convert_mysql_key_to_innobase() in row0sel.cc. */
static void row_mysql_convert_row_to_innobase(
    dtuple_t *row,            /*!< in/out: Innobase row where the
                              field type information is already
                              copied there! */
    row_prebuilt_t *prebuilt, /*!< in: prebuilt struct where template
                              must be of type ROW_MYSQL_WHOLE_ROW */
    const byte *mysql_rec,    /*!< in: row in the MySQL format;
                              NOTE: do not discard as long as
                              row is used, as row may contain
                              pointers to this record! */
    mem_heap_t **blob_heap)   /*!< in: FIX_ME, remove this after
                              server fixes its issue */
{
  const mysql_row_templ_t *templ;
  dfield_t *dfield;
  ulint i;
  ulint n_col = 0;
  ulint n_v_col = 0;
  ulint n_m_v_col = 0;

  ut_ad(prebuilt->template_type == ROW_MYSQL_WHOLE_ROW);
  ut_ad(prebuilt->mysql_template);

  for (i = 0; i < prebuilt->n_template; i++) {
    bool is_multi_val = false;

    templ = prebuilt->mysql_template + i;

    if (templ->is_virtual) {
      ut_ad(n_v_col < dtuple_get_n_v_fields(row));
      dfield = dtuple_get_nth_v_field(row, n_v_col);
      n_v_col++;
      if (dfield_is_multi_value(dfield)) {
        is_multi_val = true;
        n_m_v_col++;
      }
    } else {
      dfield = dtuple_get_nth_field(row, n_col);
      n_col++;
    }

    if (templ->mysql_null_bit_mask != 0) {
      /* Column may be SQL NULL */

      if (mysql_rec[templ->mysql_null_byte_offset] &
          (byte)(templ->mysql_null_bit_mask)) {
        /* It is SQL NULL */

        dfield_set_null(dfield);

        continue;
      }
    }

    if (is_multi_val) {
      dict_v_col_t *v_col =
          dict_table_get_nth_v_col(prebuilt->table, n_v_col - 1);

      innobase_get_multi_value(prebuilt->m_mysql_table, v_col->m_col.ind,
                               dfield, &prebuilt->mv_data[n_m_v_col - 1], 0,
                               dict_table_is_comp(prebuilt->table),
                               prebuilt->heap);

      /* For multi-value data, the deep copy may cost too much.
      So ideally this should be optimized by keeping and reading the
      raw data. However, once more virtual column data needs to be
      calculated later, for example, insert by modify, server will
      overwrites the memory used here. So the safest way is a deep
      copy. */
      dfield_multi_value_dup(dfield, prebuilt->heap);
    } else {
      row_mysql_store_col_in_innobase_format(
          dfield, prebuilt->ins_upd_rec_buff + templ->mysql_col_offset,
          true, /* MySQL row format data */
          mysql_rec + templ->mysql_col_offset, templ->mysql_col_len,
          dict_table_is_comp(prebuilt->table));

      /* server has issue regarding handling BLOB virtual fields,
      and we need to duplicate it with our own memory here */
      if (templ->is_virtual &&
          DATA_LARGE_MTYPE(dfield_get_type(dfield)->mtype)) {
        if (*blob_heap == nullptr) {
          *blob_heap = mem_heap_create(dfield->len, UT_LOCATION_HERE);
        }
        dfield_dup(dfield, *blob_heap);
      }
    }
  }

  /* If there is a FTS doc id column and it is not user supplied (
  generated by server) then assign it a new doc id. */
  if (prebuilt->table->fts) {
    ut_a(prebuilt->table->fts->doc_col != ULINT_UNDEFINED);

    fts_create_doc_id(prebuilt->table, row, prebuilt->heap);
  }
}

/** Handles user errors and lock waits detected by the database engine.
 @return true if it was a lock wait and we should continue running the
 query thread and in that case the thr is ALREADY in the running state. */
bool row_mysql_handle_errors(
    dberr_t *new_err,     /*!< out: possible new error encountered in
                          lock wait, or if no new error, the value
                          of trx->error_state at the entry of this
                          function */
    trx_t *trx,           /*!< in: transaction */
    que_thr_t *thr,       /*!< in: query thread, or NULL */
    trx_savept_t *savept) /*!< in: savepoint, or NULL */
{
  dberr_t err;

handle_new_error:
  err = trx->error_state;

  ut_a(err != DB_SUCCESS);

  trx->error_state = DB_SUCCESS;

  switch (err) {
    case DB_LOCK_WAIT_TIMEOUT:
      if (row_rollback_on_timeout) {
        trx_rollback_to_savepoint(trx, nullptr);
        break;
      }
      [[fallthrough]];
    case DB_DUPLICATE_KEY:
    case DB_FOREIGN_DUPLICATE_KEY:
    case DB_TOO_BIG_RECORD:
    case DB_UNDO_RECORD_TOO_BIG:
    case DB_ROW_IS_REFERENCED:
    case DB_NO_REFERENCED_ROW:
    case DB_CANNOT_ADD_CONSTRAINT:
    case DB_TOO_MANY_CONCURRENT_TRXS:
    case DB_OUT_OF_FILE_SPACE:
    case DB_READ_ONLY:
    case DB_FTS_INVALID_DOCID:
    case DB_INTERRUPTED:
    case DB_CANT_CREATE_GEOMETRY_OBJECT:
    case DB_COMPUTE_VALUE_FAILED:
    case DB_LOCK_NOWAIT:
    case DB_BTREE_LEVEL_LIMIT_EXCEEDED:
      DBUG_EXECUTE_IF("row_mysql_crash_if_error", {
        log_buffer_flush_to_disk();
        DBUG_SUICIDE();
      });
      if (savept) {
        /* Roll back the latest, possibly incomplete insertion
        or update */

        trx_rollback_to_savepoint(trx, savept);
      }
      /* MySQL will roll back the latest SQL statement */
      break;
    case DB_LOCK_WAIT:

      trx_kill_blocking(trx);
      DEBUG_SYNC_C("before_lock_wait_suspend");

      lock_wait_suspend_thread(thr);

      if (trx->error_state != DB_SUCCESS) {
        que_thr_stop_for_mysql(thr);

        goto handle_new_error;
      }

      *new_err = err;

      return (true);

    case DB_DEADLOCK:
    case DB_LOCK_TABLE_FULL:
      /* Roll back the whole transaction; this resolution was added
      to version 3.23.43 */

      trx_rollback_to_savepoint(trx, nullptr);
      break;

    case DB_MUST_GET_MORE_FILE_SPACE:
      ib::fatal(UT_LOCATION_HERE, ER_IB_MSG_972)
          << "The database cannot continue operation because"
             " of lack of space. You must add a new data file"
             " to my.cnf and restart the database.";
      break;

    case DB_CORRUPTION:
      ib::error(ER_IB_MSG_973)
          << "We detected index corruption in an InnoDB type"
             " table. You have to dump + drop + reimport the"
             " table or, in a case of widespread corruption,"
             " dump all InnoDB tables and recreate the whole"
             " tablespace. If the mysqld server crashes after"
             " the startup or when you dump the tables. "
          << FORCE_RECOVERY_MSG;
      break;
    case DB_FOREIGN_EXCEED_MAX_CASCADE:
      ib::error(ER_IB_MSG_974)
          << "Cannot delete/update rows with cascading"
             " foreign key constraints that exceed max depth of "
          << FK_MAX_CASCADE_DEL
          << ". Please drop excessive"
             " foreign constraints and try again";
      break;
    default:
      ib::fatal(UT_LOCATION_HERE, ER_IB_MSG_975)
          << "Unknown error code " << err << ": " << ut_strerr(err);
  }

  if (trx->error_state != DB_SUCCESS) {
    *new_err = trx->error_state;
  } else {
    *new_err = err;
  }

  trx->error_state = DB_SUCCESS;

  return (false);
}

/* Maximum size of the buffer needed for conversion of INTs from
little endian format to big endian format in an index. An index
can have maximum 16 columns (MAX_REF_PARTS) in it. Therfore
Max size for PK: 16 * 8 bytes (BIGINT's size) = 128 bytes
Max size Secondary index: 16 * 8 bytes + PK = 256 bytes. */
constexpr uint32_t MAX_SRCH_KEY_VAL_BUFFER = 2 * 8 * MAX_REF_PARTS;

/** Create a prebuilt struct for a MySQL table handle.
 @return own: a prebuilt struct */
row_prebuilt_t *row_create_prebuilt(
    dict_table_t *table, /*!< in: Innobase table handle */
    ulint mysql_row_len) /*!< in: length in bytes of a row in
                         the MySQL format */
{
  DBUG_TRACE;

  row_prebuilt_t *prebuilt;
  mem_heap_t *heap;
  dict_index_t *clust_index;
  dict_index_t *temp_index;
  dtuple_t *ref;
  ulint ref_len;
  uint srch_key_len = 0;
  ulint search_tuple_n_fields;

  search_tuple_n_fields =
      2 * (table->get_n_cols() + dict_table_get_n_v_cols(table));

  clust_index = table->first_index();

  /* Make sure that search_tuple is long enough for clustered index */
  ut_a(2 * table->get_n_cols() >= clust_index->n_fields);

  ref_len = dict_index_get_n_unique(clust_index);

#define PREBUILT_HEAP_INITIAL_SIZE                                          \
  (sizeof(*prebuilt)                         /* allocd in this function */  \
   + DTUPLE_EST_ALLOC(search_tuple_n_fields) /* search_tuple */             \
   + DTUPLE_EST_ALLOC(search_tuple_n_fields) /* m_stop_tuple */             \
   + DTUPLE_EST_ALLOC(ref_len) /* allocd in row_prebuild_sel_graph() */     \
   + sizeof(sel_node_t) + sizeof(que_fork_t) +                              \
   sizeof(que_thr_t) /* allocd in row_get_prebuilt_update_vector() */       \
   + sizeof(upd_node_t) + sizeof(upd_t) +                                   \
   sizeof(upd_field_t) * table->get_n_cols() + sizeof(que_fork_t) +         \
   sizeof(que_thr_t)    /* allocd in row_get_prebuilt_insert_row() */       \
   + sizeof(ins_node_t) /* mysql_row_len could be huge and we are not       \
                        sure if this prebuilt instance is going to be       \
                        used in inserts */                                  \
   + (mysql_row_len < 256 ? mysql_row_len : 0) +                            \
   DTUPLE_EST_ALLOC(table->get_n_cols() + dict_table_get_n_v_cols(table)) + \
   sizeof(que_fork_t) + sizeof(que_thr_t) + sizeof(*prebuilt->pcur) +       \
   sizeof(*prebuilt->clust_pcur))

  /* Calculate size of key buffer used to store search key in
  InnoDB format. MySQL stores INTs in little endian format and
  InnoDB stores INTs in big endian format with the sign bit
  flipped. All other field types are stored/compared the same
  in MySQL and InnoDB, so we must create a buffer containing
  the INT key parts in InnoDB format.We need two such buffers
  since both start and end keys are used in records_in_range(). */

  for (temp_index = table->first_index(); temp_index;
       temp_index = temp_index->next()) {
    DBUG_EXECUTE_IF("innodb_srch_key_buffer_max_value",
                    ut_a(temp_index->n_user_defined_cols == MAX_REF_PARTS););
    uint temp_len = 0;
    for (uint i = 0; i < temp_index->n_uniq; i++) {
      ulint type = temp_index->fields[i].col->mtype;
      if (type == DATA_INT) {
        temp_len += temp_index->fields[i].fixed_len;
      }
    }
    srch_key_len = std::max(srch_key_len, temp_len);
  }

  ut_a(srch_key_len <= MAX_SRCH_KEY_VAL_BUFFER);

  DBUG_EXECUTE_IF("innodb_srch_key_buffer_max_value",
                  ut_a(srch_key_len == MAX_SRCH_KEY_VAL_BUFFER););

  /* We allocate enough space for the objects that are likely to
  be created later in order to minimize the number of malloc()
  calls */
  heap = mem_heap_create(PREBUILT_HEAP_INITIAL_SIZE + 2 * srch_key_len,
                         UT_LOCATION_HERE);

  prebuilt =
      static_cast<row_prebuilt_t *>(mem_heap_zalloc(heap, sizeof(*prebuilt)));

  prebuilt->magic_n = ROW_PREBUILT_ALLOCATED;
  prebuilt->magic_n2 = ROW_PREBUILT_ALLOCATED;

  prebuilt->table = table;

  prebuilt->sql_stat_start = true;
  prebuilt->heap = heap;

  prebuilt->srch_key_val_len = srch_key_len;
  if (prebuilt->srch_key_val_len) {
    prebuilt->srch_key_val1 = static_cast<byte *>(
        mem_heap_alloc(prebuilt->heap, 2 * prebuilt->srch_key_val_len));
    prebuilt->srch_key_val2 =
        prebuilt->srch_key_val1 + prebuilt->srch_key_val_len;
  } else {
    prebuilt->srch_key_val1 = nullptr;
    prebuilt->srch_key_val2 = nullptr;
  }

  prebuilt->pcur = static_cast<btr_pcur_t *>(
      mem_heap_zalloc(prebuilt->heap, sizeof(btr_pcur_t)));
  prebuilt->clust_pcur = static_cast<btr_pcur_t *>(
      mem_heap_zalloc(prebuilt->heap, sizeof(btr_pcur_t)));
  prebuilt->pcur->reset();
  prebuilt->clust_pcur->reset();

  prebuilt->select_lock_type = LOCK_NONE;
  prebuilt->select_mode = SELECT_ORDINARY;

  prebuilt->search_tuple = dtuple_create(heap, search_tuple_n_fields);
  prebuilt->m_stop_tuple = dtuple_create(heap, search_tuple_n_fields);
  ut_ad(!prebuilt->m_stop_tuple_found);
  ut_ad(!prebuilt->is_reading_range());

  ref = dtuple_create(heap, ref_len);

  dict_index_copy_types(ref, clust_index, ref_len);

  prebuilt->clust_ref = ref;

  prebuilt->autoinc_error = DB_SUCCESS;
  prebuilt->autoinc_offset = 0;

  /* Default to 1, we will set the actual value later in
  ha_innobase::get_auto_increment(). */
  prebuilt->autoinc_increment = 1;

  prebuilt->autoinc_last_value = 0;

  /* During UPDATE and DELETE we need the doc id. */
  prebuilt->fts_doc_id = 0;

  prebuilt->mysql_row_len = mysql_row_len;

  prebuilt->ins_sel_stmt = false;
  prebuilt->session = nullptr;

  prebuilt->fts_doc_id_in_read_set = false;
  prebuilt->blob_heap = nullptr;

  prebuilt->no_read_locking = false;
  prebuilt->no_autoinc_locking = false;

  prebuilt->m_no_prefetch = false;
  prebuilt->m_read_virtual_key = false;

  return prebuilt;
}

/** Free a prebuilt struct for a MySQL table handle.
@param[in,out] prebuilt Prebuilt struct
@param[in] dict_locked True=data dictionary locked */
void row_prebuilt_free(row_prebuilt_t *prebuilt, bool dict_locked) {
  DBUG_TRACE;

  ut_a(prebuilt->magic_n == ROW_PREBUILT_ALLOCATED);
  ut_a(prebuilt->magic_n2 == ROW_PREBUILT_ALLOCATED);

  prebuilt->magic_n = ROW_PREBUILT_FREED;
  prebuilt->magic_n2 = ROW_PREBUILT_FREED;

  /* It is better to fail here on assertion, than to let the destructor of the
  active row_is_reading_range_guard_t modify some random place in memory. */
  ut_a(!prebuilt->is_reading_range());

  prebuilt->pcur->reset();
  prebuilt->clust_pcur->reset();

  ut::free(prebuilt->mysql_template);

  if (prebuilt->ins_graph) {
    que_graph_free_recursive(prebuilt->ins_graph);
  }

  if (prebuilt->sel_graph) {
    que_graph_free_recursive(prebuilt->sel_graph);
  }

  if (prebuilt->upd_graph) {
    que_graph_free_recursive(prebuilt->upd_graph);
  }

  if (prebuilt->blob_heap) {
    row_mysql_prebuilt_free_blob_heap(prebuilt);
  }

  if (prebuilt->old_vers_heap) {
    mem_heap_free(prebuilt->old_vers_heap);
  }

  if (prebuilt->fetch_cache[0] != nullptr) {
    byte *base = prebuilt->fetch_cache[0] - 4;
    byte *ptr = base;

    for (ulint i = 0; i < MYSQL_FETCH_CACHE_SIZE; i++) {
      ulint magic1 = mach_read_from_4(ptr);
      ut_a(magic1 == ROW_PREBUILT_FETCH_MAGIC_N);
      ptr += 4;

      byte *row = ptr;
      ut_a(row == prebuilt->fetch_cache[i]);
      ptr += prebuilt->mysql_row_len;

      ulint magic2 = mach_read_from_4(ptr);
      ut_a(magic2 == ROW_PREBUILT_FETCH_MAGIC_N);
      ptr += 4;
    }

    ut::free(base);
  }

  if (prebuilt->rtr_info) {
    rtr_clean_rtr_info(prebuilt->rtr_info, true);
  }

  if (prebuilt->table) {
    ut_ad(!prebuilt->table->is_fts_aux());
    dd_table_close(prebuilt->table, nullptr, nullptr, dict_locked);
  }

  prebuilt->m_lob_undo.destroy();

  mem_heap_free(prebuilt->heap);
}

void row_update_prebuilt_trx(row_prebuilt_t *prebuilt, trx_t *trx) {
  ut_a(trx->magic_n == TRX_MAGIC_N);
  ut_a(prebuilt->magic_n == ROW_PREBUILT_ALLOCATED);
  ut_a(prebuilt->magic_n2 == ROW_PREBUILT_ALLOCATED);

  prebuilt->trx = trx;

  if (prebuilt->ins_graph) {
    prebuilt->ins_graph->trx = trx;
  }

  if (prebuilt->upd_graph) {
    prebuilt->upd_graph->trx = trx;
  }

  if (prebuilt->sel_graph) {
    prebuilt->sel_graph->trx = trx;
  }
}

/** Gets pointer to a prebuilt dtuple used in insertions. If the insert graph
 has not yet been built in the prebuilt struct, then this function first
 builds it.
 @return prebuilt dtuple; the column type information is also set in it */
static dtuple_t *row_get_prebuilt_insert_row(
    row_prebuilt_t *prebuilt) /*!< in: prebuilt struct in MySQL
                              handle */
{
  dict_table_t *table = prebuilt->table;

  ut_ad(prebuilt && table && prebuilt->trx);

  if (prebuilt->ins_node != nullptr) {
    prebuilt->ins_node->ins_multi_val_pos = 0;

    /* Check if indexes have been dropped or added and we
    may need to rebuild the row insert template. */

    if (prebuilt->trx_id == table->def_trx_id &&
        UT_LIST_GET_LEN(prebuilt->ins_node->entry_list) ==
            UT_LIST_GET_LEN(table->indexes)) {
      return (prebuilt->ins_node->row);
    }

    ut_ad(prebuilt->trx_id < table->def_trx_id);

    que_graph_free_recursive(prebuilt->ins_graph);

    prebuilt->ins_graph = nullptr;
  }

  /* Create an insert node and query graph to the prebuilt struct */

  ins_node_t *node;

  node = ins_node_create(INS_DIRECT, table, prebuilt->heap);

  prebuilt->ins_node = node;

  if (prebuilt->ins_upd_rec_buff == nullptr) {
    prebuilt->ins_upd_rec_buff = static_cast<byte *>(
        mem_heap_alloc(prebuilt->heap, prebuilt->mysql_row_len));
  }

  if (table->n_m_v_cols > 0 && prebuilt->mv_data == nullptr) {
    prebuilt->mv_data = static_cast<multi_value_data *>(mem_heap_zalloc(
        prebuilt->heap, table->n_m_v_cols * sizeof(*prebuilt->mv_data)));
    for (ulint i = 0; i < table->n_m_v_cols; i++) {
      prebuilt->mv_data[i].alloc(multi_value_data::s_default_allocate_num,
                                 false, prebuilt->heap);
    }
  }

  /* option 1 : HERE create the insert node as per row version now on disk */
  dtuple_t *row;

  row = dtuple_create_with_vcol(prebuilt->heap, table->get_n_cols(),
                                dict_table_get_n_v_cols(table));

  dict_table_copy_types(row, table);

  ins_node_set_new_row(node, row);

  prebuilt->ins_graph = static_cast<que_fork_t *>(
      que_node_get_parent(pars_complete_graph_for_exec(
          node, prebuilt->trx, prebuilt->heap, prebuilt)));

  prebuilt->ins_graph->state = QUE_FORK_ACTIVE;

  prebuilt->trx_id = table->def_trx_id;

  return (prebuilt->ins_node->row);
}

/** Updates the table modification counter and calculates new estimates
 for table and index statistics if necessary. */
static inline void row_update_statistics_if_needed(
    dict_table_t *table) /*!< in: table */
{
  uint64_t counter;
  uint64_t n_rows;

  if (!table->stat_initialized) {
    DBUG_EXECUTE_IF("test_upd_stats_if_needed_not_inited",
                    fprintf(stderr,
                            "test_upd_stats_if_needed_not_inited"
                            " was executed\n"););
    return;
  }

  counter = table->stat_modified_counter++;
  n_rows = dict_table_get_n_rows(table);

  if (dict_stats_is_persistent_enabled(table)) {
    if (counter > n_rows / 10 /* 10% */
        && dict_stats_auto_recalc_is_enabled(table)) {
      dict_stats_recalc_pool_add(table);
      table->stat_modified_counter = 0;
    }
    return;
  }

  /* Calculate new statistics if 1 / 16 of table has been modified
  since the last time a statistics batch was run.
  We calculate statistics at most every 16th round, since we may have
  a counter table which is very small and updated very often. */

  if (counter > 16 + n_rows / 16 /* 6.25% */) {
    ut_ad(!dict_sys_mutex_own());
    /* this will reset table->stat_modified_counter to 0 */
    dict_stats_update(table, DICT_STATS_RECALC_TRANSIENT);
  }
}

/** Sets an AUTO_INC type lock on the table mentioned in prebuilt. The
 AUTO_INC lock gives exclusive access to the auto-inc counter of the
 table. The lock is reserved only for the duration of an SQL statement.
 It is not compatible with another AUTO_INC or exclusive lock on the
 table.
 @return error code or DB_SUCCESS */
dberr_t row_lock_table_autoinc_for_mysql(
    row_prebuilt_t *prebuilt) /*!< in: prebuilt struct in the MySQL
                              table handle */
{
  trx_t *trx = prebuilt->trx;
  ins_node_t *node = prebuilt->ins_node;
  const dict_table_t *table = prebuilt->table;
  que_thr_t *thr;
  dberr_t err;

  /* If we already hold an AUTOINC lock on the table then do nothing.
  Note: We peek at the value of the current owner without acquiring any latch,
  which is OK, because if the equality holds, it means we were granted the lock,
  and the only way table->autoinc_trx can subsequently change is by releasing
  the lock, which can not happen concurrently with the thread running the trx.*/
  ut_ad(trx_can_be_handled_by_current_thread(trx));
  if (trx == table->autoinc_trx) {
    return (DB_SUCCESS);
  }

  trx->op_info = "setting auto-inc lock";

  row_get_prebuilt_insert_row(prebuilt);
  node = prebuilt->ins_node;

  /* We use the insert query graph as the dummy graph needed
  in the lock module call */

  thr = que_fork_get_first_thr(prebuilt->ins_graph);

  que_thr_move_to_run_state_for_mysql(thr, trx);

run_again:
  thr->run_node = node;
  thr->prev_node = node;

  /* It may be that the current session has not yet started
  its transaction, or it has been committed: */

  trx_start_if_not_started_xa(trx, true, UT_LOCATION_HERE);

  err = lock_table(0, prebuilt->table, LOCK_AUTO_INC, thr);

  trx->error_state = err;

  if (err != DB_SUCCESS) {
    que_thr_stop_for_mysql(thr);

    auto was_lock_wait = row_mysql_handle_errors(&err, trx, thr, nullptr);

    if (was_lock_wait) {
      goto run_again;
    }

    trx->op_info = "";

    return (err);
  }

  que_thr_stop_for_mysql_no_error(thr, trx);

  trx->op_info = "";

  return (err);
}

/** Sets a table lock on the table mentioned in prebuilt.
@param[in,out]	prebuilt	table handle
@return error code or DB_SUCCESS */
dberr_t row_lock_table(row_prebuilt_t *prebuilt) {
  trx_t *trx = prebuilt->trx;
  que_thr_t *thr;
  dberr_t err;

  trx->op_info = "setting table lock";

  if (prebuilt->sel_graph == nullptr) {
    /* Build a dummy select query graph */
    row_prebuild_sel_graph(prebuilt);
  }

  /* We use the select query graph as the dummy graph needed
  in the lock module call */

  thr = que_fork_get_first_thr(prebuilt->sel_graph);

  que_thr_move_to_run_state_for_mysql(thr, trx);

run_again:
  thr->run_node = thr;
  thr->prev_node = thr->common.parent;

  /* It may be that the current session has not yet started
  its transaction, or it has been committed: */

  trx_start_if_not_started_xa(trx, false, UT_LOCATION_HERE);

  err =
      lock_table(0, prebuilt->table,
                 static_cast<enum lock_mode>(prebuilt->select_lock_type), thr);

  trx->error_state = err;

  if (err != DB_SUCCESS) {
    que_thr_stop_for_mysql(thr);

    auto was_lock_wait = row_mysql_handle_errors(&err, trx, thr, nullptr);

    if (was_lock_wait) {
      goto run_again;
    }

    trx->op_info = "";

    return (err);
  }

  que_thr_stop_for_mysql_no_error(thr, trx);

  trx->op_info = "";

  return (err);
}

/** Perform explicit rollback in absence of UNDO logs.
@param[in]	index	Apply rollback action on this index
@param[in]	entry	Entry to remove/rollback.
@param[in,out]	thr	Thread handler.
@param[in,out]	mtr	Mini-transaction.
@return error code or DB_SUCCESS */
static dberr_t row_explicit_rollback(dict_index_t *index, const dtuple_t *entry,
                                     que_thr_t *thr, mtr_t *mtr) {
  btr_cur_t cursor;
  ulint flags;
  ulint offsets_[REC_OFFS_NORMAL_SIZE];
  ulint *offsets;
  mem_heap_t *heap = nullptr;
  dberr_t err;

  rec_offs_init(offsets_);
  flags = BTR_NO_LOCKING_FLAG | BTR_NO_UNDO_LOG_FLAG;

  btr_cur_search_to_nth_level_with_no_latch(index, 0, entry, PAGE_CUR_LE,
                                            &cursor, __FILE__, __LINE__, mtr);

  offsets = rec_get_offsets(btr_cur_get_rec(&cursor), index, offsets_,
                            ULINT_UNDEFINED, &heap);

  if (index->is_clustered()) {
    err = btr_cur_del_mark_set_clust_rec(flags, btr_cur_get_block(&cursor),
                                         btr_cur_get_rec(&cursor), index,
                                         offsets, thr, entry, mtr);
  } else {
    err = btr_cur_del_mark_set_sec_rec(flags, &cursor, true, thr, mtr);
  }
  ut_ad(err == DB_SUCCESS);

  /* Void call just to set mtr modification flag
  to true failing which block is not scheduled for flush*/
  byte *log_ptr = nullptr;
  if (mlog_open(mtr, 0, log_ptr)) {
    ut_d(ut_error);
    ut_o(mlog_close(mtr, log_ptr));
  }

  if (heap != nullptr) {
    mem_heap_free(heap);
  }

  return (err);
}

/** Convert a row in the MySQL format to a row in the Innobase format.
This is specialized function used for intrinsic table with reduce branching.
@param[in,out]	row		row where field values are copied.
@param[in]	prebuilt	prebuilt handler
@param[in]	mysql_rec	row in mysql format. */
static void row_mysql_to_innobase(dtuple_t *row, row_prebuilt_t *prebuilt,
                                  const byte *mysql_rec) {
  ut_ad(prebuilt->table->is_intrinsic());

  const byte *ptr = mysql_rec;

  for (ulint i = 0; i < prebuilt->n_template; i++) {
    const mysql_row_templ_t *templ;
    dfield_t *dfield;

    templ = prebuilt->mysql_template + i;
    dfield = dtuple_get_nth_field(row, i);

    /* Check if column has null value. */
    if (templ->mysql_null_bit_mask != 0) {
      if (mysql_rec[templ->mysql_null_byte_offset] &
          (byte)(templ->mysql_null_bit_mask)) {
        dfield_set_null(dfield);
        continue;
      }
    }

    /* Extract the column value. */
    ptr = mysql_rec + templ->mysql_col_offset;
    const dtype_t *dtype = dfield_get_type(dfield);
    ulint col_len = templ->mysql_col_len;

    ut_ad(dtype->mtype == DATA_INT || dtype->mtype == DATA_CHAR ||
          dtype->mtype == DATA_MYSQL || dtype->mtype == DATA_VARCHAR ||
          dtype->mtype == DATA_VARMYSQL || dtype->mtype == DATA_BINARY ||
          dtype->mtype == DATA_FIXBINARY || dtype->mtype == DATA_FLOAT ||
          dtype->mtype == DATA_DOUBLE || dtype->mtype == DATA_DECIMAL ||
          dtype->mtype == DATA_BLOB || dtype->mtype == DATA_GEOMETRY ||
          dtype->mtype == DATA_POINT || dtype->mtype == DATA_VAR_POINT);

#ifdef UNIV_DEBUG
    if (dtype_get_mysql_type(dtype) == DATA_MYSQL_TRUE_VARCHAR) {
      ut_ad(templ->mysql_length_bytes > 0);
    }
#endif /* UNIV_DEBUG */

    /* For now varchar field this has to be always 0 so
    memcpy of 0 bytes shouldn't affect the original col_len. */
    if (dtype->mtype == DATA_INT) {
      /* Convert and Store in big-endian. */
      byte *buf = prebuilt->ins_upd_rec_buff + templ->mysql_col_offset;
      byte *copy_to = buf + col_len;
      for (;;) {
        copy_to--;
        *copy_to = *ptr;
        if (copy_to == buf) {
          break;
        }
        ptr++;
      }

      if (!(dtype->prtype & DATA_UNSIGNED)) {
        *buf ^= 128;
      }

      ptr = buf;
      buf += col_len;
    } else if (dtype_get_mysql_type(dtype) == DATA_MYSQL_TRUE_VARCHAR) {
      ut_ad(dtype->mtype == DATA_VARCHAR || dtype->mtype == DATA_VARMYSQL ||
            dtype->mtype == DATA_BINARY);

      col_len = 0;
      row_mysql_read_true_varchar(&col_len, ptr, templ->mysql_length_bytes);
      ptr += templ->mysql_length_bytes;
    } else if (dtype->mtype == DATA_BLOB) {
      ptr = row_mysql_read_blob_ref(&col_len, ptr, col_len);
    } else if (DATA_GEOMETRY_MTYPE(dtype->mtype)) {
      /* Point, Var-Point, Geometry */
      ptr = row_mysql_read_geometry(&col_len, ptr, col_len);
    }

    dfield_set_data(dfield, ptr, col_len);
  }
}

/** Does an insert for MySQL using cursor interface.
Cursor interface is low level interface that directly interacts at
Storage Level by-passing all the locking and transaction semantics.
For InnoDB case, this will also by-pass hidden column generation.
@param[in]	mysql_rec	row in the MySQL format
@param[in,out]	prebuilt	prebuilt struct in MySQL handle
@return error code or DB_SUCCESS */
static dberr_t row_insert_for_mysql_using_cursor(const byte *mysql_rec,
                                                 row_prebuilt_t *prebuilt) {
  dberr_t err = DB_SUCCESS;
  ins_node_t *node = nullptr;
  que_thr_t *thr = nullptr;
  mtr_t mtr;

  /* Step-1: Get the reference of row to insert. */
  row_get_prebuilt_insert_row(prebuilt);
  node = prebuilt->ins_node;
  thr = que_fork_get_first_thr(prebuilt->ins_graph);

  /* Step-2: Convert row from MySQL row format to InnoDB row format. */
  row_mysql_to_innobase(node->row, prebuilt, mysql_rec);

  /* Step-3: Append row-id index is not unique. */
  dict_index_t *clust_index = node->table->first_index();

  if (!dict_index_is_unique(clust_index)) {
    dict_sys_write_row_id(node->row_id_buf,
                          dict_table_get_next_table_sess_row_id(node->table));
  }

  trx_write_trx_id(node->trx_id_buf,
                   dict_table_get_next_table_sess_trx_id(node->table));

  /* Step-4: Iterate over all the indexes and insert entries. */
  dict_index_t *inserted_upto = nullptr;
  node->entry = UT_LIST_GET_FIRST(node->entry_list);
  for (dict_index_t *index = UT_LIST_GET_FIRST(node->table->indexes);
       index != nullptr; index = UT_LIST_GET_NEXT(indexes, index),
                    node->entry = UT_LIST_GET_NEXT(tuple_list, node->entry)) {
    node->index = index;
    err = row_ins_index_entry_set_vals(node->index, node->entry, node->row);
    if (err != DB_SUCCESS) {
      break;
    }

    if (index->is_clustered()) {
      err = row_ins_clust_index_entry(node->index, node->entry, thr, false);
    } else {
      err = row_ins_sec_index_entry(node->index, node->entry, thr, false);
    }

    if (err == DB_SUCCESS) {
      inserted_upto = index;
    } else {
      break;
    }
  }

  /* Step-5: If error is encountered while inserting entries to any
  of the index then entries inserted to previous indexes are removed
  explicity. Automatic rollback is not in action as UNDO logs are
  turned-off. */
  if (err != DB_SUCCESS) {
    node->entry = UT_LIST_GET_FIRST(node->entry_list);

    mtr_start(&mtr);
    dict_disable_redo_if_temporary(node->table, &mtr);

    for (dict_index_t *index = UT_LIST_GET_FIRST(node->table->indexes);
         inserted_upto != nullptr; index = UT_LIST_GET_NEXT(indexes, index),
                      node->entry = UT_LIST_GET_NEXT(tuple_list, node->entry)) {
      row_explicit_rollback(index, node->entry, thr, &mtr);

      if (index == inserted_upto) {
        break;
      }
    }

    mtr_commit(&mtr);
  } else {
    /* Not protected by dict_table_stats_lock() for performance
    reasons, we would rather get garbage in stat_n_rows (which is
    just an estimate anyway) than protecting the following code
    , with a latch. */
    dict_table_n_rows_inc(node->table);

    if (node->table->is_system_table) {
      srv_stats.n_system_rows_inserted.inc();
    } else {
      srv_stats.n_rows_inserted.inc();
    }
  }

  thr_get_trx(thr)->error_state = DB_SUCCESS;
  return (err);
}

/** Does an insert for MySQL using INSERT graph. This function will run/execute
INSERT graph.
@param[in]	mysql_rec	row in the MySQL format
@param[in,out]	prebuilt	prebuilt struct in MySQL handle
@return error code or DB_SUCCESS */
static dberr_t row_insert_for_mysql_using_ins_graph(const byte *mysql_rec,
                                                    row_prebuilt_t *prebuilt) {
  trx_savept_t savept;
  que_thr_t *thr;
  dberr_t err;
  trx_t *trx = prebuilt->trx;
  ins_node_t *node = prebuilt->ins_node;
  dict_table_t *table = prebuilt->table;
  /* FIX_ME: This blob heap is used to compensate an issue in server
  for virtual column blob handling */
  mem_heap_t *blob_heap = nullptr;

  ut_ad(trx);
  ut_a(prebuilt->magic_n == ROW_PREBUILT_ALLOCATED);
  ut_a(prebuilt->magic_n2 == ROW_PREBUILT_ALLOCATED);

  if (dict_table_is_discarded(prebuilt->table)) {
    ib::error(ER_IB_MSG_976)
        << "The table " << prebuilt->table->name
        << " doesn't have a corresponding tablespace, it was"
           " discarded.";

    return (DB_TABLESPACE_DELETED);

  } else if (prebuilt->table->ibd_file_missing) {
    ib::error(ER_IB_MSG_977)
        << ".ibd file is missing for table " << prebuilt->table->name;

    return (DB_TABLESPACE_NOT_FOUND);

  } else if (srv_force_recovery &&
             !(srv_force_recovery < SRV_FORCE_NO_UNDO_LOG_SCAN &&
               dict_sys_t::is_dd_table_id(prebuilt->table->id))) {
    /* Allow to modify hardcoded DD tables in some scenario to
    make DDL work */

    ib::error(ER_IB_MSG_978) << MODIFICATIONS_NOT_ALLOWED_MSG_FORCE_RECOVERY;

    return (DB_READ_ONLY);
  }

  DBUG_EXECUTE_IF("mark_table_corrupted", {
    /* Mark the table corrupted for the clustered index */
    dict_index_t *index = table->first_index();
    ut_ad(index->is_clustered());
    dict_set_corrupted(index);
  });

  if (table->is_corrupted()) {
    ib::error(ER_IB_MSG_979) << "Table " << table->name << " is corrupt.";
    return (DB_TABLE_CORRUPT);
  }

  trx->op_info = "inserting";

  row_mysql_delay_if_needed();

  trx_start_if_not_started_xa(trx, true, UT_LOCATION_HERE);

  row_get_prebuilt_insert_row(prebuilt);
  node = prebuilt->ins_node;

  row_mysql_convert_row_to_innobase(node->row, prebuilt, mysql_rec, &blob_heap);

  savept = trx_savept_take(trx);

  thr = que_fork_get_first_thr(prebuilt->ins_graph);

  if (prebuilt->sql_stat_start) {
    node->state = INS_NODE_SET_IX_LOCK;
    prebuilt->sql_stat_start = false;
  } else {
    node->state = INS_NODE_ALLOC_ROW_ID;
  }

  que_thr_move_to_run_state_for_mysql(thr, trx);

run_again:
  thr->run_node = node;
  thr->prev_node = node;

  row_ins_step(thr);

  DEBUG_SYNC_C("ib_after_row_insert_step");

  err = trx->error_state;

  if (err != DB_SUCCESS) {
  error_exit:
    que_thr_stop_for_mysql(thr);

    /* FIXME: What's this ? */
    thr->lock_state = QUE_THR_LOCK_ROW;

    auto was_lock_wait = row_mysql_handle_errors(&err, trx, thr, &savept);

    thr->lock_state = QUE_THR_LOCK_NOLOCK;

    if (was_lock_wait) {
      ut_ad(node->state == INS_NODE_INSERT_ENTRIES ||
            node->state == INS_NODE_ALLOC_ROW_ID);
      goto run_again;
    }

    trx->op_info = "";

    if (blob_heap != nullptr) {
      mem_heap_free(blob_heap);
    }

    return (err);
  }

  if (dict_table_has_fts_index(table)) {
    doc_id_t doc_id;

    /* Extract the doc id from the hidden FTS column */
    doc_id = fts_get_doc_id_from_row(table, node->row);

    if (doc_id <= 0) {
      ib::error(ER_IB_MSG_980) << "FTS Doc ID must be large than 0";
      err = DB_FTS_INVALID_DOCID;
      trx->error_state = DB_FTS_INVALID_DOCID;
      goto error_exit;
    }

    if (!DICT_TF2_FLAG_IS_SET(table, DICT_TF2_FTS_HAS_DOC_ID)) {
      doc_id_t next_doc_id = table->fts->cache->next_doc_id;

      if (doc_id < next_doc_id) {
        ib::error(ER_IB_MSG_981)
            << "FTS Doc ID must be large than " << next_doc_id - 1
            << " for table " << table->name;

        err = DB_FTS_INVALID_DOCID;
        trx->error_state = DB_FTS_INVALID_DOCID;
        goto error_exit;
      }

      /* Difference between Doc IDs are restricted within
      4 bytes integer. See fts_get_encoded_len(). Consecutive
      doc_ids difference should not exceed
      FTS_DOC_ID_MAX_STEP value. */

      if (doc_id - next_doc_id >= FTS_DOC_ID_MAX_STEP) {
        ib::error(ER_IB_MSG_982) << "Doc ID " << doc_id
                                 << " is too big. Its difference with"
                                    " largest used Doc ID "
                                 << next_doc_id - 1
                                 << " cannot"
                                    " exceed or equal to "
                                 << FTS_DOC_ID_MAX_STEP;
        err = DB_FTS_INVALID_DOCID;
        trx->error_state = DB_FTS_INVALID_DOCID;
        goto error_exit;
      }
    }

    if (table->skip_alter_undo) {
      if (trx->fts_trx == nullptr) {
        trx->fts_trx = fts_trx_create(trx);
      }

      fts_trx_table_t ftt;
      ftt.table = table;
      ftt.fts_trx = trx->fts_trx;

      fts_add_doc_from_tuple(&ftt, doc_id, node->row);

    } else {
      /* Pass NULL for the columns affected, since an INSERT
      affects all FTS indexes. */
      fts_trx_add_op(trx, table, doc_id, FTS_INSERT, nullptr);
    }
  }

  que_thr_stop_for_mysql_no_error(thr, trx);

  if (table->is_system_table) {
    srv_stats.n_system_rows_inserted.inc();
  } else {
    srv_stats.n_rows_inserted.inc();
  }

  /* Not protected by dict_table_stats_lock() for performance
  reasons, we would rather get garbage in stat_n_rows (which is
  just an estimate anyway) than protecting the following code
  with a latch. */
  dict_table_n_rows_inc(table);

  row_update_statistics_if_needed(table);
  trx->op_info = "";

  if (blob_heap != nullptr) {
    mem_heap_free(blob_heap);
  }

  return (err);
}

/** Does an insert for MySQL.
@param[in]	mysql_rec	row in the MySQL format
@param[in,out]	prebuilt	prebuilt struct in MySQL handle
@return error code or DB_SUCCESS*/
dberr_t row_insert_for_mysql(const byte *mysql_rec, row_prebuilt_t *prebuilt) {
  /* For intrinsic tables there a lot of restrictions that can be
  relaxed including locking of table, transaction handling, etc.
  Use direct cursor interface for inserting to intrinsic tables. */
  if (prebuilt->table->is_intrinsic()) {
    return (row_insert_for_mysql_using_cursor(mysql_rec, prebuilt));
  } else {
    return (row_insert_for_mysql_using_ins_graph(mysql_rec, prebuilt));
  }
}

void row_prebuild_sel_graph(row_prebuilt_t *prebuilt) {
  sel_node_t *node;

  ut_ad(prebuilt && prebuilt->trx);

  if (prebuilt->sel_graph == nullptr) {
    node = sel_node_create(prebuilt->heap);

    prebuilt->sel_graph = static_cast<que_fork_t *>(que_node_get_parent(
        pars_complete_graph_for_exec(static_cast<sel_node_t *>(node),
                                     prebuilt->trx, prebuilt->heap, prebuilt)));

    prebuilt->sel_graph->state = QUE_FORK_ACTIVE;
  }
}

/** Creates an query graph node of 'update' type to be used in the MySQL
 interface.
 @return own: update node */
upd_node_t *row_create_update_node_for_mysql(
    dict_table_t *table, /*!< in: table to update */
    mem_heap_t *heap)    /*!< in: mem heap from which allocated */
{
  upd_node_t *node;

  DBUG_TRACE;

  node = upd_node_create(heap);

  node->in_mysql_interface = true;
  node->is_delete = false;
  node->searched_update = false;
  node->select = nullptr;
  node->pcur = btr_pcur_t::create_for_mysql();

  DBUG_PRINT("info", ("node: %p, pcur: %p", node, node->pcur));

  node->table = table;

  node->update =
      upd_create(table->get_n_cols() + dict_table_get_n_v_cols(table), heap);

  node->update->table = table;

  node->update_n_fields = table->get_n_cols();

  UT_LIST_INIT(node->columns);

  node->has_clust_rec_x_lock = true;
  node->cmpl_info = 0;

  node->table_sym = nullptr;
  node->col_assign_list = nullptr;

  node->del_multi_val_pos = 0;
  node->upd_multi_val_pos = 0;

  return node;
}

/** Gets pointer to a prebuilt update vector used in updates. If the update
 graph has not yet been built in the prebuilt struct, then this function
 first builds it.
 @return prebuilt update vector */
upd_t *row_get_prebuilt_update_vector(
    row_prebuilt_t *prebuilt) /*!< in: prebuilt struct in MySQL
                              handle */
{
  dict_table_t *table = prebuilt->table;
  upd_node_t *node;

  ut_ad(prebuilt && table && prebuilt->trx);

  if (prebuilt->upd_node == nullptr) {
    /* Not called before for this handle: create an update node
    and query graph to the prebuilt struct */

    node = row_create_update_node_for_mysql(table, prebuilt->heap);

    prebuilt->upd_node = node;

    prebuilt->upd_graph = static_cast<que_fork_t *>(que_node_get_parent(
        pars_complete_graph_for_exec(static_cast<upd_node_t *>(node),
                                     prebuilt->trx, prebuilt->heap, prebuilt)));

    prebuilt->upd_graph->state = QUE_FORK_ACTIVE;
  }

  return (prebuilt->upd_node->update);
}

/********************************************************************
Handle an update of a column that has an FTS index. */
static void row_fts_do_update(
    trx_t *trx,          /* in: transaction */
    dict_table_t *table, /* in: Table with FTS index */
    doc_id_t old_doc_id, /* in: old document id */
    doc_id_t new_doc_id) /* in: new document id */
{
  if (trx->fts_next_doc_id) {
    fts_trx_add_op(trx, table, old_doc_id, FTS_DELETE, nullptr);
    if (new_doc_id != FTS_NULL_DOC_ID) {
      fts_trx_add_op(trx, table, new_doc_id, FTS_INSERT, nullptr);
    }
  }
}

/************************************************************************
Handles FTS matters for an update or a delete.
NOTE: should not be called if the table does not have an FTS index. .*/
static dberr_t row_fts_update_or_delete(
    row_prebuilt_t *prebuilt) /* in: prebuilt struct in MySQL
                               handle */
{
  trx_t *trx = prebuilt->trx;
  dict_table_t *table = prebuilt->table;
  upd_node_t *node = prebuilt->upd_node;
  doc_id_t old_doc_id = prebuilt->fts_doc_id;

  DBUG_TRACE;

  ut_a(dict_table_has_fts_index(prebuilt->table));

  /* Deletes are simple; get them out of the way first. */
  if (node->is_delete) {
    /* A delete affects all FTS indexes, so we pass NULL */
    fts_trx_add_op(trx, table, old_doc_id, FTS_DELETE, nullptr);
  } else {
    doc_id_t new_doc_id;
    new_doc_id = fts_read_doc_id((byte *)&trx->fts_next_doc_id);
    ut_ad(new_doc_id != UINT64_UNDEFINED);
    if (new_doc_id == 0) {
      ib::error(ER_IB_MSG_983) << "InnoDB FTS: Doc ID cannot be 0";
      return (DB_FTS_INVALID_DOCID);
    }
    row_fts_do_update(trx, table, old_doc_id, new_doc_id);
  }

  return DB_SUCCESS;
}

/** Initialize the Doc ID system for FK table with FTS index */
static void init_fts_doc_id_for_ref(
    dict_table_t *table, /*!< in: table */
    ulint *depth)        /*!< in: recusive call depth */
{
  dict_foreign_t *foreign;

  table->fk_max_recusive_level = 0;

  (*depth)++;

  /* Limit on tables involved in cascading delete/update */
  if (*depth > FK_MAX_CASCADE_DEL) {
    return;
  }

  /* Loop through this table's referenced list and also
  recursively traverse each table's foreign table list */
  for (dict_foreign_set::iterator it = table->referenced_set.begin();
       it != table->referenced_set.end(); ++it) {
    foreign = *it;

    ut_ad(foreign->foreign_table != nullptr);

    if (foreign->foreign_table->fts != nullptr) {
      fts_init_doc_id(foreign->foreign_table);
    }

    if (!foreign->foreign_table->referenced_set.empty() &&
        foreign->foreign_table != table) {
      init_fts_doc_id_for_ref(foreign->foreign_table, depth);
    }
  }
}

/* A functor for decrementing counters. */
class ib_dec_counter {
 public:
  ib_dec_counter() = default;

  void operator()(upd_node_t *node) {
    ut_ad(node->table->n_foreign_key_checks_running > 0);
    node->table->n_foreign_key_checks_running.fetch_sub(1);
  }
};

/** Do an in-place update in the intrinsic table.  The update should not
modify any of the keys and it should not change the size of any fields.
@param[in]	node	the update node.
@return DB_SUCCESS on success, an error code on failure. */
static dberr_t row_update_inplace_for_intrinsic(const upd_node_t *node) {
  mtr_t mtr;
  dict_table_t *table = node->table;
  mem_heap_t *heap = node->heap;
  dtuple_t *entry = node->row;
  ulint offsets_[REC_OFFS_NORMAL_SIZE];
  ulint *offsets = offsets_;

  ut_ad(table->is_intrinsic());
  rec_offs_init(offsets_);
  mtr_start(&mtr);
  mtr_set_log_mode(&mtr, MTR_LOG_NO_REDO);
  btr_pcur_t pcur;

  dict_index_t *index = table->first_index();

  entry = row_build_index_entry(node->row, node->ext, index, heap);

  pcur.open(index, 0, entry, PAGE_CUR_LE, BTR_MODIFY_LEAF, &mtr,
            UT_LOCATION_HERE);

  rec_t *rec = pcur.get_rec();

  ut_ad(!page_rec_is_infimum(rec));
  ut_ad(!page_rec_is_supremum(rec));

  offsets = rec_get_offsets(rec, index, offsets, ULINT_UNDEFINED, &heap);

  ut_ad(!cmp_dtuple_rec(entry, rec, index, offsets));
  ut_ad(!rec_get_deleted_flag(rec, dict_table_is_comp(index->table)));
  ut_ad(pcur.get_block()->made_dirty_with_no_latch);

  bool size_changes =
      row_upd_changes_field_size_or_external(index, offsets, node->update);

  if (size_changes) {
    mtr_commit(&mtr);
    return (DB_FAIL);
  }

  row_upd_rec_in_place(rec, index, offsets, node->update, nullptr);

  /* Set the changed pages as modified, so that if the page is
  evicted from the buffer pool it is flushed and we don't lose
  the changes */
  mtr.set_modified();
  mtr_commit(&mtr);

  return (DB_SUCCESS);
}

typedef std::vector<btr_pcur_t, ut::allocator<btr_pcur_t>> cursors_t;

/** Delete row from table (corresponding entries from all the indexes).
Function will maintain cursor to the entries to invoke explicity rollback
just in case update action following delete fails.

@param[in]	node		update node carrying information to delete.
@param[out]	delete_entries	vector of cursor to deleted entries.
@param[in]	restore_delete	if true, then restore DELETE records by
                                unmarking delete.
@return error code or DB_SUCCESS */
static dberr_t row_delete_for_mysql_using_cursor(const upd_node_t *node,
                                                 cursors_t &delete_entries,
                                                 const bool restore_delete) {
  mtr_t mtr;
  dict_table_t *table = node->table;
  mem_heap_t *heap = node->heap;
  dberr_t err = DB_SUCCESS;
  dtuple_t *entry;

  mtr_start(&mtr);
  dict_disable_redo_if_temporary(table, &mtr);

  for (auto index : table->indexes) {
    if (err != DB_SUCCESS || restore_delete) {
      break;
    }
    entry = row_build_index_entry(node->row, node->ext, index, heap);

    btr_pcur_t pcur;

    pcur.open(index, 0, entry, PAGE_CUR_LE, BTR_MODIFY_LEAF, &mtr,
              UT_LOCATION_HERE);

#ifdef UNIV_DEBUG
    ulint offsets_[REC_OFFS_NORMAL_SIZE];
    ulint *offsets = offsets_;
    rec_offs_init(offsets_);

    offsets = rec_get_offsets(btr_cur_get_rec(pcur.get_btr_cur()), index,
                              offsets, ULINT_UNDEFINED, &heap);

    ut_ad(!cmp_dtuple_rec(entry, btr_cur_get_rec(pcur.get_btr_cur()), index,
                          offsets));
#endif /* UNIV_DEBUG */

    ut_ad(!rec_get_deleted_flag(btr_cur_get_rec(pcur.get_btr_cur()),
                                dict_table_is_comp(index->table)));

    ut_ad(pcur.get_block()->made_dirty_with_no_latch);

    if (page_rec_is_infimum(pcur.get_rec()) ||
        page_rec_is_supremum(pcur.get_rec())) {
      err = DB_ERROR;
    } else {
      btr_cur_t *btr_cur = pcur.get_btr_cur();

      btr_rec_set_deleted_flag(
          btr_cur_get_rec(btr_cur),
          buf_block_get_page_zip(btr_cur_get_block(btr_cur)), true);

      /* Void call just to set mtr modification flag
      to true failing which block is not scheduled for flush*/
      byte *log_ptr = nullptr;
      if (mlog_open(&mtr, 0, log_ptr)) {
        ut_d(ut_error);
        ut_o(mlog_close(&mtr, log_ptr));
      }

      pcur.store_position(&mtr);

      delete_entries.push_back(pcur);
    }
  }

  if (err != DB_SUCCESS || restore_delete) {
    /* Rollback half-way delete action that might have been
    applied to few of the indexes. */
    cursors_t::iterator end = delete_entries.end();
    for (cursors_t::iterator it = delete_entries.begin(); it != end; ++it) {
      bool success =
          it->restore_position(BTR_MODIFY_LEAF, &mtr, UT_LOCATION_HERE);

      if (!success) {
        ut_a(success);
      } else {
        btr_cur_t *btr_cur = it->get_btr_cur();

        ut_ad(btr_cur_get_block(btr_cur)->made_dirty_with_no_latch);

        btr_rec_set_deleted_flag(
            btr_cur_get_rec(btr_cur),
            buf_block_get_page_zip(btr_cur_get_block(btr_cur)), false);

        /* Void call just to set mtr modification flag
        to true failing which block is not scheduled for
        flush. */
        byte *log_ptr = nullptr;
        if (mlog_open(&mtr, 0, log_ptr)) {
          ut_d(ut_error);
          ut_o(mlog_close(&mtr, log_ptr));
        }
      }
    }
  }

  mtr_commit(&mtr);

  return (err);
}

/** Does an update of a row for MySQL by inserting new entry with update values.
@param[in]	node		update node carrying information to delete.
@param[out]	delete_entries	vector of cursor to deleted entries.
@param[in]	thr		thread handler
@return error code or DB_SUCCESS */
static dberr_t row_update_for_mysql_using_cursor(const upd_node_t *node,
                                                 cursors_t &delete_entries,
                                                 que_thr_t *thr) {
  dberr_t err = DB_SUCCESS;
  dict_table_t *table = node->table;
  mem_heap_t *heap = node->heap;
  dtuple_t *entry;
  dfield_t *trx_id_field;

  /* Step-1: Update row-id column if table doesn't have unique index. */
  if (!dict_index_is_unique(table->first_index())) {
    /* Update the row_id column. */
    dfield_t *row_id_field;

    row_id_field = dtuple_get_nth_field(node->upd_row, table->get_n_cols() - 2);

    dict_sys_write_row_id(static_cast<byte *>(row_id_field->data),
                          dict_table_get_next_table_sess_row_id(node->table));
  }

  /* Step-2: Update the trx_id column. */
  trx_id_field = dtuple_get_nth_field(node->upd_row, table->get_n_cols() - 1);
  trx_write_trx_id(static_cast<byte *>(trx_id_field->data),
                   dict_table_get_next_table_sess_trx_id(node->table));

  /* Step-3: Check if UPDATE can lead to DUPLICATE key violation.
  If yes, then avoid executing it and return error. Only after ensuring
  that UPDATE is safe execute it as we can't rollback. */
  for (auto index : table->indexes) {
    if (err != DB_SUCCESS) {
      break;
    }
    entry = row_build_index_entry(node->upd_row, node->upd_ext, index, heap);

    if (index->is_clustered()) {
      if (!dict_index_is_auto_gen_clust(index)) {
        err = row_ins_clust_index_entry(index, entry, thr, true);
      }
    } else {
      err = row_ins_sec_index_entry(index, entry, thr, true);
    }
  }

  if (err != DB_SUCCESS) {
    /* This suggest update can't be executed safely.
    Avoid executing update. Rollback DELETE action. */
    row_delete_for_mysql_using_cursor(node, delete_entries, true);
  }

  /* Step-4: It is now safe to execute update if there is no error */
  for (auto index : table->indexes) {
    if (err != DB_SUCCESS) {
      break;
    }
    entry = row_build_index_entry(node->upd_row, node->upd_ext, index, heap);

    if (index->is_clustered()) {
      err = row_ins_clust_index_entry(index, entry, thr, false);
      /* Commit the open mtr as we are processing UPDATE. */
      if (index->last_ins_cur) {
        index->last_ins_cur->release();
      }
    } else {
      err = row_ins_sec_index_entry(index, entry, thr, false);
    }

    /* Too big record is valid error and suggestion is to use
    bigger page-size or different format. */
    ut_ad(err == DB_SUCCESS || err == DB_TOO_BIG_RECORD ||
          err == DB_OUT_OF_FILE_SPACE);

    if (err == DB_TOO_BIG_RECORD) {
      row_delete_for_mysql_using_cursor(node, delete_entries, true);
    }
  }

  return (err);
}

/** Does an update or delete of a row for MySQL.
@param[in,out]	prebuilt	prebuilt struct in MySQL handle
@return error code or DB_SUCCESS */
static dberr_t row_del_upd_for_mysql_using_cursor(row_prebuilt_t *prebuilt) {
  dberr_t err = DB_SUCCESS;
  upd_node_t *node;
  cursors_t delete_entries;
  dict_index_t *clust_index;
  que_thr_t *thr = nullptr;

  /* Step-0: If there is cached insert position commit it before
  starting delete/update action as this can result in btree structure
  to change. */
  thr = que_fork_get_first_thr(prebuilt->upd_graph);
  clust_index = prebuilt->table->first_index();

  if (clust_index->last_ins_cur) {
    clust_index->last_ins_cur->release();
  }

  /* Step-1: Select the appropriate cursor that will help build
  the original row and updated row. */
  node = prebuilt->upd_node;
  if (prebuilt->pcur->m_btr_cur.index == clust_index) {
    btr_pcur_t::copy_stored_position(node->pcur, prebuilt->pcur);
  } else {
    btr_pcur_t::copy_stored_position(node->pcur, prebuilt->clust_pcur);
  }

  ut_ad(prebuilt->table->is_intrinsic());
  ut_ad(!prebuilt->table->n_v_cols);

  /* Internal table is created by optimizer. So there
  should not be any virtual columns. */
  row_upd_store_row(node, nullptr, nullptr);

  if (!node->is_delete) {
    /* UPDATE operation */

    bool key_changed = false;

    dict_table_t *table = prebuilt->table;

    for (auto index : table->indexes) {
      key_changed = row_upd_changes_ord_field_binary(
          index, node->update, thr, node->upd_row, node->upd_ext, nullptr);

      if (key_changed) {
        break;
      }
    }

    if (!key_changed) {
      err = row_update_inplace_for_intrinsic(node);

      if (err == DB_SUCCESS) {
        return (err);
      }
    }
  }

  /* Step-2: Execute DELETE operation. */
  err = row_delete_for_mysql_using_cursor(node, delete_entries, false);

  /* Step-3: If only DELETE operation then exit immediately. */
  if (node->is_delete) {
    if (err == DB_SUCCESS) {
      dict_table_n_rows_dec(prebuilt->table);
      if (node->table->is_system_table) {
        srv_stats.n_system_rows_deleted.inc();
      } else {
        srv_stats.n_rows_deleted.inc();
      }
    }
  }

  if (err == DB_SUCCESS && !node->is_delete) {
    /* Step-4: Complete UPDATE operation by inserting new row with
    updated data. */
    err = row_update_for_mysql_using_cursor(node, delete_entries, thr);

    if (err == DB_SUCCESS) {
      if (node->table->is_system_table) {
        srv_stats.n_system_rows_updated.inc();
      } else {
        srv_stats.n_rows_updated.inc();
      }
    }
  }

  thr_get_trx(thr)->error_state = DB_SUCCESS;
  cursors_t::iterator end = delete_entries.end();
  for (cursors_t::iterator it = delete_entries.begin(); it != end; ++it) {
    it->close();
  }

  return (err);
}

/** Does an update or delete of a row for MySQL.
@param[in]	mysql_rec	row in the MySQL format
@param[in,out]	prebuilt	prebuilt struct in MySQL handle
@return error code or DB_SUCCESS */
static dberr_t row_update_for_mysql_using_upd_graph(const byte *mysql_rec,
                                                    row_prebuilt_t *prebuilt) {
  trx_savept_t savept;
  dberr_t err;
  que_thr_t *thr;
  dict_index_t *clust_index;
  upd_node_t *node;
  dict_table_t *table = prebuilt->table;
  trx_t *trx = prebuilt->trx;
  ulint fk_depth = 0;
  bool got_s_lock = false;

  DBUG_TRACE;

  ut_ad(trx);
  ut_a(prebuilt->magic_n == ROW_PREBUILT_ALLOCATED);
  ut_a(prebuilt->magic_n2 == ROW_PREBUILT_ALLOCATED);
  UT_NOT_USED(mysql_rec);

  if (prebuilt->table->ibd_file_missing) {
    ib::error(ER_IB_MSG_984)
        << "MySQL is trying to use a table handle but the"
           " .ibd file for table "
        << prebuilt->table->name
        << " does not exist. Have you deleted"
           " the .ibd file from the database directory under"
           " the MySQL datadir, or have you used DISCARD"
           " TABLESPACE? "
        << TROUBLESHOOTING_MSG;
    return DB_ERROR;
  }

  /* Allow to modify hardcoded DD tables in some scenario to
  make DDL work */
  if (srv_force_recovery > 0 &&
      !(srv_force_recovery < SRV_FORCE_NO_UNDO_LOG_SCAN &&
        dict_sys_t::is_dd_table_id(prebuilt->table->id))) {
    ib::error(ER_IB_MSG_985) << MODIFICATIONS_NOT_ALLOWED_MSG_FORCE_RECOVERY;
    return DB_READ_ONLY;
  }

  DEBUG_SYNC_C("innodb_row_update_for_mysql_begin");

  trx->op_info = "updating or deleting";

  row_mysql_delay_if_needed();

  init_fts_doc_id_for_ref(table, &fk_depth);

  trx_start_if_not_started_xa(trx, true, UT_LOCATION_HERE);

  if (dict_table_is_referenced_by_foreign_key(table)) {
    /*TODO: use foreign key MDL to protect foreign
    key tables(wl#6049) */
    init_fts_doc_id_for_ref(table, &fk_depth);
  }

  node = prebuilt->upd_node;
  node->del_multi_val_pos = 0;
  node->upd_multi_val_pos = 0;

  clust_index = table->first_index();

  if (prebuilt->pcur->m_btr_cur.index == clust_index) {
    btr_pcur_t::copy_stored_position(node->pcur, prebuilt->pcur);
  } else {
    btr_pcur_t::copy_stored_position(node->pcur, prebuilt->clust_pcur);
  }

  ut_a(node->pcur->m_rel_pos == BTR_PCUR_ON);

  /* MySQL seems to call rnd_pos before updating each row it
  has cached: we can get the correct cursor position from
  prebuilt->pcur; NOTE that we cannot build the row reference
  from mysql_rec if the clustered index was automatically
  generated for the table: MySQL does not know anything about
  the row id used as the clustered index key */

  savept = trx_savept_take(trx);

  thr = que_fork_get_first_thr(prebuilt->upd_graph);

  node->state = UPD_NODE_UPDATE_CLUSTERED;

  ut_ad(!prebuilt->sql_stat_start);

  que_thr_move_to_run_state_for_mysql(thr, trx);

run_again:

  thr->run_node = node;
  thr->prev_node = node;
  thr->fk_cascade_depth = 0;
  row_upd_step(thr);

  err = trx->error_state;

  if (err != DB_SUCCESS) {
    que_thr_stop_for_mysql(thr);

    if (err == DB_RECORD_NOT_FOUND) {
      trx->error_state = DB_SUCCESS;
      trx->op_info = "";

      if (thr->fk_cascade_depth > 0) {
        que_graph_free_recursive(node);
      }
      goto error;
    }

    thr->lock_state = QUE_THR_LOCK_ROW;

    DEBUG_SYNC(trx->mysql_thd, "row_update_for_mysql_error");

    auto was_lock_wait = row_mysql_handle_errors(&err, trx, thr, &savept);
    thr->lock_state = QUE_THR_LOCK_NOLOCK;

    if (was_lock_wait) {
      goto run_again;
    }

    trx->op_info = "";
    goto error;
  }

  que_thr_stop_for_mysql_no_error(thr, trx);

  if (dict_table_has_fts_index(table) &&
      trx->fts_next_doc_id != UINT64_UNDEFINED) {
    err = row_fts_update_or_delete(prebuilt);
    ut_ad(err == DB_SUCCESS);
    if (err != DB_SUCCESS) {
      goto error;
    }
  }

  /* Completed cascading operations (if any) */
  if (got_s_lock) {
    row_mysql_unfreeze_data_dictionary(trx);
  }

  if (node->is_delete) {
    /* Not protected by dict_table_stats_lock() for performance
    reasons, we would rather get garbage in stat_n_rows (which is
    just an estimate anyway) than protecting the following code
    with a latch. */
    dict_table_n_rows_dec(prebuilt->table);

    if (table->is_system_table) {
      srv_stats.n_system_rows_deleted.inc();
    } else {
      srv_stats.n_rows_deleted.inc();
    }
  } else {
    if (table->is_system_table) {
      srv_stats.n_system_rows_updated.inc();
    } else {
      srv_stats.n_rows_updated.inc();
    }
  }

  /* We update table statistics only if it is a DELETE or UPDATE
  that changes indexed columns, UPDATEs that change only non-indexed
  columns would not affect statistics. */
  if (node->is_delete || !(node->cmpl_info & UPD_NODE_NO_ORD_CHANGE)) {
    row_update_statistics_if_needed(prebuilt->table);
  }

  trx->op_info = "";

  return err;

error:
  if (got_s_lock) {
    row_mysql_unfreeze_data_dictionary(trx);
  }

  return err;
}

/** Does an update or delete of a row for MySQL.
@param[in]	mysql_rec	row in the MySQL format
@param[in,out]	prebuilt	prebuilt struct in MySQL handle
@return error code or DB_SUCCESS */
dberr_t row_update_for_mysql(const byte *mysql_rec, row_prebuilt_t *prebuilt) {
  if (prebuilt->table->is_intrinsic()) {
    return (row_del_upd_for_mysql_using_cursor(prebuilt));
  } else {
    ut_a(prebuilt->template_type == ROW_MYSQL_WHOLE_ROW);
    return (row_update_for_mysql_using_upd_graph(mysql_rec, prebuilt));
  }
}

/** Delete all rows for the given table by freeing/truncating indexes.
@param[in,out]	table	table handler */
void row_delete_all_rows(dict_table_t *table) {
  ut_ad(table->is_temporary());
  dict_index_t *index;

  index = table->first_index();
  /* Step-0: If there is cached insert position along with mtr
  commit it before starting delete/update action. */
  if (index->last_ins_cur) {
    index->last_ins_cur->release();
  }

  bool found;
  const page_size_t page_size(fil_space_get_page_size(table->space, &found));
  ut_a(found);

  /* Step-1: Now truncate all the indexes and re-create them.
  Note: This is ddl action even though delete all rows is
  DML action. Any error during this action is ir-reversible. */
  for (auto index : table->indexes) {
    ut_ad(index->space == table->space);
    const page_id_t root(index->space, index->page);
    btr_free(root, page_size);

    mtr_t mtr;

    mtr.start();
    mtr.set_log_mode(MTR_LOG_NO_REDO);
    index->page = btr_create(index->type, index->space, index->id, index, &mtr);
    ut_ad(index->page != FIL_NULL);
    mtr.commit();
  }
}

void row_prebuilt_t::try_unlock(bool has_latches_on_recs) {
  ut_ad(trx != nullptr);

  if (dict_index_is_spatial(index)) {
    return;
  }

  trx->op_info = "unlock_row";

  if (0 < new_rec_locks_count()) {
    ut_ad(trx->releases_non_matching_rows());
    ut_ad(select_lock_type != LOCK_NONE);
    ut_ad(!table->is_intrinsic());

    mtr_t mtr;
    mtr_start(&mtr);
    if (new_rec_lock[row_prebuilt_t::LOCK_PCUR]) {
      /* Restore the cursor position and find the record */

      if (!has_latches_on_recs) {
        pcur->restore_position(BTR_SEARCH_LEAF, &mtr, UT_LOCATION_HERE);
      }
    }
    if (new_rec_lock[row_prebuilt_t::LOCK_CLUST_PCUR]) {
      /* Restore the cursor position and find the record
      in the clustered index. */

      if (!has_latches_on_recs) {
        clust_pcur->restore_position(BTR_SEARCH_LEAF, &mtr, UT_LOCATION_HERE);
      }

      ut_ad(clust_pcur->get_btr_cur()->index->is_clustered());
    }

    /* If the record has been modified by this transaction, we shouldn't unlock
    it. In general we should not remove locks acquired during previous queries
    of the same transaction. It's a bit difficult to verify this rule holds for
    secondary indexes, as records in them do not track the TRX_ID which modified
    them. Therefore we verify only clustered index only, that whenever we've
    modified the row, then we are not trying to unlock it. This property should
    be ensured by setting the new_rec_lock[i] to true only when a new lock
    struct was created, which in turn means that no existing lock could be
    reused, which in turn means we haven't had any X-lock before, which in turn
    implies we hadn't have modified the record yet. */
#ifdef UNIV_DEBUG
    {
      const btr_pcur_t *const the_pcur =
          new_rec_lock[row_prebuilt_t::LOCK_CLUST_PCUR] ? clust_pcur : pcur;
      const dict_index_t *const index = the_pcur->get_btr_cur()->index;
      if (index->is_clustered()) {
        const rec_t *const rec = the_pcur->get_rec();
        const trx_id_t rec_trx_id =
            index->trx_id_offset
                ? trx_read_trx_id(rec + index->trx_id_offset)
                : row_get_rec_trx_id(rec, index,
                                     Rec_offsets().compute(rec, index));
        ut_ad(rec_trx_id != trx->id);
      }
    }
#endif
    /* We did not update the record: unlock it */

    if (new_rec_lock[row_prebuilt_t::LOCK_PCUR]) {
      lock_rec_unlock(trx, pcur->get_block(), pcur->get_rec(),
                      static_cast<enum lock_mode>(select_lock_type));
    }

    if (new_rec_lock[row_prebuilt_t::LOCK_CLUST_PCUR]) {
      lock_rec_unlock(trx, clust_pcur->get_block(), clust_pcur->get_rec(),
                      static_cast<enum lock_mode>(select_lock_type));
    }

    mtr_commit(&mtr);
  }

  trx->op_info = "";
}

/** Does a cascaded delete or set null in a foreign key operation.
 @return error code or DB_SUCCESS */
dberr_t row_update_cascade_for_mysql(
    que_thr_t *thr,      /*!< in: query thread */
    upd_node_t *node,    /*!< in: update node used in the cascade
                         or set null operation */
    dict_table_t *table) /*!< in: table where we do the operation */
{
  dberr_t err;
  trx_t *trx;

  trx = thr_get_trx(thr);

  /* Increment fk_cascade_depth to record the recursive call depth on
  a single update/delete that affects multiple tables chained
  together with foreign key relations. */
  thr->fk_cascade_depth++;

  if (thr->fk_cascade_depth > FK_MAX_CASCADE_DEL) {
    return (DB_FOREIGN_EXCEED_MAX_CASCADE);
  }
run_again:
  thr->run_node = node;
  thr->prev_node = node;

  DEBUG_SYNC_C("foreign_constraint_update_cascade");
  TABLE *temp = thr->prebuilt->m_mysql_table;
  thr->prebuilt->m_mysql_table = nullptr;
  row_upd_step(thr);
  thr->prebuilt->m_mysql_table = temp;
  /* The recursive call for cascading update/delete happens
  in above row_upd_step(), reset the counter once we come
  out of the recursive call, so it does not accumulate for
  different row deletes */
  thr->fk_cascade_depth = 0;

  err = trx->error_state;

  /* Note that the cascade node is a subnode of another InnoDB
  query graph node. We do a normal lock wait in this node, but
  all errors are handled by the parent node. */

  if (err == DB_LOCK_WAIT) {
    /* Handle lock wait here */

    que_thr_stop_for_mysql(thr);

    lock_wait_suspend_thread(thr);

    /* Note that a lock wait may also end in a lock wait timeout,
    or this transaction is picked as a victim in selective
    deadlock resolution */

    if (trx->error_state != DB_SUCCESS) {
      return (trx->error_state);
    }

    /* Retry operation after a normal lock wait */

    goto run_again;
  }

  if (err != DB_SUCCESS) {
    return (err);
  }

  if (node->is_delete) {
    /* Not protected by dict_table_stats_lock() for performance
    reasons, we would rather get garbage in stat_n_rows (which is
    just an estimate anyway) than protecting the following code
    with a latch. */
    dict_table_n_rows_dec(table);

    if (table->is_system_table) {
      srv_stats.n_system_rows_deleted.add((size_t)trx->id, 1);
    } else {
      srv_stats.n_rows_deleted.add((size_t)trx->id, 1);
    }
  } else {
    if (table->is_system_table) {
      srv_stats.n_system_rows_updated.add((size_t)trx->id, 1);
    } else {
      srv_stats.n_rows_updated.add((size_t)trx->id, 1);
    }
  }

  row_update_statistics_if_needed(table);

  return (err);
}

/** Checks if a table is such that we automatically created a clustered
 index on it (on row id).
 @return true if the clustered index was generated automatically */
bool row_table_got_default_clust_index(
    const dict_table_t *table) /*!< in: table */
{
  const dict_index_t *clust_index;

  clust_index = table->first_index();

  return (clust_index->get_col(0)->mtype == DATA_SYS);
}

/** Locks the data dictionary in shared mode from modifications, for performing
 foreign key check, rollback, or other operation invisible to MySQL.
@param[in,out] trx Transaction
@param[in] location Location */
void row_mysql_freeze_data_dictionary(trx_t *trx, ut::Location location) {
  ut_a(trx->dict_operation_lock_mode == 0);

  rw_lock_s_lock_gen(dict_operation_lock, 0, location);

  trx->dict_operation_lock_mode = RW_S_LATCH;
}

/** Unlocks the data dictionary shared lock. */
void row_mysql_unfreeze_data_dictionary(trx_t *trx) /*!< in/out: transaction */
{
  ut_a(trx->dict_operation_lock_mode == RW_S_LATCH);

  rw_lock_s_unlock(dict_operation_lock);

  trx->dict_operation_lock_mode = 0;
}

/** Locks the data dictionary exclusively for performing a table create or other
 data dictionary modification operation.
@param[in,out] trx Transaction
@param[in] location Location */
void row_mysql_lock_data_dictionary(trx_t *trx, ut::Location location) {
  ut_a(trx->dict_operation_lock_mode == 0 ||
       trx->dict_operation_lock_mode == RW_X_LATCH);

  /* Serialize data dictionary operations with dictionary mutex:
  no deadlocks or lock waits can occur then in these operations */

  rw_lock_x_lock_gen(dict_operation_lock, 0, location);
  trx->dict_operation_lock_mode = RW_X_LATCH;

  dict_sys_mutex_enter();
}

/** Unlocks the data dictionary exclusive lock. */
void row_mysql_unlock_data_dictionary(trx_t *trx) /*!< in/out: transaction */
{
  ut_a(trx->dict_operation_lock_mode == RW_X_LATCH);

  /* Serialize data dictionary operations with dictionary mutex:
  no deadlocks can occur then in these operations */

  dict_sys_mutex_exit();
  rw_lock_x_unlock(dict_operation_lock);

  trx->dict_operation_lock_mode = 0;
}

dberr_t row_create_table_for_mysql(dict_table_t *table, const char *compression,
                                   const HA_CREATE_INFO *create_info,
                                   trx_t *trx, mem_heap_t *heap) {
  dberr_t err;

  ut_ad(!dict_sys_mutex_own());

  DBUG_EXECUTE_IF("ib_create_table_fail_at_start_of_row_create_table_for_mysql",
                  {
                    dict_mem_table_free(table);

                    trx->op_info = "";

                    return (DB_ERROR);
                  });

  trx->op_info = "creating table";

  switch (trx_get_dict_operation(trx)) {
    case TRX_DICT_OP_NONE:
    case TRX_DICT_OP_TABLE:
      break;
    case TRX_DICT_OP_INDEX:
      /* If the transaction was previously flagged as
      TRX_DICT_OP_INDEX, we should be creating auxiliary
      tables for full-text indexes. */
      ut_ad(strstr(table->name.m_name, "/fts_") != nullptr);
  }

  /* Assign table id and build table space. */
  err = dict_build_table_def(table, create_info, trx);
  if (err != DB_SUCCESS) {
    trx->error_state = err;
    goto error_handling;
  }

  if (err == DB_SUCCESS) {
    bool free_heap = false;
    if (heap == nullptr) {
      free_heap = true;
      heap = mem_heap_create(512, UT_LOCATION_HERE);
    }

    dict_table_add_system_columns(table, heap);

    dict_sys_mutex_enter();
    dict_table_add_to_cache(table, false);
    dict_sys_mutex_exit();

    /* During upgrade, etc., the log_ddl may haven't been
    initialized and we don't need to write DDL logs too.
    This can only happen for CREATE TABLE. */
    if (log_ddl != nullptr) {
      err = log_ddl->write_remove_cache_log(trx, table);
    }

    if (free_heap) {
      mem_heap_free(heap);
    }
  }

  if (err == DB_SUCCESS && dict_table_is_file_per_table(table)) {
    ut_ad(dict_table_is_file_per_table(table));

    if (err == DB_SUCCESS && compression != nullptr && compression[0] != '\0') {
      ut_ad(!dict_table_in_shared_tablespace(table));

      ut_ad(Compression::validate(compression) == DB_SUCCESS);

      err = dict_set_compression(table, compression, false);

      switch (err) {
        case DB_SUCCESS:
          break;
        case DB_NOT_FOUND:
        case DB_UNSUPPORTED:
        case DB_IO_NO_PUNCH_HOLE_FS:
          /* Return these errors */
          break;
        case DB_IO_NO_PUNCH_HOLE_TABLESPACE:
          /* Page Compression will not be used. */
          err = DB_SUCCESS;
          break;
        default:
          ut_error;
      }

      /* We can check for file system punch hole support
      only after creating the tablespace. On Windows
      we can query that information but not on Linux. */
      ut_ad(err == DB_SUCCESS || err == DB_IO_NO_PUNCH_HOLE_FS);

      /* In non-strict mode we ignore dodgy compression
      settings. */
    }
  }
error_handling:
  switch (err) {
    case DB_SUCCESS:
    case DB_IO_NO_PUNCH_HOLE_FS:
      break;

    case DB_OUT_OF_FILE_SPACE:
    case DB_TOO_MANY_CONCURRENT_TRXS:

      if (err == DB_OUT_OF_FILE_SPACE) {
        ib::warn(ER_IB_MSG_986) << "Cannot create table " << table->name
                                << " because the tablespace is full";
      }

      trx->error_state = DB_SUCCESS;

      /* Still do it here so that the table can always be freed */
      if (dd_table_open_on_name_in_mem(table->name.m_name, false)) {
        dict_sys_mutex_enter();

        dd_table_close(table, nullptr, nullptr, true);

        dict_table_remove_from_cache(table);

        dict_sys_mutex_exit();
      } else {
        dict_mem_table_free(table);
      }

      break;

    case DB_UNSUPPORTED:
    case DB_DUPLICATE_KEY:
    case DB_TABLESPACE_EXISTS:
    default:
      trx->error_state = DB_SUCCESS;
      dict_mem_table_free(table);
      break;
  }

  trx->op_info = "";
  trx->dict_operation = TRX_DICT_OP_NONE;

  return (err);
}

/** Does an index creation operation for MySQL. TODO: currently failure
 to create an index results in dropping the whole table! This is no problem
 currently as all indexes must be created at the same time as the table.
 @return error number or DB_SUCCESS */
dberr_t row_create_index_for_mysql(
    dict_index_t *index,        /*!< in, own: index definition
                                (will be freed) */
    trx_t *trx,                 /*!< in: transaction handle */
    const ulint *field_lengths, /*!< in: if not NULL, must contain
                                dict_index_get_n_fields(index)
                                actual field lengths for the
                                index columns, which are
                                then checked for not being too
                                large. */
    dict_table_t *handler)      /*!< in/out: table handler. */
{
  dberr_t err;
  ulint i;
  ulint len;
  char *table_name;
  char *index_name;
  dict_table_t *table = nullptr;
  THD *thd = current_thd;

  trx->op_info = "creating index";

  /* Copy the table name because we may want to drop the
  table later, after the index object is freed (inside
  que_run_threads()) and thus index->table_name is not available. */
  table_name = mem_strdup(index->table_name);
  index_name = mem_strdup(index->name);

  auto is_fts = (index->type == DICT_FTS);

  if (handler != nullptr && handler->is_intrinsic()) {
    table = handler;
  }

  if (table == nullptr) {
    table = dd_table_open_on_name(thd, nullptr, table_name, false,
                                  DICT_ERR_IGNORE_NONE);
  } else {
    table->acquire();
    ut_ad(table->is_intrinsic());
  }

  for (i = 0; i < index->n_def; i++) {
    /* Check that prefix_len and actual length
    < DICT_MAX_INDEX_COL_LEN */

    len = index->get_field(i)->prefix_len;

    if (field_lengths && field_lengths[i]) {
      len = std::max(len, field_lengths[i]);
    }

    DBUG_EXECUTE_IF("ib_create_table_fail_at_create_index",
                    len = DICT_MAX_FIELD_LEN_BY_FORMAT(table) + 1;);

    /* Column or prefix length exceeds maximum column length */
    if (len > (ulint)DICT_MAX_FIELD_LEN_BY_FORMAT(table)) {
      err = DB_TOO_BIG_INDEX_COL;

      dict_mem_index_free(index);
      goto error_handling;
    }
  }

  trx_set_dict_operation(trx, TRX_DICT_OP_TABLE);

  /* For temp-table we avoid insertion into SYSTEM TABLES to
  maintain performance and so we have separate path that directly
  just updates dictonary cache. */
  if (!table->is_temporary()) {
    /* Create B-tree */
    dict_build_index_def(table, index, trx);

    err = dict_index_add_to_cache_w_vcol(table, index, nullptr, FIL_NULL,
                                         trx_is_strict(trx));

    if (err != DB_SUCCESS) {
      goto error_handling;
    }

    index = UT_LIST_GET_LAST(table->indexes);

    err = dict_create_index_tree_in_mem(index, trx);

    if (err != DB_SUCCESS) {
      goto error_handling;
    }

  } else {
    dict_build_index_def(table, index, trx);
#ifdef UNIV_DEBUG
    space_index_t index_id = index->id;
#endif

    /* add index to dictionary cache and also free index object.
    We allow instrinsic table to violate the size limits because
    they are used by optimizer for all record formats. */
    err = dict_index_add_to_cache(table, index, FIL_NULL,
                                  !table->is_intrinsic() && trx_is_strict(trx));

    if (err != DB_SUCCESS) {
      goto error_handling;
    }

    index = UT_LIST_GET_LAST(table->indexes);
    ut_ad(index->id == index_id);

    /* as above function has freed index object re-load it
    now from dictionary cache using index_id */
    if (table->is_intrinsic()) {
      /* trx_id field is used for tracking which transaction
      created the index. For intrinsic table this is
      ir-relevant and so re-use it for tracking consistent
      view while processing SELECT as part of UPDATE. */
      index->trx_id = ULINT_UNDEFINED;
    }
    ut_a(index != nullptr);
    index->table = table;

    err = dict_create_index_tree_in_mem(index, trx);

    if (err != DB_SUCCESS && !table->is_intrinsic()) {
      dict_sys_mutex_enter();
      dict_index_remove_from_cache(table, index);
      dict_sys_mutex_exit();
    }
  }

  /* Create the index specific FTS auxiliary tables. */
  if (err == DB_SUCCESS && is_fts) {
    dict_index_t *idx;

    idx = dict_table_get_index_on_name(table, index_name);

    ut_ad(idx);
    err = fts_create_index_tables_low(trx, idx, table->name.m_name, table->id);
  }

error_handling:
  dd_table_close(table, thd, nullptr, false);

  trx->op_info = "";
  trx->dict_operation = TRX_DICT_OP_NONE;

  ut::free(table_name);
  ut::free(index_name);

  return (err);
}

/** Loads foreign key constraints for the table being created. This
 function should be called after the indexes for a table have been
 created. Each foreign key constraint must be accompanied with indexes
 in both participating tables. The indexes are allowed to contain more
 fields than mentioned in the constraint.

 @param[in]	trx		transaction
 @param[in]	name		table full name in normalized form
 @param[in]	dd_table	MySQL dd::Table for the table
 @return error code or DB_SUCCESS */
dberr_t row_table_load_foreign_constraints(trx_t *trx, const char *name,
                                           const dd::Table *dd_table) {
  dberr_t err;

  DBUG_TRACE;

  ut_ad(dict_sys_mutex_own());

  trx->op_info = "adding foreign keys";

  trx_set_dict_operation(trx, TRX_DICT_OP_TABLE);

  DEBUG_SYNC_C("table_add_foreign_constraints");

  /* Check like this shouldn't be done for table that doesn't
  have foreign keys but code still continues to run with void action.
  Disable it for intrinsic table at-least */

  /* Check that also referencing constraints are ok */
  dict_names_t fk_tables;
  THD *thd = trx->mysql_thd;

  dd::cache::Dictionary_client *client = dd::get_dd_client(thd);
  dd::cache::Dictionary_client::Auto_releaser releaser(client);
  dict_table_t *table = dd_table_open_on_name_in_mem(name, true);

  err = dd_table_load_fk(client, name, nullptr, table, dd_table, thd, true,
                         true, &fk_tables);

  if (err != DB_SUCCESS) {
    dd_table_close(table, nullptr, nullptr, true);
    goto func_exit;
  }

  /* Check whether virtual column or stored column affects
  the foreign key constraint of the table. */

  if (dict_foreigns_has_s_base_col(table->foreign_set, table)) {
    dd_table_close(table, nullptr, nullptr, true);
    err = DB_NO_FK_ON_S_BASE_COL;
    goto func_exit;
  }

  /* Fill the virtual column set in foreign when
  the table undergoes copy alter operation. */
  dict_mem_table_free_foreign_vcol_set(table);
  dict_mem_table_fill_foreign_vcol_set(table);

  dd_open_fk_tables(fk_tables, true, thd);
  dd_table_close(table, nullptr, nullptr, true);

func_exit:
  trx->op_info = "";
  trx->dict_operation = TRX_DICT_OP_NONE;

  return err;
}

/** Drops a table for MySQL as a background operation. MySQL relies on Unix
 in ALTER TABLE to the fact that the table handler does not remove the
 table before all handles to it has been removed. Furhermore, the MySQL's
 call to drop table must be non-blocking. Therefore we do the drop table
 as a background operation, which is taken care of by the master thread
 in srv0srv.cc.
 @return error code or DB_SUCCESS */
static dberr_t row_drop_table_for_mysql_in_background(
    const char *name) /*!< in: table name */
{
  dberr_t error;
  trx_t *trx;

  trx = trx_allocate_for_background();

  /* If the original transaction was dropping a table referenced by
  foreign keys, we must set the following to be able to drop the
  table: */

  trx->check_foreigns = false;

  /* Check that there is enough reusable space in redo log files. */
  log_free_check();

  /* Try to drop the table in InnoDB */

  error = row_drop_table_for_mysql(name, trx);

  /* Flush the log to reduce probability that the .frm files and
  the InnoDB data dictionary get out-of-sync if the user runs
  with innodb_flush_log_at_trx_commit = 0 */

  log_buffer_flush_to_disk();

  trx_commit_for_mysql(trx);

  trx_free_for_background(trx);

  return (error);
}

/** TODO: NewDD: Need to check if there is need to keep background
 drop, in such case, the thd would be NULL (no MDL can be acquired)
 The master thread in srv0srv.cc calls this regularly to drop tables which
 we must drop in background after queries to them have ended. Such lazy
 dropping of tables is needed in ALTER TABLE on Unix.
 @return how many tables dropped + remaining tables in list */
ulint row_drop_tables_for_mysql_in_background(void) {
  row_mysql_drop_t *drop;
  dict_table_t *table;
  ulint n_tables;
  ulint n_tables_dropped = 0;
  THD *thd = current_thd;
loop:
  mutex_enter(&row_drop_list_mutex);

  ut_a(row_mysql_drop_list_inited);

  drop = UT_LIST_GET_FIRST(row_mysql_drop_list);

  n_tables = UT_LIST_GET_LEN(row_mysql_drop_list);

  mutex_exit(&row_drop_list_mutex);

  if (drop == nullptr) {
    /* All tables dropped */
    if (thd != nullptr) {
      /* All these kind of table should not be
      intrinsic ones, so this is no need later. */
      ut::delete_(thd_to_innodb_session(thd));
      thd_to_innodb_session(thd) = nullptr;
    }

    return (n_tables + n_tables_dropped);
  }

  DBUG_EXECUTE_IF("row_drop_tables_in_background_sleep",
                  std::this_thread::sleep_for(std::chrono::seconds(5)););

  /* TODO: NewDD: we cannot get MDL lock here, as thd could be NULL */
  table = dd_table_open_on_name(thd, nullptr, drop->table_name, false,
                                DICT_ERR_IGNORE_NONE);

  if (table == nullptr) {
    /* If for some reason the table has already been dropped
    through some other mechanism, do not try to drop it */

    goto already_dropped;
  }

  if (!table->to_be_dropped) {
    /* There is a scenario: the old table is dropped
    just after it's added into drop list, and new
    table with the same name is created, then we try
    to drop the new table in background. */
    dd_table_close(table, nullptr, nullptr, false);

    goto already_dropped;
  }

  ut_a(!table->can_be_evicted);

  dd_table_close(table, nullptr, nullptr, false);

  if (DB_SUCCESS != row_drop_table_for_mysql_in_background(drop->table_name)) {
    /* If the DROP fails for some table, we return, and let the
    main thread retry later */

    if (thd != nullptr) {
      /* All these kind of table should not be
      intrinsic ones, so this is no need later. */
      ut::delete_(thd_to_innodb_session(thd));
      thd_to_innodb_session(thd) = nullptr;
    }

    return (n_tables + n_tables_dropped);
  }

  n_tables_dropped++;

already_dropped:
  mutex_enter(&row_drop_list_mutex);

  /* This can't be moved earlier, as row_wait_for_background_drop_list_empty()
  expects the item be removed from list only after the drop processing is
  completed.*/
  UT_LIST_REMOVE(row_mysql_drop_list, drop);

  MONITOR_DEC(MONITOR_BACKGROUND_DROP_TABLE);

  ib::info(ER_IB_MSG_987) << "Dropped table "
                          << ut_get_name(nullptr, drop->table_name)
                          << " in background drop queue.",

      ut::free(drop->table_name);

  ut::free(drop);

  mutex_exit(&row_drop_list_mutex);

  goto loop;
}

/** If a table is not yet in the drop list, adds the table to the list of tables
 which the master thread drops in background. We need this on Unix because in
 ALTER TABLE MySQL may call drop table even if the table has running queries on
 it. Also, if there are running foreign key checks on the table, we drop the
 table lazily.
 @return true if the table was not yet in the drop list, and was added there */
<<<<<<< HEAD
static bool row_add_table_to_background_drop_list(
    const char *name) /*!< in: table name */
=======
static ibool row_add_table_to_background_drop_list(const char *name [
    [maybe_unused]]) /*!< in: table name */
>>>>>>> 37f5b40f
{
  /* WL6049, remove after WL6049. */
  ut_d(ut_error);
#ifndef UNIV_DEBUG
  mutex_enter(&row_drop_list_mutex);

  ut_a(row_mysql_drop_list_inited);

  /* Look if the table already is in the drop list */
  for (auto drop : row_mysql_drop_list) {
    if (strcmp(drop->table_name, name) == 0) {
      /* Already in the list */

      mutex_exit(&row_drop_list_mutex);

      return false;
    }
  }

  auto drop = static_cast<row_mysql_drop_t *>(
      ut::malloc_withkey(UT_NEW_THIS_FILE_PSI_KEY, sizeof(row_mysql_drop_t)));

  drop->table_name = mem_strdup(name);

  UT_LIST_ADD_LAST(row_mysql_drop_list, drop);

  MONITOR_INC(MONITOR_BACKGROUND_DROP_TABLE);

  mutex_exit(&row_drop_list_mutex);

  return true;
#endif
}

/** Reassigns the table identifier of a table.
@param[in,out]	table	table
@param[out]	new_id	new table id
@return error code or DB_SUCCESS */
static dberr_t row_mysql_table_id_reassign(dict_table_t *table,
                                           table_id_t *new_id) {
  dict_hdr_get_new_id(new_id, nullptr, nullptr, table, false);

  /* Remove all locks except the table-level S and X locks. */
  lock_remove_all_on_table(table, false);

  return (DB_SUCCESS);
}

/** Setup the pre-requisites for DISCARD TABLESPACE. It will start the
 transaction, acquire the data dictionary lock in X mode and open the table.
 @return table instance or 0 if not found. */
static dict_table_t *row_discard_tablespace_begin(
    const char *name, /*!< in: table name */
    trx_t *trx)       /*!< in: transaction handle */
{
  trx->op_info = "discarding tablespace";

  //	trx_set_dict_operation(trx, TRX_DICT_OP_TABLE);

  trx_start_if_not_started_xa(trx, true, UT_LOCATION_HERE);

  /* Serialize data dictionary operations with dictionary mutex:
  this is to avoid deadlocks during data dictionary operations */

  row_mysql_lock_data_dictionary(trx, UT_LOCATION_HERE);

  dict_table_t *table;
  THD *thd = current_thd;

  table = dd_table_open_on_name(thd, nullptr, name, true, DICT_ERR_IGNORE_NONE);

  if (table) {
    dict_stats_wait_bg_to_stop_using_table(table, trx);
    ut_a(dict_table_is_file_per_table(table));
    ut_a(table->n_foreign_key_checks_running == 0);
  }

  return (table);
}

/** Do the foreign key constraint checks.
 @return DB_SUCCESS or error code. */
static dberr_t row_discard_tablespace_foreign_key_checks(
    const trx_t *trx,          /*!< in: transaction handle */
    const dict_table_t *table) /*!< in: table to be discarded */
{
  if (srv_read_only_mode || !trx->check_foreigns) {
    return (DB_SUCCESS);
  }

  /* Check if the table is referenced by foreign key constraints from
  some other table (not the table itself) */
  dict_foreign_set::iterator it =
      std::find_if(table->referenced_set.begin(), table->referenced_set.end(),
                   dict_foreign_different_tables());

  if (it == table->referenced_set.end()) {
    return (DB_SUCCESS);
  }

  const dict_foreign_t *foreign = *it;
  FILE *ef = dict_foreign_err_file;

  ut_ad(foreign->foreign_table != table);
  ut_ad(foreign->referenced_table == table);

  /* We only allow discarding a referenced table if
  FOREIGN_KEY_CHECKS is set to 0 */

  mutex_enter(&dict_foreign_err_mutex);

  rewind(ef);

  ut_print_timestamp(ef);

  fputs("  Cannot DISCARD table ", ef);
  ut_print_name(ef, trx, table->name.m_name);
  fputs(
      "\n"
      "because it is referenced by ",
      ef);
  ut_print_name(ef, trx, foreign->foreign_table_name);
  putc('\n', ef);

  mutex_exit(&dict_foreign_err_mutex);

  return (DB_CANNOT_DROP_CONSTRAINT);
}

/** Cleanup after the DISCARD TABLESPACE operation.
@param[in,out]	trx	transaction handle
@param[in,out]	table	table to be discarded
@param[in]	err	error code
@param[in,out]	aux_vec	fts aux table name vector
@return error code. */
static dberr_t row_discard_tablespace_end(trx_t *trx, dict_table_t *table,
                                          dberr_t err,
                                          aux_name_vec_t *aux_vec) {
  bool file_per_table = true;
  if (table != nullptr) {
    file_per_table = dict_table_is_file_per_table(table);
    dd_table_close(table, trx->mysql_thd, nullptr, true);
  }

  DBUG_EXECUTE_IF("ib_discard_before_commit_crash",
                  log_make_latest_checkpoint();
                  DBUG_SUICIDE(););

  DBUG_EXECUTE_IF("ib_discard_after_commit_crash", log_make_latest_checkpoint();
                  DBUG_SUICIDE(););

  row_mysql_unlock_data_dictionary(trx);

  if (aux_vec->aux_name.size() > 0) {
    if (!fts_drop_dd_tables(aux_vec, file_per_table)) {
      err = DB_ERROR;
    }
    fts_free_aux_names(aux_vec);
  }

  trx->op_info = "";

  return (err);
}

/** Do the DISCARD TABLESPACE operation.
@param[in,out]	trx	transaction handle
@param[in,out]	table	table to be discarded
@param[in,out]	aux_vec	fts aux table name vector
@return DB_SUCCESS or error code. */
static dberr_t row_discard_tablespace(trx_t *trx, dict_table_t *table,
                                      aux_name_vec_t *aux_vec) {
  dberr_t err;

  /* How do we prevent crashes caused by ongoing operations on
  the table? Old operations could try to access non-existent
  pages. MySQL will block all DML on the table using MDL and a
  DISCARD will not start unless all existing operations on the
  table to be discarded are completed.

  1) Acquire the data dictionary latch in X mode. To prevent any
  internal operations that MySQL is not aware off and also for
  the internal SQL parser.

  2) Purge and rollback: we assign a new table id for the
  table. Since purge and rollback look for the table based on
  the table id, they see the table as 'dropped' and discard
  their operations.

  3) Insert buffer: we remove all entries for the tablespace in
  the insert buffer tree.

  4) FOREIGN KEY operations: if table->n_foreign_key_checks_running > 0,
  we do not allow the discard. */

  /* For SDI tables, acquire exclusive MDL and set sdi_table->ibd_file_missing
  to true. Purge on SDI table acquire shared MDL & also check for missing
  flag. */
  dict_sys_mutex_exit();
  MDL_ticket *sdi_mdl = nullptr;
  err = dd_sdi_acquire_exclusive_mdl(trx->mysql_thd, table->space, &sdi_mdl);
  if (err != DB_SUCCESS) {
    return (err);
  }
  dict_sys_mutex_enter();

  /* Play safe and remove all insert buffer entries, though we should
  have removed them already when DISCARD TABLESPACE was called */

  ibuf_delete_for_discarded_space(table->space);

  table_id_t new_id;

  /* Drop all the FTS auxiliary tables. */
  if (dict_table_has_fts_index(table) ||
      DICT_TF2_FLAG_IS_SET(table, DICT_TF2_FTS_HAS_DOC_ID)) {
    fts_drop_tables(trx, table, aux_vec);
  }

  /* Assign a new space ID to the table definition so that purge
  can ignore the changes. Update the system table on disk. */

  err = row_mysql_table_id_reassign(table, &new_id);

  if (err != DB_SUCCESS) {
    return (err);
  }

  /* Discard the physical file that is used for the tablespace. */
  err = fil_discard_tablespace(table->space);

  switch (err) {
    case DB_SUCCESS:
    case DB_IO_ERROR:
    case DB_TABLESPACE_NOT_FOUND:
      /* All persistent operations successful, update the
      data dictionary memory cache. */

      table->ibd_file_missing = true;

      table->flags2 |= DICT_TF2_DISCARDED;

      dict_table_change_id_in_cache(table, new_id);

      /* Reset the root page numbers. */

      for (auto index : table->indexes) {
        index->page = FIL_NULL;
        index->space = FIL_NULL;
      }

      /* Set SDI tables that ibd is missing */
      {
        dict_table_t *sdi_table = dict_sdi_get_table(table->space, true, false);
        if (sdi_table) {
          sdi_table->ibd_file_missing = true;
          dict_sdi_close_table(sdi_table);
        }
      }

      /* If the tablespace did not already exist or we couldn't
      write to it, we treat that as a successful DISCARD. It is
      unusable anyway. */

      err = DB_SUCCESS;
      break;

    default:
      /* We need to rollback the disk changes, something failed. */

      trx->error_state = DB_SUCCESS;

      trx_rollback_to_savepoint(trx, nullptr);

      trx->error_state = DB_SUCCESS;
  }

  return (err);
}

/** Discards the tablespace of a table which stored in an .ibd file. Discarding
 means that this function renames the .ibd file and assigns a new table id for
 the table. Also the flag table->ibd_file_missing is set to true.
 @return error code or DB_SUCCESS */
dberr_t row_discard_tablespace_for_mysql(
    const char *name, /*!< in: table name */
    trx_t *trx)       /*!< in: transaction handle */
{
  dberr_t err;
  dict_table_t *table;
  aux_name_vec_t aux_vec;

  /* Open the table and start the transaction if not started. */

  table = row_discard_tablespace_begin(name, trx);

  if (table == nullptr) {
    err = DB_TABLE_NOT_FOUND;
  } else if (table->is_temporary()) {
    ib_senderrf(trx->mysql_thd, IB_LOG_LEVEL_ERROR,
                ER_CANNOT_DISCARD_TEMPORARY_TABLE);

    err = DB_ERROR;

  } else if (table->space == TRX_SYS_SPACE) {
    char table_name[MAX_FULL_NAME_LEN + 1];

    innobase_format_name(table_name, sizeof(table_name), table->name.m_name);

    ib_senderrf(trx->mysql_thd, IB_LOG_LEVEL_ERROR,
                ER_TABLE_IN_SYSTEM_TABLESPACE, table_name);

    err = DB_ERROR;

  } else if (table->n_foreign_key_checks_running > 0) {
    char table_name[MAX_FULL_NAME_LEN + 1];

    innobase_format_name(table_name, sizeof(table_name), table->name.m_name);

    ib_senderrf(trx->mysql_thd, IB_LOG_LEVEL_ERROR,
                ER_DISCARD_FK_CHECKS_RUNNING, table_name);

    err = DB_ERROR;

  } else {
    /* Do foreign key constraint checks. */

    err = row_discard_tablespace_foreign_key_checks(trx, table);

    if (err == DB_SUCCESS) {
      err = row_discard_tablespace(trx, table, &aux_vec);
    }
  }

  return (row_discard_tablespace_end(trx, table, err, &aux_vec));
}

/** Sets an exclusive lock on a table.
 @return error code or DB_SUCCESS */
dberr_t row_mysql_lock_table(
    trx_t *trx,          /*!< in/out: transaction */
    dict_table_t *table, /*!< in: table to lock */
    enum lock_mode mode, /*!< in: LOCK_X or LOCK_S */
    const char *op_info) /*!< in: string for trx->op_info */
{
  mem_heap_t *heap;
  que_thr_t *thr;
  dberr_t err;
  sel_node_t *node;

  ut_ad(trx);
  ut_ad(mode == LOCK_X || mode == LOCK_S);

  heap = mem_heap_create(512, UT_LOCATION_HERE);

  trx->op_info = op_info;

  node = sel_node_create(heap);
  thr = pars_complete_graph_for_exec(node, trx, heap, nullptr);
  thr->graph->state = QUE_FORK_ACTIVE;

  /* We use the select query graph as the dummy graph needed
  in the lock module call */

  thr = que_fork_get_first_thr(
      static_cast<que_fork_t *>(que_node_get_parent(thr)));

  que_thr_move_to_run_state_for_mysql(thr, trx);

run_again:
  thr->run_node = thr;
  thr->prev_node = thr->common.parent;

  err = lock_table(0, table, mode, thr);

  trx->error_state = err;

  if (err == DB_SUCCESS) {
    que_thr_stop_for_mysql_no_error(thr, trx);
  } else {
    que_thr_stop_for_mysql(thr);

    auto was_lock_wait = row_mysql_handle_errors(&err, trx, thr, nullptr);

    if (was_lock_wait) {
      goto run_again;
    }
  }

  que_graph_free(thr->graph);
  trx->op_info = "";

  return (err);
}

/** Drop ancillary FTS tables as part of dropping a table.
@param[in,out]	table		Table cache entry
@param[in,out]	aux_vec		Fts aux table name vector
@param[in,out]	trx		Transaction handle
@return error code or DB_SUCCESS */
static inline dberr_t row_drop_ancillary_fts_tables(dict_table_t *table,
                                                    aux_name_vec_t *aux_vec,
                                                    trx_t *trx) {
  /* Drop ancillary FTS tables */
  if (dict_table_has_fts_index(table) ||
      DICT_TF2_FLAG_IS_SET(table, DICT_TF2_FTS_HAS_DOC_ID)) {
    ut_ad(table->get_ref_count() == 0);
    ut_ad(trx_is_started(trx));

    dberr_t err = fts_drop_tables(trx, table, aux_vec);

    if (err != DB_SUCCESS) {
      ib::error(ER_IB_MSG_988) << " Unable to remove ancillary FTS"
                                  " tables for table "
                               << table->name << " : " << ut_strerr(err);

      return (err);
    }
  }

  /* The table->fts flag can be set on the table for which
  the cluster index is being rebuilt. Such table might not have
  DICT_TF2_FTS flag set. So keep this out of above
  dict_table_has_fts_index condition */
  if (table->fts != nullptr) {
    fts_free(table);
  }

  return (DB_SUCCESS);
}

/** Drop a table from the memory cache as part of dropping a table.
@param[in,out]	table		Table cache entry
@param[in,out]	trx		Transaction handle
@return error code or DB_SUCCESS */
static inline dberr_t row_drop_table_from_cache(dict_table_t *table,
                                                trx_t *trx) {
  /* Remove the pointer to this table object from the list
  of modified tables by the transaction because the object
  is going to be destroyed below. */
  trx->mod_tables.erase(table);

  if (!table->is_intrinsic()) {
    btr_drop_ahi_for_table(table);
    dict_table_remove_from_cache(table);
  } else {
    while (dict_index_t *index = UT_LIST_GET_FIRST(table->indexes)) {
      rw_lock_free(&index->lock);

      UT_LIST_REMOVE(table->indexes, index);

      dict_mem_index_free(index);
    }

    dict_mem_table_free(table);
    table = nullptr;
  }

  return (DB_SUCCESS);
}

/** Drop a tablespace as part of dropping or renaming a table.
This deletes the fil_space_t if found and the file on disk.
@param[in]	space_id	Tablespace ID
@param[in]	filepath	File path of tablespace to delete
@return error code or DB_SUCCESS */
dberr_t row_drop_tablespace(space_id_t space_id, const char *filepath) {
  dberr_t err = DB_SUCCESS;

  /* If the tablespace is not in the cache, just delete the file. */
  if (!fil_space_exists_in_mem(space_id, nullptr, true, false)) {
    /* Force a delete of any discarded or temporary files. */
    if (fil_delete_file(filepath)) {
      ib::info(ER_IB_MSG_989)
          << "Removed datafile=" << filepath << ", space_id=" << space_id;

    } else {
      ib::info(ER_IB_MSG_990)
          << "Failed to delete the datafile '" << filepath << "'!";
    }

  } else {
    err = fil_delete_tablespace(space_id, BUF_REMOVE_NONE);

    if (err != DB_SUCCESS && err != DB_TABLESPACE_NOT_FOUND) {
      ib::error(ER_IB_MSG_991)
          << "Failed to delete the datafile of tablespace ID=" << space_id
          << ", file '" << filepath << "'!";
    }
  }

  return (err);
}

/** Drop a table for MySQL. If the data dictionary was not already locked
by the transaction, the transaction will be committed.  Otherwise, the
data dictionary will remain locked.
@param[in]	name		Table name
@param[in]	trx		Transaction handle
@param[in]	nonatomic	Whether it is permitted to release
and reacquire dict_operation_lock
@param[in,out]	handler		Table handler or NULL
@return error code or DB_SUCCESS */
dberr_t row_drop_table_for_mysql(const char *name, trx_t *trx, bool nonatomic,
                                 dict_table_t *handler) {
  dberr_t err = DB_SUCCESS;
  dict_table_t *table = nullptr;
  char *filepath = nullptr;
  bool locked_dictionary = false;
  THD *thd = trx->mysql_thd;
  dd::Table *table_def = nullptr;
  bool file_per_table = false;
  aux_name_vec_t aux_vec;

  DBUG_TRACE;
  DBUG_PRINT("row_drop_table_for_mysql", ("table: '%s'", name));

  ut_a(name != nullptr);

  /* Serialize data dictionary operations with dictionary mutex:
  no deadlocks can occur then in these operations */

  trx->op_info = "dropping table";

  if (handler != nullptr && handler->is_intrinsic()) {
    table = handler;
  }

  if (table == nullptr) {
    if (trx->dict_operation_lock_mode != RW_X_LATCH) {
      /* Prevent foreign key checks etc. while we are
      dropping the table */

      row_mysql_lock_data_dictionary(trx, UT_LOCATION_HERE);

      locked_dictionary = true;
      nonatomic = true;
    }

    ut_ad(dict_sys_mutex_own());
    ut_ad(rw_lock_own(dict_operation_lock, RW_LOCK_X));

    table = dict_table_check_if_in_cache_low(name);
    /* If it's called from server, then it should exist in cache */
    if (table == nullptr) {
      /* MDL should already be held by server */
      int error = 0;
      table = dd_table_open_on_name(
          thd, nullptr, name, true,
          DICT_ERR_IGNORE_INDEX_ROOT | DICT_ERR_IGNORE_CORRUPT, &error);
      if (table == nullptr && error == HA_ERR_GENERIC) {
        err = DB_ERROR;
        goto funct_exit;
      }
    } else {
      table->acquire();
    }

    /* Need to exclusive lock all AUX tables for drop table */
    if (table && table->fts) {
      dict_sys_mutex_exit();
      err = fts_lock_all_aux_tables(thd, table);
      dict_sys_mutex_enter();

      if (err != DB_SUCCESS) {
        dd_table_close(table, nullptr, nullptr, true);
        goto funct_exit;
      }
    }
  } else {
    table->acquire();
    ut_ad(table->is_intrinsic());
  }

  if (!table) {
    err = DB_TABLE_NOT_FOUND;
    goto funct_exit;
  }

  file_per_table = dict_table_is_file_per_table(table);

  /* Acquire MDL on SDI table of tablespace. This is to prevent
  concurrent DROP while purge is happening on SDI table */
  if (file_per_table) {
    MDL_ticket *sdi_mdl = nullptr;
    dict_sys_mutex_exit();
    err = dd_sdi_acquire_exclusive_mdl(thd, table->space, &sdi_mdl);
    dict_sys_mutex_enter();

    if (err != DB_SUCCESS) {
      dd_table_close(table, nullptr, nullptr, true);
      goto funct_exit;
    }
  }

  /* This function is called recursively via fts_drop_tables(). */
  if (!trx_is_started(trx)) {
    if (!table->is_temporary()) {
      trx_start_if_not_started(trx, true, UT_LOCATION_HERE);
    } else {
      trx_set_dict_operation(trx, TRX_DICT_OP_TABLE);
    }
  }

  /* Turn on this drop bit before we could release the dictionary
  latch */
  table->to_be_dropped = true;

  if (nonatomic) {
    /* This trx did not acquire any locks on dictionary
    table records yet. Thus it is safe to release and
    reacquire the data dictionary latches. */
    if (table->fts) {
      ut_ad(!table->fts->add_wq);

      row_mysql_unlock_data_dictionary(trx);
      fts_optimize_remove_table(table);
      row_mysql_lock_data_dictionary(trx, UT_LOCATION_HERE);
    }

    /* Do not bother to deal with persistent stats for temp
    tables since we know temp tables do not use persistent
    stats. */
    if (!table->is_temporary()) {
      dict_stats_wait_bg_to_stop_using_table(table, trx);
    }
  }

  /* make sure background stats thread is not running on the table */
  ut_ad(!(table->stats_bg_flag & BG_STAT_IN_PROGRESS));

  if (!table->is_temporary() && !table->is_fts_aux()) {
    if (srv_thread_is_active(srv_threads.m_dict_stats)) {
      dict_stats_recalc_pool_del(table);
    }

    /* Remove stats for this table and all of its indexes from the
    persistent storage if it exists and if there are stats for this
    table in there. This function creates its own trx and commits
    it. */
    char errstr[1024];
    err = dict_stats_drop_table(name, errstr, sizeof(errstr));

    if (err != DB_SUCCESS) {
      ib::warn(ER_IB_MSG_992) << errstr;
    }
  }

  if (!table->is_intrinsic()) {
    dict_table_prevent_eviction(table);
  }

  dd_table_close(table, thd, nullptr, true);

  /* Check if the table is referenced by foreign key constraints from
  some other table now happens on SQL-layer. */

  DBUG_EXECUTE_IF("row_drop_table_add_to_background",
                  row_add_table_to_background_drop_list(table->name.m_name);
                  err = DB_SUCCESS; goto funct_exit;);

  /* TODO: could we replace the counter n_foreign_key_checks_running
  with lock checks on the table? Acquire here an exclusive lock on the
  table, and rewrite lock0lock.cc and the lock wait in srv0srv.cc so that
  they can cope with the table having been dropped here? Foreign key
  checks take an IS or IX lock on the table. */

  if (table->n_foreign_key_checks_running > 0) {
    const char *save_tablename = table->name.m_name;

    auto added = row_add_table_to_background_drop_list(save_tablename);

    if (added) {
      ib::info(ER_IB_MSG_993) << "You are trying to drop table " << table->name
                              << " though there is a foreign key check"
                                 " running on it. Adding the table to the"
                                 " background drop queue.";

      /* We return DB_SUCCESS to MySQL though the drop will
      happen lazily later */

      err = DB_SUCCESS;
    } else {
      /* The table is already in the background drop list */
      err = DB_ERROR;
    }

    goto funct_exit;
  }

  /* Remove all locks that are on the table or its records, if there
  are no references to the table but it has record locks, we release
  the record locks unconditionally. One use case is:

          CREATE TABLE t2 (PRIMARY KEY (a)) SELECT * FROM t1;

  If after the user transaction has done the SELECT and there is a
  problem in completing the CREATE TABLE operation, MySQL will drop
  the table. InnoDB will create a new background transaction to do the
  actual drop, the trx instance that is passed to this function. To
  preserve existing behaviour we remove the locks but ideally we
  shouldn't have to. There should never be record locks on a table
  that is going to be dropped. */
  if (table->get_ref_count() == 0) {
    /* We don't take lock on intrinsic table so nothing to remove.*/
    if (!table->is_intrinsic()) {
      lock_remove_all_on_table(table, true);
    }
    ut_a(table->n_rec_locks.load() == 0);
  } else if (table->get_ref_count() > 0 || table->n_rec_locks.load() > 0) {
    ut_d(ut_error);
#ifndef UNIV_DEBUG
    ut_ad(!table->is_intrinsic());

    const auto added =
        row_add_table_to_background_drop_list(table->name.m_name);

    if (added) {
      ib::info(ER_IB_MSG_994) << "MySQL is trying to drop table " << table->name
                              << " though there are still open handles to"
                                 " it. Adding the table to the background drop"
                                 " queue.";

      /* We return DB_SUCCESS to MySQL though the drop will
      happen lazily later */
      err = DB_SUCCESS;
    } else {
      /* The table is already in the background drop list */
      err = DB_ERROR;
    }

    goto funct_exit;
#endif
  }

  /* The "to_be_dropped" marks table that is to be dropped, but
  has not been dropped, instead, was put in the background drop
  list due to being used by concurrent DML operations. Clear it
  here since there are no longer any concurrent activities on it,
  and it is free to be dropped */
  table->to_be_dropped = false;

  /* If we get this far then the table to be dropped must not have
  any table or record locks on it. */

  ut_a(table->is_intrinsic() || !lock_table_has_locks(table));

  switch (trx_get_dict_operation(trx)) {
    case TRX_DICT_OP_NONE:
      trx_set_dict_operation(trx, TRX_DICT_OP_TABLE);
    case TRX_DICT_OP_TABLE:
      break;
    case TRX_DICT_OP_INDEX:
      /* If the transaction was previously flagged as
      TRX_DICT_OP_INDEX, we should be dropping auxiliary
      tables for full-text indexes or temp tables. */
      ut_ad(strstr(table->name.m_name, "/fts_") != nullptr ||
            strstr(table->name.m_name, TEMP_FILE_PREFIX_INNODB) != nullptr);
  }

  if (!table->is_temporary() && !file_per_table) {
    dict_sys_mutex_exit();
    for (dict_index_t *index = table->first_index();
         err == DB_SUCCESS && index != nullptr; index = index->next()) {
      err = log_ddl->write_free_tree_log(trx, index, true);
    }
    dict_sys_mutex_enter();
    if (err != DB_SUCCESS) {
      goto funct_exit;
    }
  }

  /* Mark all indexes unavailable in the data dictionary cache
  before starting to drop the table. */
  for (dict_index_t *index = table->first_index(); index != nullptr;
       index = index->next()) {
    page_no_t page;

    rw_lock_x_lock(dict_index_get_lock(index), UT_LOCATION_HERE);
    page = index->page;
    /* Mark the index unusable. */
    index->page = FIL_NULL;
    rw_lock_x_unlock(dict_index_get_lock(index));

    if (table->is_temporary()) {
      dict_drop_temporary_table_index(index, page);
    }
  }

  err = DB_SUCCESS;

  space_id_t space_id;
  bool is_temp;
  bool is_discarded;
  bool shared_tablespace;
  table_id_t table_id;
  char *table_name;

  space_id = table->space;
  table_id = table->id;
  is_discarded = dict_table_is_discarded(table);
  is_temp = table->is_temporary();
  shared_tablespace = DICT_TF_HAS_SHARED_SPACE(table->flags);

  /* We do not allow temporary tables with a remote path. */
  ut_a(!(is_temp && DICT_TF_HAS_DATA_DIR(table->flags)));

  /* Make sure the data_dir_path is set if needed. */
  dd_get_and_save_data_dir_path(table, table_def, true);

  if (dict_table_has_fts_index(table) ||
      DICT_TF2_FLAG_IS_SET(table, DICT_TF2_FTS_HAS_DOC_ID)) {
    ut_ad(!is_temp);

    err = row_drop_ancillary_fts_tables(table, &aux_vec, trx);
    if (err != DB_SUCCESS) {
      goto funct_exit;
    }
  }

  /* Table space file name has been renamed in TRUNCATE. */
  table_name = table->trunc_name.m_name;
  if (table_name == nullptr) {
    table_name = table->name.m_name;
  } else {
    table->trunc_name.m_name = nullptr;
  }

  /* Determine the tablespace filename before we drop
  dict_table_t.  Free this memory before returning. */
  if (DICT_TF_HAS_DATA_DIR(table->flags)) {
    auto dir = dict_table_get_datadir(table);

    filepath = Fil_path::make(dir, table_name, IBD, true);

  } else if (!shared_tablespace) {
    filepath = Fil_path::make_ibd_from_table_name(table_name);
  }

  /* Free the dict_table_t object. */
  err = row_drop_table_from_cache(table, trx);
  if (err != DB_SUCCESS) {
    ut_d(ut_error);
    ut_o(goto funct_exit);
  }

  if (!is_temp) {
    log_ddl->write_drop_log(trx, table_id);
  }

  /* Do not attempt to drop known-to-be-missing tablespaces,
  nor system or shared general tablespaces. */
  if (is_discarded || is_temp || shared_tablespace ||
      fsp_is_system_or_temp_tablespace(space_id)) {
    goto funct_exit;
  }

  ut_ad(file_per_table);
  err = log_ddl->write_delete_space_log(trx, nullptr, space_id, filepath, true,
                                        true);

funct_exit:

  ut::free(filepath);

  if (locked_dictionary) {
    row_mysql_unlock_data_dictionary(trx);
  }

  trx->op_info = "";
  trx->dict_operation = TRX_DICT_OP_NONE;

  if (aux_vec.aux_name.size() > 0) {
    if (trx->dict_operation_lock_mode == RW_X_LATCH) {
      dict_sys_mutex_exit();
    }

    if (!fts_drop_dd_tables(&aux_vec, file_per_table)) {
      err = DB_ERROR;
    }

    if (trx->dict_operation_lock_mode == RW_X_LATCH) {
      dict_sys_mutex_enter();
    }

    fts_free_aux_names(&aux_vec);
  }

  return err;
}

[[nodiscard]] bool row_is_mysql_tmp_table_name(const char *name) {
  return (strstr(name, "/" TEMP_FILE_PREFIX) != nullptr);
  /* return(strstr(name, "/@0023sql") != NULL); */
}

/** Renames a table for MySQL.
@param[in]	old_name	old table name
@param[in]	new_name	new table name
@param[in]	dd_table	dd::Table for new table
@param[in,out]	trx		transaction
@param[in]	replay		whether in replay stage
@return error code or DB_SUCCESS */
dberr_t row_rename_table_for_mysql(const char *old_name, const char *new_name,
                                   const dd::Table *dd_table, trx_t *trx,
                                   bool replay) {
  dict_table_t *table = nullptr;
  bool dict_locked = false;
  dberr_t err = DB_ERROR;
  int retry;

  ut_a(old_name != nullptr);
  ut_a(new_name != nullptr);
  ut_ad(trx_can_be_handled_by_current_thread_or_is_hp_victim(trx));
  ut_ad(trx->state.load(std::memory_order_relaxed) == TRX_STATE_ACTIVE);

  if (srv_force_recovery) {
    ib::info(ER_IB_MSG_995) << MODIFICATIONS_NOT_ALLOWED_MSG_FORCE_RECOVERY;
    return (DB_READ_ONLY);
  }

  trx->op_info = "renaming table";

  const bool old_is_tmp = row_is_mysql_tmp_table_name(old_name);
  const bool new_is_tmp = row_is_mysql_tmp_table_name(new_name);
  THD *thd = trx->mysql_thd;

  dict_locked = trx->dict_operation_lock_mode == RW_X_LATCH;

  /* thd could be NULL if these are FTS AUX tables */
  table = dd_table_open_on_name(thd, nullptr, old_name, dict_locked,
                                DICT_ERR_IGNORE_NONE);
  if (!table) {
    err = DB_TABLE_NOT_FOUND;
    goto funct_exit;

  } else if (table->ibd_file_missing && !dict_table_is_discarded(table)) {
    err = DB_TABLE_NOT_FOUND;

    ib::error(ER_IB_MSG_996) << "Table " << old_name
                             << " does not have an .ibd"
                                " file in the database directory. "
                             << TROUBLESHOOTING_MSG;

    goto funct_exit;
  }

  /* Is a foreign key check running on this table? */
  for (retry = 0; retry < 100 && table->n_foreign_key_checks_running > 0;
       ++retry) {
    row_mysql_unlock_data_dictionary(trx);
    std::this_thread::yield();
    row_mysql_lock_data_dictionary(trx, UT_LOCATION_HERE);
  }

  if (table->n_foreign_key_checks_running > 0) {
    ib::error(ER_IB_MSG_997) << "In ALTER TABLE " << ut_get_name(trx, old_name)
                             << " a FOREIGN KEY check is running. Cannot rename"
                                " table.";
    err = DB_TABLE_IN_FK_CHECK;
    goto funct_exit;
  }

  err = DB_SUCCESS;

  if ((dict_table_has_fts_index(table) ||
       DICT_TF2_FLAG_IS_SET(table, DICT_TF2_FTS_HAS_DOC_ID)) &&
      !dict_tables_have_same_db(old_name, new_name)) {
    err = fts_rename_aux_tables(table, new_name, trx, replay);
  }
  if (err != DB_SUCCESS) {
    if (err == DB_DUPLICATE_KEY) {
      ib::error(ER_IB_MSG_998) << "Possible reasons:";
      ib::error(ER_IB_MSG_999) << "(1) Table rename would cause two"
                                  " FOREIGN KEY constraints to have the same"
                                  " internal name in case-insensitive"
                                  " comparison.";
      ib::error(ER_IB_MSG_1000)
          << "(2) Table " << ut_get_name(trx, new_name)
          << " exists in the InnoDB internal data"
             " dictionary though MySQL is trying to rename"
             " table "
          << ut_get_name(trx, old_name) << " to it.";
      ib::info(ER_IB_MSG_1001) << TROUBLESHOOTING_MSG;
      ib::error(ER_IB_MSG_1002)
          << "If table " << ut_get_name(trx, new_name)
          << " is a temporary table #sql..., then"
             " it can be that there are still queries"
             " running on the table, and it will be dropped"
             " automatically when the queries end. You can"
             " drop the orphaned table inside InnoDB by"
             " creating an InnoDB table with the same name"
             " in another database. Then MySQL thinks"
             " the table exists, and DROP TABLE will"
             " succeed.";
    }
    trx->error_state = DB_SUCCESS;
  } else {
    /* The following call will also rename the .ibd data file if
    the table is stored in a single-table tablespace */

    err = dict_table_rename_in_cache(table, new_name,
                                     !table->refresh_fk && !new_is_tmp);
    if (err != DB_SUCCESS) {
      trx->error_state = DB_SUCCESS;
      goto funct_exit;
    }

    /* In case of copy alter, template db_name and
    table_name should be renamed only for newly
    created table. */
    if (table->vc_templ != nullptr && !new_is_tmp) {
      innobase_rename_vc_templ(table);
    }

    if (!dd_table) {
      goto funct_exit;
    }

    /* We only want to switch off some of the type checking in
    an ALTER TABLE...ALGORITHM=COPY, not in a RENAME. */
    dict_names_t fk_tables;

    THD *thd = current_thd;
    dd::cache::Dictionary_client *client = dd::get_dd_client(thd);
    dd::cache::Dictionary_client::Auto_releaser releaser(client);

    /* If neither the old table, nor the new table is temporary, then it is a
    table rename command. */
    const bool is_rename = (!old_is_tmp && !new_is_tmp);

    /* When table->refresh_fk is true, the foreign keys will be loaded when the
       table is opened. */
    if (is_rename || !table->refresh_fk) {
      if (dict_locked) {
        ut_ad(dict_sys_mutex_own());
        dict_sys_mutex_exit();
      }

      err = dd_table_load_fk(client, new_name, nullptr, table, dd_table, thd,
                             false, !old_is_tmp || trx->check_foreigns,
                             &fk_tables);

      if (dict_locked) {
        dict_sys_mutex_enter();
      }

      if (is_rename) {
        /* Ensure that old renamed table names are not in this list. */
        for (auto it = fk_tables.begin(); it != fk_tables.end();) {
          if (strcmp(*it, old_name) == 0) {
            it = fk_tables.erase(it);
          } else {
            ++it;
          }
        }
      }
    }

    if (err != DB_SUCCESS) {
      if (old_is_tmp) {
        ib::error(ER_IB_MSG_1003)
            << "In ALTER TABLE " << ut_get_name(trx, new_name)
            << " has or is referenced in foreign"
               " key constraints which are not"
               " compatible with the new table"
               " definition.";
      } else {
        ib::error(ER_IB_MSG_1004)
            << "In RENAME TABLE table " << ut_get_name(trx, new_name)
            << " is referenced in foreign key"
               " constraints which are not compatible"
               " with the new table definition.";
      }

      dberr_t error = dict_table_rename_in_cache(table, old_name, false);

      ut_a(error == DB_SUCCESS);
      goto funct_exit;
    }
    /* Check whether virtual column or stored column affects
    the foreign key constraint of the table. */

    if (dict_foreigns_has_s_base_col(table->foreign_set, table)) {
      err = DB_NO_FK_ON_S_BASE_COL;
      dberr_t error = dict_table_rename_in_cache(table, old_name, false);

      ut_a(error == DB_SUCCESS);
      goto funct_exit;
    }

    /* Fill the virtual column set in foreign when
    the table undergoes copy alter operation. */
    dict_mem_table_free_foreign_vcol_set(table);
    dict_mem_table_fill_foreign_vcol_set(table);

    dd_open_fk_tables(fk_tables, dict_locked, thd);
  }

funct_exit:
  if (table != nullptr) {
    dd_table_close(table, thd, nullptr, dict_locked);
  }

  trx->op_info = "";

  return (err);
}

dberr_t row_mysql_parallel_select_count_star(
    trx_t *trx, std::vector<dict_index_t *> &indexes, size_t n_threads,
    ulint *n_rows) {
  ut_a(n_threads > 1);
  ut_a(!indexes.empty());
  using Shards = Counter::Shards<Parallel_reader::MAX_THREADS>;

  Shards n_recs;
  Counter::clear(n_recs);

  const Parallel_reader::Scan_range FULL_SCAN;

  Parallel_reader reader(n_threads);

  dberr_t err{DB_SUCCESS};

  for (auto index : indexes) {
    Parallel_reader::Config config(FULL_SCAN, index);

    err = reader.add_scan(trx, config, [&](const Parallel_reader::Ctx *ctx) {
      Counter::inc(n_recs, ctx->thread_id());
      return DB_SUCCESS;
    });

    if (err != DB_SUCCESS) {
      break;
    }
  }

  if (err == DB_SUCCESS) {
    err = reader.run(n_threads);
  }

  if (err == DB_OUT_OF_RESOURCES) {
    ut_a(n_threads > 0);

    ib::warn(ER_INNODB_OUT_OF_RESOURCES)
        << "Resource not available to create threads for parallel scan."
        << " Falling back to single thread mode.";

    err = reader.run(0);
  }

  if (err == DB_SUCCESS) {
    Counter::for_each(n_recs, [=](const Counter::Type n) {
      if (n > 0) {
        *n_rows += n;
      }
    });
  }

  return err;
}

static dberr_t parallel_check_table(trx_t *trx, dict_index_t *index,
                                    size_t n_threads, ulint *n_rows) {
  ut_a(n_threads > 1);
  using Shards = Counter::Shards<Parallel_reader::MAX_THREADS>;

  Shards n_recs{};
  Shards n_dups{};
  Shards n_corrupt{};

  Counter::clear(n_dups);
  Counter::clear(n_recs);
  Counter::clear(n_corrupt);

  using Tuples = std::vector<dtuple_t *, ut::allocator<dtuple_t *>>;
  using Heaps = std::vector<mem_heap_t *, ut::allocator<mem_heap_t *>>;
  using Buf_block_allocator = ut::allocator<const buf_block_t *>;
  using Blocks = std::vector<const buf_block_t *, Buf_block_allocator>;

  Heaps heaps;
  Tuples prev_tuples;
  Blocks prev_blocks;

  for (size_t i = 0; i < n_threads; ++i) {
    heaps.push_back(mem_heap_create(4096, UT_LOCATION_HERE));
  }

  Parallel_reader reader(n_threads);
  Parallel_reader::Scan_range full_scan;
  Parallel_reader::Config config(full_scan, index);

  auto err = reader.add_scan(trx, config, [&](const Parallel_reader::Ctx *ctx) {
    const auto rec = ctx->m_rec;
    const auto block = ctx->m_block;
    const auto id = ctx->thread_id();

    Counter::inc(n_recs, id);

    auto heap = heaps[id];

    if (ctx->m_start) {
      /* Starting scan of a new range. We need to reset the previous tuple
      because we don't know what the value of the previous last tuple was. */
      prev_tuples[id] = nullptr;
    }

    auto prev_tuple = prev_tuples[id];

    auto offsets = rec_get_offsets(rec, index, nullptr, ULINT_UNDEFINED, &heap);

    if (prev_tuple != nullptr) {
      ulint matched_fields = 0;

      auto cmp = prev_tuple->compare(rec, index, offsets, &matched_fields);

      /* In a unique secondary index we allow equal key values if
      they contain SQL NULLs */

      bool contains_null = false;
      const auto n_ordering = dict_index_get_n_ordering_defined_by_user(index);

      for (size_t i = 0; i < n_ordering; ++i) {
        const auto nth_field = dtuple_get_nth_field(prev_tuple, i);

        if (UNIV_SQL_NULL == dfield_get_len(nth_field)) {
          contains_null = true;
          break;
        }
      }

      if (cmp > 0) {
        Counter::inc(n_corrupt, id);

        ib::error(ER_IB_ERR_INDEX_RECORDS_WRONG_ORDER)
            << "Index records in a wrong order in " << index->name
            << " of table " << index->table->name << ": " << *prev_tuple << ", "
            << rec_offsets_print(rec, offsets);
        /* Continue reading */
      } else if (dict_index_is_unique(index) && !contains_null &&
                 matched_fields >=
                     dict_index_get_n_ordering_defined_by_user(index)) {
        Counter::inc(n_dups, id);

        ib::error(ER_IB_ERR_INDEX_DUPLICATE_KEY)
            << "Duplicate key in " << index->name << " of table "
            << index->table->name << ": " << *prev_tuple << ", "
            << rec_offsets_print(rec, offsets);
      }
    }

    if (prev_blocks[id] != block || prev_blocks[id] == nullptr) {
      mem_heap_empty(heap);
      offsets = rec_get_offsets(rec, index, nullptr, ULINT_UNDEFINED, &heap);

      prev_blocks[id] = block;
    }

    prev_tuples[id] = row_rec_to_index_entry(rec, index, offsets, heap);

    return DB_SUCCESS;
  });

  if (err == DB_SUCCESS) {
    prev_tuples.resize(n_threads);
    prev_blocks.resize(n_threads);

    err = reader.run(n_threads);
  }

  if (err == DB_OUT_OF_RESOURCES) {
    ut_a(n_threads > 0);
    ib::warn(ER_INNODB_OUT_OF_RESOURCES)
        << "Resource not available to create threads for parallel scan."
        << " Falling back to single thread mode.";

    err = reader.run(0);
  }

  for (auto heap : heaps) {
    mem_heap_free(heap);
  }

  if (Counter::total(n_dups) > 0) {
    ib::error(ER_IB_ERR_FOUND_N_DUPLICATE_KEYS)
        << "Found " << Counter::total(n_dups) << " duplicate rows in "
        << index->name;

    err = DB_DUPLICATE_KEY;
  }

  if (Counter::total(n_corrupt) > 0) {
    ib::error(ER_IB_ERR_FOUND_N_RECORDS_WRONG_ORDER)
        << "Found " << Counter::total(n_corrupt)
        << " rows in the wrong order in " << index->name;

    err = DB_INDEX_CORRUPT;
  }

  *n_rows = Counter::total(n_recs);

  return err;
}

dberr_t row_scan_index_for_mysql(row_prebuilt_t *prebuilt, dict_index_t *index,
                                 size_t max_threads, bool check_keys,
                                 ulint *n_rows) {
  *n_rows = 0;

  /* Don't support RTree Leaf level scan */
  ut_ad(!dict_index_is_spatial(index));

  if (index->is_clustered()) {
    /* The clustered index of a table is always available.
    During online ALTER TABLE that rebuilds the table, the
    clustered index in the old table will have
    index->online_log pointing to the new table. All
    indexes of the old table will remain valid and the new
    table will be unaccessible to MySQL until the
    completion of the ALTER TABLE. */
  } else if (dict_index_is_online_ddl(index) || (index->type & DICT_FTS)) {
    /* Full Text index are implemented by auxiliary tables,
    not the B-tree. We also skip secondary indexes that are
    being created online. */
    return (DB_SUCCESS);
  }

  DBUG_EXECUTE_IF("ib_disable_parallel_read", goto skip_parallel_read;);

  if (prebuilt->trx->isolation_level > TRX_ISO_READ_UNCOMMITTED &&
      prebuilt->select_lock_type == LOCK_NONE && index->is_clustered() &&
      (check_keys || prebuilt->trx->mysql_n_tables_locked == 0) &&
      !prebuilt->ins_sel_stmt) {
    auto n_threads = Parallel_reader::available_threads(max_threads, false);

    if (n_threads > 1) {
      /* No INSERT INTO  ... SELECT  and non-locking selects only. */
      trx_start_if_not_started_xa(prebuilt->trx, false, UT_LOCATION_HERE);

      trx_assign_read_view(prebuilt->trx);

      auto trx = prebuilt->trx;

      ut_a(prebuilt->table == index->table);

      std::vector<dict_index_t *> indexes;

      indexes.push_back(index);

      if (!check_keys) {
        return row_mysql_parallel_select_count_star(trx, indexes, n_threads,
                                                    n_rows);
      }

      return parallel_check_table(trx, index, n_threads, n_rows);
    } else if (n_threads == 1) {
      /* If there is a single thread available then we do a sync scan. */
      Parallel_reader::release_threads(n_threads);
    }
  }

#ifdef UNIV_DEBUG
skip_parallel_read:
#endif /* UNIV_DEBUG */

  bool contains_null;
  rec_t *rec = nullptr;
  ulint matched_fields;
  dtuple_t *prev_entry = nullptr;
  ulint offsets_[REC_OFFS_NORMAL_SIZE];
  ulint *offsets;

  rec_offs_init(offsets_);

  ulint cnt = 1000;
  ulint bufsize = std::max(UNIV_PAGE_SIZE, prebuilt->mysql_row_len);
  auto buf = static_cast<byte *>(
      ut::malloc_withkey(UT_NEW_THIS_FILE_PSI_KEY, bufsize));
  auto heap = mem_heap_create(100, UT_LOCATION_HERE);

  auto ret = row_search_for_mysql(buf, PAGE_CUR_G, prebuilt, 0, 0);

loop:
  /* Check thd->killed every 1,000 scanned rows */
  if (--cnt == 0) {
    if (trx_is_interrupted(prebuilt->trx)) {
      ret = DB_INTERRUPTED;
      goto func_exit;
    }
    cnt = 1000;
  }

  switch (ret) {
    case DB_SUCCESS:
      break;
    case DB_DEADLOCK:
    case DB_LOCK_TABLE_FULL:
    case DB_LOCK_WAIT_TIMEOUT:
    case DB_INTERRUPTED:
      goto func_exit;
    default: {
      const char *doing = check_keys ? "CHECK TABLE" : "COUNT(*)";
      ib::warn(ER_IB_MSG_1005) << doing << " on index " << index->name
                               << " of"
                                  " table "
                               << index->table->name << " returned " << ret;
    }
      /* fall through (this error is ignored by CHECK TABLE) */
      [[fallthrough]];
    case DB_END_OF_INDEX:
      ret = DB_SUCCESS;
    func_exit:
      ut::free(buf);
      mem_heap_free(heap);

      return (ret);
  }

  *n_rows = *n_rows + 1;

  if (!check_keys) {
    goto next_rec;
  }
  /* else this code is doing handler::check() for CHECK TABLE */

  /* row_search... returns the index record in buf, record origin offset
  within buf stored in the first 4 bytes, because we have built a dummy
  template */

  rec = buf + mach_read_from_4(buf);

  offsets = rec_get_offsets(rec, index, offsets_, ULINT_UNDEFINED, &heap);

  if (prev_entry != nullptr) {
    matched_fields = 0;

    auto cmp = prev_entry->compare(rec, index, offsets, &matched_fields);
    contains_null = false;

    /* In a unique secondary index we allow equal key values if
    they contain SQL NULLs */

    const auto n_ordering = dict_index_get_n_ordering_defined_by_user(index);

    for (ulint i = 0; i < n_ordering; ++i) {
      if (UNIV_SQL_NULL ==
          dfield_get_len(dtuple_get_nth_field(prev_entry, i))) {
        contains_null = true;
        break;
      }
    }

    const char *msg;

    if (cmp > 0) {
      ret = DB_INDEX_CORRUPT;
      msg = "index records in a wrong order in ";
    not_ok:
      ib::error(ER_IB_MSG_1006)
          << msg << index->name << " of table " << index->table->name << ": "
          << *prev_entry << ", " << rec_offsets_print(rec, offsets);
      /* Continue reading */
    } else if (dict_index_is_unique(index) && !contains_null &&
               matched_fields >=
                   dict_index_get_n_ordering_defined_by_user(index)) {
      ret = DB_DUPLICATE_KEY;
      msg = "duplicate key in ";
      goto not_ok;
    }
  }

  {
    mem_heap_t *tmp_heap = nullptr;

    /* Empty the heap on each round.  But preserve offsets[]
    for the row_rec_to_index_entry() call, by copying them
    into a separate memory heap when needed. */
    if (UNIV_UNLIKELY(offsets != offsets_)) {
      ulint size = rec_offs_get_n_alloc(offsets) * sizeof *offsets;

      tmp_heap = mem_heap_create(size, UT_LOCATION_HERE);

      offsets = static_cast<ulint *>(mem_heap_dup(tmp_heap, offsets, size));
    }

    mem_heap_empty(heap);

    prev_entry = row_rec_to_index_entry(rec, index, offsets, heap);

    if (UNIV_LIKELY_NULL(tmp_heap)) {
      mem_heap_free(tmp_heap);
    }
  }

next_rec:
  ret = row_search_for_mysql(buf, PAGE_CUR_G, prebuilt, 0, ROW_SEL_NEXT);

  goto loop;
}

/** Initialize this module */
void row_mysql_init(void) {
  mutex_create(LATCH_ID_ROW_DROP_LIST, &row_drop_list_mutex);

  row_mysql_drop_list_inited = true;
}

/** Close this module */
void row_mysql_close(void) {
  ut_a(UT_LIST_GET_LEN(row_mysql_drop_list) == 0);

  mutex_free(&row_drop_list_mutex);

  row_mysql_drop_list_inited = false;
}

/** Can a record buffer or a prefetch cache be utilized for prefetching
records in this scan?
@retval true   if records can be prefetched
@retval false  if records cannot be prefetched */
bool row_prebuilt_t::can_prefetch_records() const {
  /* Inside an update, for example, we do not cache rows, since
  we may use the cursor position to do the actual update, that
  is why we require select_lock_type == LOCK_NONE. Since we keep
  space in prebuilt only for the BLOBs of a single row, we
  cannot cache rows in the case there are BLOBs in the fields to
  be fetched. In HANDLER (note: the HANDLER statement, not the
  handler class) we do not cache rows because there the cursor
  is a scrollable cursor. */
  return select_lock_type == LOCK_NONE && !m_no_prefetch &&
         !templ_contains_blob && !templ_contains_fixed_point &&
         !clust_index_was_generated && !used_in_HANDLER && !innodb_api &&
         template_type != ROW_MYSQL_DUMMY_TEMPLATE && !in_fts_query;
}

bool row_prebuilt_t::skip_concurrency_ticket() const {
  /* Since there are no locks on instrinsic tables, we should skip
  this for intrinsic temporary tables. */

  /* When InnoDB uses DD APIs, it leaves InnoDB and re-inters InnoDB again.
  The reads, updates as part of DDLs should be exempt for concurrency
  tickets. */
  if (table->is_intrinsic() || table->is_dd_table) {
    return true;
  }

  /* Skip concurrency ticket while implicitly updating GTID table. This is to
  avoid deadlock otherwise possible with low innodb_thread_concurrency.
  Session: RESET MASTER -> FLUSH LOGS -> get innodb ticket -> wait for GTID
  flush GTID Background: Write to GTID table -> wait for innodb ticket. */
  auto thd = trx->mysql_thd;
  if (thd == nullptr) {
    thd = current_thd;
  }

  if (thd != nullptr) {
    /* Skip concurrency ticket for attachable transactions opened for
    operating within innodb implicitly. Since it is an independent transaction
    apart from the regular transaction owned by this THD in same thread, we
    could end up in deadlock. */
    if (thd->is_attachable_transaction_active() ||
        thd->is_operating_gtid_table_implicitly) {
      return true;
    }
  }
  return false;
}<|MERGE_RESOLUTION|>--- conflicted
+++ resolved
@@ -3229,13 +3229,8 @@
  it. Also, if there are running foreign key checks on the table, we drop the
  table lazily.
  @return true if the table was not yet in the drop list, and was added there */
-<<<<<<< HEAD
-static bool row_add_table_to_background_drop_list(
-    const char *name) /*!< in: table name */
-=======
-static ibool row_add_table_to_background_drop_list(const char *name [
+static bool row_add_table_to_background_drop_list(const char *name [
     [maybe_unused]]) /*!< in: table name */
->>>>>>> 37f5b40f
 {
   /* WL6049, remove after WL6049. */
   ut_d(ut_error);
