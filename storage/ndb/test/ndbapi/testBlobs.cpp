/* Copyright (C) 2003 MySQL AB

   This program is free software; you can redistribute it and/or modify
   it under the terms of the GNU General Public License as published by
   the Free Software Foundation; version 2 of the License.

   This program is distributed in the hope that it will be useful,
   but WITHOUT ANY WARRANTY; without even the implied warranty of
   MERCHANTABILITY or FITNESS FOR A PARTICULAR PURPOSE.  See the
   GNU General Public License for more details.

   You should have received a copy of the GNU General Public License
   along with this program; if not, write to the Free Software
   Foundation, Inc., 59 Temple Place, Suite 330, Boston, MA  02111-1307  USA */

/*
 * testBlobs
 */

#include <ndb_global.h>
#include <NdbMain.h>
#include <NdbOut.hpp>
#include <OutputStream.hpp>
#include <NdbTest.hpp>
#include <NdbTick.h>
#include <my_sys.h>

#include <ndb_rand.h>

struct Chr {
  NdbDictionary::Column::Type m_type;
  bool m_fixed;
  bool m_binary;
  uint m_len; // native
  uint m_bytelen; // in bytes
  uint m_totlen; // plus length bytes
  const char* m_cs;
  CHARSET_INFO* m_csinfo;
  uint m_mblen;
  bool m_caseins; // for latin letters
  Chr() :
    m_type(NdbDictionary::Column::Varchar),
    m_fixed(false),
    m_binary(false),
    m_len(55),
    m_bytelen(0),
    m_totlen(0),
    m_cs("latin1"),
    m_csinfo(0),
    m_caseins(true)
  {}
};

struct Opt {
  unsigned m_batch;
  bool m_core;
  bool m_dbg;
  const char* m_debug;
  bool m_fac;
  bool m_full;
  unsigned m_loop;
  bool m_min;
  unsigned m_parts;
  unsigned m_rows;
  int m_seed;
  const char* m_skip;
  const char* m_test;
  int m_blob_version;
  // metadata
  const char* m_tname;
  const char* m_x1name;  // hash index
  const char* m_x2name;  // ordered index
  unsigned m_pk1off;
  Chr m_pk2chr;
  bool m_pk2part;
  bool m_oneblob;
  // perf
  const char* m_tnameperf;
  unsigned m_rowsperf;
  // bugs
  int m_bug;
  int (*m_bugtest)();
  Opt() :
    m_batch(7),
    m_core(false),
    m_dbg(false),
    m_debug(0),
    m_fac(false),
    m_full(false),
    m_loop(1),
    m_min(false),
    m_parts(10),
    m_rows(100),
    m_seed(-1),
    m_skip(0),
    m_test(0),
    m_blob_version(2),
    // metadata
    m_tname("TB1"),
    m_x1name("TB1X1"),
    m_x2name("TB1X2"),
    m_pk1off(0x12340000),
    m_pk2chr(),
    m_pk2part(false),
    m_oneblob(false),
    // perf
    m_tnameperf("TB2"),
    m_rowsperf(10000),
    // bugs
    m_bug(0),
    m_bugtest(0)
  {}
};

static void
printusage()
{
  Opt d;
  ndbout
    << "usage: testBlobs options [default/max]" << endl
    << "  -batch N    number of pk ops in batch [" << d.m_batch << "]" << endl
    << "  -core       dump core on error" << endl
    << "  -dbg        print program debug" << endl
    << "  -debug opt  also ndb api DBUG (if no ':' becomes d:t:F:L:o,opt)" << endl
    << "  -fac        fetch across commit in scan delete" << endl
    << "  -full       read/write only full blob values" << endl
    << "  -loop N     loop N times 0=forever [" << d.m_loop << "]" << endl
    << "  -min        small blob sizes" << endl
    << "  -parts N    max parts in blob value [" << d.m_parts << "]" << endl
    << "  -rows N     number of rows [" << d.m_rows << "]" << endl
    << "  -rowsperf N rows for performace test [" << d.m_rowsperf << "]" << endl
    << "  -seed N     random seed 0=loop number -1=random [" << d.m_seed << "]" << endl
    << "  -skip xxx   skip given tests (see list) [no tests]" << endl
    << "  -test xxx   only given tests (see list) [all tests]" << endl
    << "  -version N  blob version 1 or 2 [" << d.m_blob_version << "]" << endl
    << "metadata" << endl
    << "  -pk2len N   native length of PK2, zero omits PK2,PK3 [" << d.m_pk2chr.m_len << "]" << endl
    << "  -pk2fixed   PK2 is Char [default Varchar]" << endl
    << "  -pk2binary  PK2 is Binary or Varbinary" << endl
    << "  -pk2cs      PK2 charset or collation [" << d.m_pk2chr.m_cs << "]" << endl
    << "  -pk2part    partition primary table by PK2" << endl
    << "  -oneblob    only 1 blob attribute [default 2]" << endl
    << "disk or memory storage for blobs.  Don't apply to performance test" << endl
    << "  m           Blob columns stored in memory" << endl
    << "  h           Blob columns stored on disk" << endl
    << "api styles for test/skip.  Don't apply to performance test" << endl
    << "  a           NdbRecAttr(old) interface" << endl
    << "  b           NdbRecord interface" << endl
    << "test cases for test/skip" << endl
    << "  k           primary key ops" << endl
    << "  i           hash index ops" << endl
    << "  s           table scans" << endl
    << "  r           ordered index scans" << endl
    << "  p           performance test" << endl
    << "operations for test/skip" << endl
    << "  u           update existing blob value" << endl
    << "  n           normal insert and update" << endl
    << "  w           insert and update using writeTuple" << endl
    << "  d           delete, can skip only for one subtest" << endl
    << "blob operation styles for test/skip" << endl
    << "  0           getValue / setValue" << endl
    << "  1           setActiveHook" << endl
    << "  2           readData / writeData" << endl
    << "example: -test makn0 (need all 4 parts)" << endl
    << "example: -test mhabkisrunwd012 (Everything except performance tests" << endl
    << "bug tests" << endl
    << "  -bug 4088   ndb api hang with mixed ops on index table" << endl
    << "  -bug 27018  middle partial part write clobbers rest of part" << endl
    << "  -bug 27370  Potential inconsistent blob reads for ReadCommitted reads" << endl
    << "  -bug 36756  Handling execute(.., abortOption) and Blobs " << endl
    ;
}

static Opt g_opt;

static bool
testcase(char x)
{
  if (x < 10)
    x += '0';

  return
    (g_opt.m_test == 0 || strchr(g_opt.m_test, x) != 0) &&
    (g_opt.m_skip == 0 || strchr(g_opt.m_skip, x) == 0);
}

static Ndb_cluster_connection* g_ncc = 0;
static Ndb* g_ndb = 0;
static NdbDictionary::Dictionary* g_dic = 0;
static NdbConnection* g_con = 0;
static NdbOperation* g_opr = 0;
static const NdbOperation* g_const_opr = 0;
static NdbIndexOperation* g_opx = 0;
static NdbScanOperation* g_ops = 0;
static NdbBlob* g_bh1 = 0;
static NdbBlob* g_bh2 = 0;
static bool g_printerror = true;
static unsigned g_loop = 0;
static NdbRecord *g_key_record= 0;
static NdbRecord *g_blob_record= 0;
static NdbRecord *g_full_record= 0;
static NdbRecord *g_idx_record= 0;
static NdbRecord *g_ord_record= 0;
static unsigned g_pk1_offset= 0;
static unsigned g_pk2_offset= 0;
static unsigned g_pk3_offset= 0;
static unsigned g_blob1_offset= 0;
static unsigned g_blob2_offset= 0;
static unsigned g_rowsize= 0;
static const char* g_tsName= "DEFAULT-TS";
static Uint32 g_batchSize= 0;
static Uint32 g_scanFlags= 0;
static Uint32 g_parallel= 0;
static Uint32 g_usingDisk= false;
static const Uint32 MAX_FRAGS=48 * 8 * 4; // e.g. 48 nodes, 8 frags/node, 4 replicas
static Uint16 frag_ng_mappings[MAX_FRAGS];


static const char* stylename[3] = {
  "style=getValue/setValue",
  "style=setActiveHook",
  "style=readData/writeData"
};

// Blob API variants
static const char* apiName[2] = {
  "api=NdbRecAttr",
  "api=NdbRecord"
};

static const char apiSymbol[2] = {
  'a',  // RecAttr
  'b'   // NdbRecord
};

static const int API_RECATTR=0;
static const int API_NDBRECORD=1;

static const char* storageName[2] = {
  "storage=memory",
  "storage=disk"
};

static const char storageSymbol[2] = {
  'm',  // Memory storage
  'h'   // Disk storage
};

static const int STORAGE_MEM=0;
static const int STORAGE_DISK=1;

static void
printerror(int line, const char* msg)
{
  ndbout << "line " << line << " FAIL " << msg << endl;
  if (! g_printerror) {
    return;
  }
  if (g_ndb != 0 && g_ndb->getNdbError().code != 0) {
    ndbout << "ndb: " << g_ndb->getNdbError() << endl;
  }
  if (g_dic != 0 && g_dic->getNdbError().code != 0) {
    ndbout << "dic: " << g_dic->getNdbError() << endl;
  }
  if (g_con != 0 && g_con->getNdbError().code != 0) {
    ndbout << "con: " << g_con->getNdbError() << endl;
    if (g_opr != 0 && g_opr->getNdbError().code != 0) {
      ndbout << "opr: table=" << g_opr->getTableName() << " " << g_opr->getNdbError() << endl;
    }
    if (g_const_opr != 0 && g_const_opr->getNdbError().code !=0) {
      ndbout << "const_opr: table=" << g_const_opr->getTableName() << " " << g_const_opr->getNdbError() << endl;
    }
    if (g_opx != 0 && g_opx->getNdbError().code != 0) {
      ndbout << "opx: table=" << g_opx->getTableName() << " " << g_opx->getNdbError() << endl;
    }
    if (g_ops != 0 && g_ops->getNdbError().code != 0) {
      ndbout << "ops: table=" << g_ops->getTableName() << " " << g_ops->getNdbError() << endl;
    }
    NdbOperation* ope = g_con->getNdbErrorOperation();
    if (ope != 0 && ope->getNdbError().code != 0) {
      if (ope != g_opr && ope != g_const_opr && ope != g_opx && ope != g_ops)
        ndbout << "ope: ptr=" << ope << " table=" << ope->getTableName() << " type= "<< ope->getType() << " " << ope->getNdbError() << endl;
    }
  }
  if (g_bh1 != 0 && g_bh1->getNdbError().code != 0) {
    ndbout << "bh1: " << g_bh1->getNdbError() << endl;
  }
  if (g_bh2 != 0 && g_bh2->getNdbError().code != 0) {
    ndbout << "bh2: " << g_bh2->getNdbError() << endl;
  }
  if (g_opt.m_core) {
    abort();
  }
  g_printerror = false;
}

#define CHK(x) \
  do { \
    if (x) break; \
    printerror(__LINE__, #x); return -1; \
  } while (0)
#define DBG(x) \
  do { \
    if (! g_opt.m_dbg) break; \
    ndbout << "line " << __LINE__ << " " << x << endl; \
  } while (0)

struct Bcol {
  int m_type;
  int m_version;
  bool m_nullable;
  uint m_inline;
  uint m_partsize;
  uint m_stripe;
  char m_btname[200];
  Bcol() { memset(this, 0, sizeof(*this)); }
};

static Bcol g_blob1;
static Bcol g_blob2;

static void
initblobs()
{
  {
    Bcol& b = g_blob1;
    b.m_type = NdbDictionary::Column::Text;
    b.m_version = g_opt.m_blob_version;
    b.m_nullable = false;
    b.m_inline = g_opt.m_min ? 8 : 240;
    b.m_partsize = g_opt.m_min ? 8 : 2000;
    b.m_stripe = b.m_version == 1 ? 4 : 0;
  }
  {
    Bcol& b = g_blob2;
    b.m_type = NdbDictionary::Column::Blob;
    b.m_version = g_opt.m_blob_version;
    b.m_nullable = true;
    b.m_inline = g_opt.m_min ? 9 : 99;
    b.m_partsize = g_opt.m_min ? 5 : 55;
    b.m_stripe = 3;
  }
}

static void
initConstants()
{
  g_pk1_offset= 0;
  g_pk2_offset= g_pk1_offset + 4;
  g_pk3_offset= g_pk2_offset + g_opt.m_pk2chr.m_totlen;
  g_blob1_offset= g_pk3_offset + 2;
  g_blob2_offset= g_blob1_offset + sizeof(NdbBlob *);
  g_rowsize= g_blob2_offset + sizeof(NdbBlob *);
}

static int
createDefaultTableSpace()
{
  /* 'Inspired' by NDBT_Tables::create_default_tablespace */
  int res;
  NdbDictionary::LogfileGroup lg = g_dic->getLogfileGroup("DEFAULT-LG");
  if (strcmp(lg.getName(), "DEFAULT-LG") != 0)
  {
    lg.setName("DEFAULT-LG");
    lg.setUndoBufferSize(8*1024*1024);
    res = g_dic->createLogfileGroup(lg);
    if(res != 0){
      DBG("Failed to create logfilegroup:"
          << endl << g_dic->getNdbError() << endl);
      return -1;
    }
  }
  {
    NdbDictionary::Undofile uf = g_dic->getUndofile(0, "undofile01.dat");
    if (strcmp(uf.getPath(), "undofile01.dat") != 0)
    {
      uf.setPath("undofile01.dat");
      uf.setSize(32*1024*1024);
      uf.setLogfileGroup("DEFAULT-LG");
      
      res = g_dic->createUndofile(uf, true);
      if(res != 0){
	DBG("Failed to create undofile:"
            << endl << g_dic->getNdbError() << endl);
	return -1;
      }
    }
  }
  {
    NdbDictionary::Undofile uf = g_dic->getUndofile(0, "undofile02.dat");
    if (strcmp(uf.getPath(), "undofile02.dat") != 0)
    {
      uf.setPath("undofile02.dat");
      uf.setSize(32*1024*1024);
      uf.setLogfileGroup("DEFAULT-LG");
      
      res = g_dic->createUndofile(uf, true);
      if(res != 0){
	DBG("Failed to create undofile:"
            << endl << g_dic->getNdbError() << endl);
	return -1;
      }
    }
  }
  NdbDictionary::Tablespace ts = g_dic->getTablespace(g_tsName);
  if (strcmp(ts.getName(), g_tsName) != 0)
  {
    ts.setName(g_tsName);
    ts.setExtentSize(1024*1024);
    ts.setDefaultLogfileGroup("DEFAULT-LG");
    
    res = g_dic->createTablespace(ts);
    if(res != 0){
      DBG("Failed to create tablespace:"
          << endl << g_dic->getNdbError() << endl);
      return -1;
    }
  }
  
  {
    NdbDictionary::Datafile df = g_dic->getDatafile(0, "datafile01.dat");
    if (strcmp(df.getPath(), "datafile01.dat") != 0)
    {
      df.setPath("datafile01.dat");
      df.setSize(64*1024*1024);
      df.setTablespace(g_tsName);
      
      res = g_dic->createDatafile(df, true);
      if(res != 0){
	DBG("Failed to create datafile:"
            << endl << g_dic->getNdbError() << endl);
	return -1;
      }
    }
  }

  {
    NdbDictionary::Datafile df = g_dic->getDatafile(0, "datafile02.dat");
    if (strcmp(df.getPath(), "datafile02.dat") != 0)
    {
      df.setPath("datafile02.dat");
      df.setSize(64*1024*1024);
      df.setTablespace(g_tsName);
      
      res = g_dic->createDatafile(df, true);
      if(res != 0){
	DBG("Failed to create datafile:"
            << endl << g_dic->getNdbError() << endl);
	return -1;
      }
    }
  }
  
  return 0;
}

static int
dropTable()
{
  NdbDictionary::Table tab(g_opt.m_tname);
  if (g_dic->getTable(g_opt.m_tname) != 0)
    CHK(g_dic->dropTable(g_opt.m_tname) == 0);

  if (g_key_record != NULL)
    g_dic->releaseRecord(g_key_record);
  if (g_blob_record != NULL)
    g_dic->releaseRecord(g_blob_record);
  if (g_full_record != NULL)
    g_dic->releaseRecord(g_full_record);

  if (g_opt.m_pk2chr.m_len != 0)
  {
    if (g_idx_record != NULL)
      g_dic->releaseRecord(g_idx_record);
    if (g_ord_record != NULL)
      g_dic->releaseRecord(g_ord_record);
  }

  g_key_record= NULL;
  g_blob_record= NULL;
  g_full_record= NULL;
  g_idx_record= NULL;
  g_ord_record= NULL;

  return 0;
}

static unsigned
urandom(unsigned n)
{
  return n == 0 ? 0 : random() % n;
}

static int
createTable(int storageType)
{
  /* No logging for memory tables */
  bool loggingRequired=(storageType == STORAGE_DISK);
  NdbDictionary::Column::StorageType blobStorageType= 
    (storageType == STORAGE_MEM)?
    NdbDictionary::Column::StorageTypeMemory : 
    NdbDictionary::Column::StorageTypeDisk;

  NdbDictionary::Table tab(g_opt.m_tname);
  if (storageType == STORAGE_DISK)
    tab.setTablespaceName(g_tsName);
  tab.setLogging(loggingRequired);
  
  /* Choose from the interesting fragmentation types :
   * DistrKeyHash, DistrKeyLin, UserDefined
   * Others are obsolete fragment-count setting variants 
   * of DistrKeyLin
   * For UserDefined partitioning, we need to set the partition
   * id for all PK operations.
   */
  Uint32 fragTypeRange= 1 + (NdbDictionary::Object::UserDefined - 
                             NdbDictionary::Object::DistrKeyHash);
  Uint32 fragType= NdbDictionary::Object::DistrKeyHash + urandom(fragTypeRange);

  tab.setFragmentType((NdbDictionary::Object::FragmentType)fragType);

  if (fragType == NdbDictionary::Object::UserDefined)
  {
    /* Need to set the FragmentCount and fragment to NG mapping
     * for this partitioning type 
     */
    const Uint32 numNodes= g_ncc->no_db_nodes();
    const Uint32 numReplicas= 2; // Assumption
    const Uint32 guessNumNgs= numNodes/2;
    const Uint32 numNgs= guessNumNgs?guessNumNgs : 1;
    const Uint32 numFragsPerNode= 2 + (rand() % 3);
    const Uint32 numPartitions= numReplicas * numNgs * numFragsPerNode;
    
    tab.setFragmentCount(numPartitions);
    for (Uint32 i=0; i<numPartitions; i++)
    {
      frag_ng_mappings[i]= i % numNgs;
    }
    tab.setFragmentData(frag_ng_mappings, sizeof(uint16) * numPartitions);
  }
  const Chr& pk2chr = g_opt.m_pk2chr;
  // col PK1 - Uint32
  { NdbDictionary::Column col("PK1");
    col.setType(NdbDictionary::Column::Unsigned);
    col.setPrimaryKey(true);
    tab.addColumn(col);
  }
  // col BL1 - Text not-nullable
  { NdbDictionary::Column col("BL1");
    const Bcol& b = g_blob1;
    col.setType((NdbDictionary::Column::Type)b.m_type);
    col.setBlobVersion(b.m_version);
    col.setNullable(b.m_nullable);
    col.setInlineSize(b.m_inline);
    col.setPartSize(b.m_partsize);
    col.setStripeSize(b.m_stripe);
    col.setStorageType(blobStorageType);
    tab.addColumn(col);
  }
  // col PK2 - Char or Varchar
  if (pk2chr.m_len != 0)
  { NdbDictionary::Column col("PK2");
    col.setType(pk2chr.m_type);
    col.setPrimaryKey(true);
    col.setLength(pk2chr.m_bytelen);
    if (pk2chr.m_csinfo != 0)
      col.setCharset(pk2chr.m_csinfo);
    if (g_opt.m_pk2part)
      col.setPartitionKey(true);
    tab.addColumn(col);
  }
  // col BL2 - Blob nullable
  if (! g_opt.m_oneblob)
  { NdbDictionary::Column col("BL2");
    const Bcol& b = g_blob2;
    col.setType((NdbDictionary::Column::Type)b.m_type);
    col.setBlobVersion(b.m_version);
    col.setNullable(b.m_nullable);
    col.setInlineSize(b.m_inline);
    col.setPartSize(b.m_partsize);
    col.setStripeSize(b.m_stripe);
    col.setStorageType(blobStorageType);
    tab.addColumn(col);
  }
  // col PK3 - puts the Var* key PK2 between PK1 and PK3
  if (pk2chr.m_len != 0)
  { NdbDictionary::Column col("PK3");
    col.setType(NdbDictionary::Column::Smallunsigned);
    col.setPrimaryKey(true);
    
    tab.addColumn(col);
  }
  // create table
  CHK(g_dic->createTable(tab) == 0);
  // unique hash index on PK2,PK3
  if (g_opt.m_pk2chr.m_len != 0)
  { NdbDictionary::Index idx(g_opt.m_x1name);
    idx.setType(NdbDictionary::Index::UniqueHashIndex);
    idx.setLogging(loggingRequired);
    idx.setTable(g_opt.m_tname);
    idx.addColumnName("PK2");
    idx.addColumnName("PK3");
    CHK(g_dic->createIndex(idx) == 0);
  }
  // ordered index on PK2
  if (g_opt.m_pk2chr.m_len != 0)
  { NdbDictionary::Index idx(g_opt.m_x2name);
    idx.setType(NdbDictionary::Index::OrderedIndex);
    idx.setLogging(false);
    idx.setTable(g_opt.m_tname);
    idx.addColumnName("PK2");
    CHK(g_dic->createIndex(idx) == 0);
  }

  NdbDictionary::RecordSpecification spec[5];
  unsigned numpks= g_opt.m_pk2chr.m_len == 0 ? 1 : 3;
  unsigned numblobs= g_opt.m_oneblob ? 1 : 2;

  const NdbDictionary::Table *dict_table;
  CHK((dict_table= g_dic->getTable(g_opt.m_tname)) != 0);
  memset(spec, 0, sizeof(spec));
  spec[0].column= dict_table->getColumn("PK1");
  spec[0].offset= g_pk1_offset;
  spec[numpks].column= dict_table->getColumn("BL1");
  spec[numpks].offset= g_blob1_offset;
  if (g_opt.m_pk2chr.m_len != 0)
  {
    spec[1].column= dict_table->getColumn("PK2");
    spec[1].offset= g_pk2_offset;
    spec[2].column= dict_table->getColumn("PK3");
    spec[2].offset= g_pk3_offset;
  }
  if (! g_opt.m_oneblob)
  {
    spec[numpks+1].column= dict_table->getColumn("BL2");
    spec[numpks+1].offset= g_blob2_offset;
  }
  CHK((g_key_record= g_dic->createRecord(dict_table, &spec[0], numpks,
                                         sizeof(spec[0]))) != 0);
  CHK((g_blob_record= g_dic->createRecord(dict_table, &spec[numpks], numblobs,
                                         sizeof(spec[0]))) != 0);
  CHK((g_full_record= g_dic->createRecord(dict_table, &spec[0], numpks+numblobs,
                                         sizeof(spec[0]))) != 0);

  if (g_opt.m_pk2chr.m_len != 0)
  {
    const NdbDictionary::Index *dict_index;
    CHK((dict_index= g_dic->getIndex(g_opt.m_x1name, g_opt.m_tname)) != 0);
    CHK((g_idx_record= g_dic->createRecord(dict_index, &spec[1], 2,
                                           sizeof(spec[0]))) != 0);
    CHK((dict_index= g_dic->getIndex(g_opt.m_x2name, g_opt.m_tname)) != 0);
    CHK((g_ord_record= g_dic->createRecord(dict_index, &spec[1], 1,
                                           sizeof(spec[0]))) != 0);
  }

  return 0;
}

// tuples

<<<<<<< HEAD
static unsigned
urandom(unsigned n)
{
  return n == 0 ? 0 : ndb_rand() % n;
}

=======
>>>>>>> 50063060
struct Bval {
  const Bcol& m_bcol;
  char* m_val;
  unsigned m_len;
  char* m_buf; // read/write buffer
  unsigned m_buflen;
  int m_error_code; // for testing expected error code
  Bval(const Bcol& bcol) :
    m_bcol(bcol),
    m_val(0),
    m_len(0),
    m_buf(0),
    m_buflen(0),
    m_error_code(0)
    {}
  ~Bval() { delete [] m_val; delete [] m_buf; }
  void alloc() {
    alloc(m_bcol.m_inline + m_bcol.m_partsize * g_opt.m_parts);
  }
  void alloc(unsigned buflen) {
    m_buflen = buflen;
    delete [] m_buf;
    m_buf = new char [m_buflen];
    trash();
  }
  void copyfrom(const Bval& v) {
    m_len = v.m_len;
    delete [] m_val;
    if (v.m_val == 0)
      m_val = 0;
    else
      m_val = (char*)memcpy(new char [m_len], v.m_val, m_len);
  }
  void trash() const {
    assert(m_buf != 0);
    memset(m_buf, 'x', m_buflen);
  }
private:
  Bval(const Bval&);
  Bval& operator=(const Bval&);
};

NdbOut&
operator<<(NdbOut& out, const Bval& v)
{
  if (g_opt.m_min && v.m_val != 0) {
    out << "[" << v.m_len << "]";
    for (uint i = 0; i < v.m_len; i++) {
      const Bcol& b = v.m_bcol;
      if (i == b.m_inline ||
          (i > b.m_inline && (i - b.m_inline) % b.m_partsize == 0))
        out.print("|");
      out.print("%c", v.m_val[i]);
    }
  }
  return out;
}

struct Tup {
  bool m_exists;        // exists in table
  Uint32 m_pk1;         // in V1 primary keys concatenated like keyinfo
  char* m_pk2;
  char* m_pk2eq;        // equivalent (if case independent)
  Uint16 m_pk3;
  Bval m_bval1;
  Bval m_bval2;
  char *m_key_row;
  char *m_row;
  Uint32 m_frag;
  Tup() :
    m_exists(false),
    m_pk2(new char [g_opt.m_pk2chr.m_totlen + 1]), // nullterm for convenience
    m_pk2eq(new char [g_opt.m_pk2chr.m_totlen + 1]),
    m_bval1(g_blob1),
    m_bval2(g_blob2),
    m_key_row(new char[g_rowsize]),
    m_row(new char[g_rowsize]),
    m_frag(~(Uint32)0)
    {}
  ~Tup() {
    delete [] m_pk2;
    m_pk2 = 0;
    delete [] m_pk2eq;
    m_pk2eq = 0;
    delete [] m_key_row;
    m_key_row= 0;
    delete [] m_row;
    m_row= 0;
  }
  // alloc buffers of max size
  void alloc() {
    m_bval1.alloc();
    m_bval2.alloc();
  }
  void copyfrom(const Tup& tup) {
    assert(m_pk1 == tup.m_pk1);
    m_bval1.copyfrom(tup.m_bval1);
    m_bval2.copyfrom(tup.m_bval2);
  }
  /*
   * in V2 return pk2 or pk2eq at random
   * in V1 mixed cases do not work in general due to key packing
   * luckily they do work via mysql
   */
  char* pk2() {
    if (g_opt.m_blob_version == 1)
      return m_pk2;
    return urandom(2) == 0 ? m_pk2 : m_pk2eq;
  }
  Uint32 getPartitionId(Uint32 numParts) const {
    /* Only for UserDefined tables really */
    return m_pk1 % numParts; // MySQLD hash(PK1) style partitioning
  }

private:
  Tup(const Tup&);
  Tup& operator=(const Tup&);
};

static Tup* g_tups;

static void
setUDpartId(const Tup& tup, NdbOperation* op)
{
  const NdbDictionary::Table* tab= op->getTable();
  if (tab->getFragmentType() == NdbDictionary::Object::UserDefined)
  {
    Uint32 partId= tup.getPartitionId(tab->getFragmentCount());
    DBG("Setting partition id to " << partId << " out of " << 
        tab->getFragmentCount());
    op->setPartitionId(partId);
  }
}

static void
setUDpartIdNdbRecord(const Tup& tup, 
                     const NdbDictionary::Table* tab, 
                     NdbOperation::OperationOptions& opts)
{
  opts.optionsPresent= 0;
  if (tab->getFragmentType() == NdbDictionary::Object::UserDefined)
  {
    opts.optionsPresent= NdbOperation::OperationOptions::OO_PARTITION_ID;
    opts.partitionId= tup.getPartitionId(tab->getFragmentCount());
  } 
}

static void
calcBval(const Bcol& b, Bval& v, bool keepsize)
{
  if (b.m_nullable && urandom(10) == 0) {
    v.m_len = 0;
    delete [] v.m_val;
    v.m_val = 0;
    v.m_buf = new char [1];
  } else {
    if (keepsize && v.m_val != 0)
      ;
    else if (urandom(10) == 0)
      v.m_len = urandom(b.m_inline);
    else
      v.m_len = urandom(b.m_inline + g_opt.m_parts * b.m_partsize + 1);
    delete [] v.m_val;
    v.m_val = new char [v.m_len + 1];
    for (unsigned i = 0; i < v.m_len; i++)
      v.m_val[i] = 'a' + urandom(26);
    v.m_val[v.m_len] = 0;
    v.m_buf = new char [v.m_len];
  }
  v.m_buflen = v.m_len;
  v.trash();
}

static void
calcBval(Tup& tup, bool keepsize)
{
  calcBval(g_blob1, tup.m_bval1, keepsize);
  if (! g_opt.m_oneblob)
    calcBval(g_blob2, tup.m_bval2, keepsize);
}

// dont remember what the keepsize was for..
static void
calcTups(bool keys, bool keepsize = false)
{
  for (uint k = 0; k < g_opt.m_rows; k++) {
    Tup& tup = g_tups[k];
    if (keys) {
      tup.m_pk1 = g_opt.m_pk1off + k;
      {
        const Chr& c = g_opt.m_pk2chr;
        char* const p = tup.m_pk2;
        char* const q = tup.m_pk2eq;
        uint len = urandom(c.m_len + 1);
        uint i = 0;
        if (! c.m_fixed) {
          *(uchar*)&p[0] = *(uchar*)&q[0] = len;
          i++;
        }
        uint j = 0;
        while (j < len) {
          // mixed case for distribution check
          if (urandom(3) == 0) {
            uint u = urandom(26);
            p[i] = 'A' + u;
            q[i] = c.m_caseins ? 'a' + u : 'A' + u;
          } else {
            uint u = urandom(26);
            p[i] = 'a' + u;
            q[i] = c.m_caseins ? 'A' + u : 'a' + u;
          }
          i++;
          j++;
        }
        while (j < c.m_bytelen) {
          if (c.m_fixed)
            p[i] = q[i] = 0x20;
          else
            p[i] = q[i] = '#'; // garbage
          i++;
          j++;
        }
        assert(i == c.m_totlen);
        p[i] = q[i] = 0; // convenience
      }
      tup.m_pk3 = (Uint16)k;
    }
    calcBval(tup, keepsize);
  }
}

// blob handle ops
// const version for NdbRecord defined operations
static int
getBlobHandles(const NdbOperation* opr)
{
  CHK((g_bh1 = opr->getBlobHandle("BL1")) != 0);
  if (! g_opt.m_oneblob)
    CHK((g_bh2 = opr->getBlobHandle("BL2")) != 0);
  return 0;
}

// non-const version for NdbRecAttr defined operations
// and scans
static int
getBlobHandles(NdbOperation* opr)
{
  CHK((g_bh1 = opr->getBlobHandle("BL1")) != 0);
  if (! g_opt.m_oneblob)
    CHK((g_bh2 = opr->getBlobHandle("BL2")) != 0);
  return 0;
}


static int
getBlobHandles(NdbScanOperation* ops)
{
  CHK((g_bh1 = ops->getBlobHandle("BL1")) != 0);
  if (! g_opt.m_oneblob)
    CHK((g_bh2 = ops->getBlobHandle("BL2")) != 0);
  return 0;
}

static int
getBlobLength(NdbBlob* h, unsigned& len)
{
  Uint64 len2 = (unsigned)-1;
  CHK(h->getLength(len2) == 0);
  len = (unsigned)len2;
  assert(len == len2);
  bool isNull;
  CHK(h->getNull(isNull) == 0);
  DBG("getBlobLength " << h->getColumn()->getName() << " len=" << len << " null=" << isNull);
  return 0;
}

// setValue / getValue

static int
setBlobValue(NdbBlob* h, const Bval& v, int error_code = 0)
{
  bool null = (v.m_val == 0);
  bool isNull;
  unsigned len;
  DBG("setValue " <<  h->getColumn()->getName() << " len=" << v.m_len << " null=" << null << " " << v);
  if (null) {
    CHK(h->setNull() == 0 || h->getNdbError().code == error_code);
    if (error_code)
      return 0;
    isNull = false;
    CHK(h->getNull(isNull) == 0 && isNull == true);
    CHK(getBlobLength(h, len) == 0 && len == 0);
  } else {
    CHK(h->setValue(v.m_val, v.m_len) == 0 || h->getNdbError().code == error_code);
    if (error_code)
      return 0;
    CHK(h->getNull(isNull) == 0 && isNull == false);
    CHK(getBlobLength(h, len) == 0 && len == v.m_len);
  }
  return 0;
}

static int
setBlobValue(const Tup& tup, int error_code = 0)
{
  CHK(setBlobValue(g_bh1, tup.m_bval1, error_code) == 0);
  if (! g_opt.m_oneblob)
    CHK(setBlobValue(g_bh2, tup.m_bval2, error_code) == 0);
  return 0;
}

static int
getBlobValue(NdbBlob* h, const Bval& v)
{
  DBG("getValue " <<  h->getColumn()->getName() << " buflen=" << v.m_buflen);
  CHK(h->getValue(v.m_buf, v.m_buflen) == 0);
  return 0;
}

static int
getBlobValue(const Tup& tup)
{
  CHK(getBlobValue(g_bh1, tup.m_bval1) == 0);
  if (! g_opt.m_oneblob)
    CHK(getBlobValue(g_bh2, tup.m_bval2) == 0);
  return 0;
}

/* 
 * presetBH1
 * This method controls how BL1 is pre-set (using setValue()) for 
 * inserts and writes that later use writeData to set the correct 
 * value.
 * Sometimes it is set to length zero, other times to the value
 * for some other row in the dataset.  This tests that the writeData()
 * functionality correctly overwrites values written in the 
 * prepare phase.
 */
static int presetBH1(int rowNumber)
{
  unsigned int variant = urandom(2);
  DBG("presetBH1 - Variant=" << variant);
  if (variant==0) 
    CHK(g_bh1->setValue("", 0) == 0);
  else
  {
    CHK(setBlobValue(g_tups[(rowNumber+1) % g_opt.m_rows]) == 0); // Pre-set to something else
  };
  return 0;
}

static int
verifyBlobValue(NdbBlob* h, const Bval& v)
{
  bool null = (v.m_val == 0);
  bool isNull;
  unsigned len;
  if (null) {
    isNull = false;
    CHK(h->getNull(isNull) == 0 && isNull == true);
    CHK(getBlobLength(h, len) == 0 && len == 0);
  } else {
    isNull = true;
    CHK(h->getNull(isNull) == 0 && isNull == false);
    CHK(getBlobLength(h, len) == 0 && len == v.m_len);
    for (unsigned i = 0; i < v.m_len; i++)
      CHK(v.m_val[i] == v.m_buf[i]);
  }
  return 0;
}

static int
verifyBlobValue(const Tup& tup)
{
  CHK(verifyBlobValue(g_bh1, tup.m_bval1) == 0);
  if (! g_opt.m_oneblob)
    CHK(verifyBlobValue(g_bh2, tup.m_bval2) == 0);
  return 0;
}

// readData / writeData

static int
writeBlobData(NdbBlob* h, const Bval& v)
{
  bool null = (v.m_val == 0);
  bool isNull;
  unsigned len;
  DBG("write " <<  h->getColumn()->getName() << " len=" << v.m_len << " null=" << null << " " << v);
  int error_code = v.m_error_code;
  if (null) {
    CHK(h->setNull() == 0 || h->getNdbError().code == error_code);
    if (error_code)
      return 0;
    isNull = false;
    CHK(h->getNull(isNull) == 0 && isNull == true);
    CHK(getBlobLength(h, len) == 0 && len == 0);
  } else {
    CHK(h->truncate(v.m_len) == 0 || h->getNdbError().code == error_code);
    if (error_code)
      return 0;
    CHK(h->setPos(0) == 0); // Reset write pointer in case there was a previous write.
    unsigned n = 0;
    do {
      unsigned m = g_opt.m_full ? v.m_len : urandom(v.m_len + 1);
      if (m > v.m_len - n)
        m = v.m_len - n;
      DBG("write pos=" << n << " cnt=" << m);
      CHK(h->writeData(v.m_val + n, m) == 0);
      n += m;
    } while (n < v.m_len);
    assert(n == v.m_len);
    isNull = true;
    CHK(h->getNull(isNull) == 0 && isNull == false);
    CHK(getBlobLength(h, len) == 0 && len == v.m_len);
  }
  return 0;
}

static int
writeBlobData(Tup& tup, int error_code = 0)
{
  tup.m_bval1.m_error_code = error_code;
  CHK(writeBlobData(g_bh1, tup.m_bval1) == 0);
  if (! g_opt.m_oneblob) {
    tup.m_bval2.m_error_code = error_code;
    CHK(writeBlobData(g_bh2, tup.m_bval2) == 0);
  }
  return 0;
}

static int
readBlobData(NdbBlob* h, const Bval& v)
{
  bool null = (v.m_val == 0);
  bool isNull;
  unsigned len;
  DBG("read " <<  h->getColumn()->getName() << " len=" << v.m_len << " null=" << null);
  if (null) {
    isNull = false;
    CHK(h->getNull(isNull) == 0 && isNull == true);
    CHK(getBlobLength(h, len) == 0 && len == 0);
  } else {
    isNull = true;
    CHK(h->getNull(isNull) == 0 && isNull == false);
    CHK(getBlobLength(h, len) == 0 && len == v.m_len);
    v.trash();
    unsigned n = 0;
    while (n < v.m_len) {
      unsigned m = g_opt.m_full ? v.m_len : urandom(v.m_len + 1);
      if (m > v.m_len - n)
        m = v.m_len - n;
      DBG("read pos=" << n << " cnt=" << m);
      const unsigned m2 = m;
      CHK(h->readData(v.m_buf + n, m) == 0);
      CHK(m2 == m);
      n += m;
    }
    assert(n == v.m_len);
    // need to execute to see the data
    CHK(g_con->execute(NoCommit) == 0);
    for (unsigned i = 0; i < v.m_len; i++)
      CHK(v.m_val[i] == v.m_buf[i]);
  }
  return 0;
}

static int
readBlobData(const Tup& tup)
{
  CHK(readBlobData(g_bh1, tup.m_bval1) == 0);
  if (! g_opt.m_oneblob)
    CHK(readBlobData(g_bh2, tup.m_bval2) == 0);
  return 0;
}

// hooks

static NdbBlob::ActiveHook blobWriteHook;

static int
blobWriteHook(NdbBlob* h, void* arg)
{
  DBG("blobWriteHook");
  Bval& v = *(Bval*)arg;
  CHK(writeBlobData(h, v) == 0);
  return 0;
}

static int
setBlobWriteHook(NdbBlob* h, Bval& v, int error_code = 0)
{
  DBG("setBlobWriteHook");
  v.m_error_code = error_code;
  CHK(h->setActiveHook(blobWriteHook, &v) == 0);
  return 0;
}

static int
setBlobWriteHook(Tup& tup, int error_code = 0)
{
  CHK(setBlobWriteHook(g_bh1, tup.m_bval1, error_code) == 0);
  if (! g_opt.m_oneblob)
    CHK(setBlobWriteHook(g_bh2, tup.m_bval2, error_code) == 0);
  return 0;
}

static NdbBlob::ActiveHook blobReadHook;

// no PK yet to identify tuple so just read the value
static int
blobReadHook(NdbBlob* h, void* arg)
{
  DBG("blobReadHook");
  Bval& v = *(Bval*)arg;
  unsigned len;
  CHK(getBlobLength(h, len) == 0);
  v.alloc(len);
  Uint32 maxlen = 0xffffffff;
  CHK(h->readData(v.m_buf, maxlen) == 0);
  DBG("read " << maxlen << " bytes");
  CHK(len == maxlen);
  return 0;
}

static int
setBlobReadHook(NdbBlob* h, Bval& v)
{
  DBG("setBlobReadHook");
  CHK(h->setActiveHook(blobReadHook, &v) == 0);
  return 0;
}

static int
setBlobReadHook(Tup& tup)
{
  CHK(setBlobReadHook(g_bh1, tup.m_bval1) == 0);
  if (! g_opt.m_oneblob)
    CHK(setBlobReadHook(g_bh2, tup.m_bval2) == 0);
  return 0;
}

// verify blob data

static int
verifyHeadInline(const Bcol& b, const Bval& v, NdbRecAttr* ra)
{
  if (v.m_val == 0) {
    CHK(ra->isNULL() == 1);
  } else {
    CHK(ra->isNULL() == 0);
    NdbBlob::Head head;
    NdbBlob::unpackBlobHead(head, ra->aRef(), b.m_version);
    CHK(head.length == v.m_len);
    const char* data = ra->aRef() + head.headsize;
    for (unsigned i = 0; i < head.length && i < b.m_inline; i++)
      CHK(data[i] == v.m_val[i]);
  }
  return 0;
}

static int
verifyHeadInline(Tup& tup)
{
  DBG("verifyHeadInline pk1=" << hex << tup.m_pk1);
  CHK((g_con = g_ndb->startTransaction()) != 0);
  CHK((g_opr = g_con->getNdbOperation(g_opt.m_tname)) != 0);
  CHK(g_opr->readTuple() == 0);
  CHK(g_opr->equal("PK1", tup.m_pk1) == 0);
  if (g_opt.m_pk2chr.m_len != 0) {
    CHK(g_opr->equal("PK2", tup.pk2()) == 0);
    CHK(g_opr->equal("PK3", (char*)&tup.m_pk3) == 0);
  }
  setUDpartId(tup, g_opr);
  NdbRecAttr* ra1;
  NdbRecAttr* ra2;
  NdbRecAttr* ra_frag;
  CHK((ra1 = g_opr->getValue("BL1")) != 0);
  if (! g_opt.m_oneblob)
    CHK((ra2 = g_opr->getValue("BL2")) != 0);
  CHK((ra_frag = g_opr->getValue(NdbDictionary::Column::FRAGMENT)) != 0);
  if (tup.m_exists) {
    CHK(g_con->execute(Commit, AbortOnError) == 0);
    tup.m_frag = ra_frag->u_32_value();
    DBG("fragment id: " << tup.m_frag);
    DBG("verifyHeadInline BL1");
    CHK(verifyHeadInline(g_blob1, tup.m_bval1, ra1) == 0);
    if (! g_opt.m_oneblob) {
      DBG("verifyHeadInline BL2");
      CHK(verifyHeadInline(g_blob2, tup.m_bval2, ra2) == 0);
    }
  } else {
    CHK(g_con->execute(Commit, AbortOnError) == -1 && 
	g_con->getNdbError().code == 626);
  }
  g_ndb->closeTransaction(g_con);
  g_opr = 0;
  g_con = 0;
  return 0;
}

static unsigned
getvarsize(const char* buf)
{
  const unsigned char* p = (const unsigned char*)buf;
  return p[0] + (p[1] << 8);
}

static int
verifyBlobTable(const Bval& v, Uint32 pk1, Uint32 frag, bool exists)
{
  const Bcol& b = v.m_bcol;
  DBG("verify " << b.m_btname << " pk1=" << hex << pk1);
  NdbRecAttr* ra_pk = 0; // V1
  NdbRecAttr* ra_pk1 = 0; // V2
  NdbRecAttr* ra_pk2 = 0; // V2
  NdbRecAttr* ra_pk3 = 0; // V2
  NdbRecAttr* ra_part = 0;
  NdbRecAttr* ra_data = 0;
  NdbRecAttr* ra_frag = 0;
  CHK((g_con = g_ndb->startTransaction()) != 0);
  CHK((g_ops = g_con->getNdbScanOperation(b.m_btname)) != 0);
  CHK(g_ops->readTuples(NdbScanOperation::LM_Read, 
                        g_scanFlags,
                        g_batchSize,
                        g_parallel) == 0);
  if (b.m_version == 1) {
    CHK((ra_pk = g_ops->getValue("PK")) != 0);
    CHK((ra_part = g_ops->getValue("PART")) != 0);
    CHK((ra_data = g_ops->getValue("DATA")) != 0);
  } else {
    CHK((ra_pk1 = g_ops->getValue("PK1")) != 0);
    if (g_opt.m_pk2chr.m_len != 0) {
      CHK((ra_pk2 = g_ops->getValue("PK2")) != 0);
      CHK((ra_pk3 = g_ops->getValue("PK3")) != 0);
    }
    CHK((ra_part = g_ops->getValue("NDB$PART")) != 0);
    CHK((ra_data = g_ops->getValue("NDB$DATA")) != 0);
  }

  /* No partition id set on Blob part table scan so that we
   * find any misplaced parts in other partitions
   */

  CHK((ra_frag = g_ops->getValue(NdbDictionary::Column::FRAGMENT)) != 0);
  CHK(g_con->execute(NoCommit) == 0);
  unsigned partcount;
  if (! exists || v.m_len <= b.m_inline)
    partcount = 0;
  else
    partcount = (v.m_len - b.m_inline + b.m_partsize - 1) / b.m_partsize;
  char* seen = new char [partcount];
  memset(seen, 0, partcount);
  while (1) {
    int ret;
    CHK((ret = g_ops->nextResult()) == 0 || ret == 1);
    if (ret == 1)
      break;
    if (b.m_version == 1) {
      if (pk1 != ra_pk->u_32_value())
        continue;
    } else {
      if (pk1 != ra_pk1->u_32_value())
        continue;
    }
    Uint32 part = ra_part->u_32_value();
    Uint32 frag2 = ra_frag->u_32_value();
    DBG("part " << part << " of " << partcount << " from fragment " << frag2);
    CHK(part < partcount && ! seen[part]);
    seen[part] = 1;
    unsigned n = b.m_inline + part * b.m_partsize;
    assert(exists && v.m_val != 0 && n < v.m_len);
    unsigned m = v.m_len - n;
    if (m > b.m_partsize)
      m = b.m_partsize;
    const char* data = ra_data->aRef();
    if (b.m_version == 1)
      ;
    else {
      // Blob v2 stored on disk is currently fixed
      // size, so we skip these tests.
      if (!g_usingDisk)
      {
        unsigned sz = getvarsize(data);
        DBG("varsize " << sz);
        DBG("b.m_partsize " << b.m_partsize);
        CHK(sz <= b.m_partsize);
        data += 2;
        if (part + 1 < partcount)
          CHK(sz == b.m_partsize);
        else
          CHK(sz == m);
      }
    }
    CHK(memcmp(data, v.m_val + n, m) == 0);
    if (b.m_version == 1 || 
        g_usingDisk ) { // Blob v2 stored on disk is currently
                      // fixed size, so we do these tests.
      char fillchr;
      if (b.m_type == NdbDictionary::Column::Text)
        fillchr = 0x20;
      else
        fillchr = 0x0;
      uint i = m;
      while (i < b.m_partsize) {
        CHK(data[i] == fillchr);
        i++;
      }
    }
    DBG("frags main=" << frag << " blob=" << frag2 << " stripe=" << b.m_stripe);
    if (b.m_stripe == 0)
      CHK(frag == frag2);
  }
  for (unsigned i = 0; i < partcount; i++)
    CHK(seen[i] == 1);
  delete [] seen;
  g_ops->close();
  g_ndb->closeTransaction(g_con);
  g_ops = 0;
  g_con = 0;
  return 0;
}

static int
verifyBlobTable(const Tup& tup)
{
  CHK(verifyBlobTable(tup.m_bval1, tup.m_pk1, tup.m_frag, tup.m_exists) == 0);
  if (! g_opt.m_oneblob)
    CHK(verifyBlobTable(tup.m_bval2, tup.m_pk1, tup.m_frag, tup.m_exists) == 0);
  return 0;
}

static int
verifyBlob()
{
  for (unsigned k = 0; k < g_opt.m_rows; k++) {
    Tup& tup = g_tups[k];
    DBG("verifyBlob pk1=" << hex << tup.m_pk1);
    CHK(verifyHeadInline(tup) == 0);
    CHK(verifyBlobTable(tup) == 0);
  }
  return 0;
}

// operations

// pk ops

static int
insertPk(int style, int api)
{
  DBG("--- insertPk " << stylename[style] << " " << apiName[api] << " ---");
  unsigned n = 0;
  CHK((g_con = g_ndb->startTransaction()) != 0);
  for (unsigned k = 0; k < g_opt.m_rows; k++) {
    Tup& tup = g_tups[k];
    DBG("insertPk pk1=" << hex << tup.m_pk1);
    if (api == API_RECATTR)
    {
      CHK((g_opr = g_con->getNdbOperation(g_opt.m_tname)) != 0);
      CHK(g_opr->insertTuple() ==0);
      CHK(g_opr->equal("PK1", tup.m_pk1) == 0);
      if (g_opt.m_pk2chr.m_len != 0)
      {
        CHK(g_opr->equal("PK2", tup.m_pk2) == 0);
        CHK(g_opr->equal("PK3", tup.m_pk3) == 0);
      }
      setUDpartId(tup, g_opr);
      CHK(getBlobHandles(g_opr) == 0);
    }
    else
    {
      memcpy(&tup.m_row[g_pk1_offset], &tup.m_pk1, sizeof(tup.m_pk1));
      if (g_opt.m_pk2chr.m_len != 0) {
        memcpy(&tup.m_row[g_pk2_offset], tup.m_pk2, g_opt.m_pk2chr.m_totlen);
        memcpy(&tup.m_row[g_pk3_offset], &tup.m_pk3, sizeof(tup.m_pk3));
      }
      NdbOperation::OperationOptions opts;
      setUDpartIdNdbRecord(tup,
                           g_ndb->getDictionary()->getTable(g_opt.m_tname),
                           opts);
      CHK((g_const_opr = g_con->insertTuple(g_full_record, 
                                            tup.m_row,
                                            NULL,
                                            &opts,
                                            sizeof(opts))) != 0);
      CHK(getBlobHandles(g_const_opr) == 0);
    }
    if (style == 0) {
      CHK(setBlobValue(tup) == 0);
    } else if (style == 1) {
      CHK(presetBH1(k) == 0);
      CHK(setBlobWriteHook(tup) == 0);
    } else {
      CHK(presetBH1(k) == 0);
      CHK(g_con->execute(NoCommit) == 0);
      CHK(writeBlobData(tup) == 0);
    }
    if (++n == g_opt.m_batch) {
      CHK(g_con->execute(Commit) == 0);
      g_ndb->closeTransaction(g_con);
      CHK((g_con = g_ndb->startTransaction()) != 0);
      n = 0;
    }
    g_const_opr = 0;
    g_opr = 0;
    tup.m_exists = true;
  }
  if (n != 0) {
    CHK(g_con->execute(Commit) == 0);
    n = 0;
  }
  g_ndb->closeTransaction(g_con);
  g_con = 0;
  return 0;
}

static int
readPk(int style, int api)
{
  DBG("--- readPk " << stylename[style] <<" " << apiName[api] << " ---");
  for (unsigned k = 0; k < g_opt.m_rows; k++) {
    Tup& tup = g_tups[k];
    DBG("readPk pk1=" << hex << tup.m_pk1);
    CHK((g_con = g_ndb->startTransaction()) != 0);
    if (api == API_RECATTR)
    {
      CHK((g_opr = g_con->getNdbOperation(g_opt.m_tname)) != 0);
      if (urandom(2) == 0)
        CHK(g_opr->readTuple() == 0);
      else
        CHK(g_opr->readTuple(NdbOperation::LM_CommittedRead) == 0);
      CHK(g_opr->equal("PK1", tup.m_pk1) == 0);
      if (g_opt.m_pk2chr.m_len != 0)
      {
        CHK(g_opr->equal("PK2", tup.m_pk2) == 0);
        CHK(g_opr->equal("PK3", tup.m_pk3) == 0);
      }
      setUDpartId(tup, g_opr);
      CHK(getBlobHandles(g_opr) == 0);
    }
    else
    { // NdbRecord
      memcpy(&tup.m_key_row[g_pk1_offset], &tup.m_pk1, sizeof(tup.m_pk1));
      if (g_opt.m_pk2chr.m_len != 0) {
        memcpy(&tup.m_key_row[g_pk2_offset], tup.pk2(), g_opt.m_pk2chr.m_totlen);
        memcpy(&tup.m_key_row[g_pk3_offset], &tup.m_pk3, sizeof(tup.m_pk3));
      }
      NdbOperation::OperationOptions opts;
      setUDpartIdNdbRecord(tup,
                           g_ndb->getDictionary()->getTable(g_opt.m_tname),
                           opts);
      if (urandom(2) == 0)
        CHK((g_const_opr = g_con->readTuple(g_key_record, tup.m_key_row,
                                            g_blob_record, tup.m_row,
                                            NdbOperation::LM_Read,
                                            NULL,
                                            &opts,
                                            sizeof(opts))) != 0);
      else
        CHK((g_const_opr = g_con->readTuple(g_key_record, tup.m_key_row,
                                            g_blob_record, tup.m_row,
                                            NdbOperation::LM_CommittedRead,
                                            NULL,
                                            &opts,
                                            sizeof(opts))) != 0);
      CHK(getBlobHandles(g_const_opr) == 0);
    }
    if (style == 0) {
      CHK(getBlobValue(tup) == 0);
    } else if (style == 1) {
      CHK(setBlobReadHook(tup) == 0);
    } else {
      CHK(g_con->execute(NoCommit) == 0);
      CHK(readBlobData(tup) == 0);
    }
    CHK(g_con->execute(Commit) == 0);
    // verify lock mode upgrade
    CHK((g_opr?g_opr:g_const_opr)->getLockMode() == NdbOperation::LM_Read);
    
    if (style == 0 || style == 1) {
      CHK(verifyBlobValue(tup) == 0);
    }
    g_ndb->closeTransaction(g_con);
    g_opr = 0;
    g_const_opr = 0;
    g_con = 0;
  }
  return 0;
}

static int
updatePk(int style, int api)
{
  DBG("--- updatePk " << stylename[style] << " " << apiName[api] << " ---");
  for (unsigned k = 0; k < g_opt.m_rows; k++) {
    Tup& tup = g_tups[k];
    DBG("updatePk pk1=" << hex << tup.m_pk1);
    while (1) {
      int mode = urandom(3);
      int error_code = mode == 0 ? 0 : 4275;
      CHK((g_con = g_ndb->startTransaction()) != 0);
      if (api == API_RECATTR)
      {
        CHK((g_opr = g_con->getNdbOperation(g_opt.m_tname)) != 0);
        if (mode == 0) {
          DBG("using updateTuple");
          CHK(g_opr->updateTuple() == 0);
        } else if (mode == 1) {
          DBG("using readTuple exclusive");
          CHK(g_opr->readTuple(NdbOperation::LM_Exclusive) == 0);
        } else {
          DBG("using readTuple - will fail and retry");
          CHK(g_opr->readTuple() == 0);
        }
        CHK(g_opr->equal("PK1", tup.m_pk1) == 0);
        if (g_opt.m_pk2chr.m_len != 0)
        {
          CHK(g_opr->equal("PK2", tup.m_pk2) == 0);
          CHK(g_opr->equal("PK3", tup.m_pk3) == 0);
        }
        setUDpartId(tup, g_opr);
        CHK(getBlobHandles(g_opr) == 0);
      }
      else
      {
        memcpy(&tup.m_key_row[g_pk1_offset], &tup.m_pk1, sizeof(tup.m_pk1));
        if (g_opt.m_pk2chr.m_len != 0) {
          memcpy(&tup.m_key_row[g_pk2_offset], tup.pk2(), g_opt.m_pk2chr.m_totlen);
          memcpy(&tup.m_key_row[g_pk3_offset], &tup.m_pk3, sizeof(tup.m_pk3));
        }
        NdbOperation::OperationOptions opts;
        setUDpartIdNdbRecord(tup,
                             g_ndb->getDictionary()->getTable(g_opt.m_tname),
                             opts);
        if (mode == 0) {
          DBG("using updateTuple");
          CHK((g_const_opr= g_con->updateTuple(g_key_record, tup.m_key_row,
                                               g_blob_record, tup.m_row,
                                               NULL, &opts, sizeof(opts))) != 0);
        } else if (mode == 1) {
          DBG("using readTuple exclusive");
          CHK((g_const_opr= g_con->readTuple(g_key_record, tup.m_key_row,
                                             g_blob_record, tup.m_row,
                                             NdbOperation::LM_Exclusive,
                                             NULL, &opts, sizeof(opts))) != 0);
        } else {
          DBG("using readTuple - will fail and retry");
          CHK((g_const_opr= g_con->readTuple(g_key_record, tup.m_key_row,
                                             g_blob_record, tup.m_row,
                                             NdbOperation::LM_Read,
                                             NULL, &opts, sizeof(opts))) != 0);
        }
        CHK(getBlobHandles(g_const_opr) == 0);
      }

      if (style == 0) {
        CHK(setBlobValue(tup, error_code) == 0);
      } else if (style == 1) {
        CHK(setBlobWriteHook(tup, error_code) == 0);
      } else {
        CHK(g_con->execute(NoCommit) == 0);
        CHK(writeBlobData(tup, error_code) == 0);
      }
      if (error_code == 0) {
        CHK(g_con->execute(Commit) == 0);
        g_ndb->closeTransaction(g_con);
        break;
      }
      g_ndb->closeTransaction(g_con);
    }
    g_const_opr = 0;
    g_opr = 0;
    g_con = 0;
    tup.m_exists = true;
  }
  return 0;
}

static int
writePk(int style, int api)
{
  DBG("--- writePk " << stylename[style] << " " << apiName[api] << " ---");
  for (unsigned k = 0; k < g_opt.m_rows; k++) {
    Tup& tup = g_tups[k];
    DBG("writePk pk1=" << hex << tup.m_pk1);
    CHK((g_con = g_ndb->startTransaction()) != 0);
    if (api == API_RECATTR)
    {
      CHK((g_opr = g_con->getNdbOperation(g_opt.m_tname)) != 0);
      CHK(g_opr->writeTuple() == 0);
      CHK(g_opr->equal("PK1", tup.m_pk1) == 0);
      if (g_opt.m_pk2chr.m_len != 0)
      {
        CHK(g_opr->equal("PK2", tup.m_pk2) == 0);
        CHK(g_opr->equal("PK3", tup.m_pk3) == 0);
      }
      setUDpartId(tup, g_opr);
      CHK(getBlobHandles(g_opr) == 0);
    }
    else
    {
      memcpy(&tup.m_key_row[g_pk1_offset], &tup.m_pk1, sizeof(tup.m_pk1));
      memcpy(&tup.m_row[g_pk1_offset], &tup.m_pk1, sizeof(tup.m_pk1));
      if (g_opt.m_pk2chr.m_len != 0) {
        memcpy(&tup.m_key_row[g_pk2_offset], tup.pk2(), g_opt.m_pk2chr.m_totlen);
        memcpy(&tup.m_row[g_pk2_offset], tup.pk2(), g_opt.m_pk2chr.m_totlen);
        memcpy(&tup.m_key_row[g_pk3_offset], &tup.m_pk3, sizeof(tup.m_pk3));
        memcpy(&tup.m_row[g_pk3_offset], &tup.m_pk3, sizeof(tup.m_pk3));
      }
      NdbOperation::OperationOptions opts;
      setUDpartIdNdbRecord(tup,
                           g_ndb->getDictionary()->getTable(g_opt.m_tname),
                           opts);
      CHK((g_const_opr= g_con->writeTuple(g_key_record, tup.m_key_row,
                                          g_full_record, tup.m_row,
                                          NULL, &opts, sizeof(opts))) != 0);
      CHK(getBlobHandles(g_const_opr) == 0);
    }
    if (style == 0) {
      CHK(setBlobValue(tup) == 0);
    } else if (style == 1) {
      CHK(presetBH1(k) == 0);
      CHK(setBlobWriteHook(tup) == 0);
    } else {
      CHK(presetBH1(k) == 0);
      CHK(g_con->execute(NoCommit) == 0);
      CHK(writeBlobData(tup) == 0);
    }
    CHK(g_con->execute(Commit) == 0);
    g_ndb->closeTransaction(g_con);
    g_const_opr = 0;
    g_opr = 0;
    g_con = 0;
    tup.m_exists = true;
  }
  return 0;
}

static int
deletePk(int api)
{
  DBG("--- deletePk " << apiName[api] << " ---");
  unsigned n = 0;
  CHK((g_con = g_ndb->startTransaction()) != 0);
  for (unsigned k = 0; k < g_opt.m_rows; k++) {
    Tup& tup = g_tups[k];
    DBG("deletePk pk1=" << hex << tup.m_pk1);
    if (api == API_RECATTR)
    {
      CHK((g_opr = g_con->getNdbOperation(g_opt.m_tname)) != 0);
      CHK(g_opr->deleteTuple() == 0);
      /* Must set explicit partitionId before equal() calls as that's
       * where implicit Blob handles are created which need the 
       * partitioning info
       */
      setUDpartId(tup, g_opr);
      CHK(g_opr->equal("PK1", tup.m_pk1) == 0);
      if (g_opt.m_pk2chr.m_len != 0)
      {
        CHK(g_opr->equal("PK2", tup.m_pk2) == 0);
        CHK(g_opr->equal("PK3", tup.m_pk3) == 0);
      }
    }
    else
    {
      memcpy(&tup.m_key_row[g_pk1_offset], &tup.m_pk1, sizeof(tup.m_pk1));
      if (g_opt.m_pk2chr.m_len != 0) {
        memcpy(&tup.m_key_row[g_pk2_offset], tup.pk2(), g_opt.m_pk2chr.m_totlen);
        memcpy(&tup.m_key_row[g_pk3_offset], &tup.m_pk3, sizeof(tup.m_pk3));
      }
      NdbOperation::OperationOptions opts;
      setUDpartIdNdbRecord(tup,
                           g_ndb->getDictionary()->getTable(g_opt.m_tname),
                           opts);
      CHK((g_const_opr= g_con->deleteTuple(g_key_record, tup.m_key_row,
                                           g_full_record, NULL,
                                           NULL, &opts, sizeof(opts))) != 0);
    }
    if (++n == g_opt.m_batch) {
      CHK(g_con->execute(Commit) == 0);
      g_ndb->closeTransaction(g_con);
      CHK((g_con = g_ndb->startTransaction()) != 0);
      n = 0;
    }
    g_const_opr = 0;
    g_opr = 0;
    tup.m_exists = false;
  }
  if (n != 0) {
    CHK(g_con->execute(Commit) == 0);
    n = 0;
  }
  g_ndb->closeTransaction(g_con);
  g_con = 0;
  return 0;
}

static int
deleteNoPk()
{
  DBG("--- deleteNoPk ---");
  Tup no_tup; // bug#24028
  no_tup.m_pk1 = 0xb1ff;
  const Chr& pk2chr = g_opt.m_pk2chr;
  if (pk2chr.m_len != 0) {
    char* const p = no_tup.m_pk2;
    uint len = urandom(pk2chr.m_len + 1);
    uint i = 0;
    if (! pk2chr.m_fixed) {
      *(uchar*)&p[0] = len;
      i++;
    }
    uint j = 0;
    while (j < len) {
      p[i] = "b1ff"[j % 4];
      i++;
      j++;
    }
  }
  no_tup.m_pk3 = 0xb1ff;
  CHK((g_con = g_ndb->startTransaction()) != 0);
  Tup& tup =  no_tup;
  DBG("deletePk pk1=" << hex << tup.m_pk1);
  CHK((g_opr = g_con->getNdbOperation(g_opt.m_tname)) != 0);
  CHK(g_opr->deleteTuple() == 0);
  setUDpartId(tup, g_opr);
  CHK(g_opr->equal("PK1", tup.m_pk1) == 0);
  if (pk2chr.m_len != 0) {
    CHK(g_opr->equal("PK2", tup.m_pk2) == 0);
    CHK(g_opr->equal("PK3", (char*)&tup.m_pk2) == 0);
  }
  CHK(g_con->execute(Commit) == -1); // fail
  // BUG: error should be on op but is on con now
  DBG("con: " << g_con->getNdbError());
  DBG("opr: " << g_opr->getNdbError());
  CHK(g_con->getNdbError().code == 626 || g_opr->getNdbError().code == 626);
  g_ndb->closeTransaction(g_con);
  g_opr = 0;
  g_con = 0;
  return 0;
}

// hash index ops

static int
readIdx(int style, int api)
{
  DBG("--- readIdx " << stylename[style] << " " << apiName[api] << " ---");
  for (unsigned k = 0; k < g_opt.m_rows; k++) {
    Tup& tup = g_tups[k];
    DBG("readIdx pk1=" << hex << tup.m_pk1);
    CHK((g_con = g_ndb->startTransaction()) != 0);
    if (api == API_RECATTR)
    {
      CHK((g_opx = g_con->getNdbIndexOperation(g_opt.m_x1name, g_opt.m_tname)) != 0);
      if (urandom(2) == 0)
        CHK(g_opx->readTuple() == 0);
      else
        CHK(g_opx->readTuple(NdbOperation::LM_CommittedRead) == 0);
      CHK(g_opx->equal("PK2", tup.m_pk2) == 0);
      CHK(g_opx->equal("PK3", tup.m_pk3) == 0);
      /* No need to set partition Id for unique indexes */
      CHK(getBlobHandles(g_opx) == 0);
    }
    else
    {
      memcpy(&tup.m_key_row[g_pk2_offset], tup.pk2(), g_opt.m_pk2chr.m_totlen);
      memcpy(&tup.m_key_row[g_pk3_offset], &tup.m_pk3, sizeof(tup.m_pk3));
      /* No need to set partition Id for unique indexes */
      if (urandom(2) == 0)
        CHK((g_const_opr= g_con->readTuple(g_idx_record, tup.m_key_row,
                                           g_blob_record, tup.m_row)) != 0);
      else
        CHK((g_const_opr= g_con->readTuple(g_idx_record, tup.m_key_row,
                                           g_blob_record, tup.m_row,
                                           NdbOperation::LM_CommittedRead)) != 0);
      CHK(getBlobHandles(g_const_opr) == 0);
    }

    if (style == 0) {
      CHK(getBlobValue(tup) == 0);
    } else if (style == 1) {
      CHK(setBlobReadHook(tup) == 0);
    } else {
      CHK(g_con->execute(NoCommit) == 0);
      CHK(readBlobData(tup) == 0);
    }
    CHK(g_con->execute(Commit) == 0);
    // verify lock mode upgrade (already done by NdbIndexOperation)
    CHK((g_opx?g_opx:g_const_opr)->getLockMode() == NdbOperation::LM_Read);
    if (style == 0 || style == 1) {
      CHK(verifyBlobValue(tup) == 0);
    }
    g_ndb->closeTransaction(g_con);
    g_const_opr = 0;
    g_opx = 0;
    g_con = 0;
  }
  return 0;
}

static int
updateIdx(int style, int api)
{
  DBG("--- updateIdx " << stylename[style] << " " << apiName[api] << " ---");
  for (unsigned k = 0; k < g_opt.m_rows; k++) {
    Tup& tup = g_tups[k];
    DBG("updateIdx pk1=" << hex << tup.m_pk1);
    // skip 4275 testing
    CHK((g_con = g_ndb->startTransaction()) != 0);
    if (api == API_RECATTR)
    {
      CHK((g_opx = g_con->getNdbIndexOperation(g_opt.m_x1name, g_opt.m_tname)) != 0);
      CHK(g_opx->updateTuple() == 0);
      CHK(g_opx->equal("PK2", tup.m_pk2) == 0);
      CHK(g_opx->equal("PK3", tup.m_pk3) == 0);
      /* No need to set partition Id for unique indexes */
      CHK(getBlobHandles(g_opx) == 0);
    }
    else
    {
      memcpy(&tup.m_key_row[g_pk2_offset], tup.pk2(), g_opt.m_pk2chr.m_totlen);
      memcpy(&tup.m_key_row[g_pk3_offset], &tup.m_pk3, sizeof(tup.m_pk3));
      /* No need to set partition Id for unique indexes */
      CHK((g_const_opr= g_con->updateTuple(g_idx_record, tup.m_key_row,
                                           g_blob_record, tup.m_row)) != 0);
      CHK(getBlobHandles(g_const_opr) == 0);
    }
    if (style == 0) {
      CHK(setBlobValue(tup) == 0);
    } else if (style == 1) {
      CHK(setBlobWriteHook(tup) == 0);
    } else {
      CHK(g_con->execute(NoCommit) == 0);
      CHK(writeBlobData(tup) == 0);
    }
    CHK(g_con->execute(Commit) == 0);
    g_ndb->closeTransaction(g_con);
    g_const_opr = 0;
    g_opx = 0;
    g_con = 0;
    tup.m_exists = true;
  }
  return 0;
}

static int
writeIdx(int style, int api)
{
  DBG("--- writeIdx " << stylename[style] << " " << apiName[api] << " ---");
  for (unsigned k = 0; k < g_opt.m_rows; k++) {
    Tup& tup = g_tups[k];
    DBG("writeIdx pk1=" << hex << tup.m_pk1);
    CHK((g_con = g_ndb->startTransaction()) != 0);
    if (api == API_RECATTR)
    {
      CHK((g_opx = g_con->getNdbIndexOperation(g_opt.m_x1name, g_opt.m_tname)) != 0);
      CHK(g_opx->writeTuple() == 0);
      CHK(g_opx->equal("PK2", tup.m_pk2) == 0);
      CHK(g_opx->equal("PK3", tup.m_pk3) == 0);
      /* No need to set partition Id for unique indexes */
      CHK(getBlobHandles(g_opx) == 0);
    }
    else
    {
      memcpy(&tup.m_key_row[g_pk2_offset], tup.pk2(), g_opt.m_pk2chr.m_totlen);
      memcpy(&tup.m_key_row[g_pk3_offset], &tup.m_pk3, sizeof(tup.m_pk3));
      memcpy(&tup.m_row[g_pk1_offset], &tup.m_pk1, sizeof(tup.m_pk1));
      memcpy(&tup.m_row[g_pk2_offset], tup.pk2(), g_opt.m_pk2chr.m_totlen);
      memcpy(&tup.m_row[g_pk3_offset], &tup.m_pk3, sizeof(tup.m_pk3));
      /* No need to set partition Id for unique indexes */
      CHK((g_const_opr= g_con->writeTuple(g_idx_record, tup.m_key_row,
                                          g_full_record, tup.m_row)) != 0);
      CHK(getBlobHandles(g_const_opr) == 0);
    }
    if (style == 0) {
      CHK(setBlobValue(tup) == 0);
    } else if (style == 1) {
      // non-nullable must be set
      CHK(g_bh1->setValue("", 0) == 0);
      CHK(setBlobWriteHook(tup) == 0);
    } else {
      // non-nullable must be set
      CHK(g_bh1->setValue("", 0) == 0);
      CHK(g_con->execute(NoCommit) == 0);
      CHK(writeBlobData(tup) == 0);
    }
    CHK(g_con->execute(Commit) == 0);
    g_ndb->closeTransaction(g_con);
    g_const_opr = 0;
    g_opx = 0;
    g_con = 0;
    tup.m_exists = true;
  }
  return 0;
}

static int
deleteIdx(int api)
{
  DBG("--- deleteIdx " << apiName[api] << " ---");
  unsigned n = 0;
  CHK((g_con = g_ndb->startTransaction()) != 0);
  for (unsigned k = 0; k < g_opt.m_rows; k++) {
    Tup& tup = g_tups[k];
    DBG("deleteIdx pk1=" << hex << tup.m_pk1);
    if (api == API_RECATTR)
    {
      CHK((g_opx = g_con->getNdbIndexOperation(g_opt.m_x1name, g_opt.m_tname)) != 0);
      CHK(g_opx->deleteTuple() == 0);
      CHK(g_opx->equal("PK2", tup.m_pk2) == 0);
      CHK(g_opx->equal("PK3", tup.m_pk3) == 0);
      /* No need to set partition Id for unique indexes */
    }
    else
    {
      memcpy(&tup.m_key_row[g_pk2_offset], tup.pk2(), g_opt.m_pk2chr.m_totlen);
      memcpy(&tup.m_key_row[g_pk3_offset], &tup.m_pk3, sizeof(tup.m_pk3));
      /* No need to set partition Id for unique indexes */
      CHK((g_const_opr= g_con->deleteTuple(g_idx_record, tup.m_key_row,
                                           g_full_record)) != 0);
    }
    if (++n == g_opt.m_batch) {
      CHK(g_con->execute(Commit) == 0);
      g_ndb->closeTransaction(g_con);
      CHK((g_con = g_ndb->startTransaction()) != 0);
      n = 0;
    }
    g_const_opr = 0;
    g_opx = 0;
    tup.m_exists = false;
  }
  if (n != 0) {
    CHK(g_con->execute(Commit) == 0);
    n = 0;
  }
  g_ndb->closeTransaction(g_con);
  g_con= 0;
  g_opx= 0;
  g_const_opr= 0;
  return 0;
}

// scan ops table and index

static int
readScan(int style, int api, bool idx)
{
  DBG("--- " << "readScan" << (idx ? "Idx" : "") << " " << stylename[style] << " " << apiName[api] << " ---");
  Tup tup;
  tup.alloc();  // allocate buffers
  CHK((g_con = g_ndb->startTransaction()) != 0);
  if (api == API_RECATTR)
  {
    if (! idx) {
      CHK((g_ops = g_con->getNdbScanOperation(g_opt.m_tname)) != 0);
    } else {
      CHK((g_ops = g_con->getNdbIndexScanOperation(g_opt.m_x2name, g_opt.m_tname)) != 0);
    }
    if (urandom(2) == 0)
      CHK(g_ops->readTuples(NdbOperation::LM_Read,
                            g_scanFlags,
                            g_batchSize,
                            g_parallel) == 0);
    else
      CHK(g_ops->readTuples(NdbOperation::LM_CommittedRead,
                            g_scanFlags,
                            g_batchSize,
                            g_parallel) == 0);
    CHK(g_ops->getValue("PK1", (char*)&tup.m_pk1) != 0);
    if (g_opt.m_pk2chr.m_len != 0)
    {
      CHK(g_ops->getValue("PK2", tup.m_pk2) != 0);
      CHK(g_ops->getValue("PK3", (char *) &tup.m_pk3) != 0);
    }
    /* Don't bother setting UserDefined partitions for scan tests */
    CHK(getBlobHandles(g_ops) == 0);   
  }
  else
  {
    /* Don't bother setting UserDefined partitions for scan tests */
    if (urandom(2) == 0)
      if (! idx)
        CHK((g_ops= g_con->scanTable(g_full_record,
                                     NdbOperation::LM_Read)) != 0);
      else 
        CHK((g_ops= g_con->scanIndex(g_ord_record, g_full_record,
                                     NdbOperation::LM_Read)) != 0);
    else
      if (! idx)
        CHK((g_ops= g_con->scanTable(g_full_record,
                                     NdbOperation::LM_CommittedRead)) != 0);
      else
        CHK((g_ops= g_con->scanIndex(g_ord_record, g_full_record,
                                     NdbOperation::LM_CommittedRead)) != 0);
    CHK(getBlobHandles(g_ops) == 0);
  }

  if (style == 0) {
    CHK(getBlobValue(tup) == 0);
  } else if (style == 1) {
    CHK(setBlobReadHook(tup) == 0);
  }
  CHK(g_con->execute(NoCommit) == 0);
  // verify lock mode upgrade
  CHK(g_ops->getLockMode() == NdbOperation::LM_Read);
  unsigned rows = 0;
  while (1) {
    int ret;

    if (api == API_RECATTR)
    {
      tup.m_pk1 = (Uint32)-1;
      memset(tup.m_pk2, 'x', g_opt.m_pk2chr.m_len);
      tup.m_pk3 = -1;
      CHK((ret = g_ops->nextResult(true)) == 0 || ret == 1);
      if (ret == 1)
        break;
    }
    else
    {
      const char *out_row= NULL;

      CHK((ret = g_ops->nextResult(&out_row, true, false)) == 0 || ret == 1);
      if (ret == 1)
        break;
      memcpy(&tup.m_pk1, &out_row[g_pk1_offset], sizeof(tup.m_pk1));
      if (g_opt.m_pk2chr.m_len != 0)
      {
        memcpy(tup.m_pk2, &out_row[g_pk2_offset], g_opt.m_pk2chr.m_totlen);
        memcpy(&tup.m_pk3, &out_row[g_pk3_offset], sizeof(tup.m_pk3));
      }
    }

    DBG("readScan" << (idx ? "Idx" : "") << " pk1=" << hex << tup.m_pk1);
    Uint32 k = tup.m_pk1 - g_opt.m_pk1off;
    CHK(k < g_opt.m_rows && g_tups[k].m_exists);
    tup.copyfrom(g_tups[k]);
    if (style == 0) {
      CHK(verifyBlobValue(tup) == 0);
    } else if (style == 1) {
      // execute ops generated by callbacks, if any
      CHK(verifyBlobValue(tup) == 0);
    } else {
      CHK(readBlobData(tup) == 0);
    }
    rows++;
  }
  g_ndb->closeTransaction(g_con);
  g_con = 0;
  g_ops = 0;
  CHK(g_opt.m_rows == rows);
  return 0;
}

static int
updateScan(int style, int api, bool idx)
{
  DBG("--- " << "updateScan" << (idx ? "Idx" : "") << " " << stylename[style] << " " << apiName[api] << " ---");
  Tup tup;
  tup.alloc();  // allocate buffers
  CHK((g_con = g_ndb->startTransaction()) != 0);
  if (api == API_RECATTR)
  {
    if (! idx) {
      CHK((g_ops = g_con->getNdbScanOperation(g_opt.m_tname)) != 0);
    } else {
      CHK((g_ops = g_con->getNdbIndexScanOperation(g_opt.m_x2name, g_opt.m_tname)) != 0);
    }
    CHK(g_ops->readTuples(NdbOperation::LM_Exclusive,
                          g_scanFlags,
                          g_batchSize,
                          g_parallel) == 0);
    CHK(g_ops->getValue("PK1", (char*)&tup.m_pk1) != 0);
    if (g_opt.m_pk2chr.m_len != 0)
    {
      CHK(g_ops->getValue("PK2", tup.m_pk2) != 0);
      CHK(g_ops->getValue("PK3", (char *) &tup.m_pk3) != 0);
    }
    /* Don't bother setting UserDefined partitions for scan tests */
  }
  else
  {
    /* Don't bother setting UserDefined partitions for scan tests */
    if (! idx)
      CHK((g_ops= g_con->scanTable(g_key_record,
                                   NdbOperation::LM_Exclusive)) != 0);
    else
      CHK((g_ops= g_con->scanIndex(g_ord_record, g_key_record,
                                   NdbOperation::LM_Exclusive)) != 0);
  }
  CHK(g_con->execute(NoCommit) == 0);
  unsigned rows = 0;
  while (1) {
    const char *out_row= NULL;
    int ret;

    if (api == API_RECATTR)
    {
      tup.m_pk1 = (Uint32)-1;
      memset(tup.m_pk2, 'x', g_opt.m_pk2chr.m_totlen);
      tup.m_pk3 = -1;

      CHK((ret = g_ops->nextResult(true)) == 0 || ret == 1);
      if (ret == 1)
        break;
    }
    else
    {
      CHK((ret = g_ops->nextResult(&out_row, true, false)) == 0 || ret == 1);
      if (ret == 1)
        break;
      memcpy(&tup.m_pk1, &out_row[g_pk1_offset], sizeof(tup.m_pk1));
      if (g_opt.m_pk2chr.m_len != 0) {
        memcpy(tup.m_pk2, &out_row[g_pk2_offset], g_opt.m_pk2chr.m_totlen);
        memcpy(&tup.m_pk3, &out_row[g_pk3_offset], sizeof(tup.m_pk3));
      }    
    }

    DBG("updateScan" << (idx ? "Idx" : "") << " pk1=" << hex << tup.m_pk1);
    Uint32 k = tup.m_pk1 - g_opt.m_pk1off;
    CHK(k < g_opt.m_rows && g_tups[k].m_exists);
    // calculate new blob values
    calcBval(g_tups[k], false);
    tup.copyfrom(g_tups[k]);
    // cannot do 4275 testing, scan op error code controls execution
    if (api == API_RECATTR)
    {
      CHK((g_opr = g_ops->updateCurrentTuple()) != 0);
      CHK(getBlobHandles(g_opr) == 0);
    }
    else
    {
      CHK((g_const_opr = g_ops->updateCurrentTuple(g_con, g_blob_record, tup.m_row)) != 0);
      CHK(getBlobHandles(g_const_opr) == 0);
    }
    if (style == 0) {
      CHK(setBlobValue(tup) == 0);
    } else if (style == 1) {
      CHK(setBlobWriteHook(tup) == 0);
    } else {
      CHK(g_con->execute(NoCommit) == 0);
      CHK(writeBlobData(tup) == 0);
    }
    CHK(g_con->execute(NoCommit) == 0);
    g_const_opr = 0;
    g_opr = 0;
    rows++;
  }
  CHK(g_con->execute(Commit) == 0);
  g_ndb->closeTransaction(g_con);
  g_con = 0;
  g_ops = 0;
  CHK(g_opt.m_rows == rows);
  return 0;
}

static int
deleteScan(int api, bool idx)
{
  DBG("--- " << "deleteScan" << (idx ? "Idx" : "") << apiName[api] << " ---");
  Tup tup;
  CHK((g_con = g_ndb->startTransaction()) != 0);
  
  if (api == API_RECATTR)
  {
    if (! idx) {
      CHK((g_ops = g_con->getNdbScanOperation(g_opt.m_tname)) != 0);
    } else {
      CHK((g_ops = g_con->getNdbIndexScanOperation(g_opt.m_x2name, g_opt.m_tname)) != 0);
    }
    CHK(g_ops->readTuples(NdbOperation::LM_Exclusive,
                          g_scanFlags,
                          g_batchSize,
                          g_parallel) == 0);
    CHK(g_ops->getValue("PK1", (char*)&tup.m_pk1) != 0);
    if (g_opt.m_pk2chr.m_len != 0)
    {
      CHK(g_ops->getValue("PK2", tup.m_pk2) != 0);
      CHK(g_ops->getValue("PK3", (char *) &tup.m_pk3) != 0);
    }
    /* Don't bother setting UserDefined partitions for scan tests */
  }
  else
  {
    /* Don't bother setting UserDefined partitions for scan tests */
    if (! idx)
      CHK((g_ops= g_con->scanTable(g_key_record,
                                   NdbOperation::LM_Exclusive)) != 0);
    else
      CHK((g_ops= g_con->scanIndex(g_ord_record, g_key_record,
                                   NdbOperation::LM_Exclusive)) != 0);
  }
  CHK(g_con->execute(NoCommit) == 0);
  unsigned rows = 0;
  unsigned n = 0;
  while (1) {
    int ret;

    if (api == API_RECATTR)
    {
      tup.m_pk1 = (Uint32)-1;
      memset(tup.m_pk2, 'x', g_opt.m_pk2chr.m_len);
      tup.m_pk3 = -1;
      CHK((ret = g_ops->nextResult(true)) == 0 || ret == 1);
      if (ret == 1)
        break;
    }
    else
    {
      const char *out_row= NULL;

      CHK((ret = g_ops->nextResult(&out_row, true, false)) == 0 || ret == 1);
      if (ret == 1)
        break;
      memcpy(&tup.m_pk1, &out_row[g_pk1_offset], sizeof(tup.m_pk1));
      if (g_opt.m_pk2chr.m_len != 0)
      {
        memcpy(tup.m_pk2, &out_row[g_pk2_offset], g_opt.m_pk2chr.m_totlen);
        memcpy(&tup.m_pk3, &out_row[g_pk3_offset], sizeof(tup.m_pk3));
      }
    }

    while (1) {
      DBG("deleteScan" << (idx ? "Idx" : "") << " pk1=" << hex << tup.m_pk1);
      Uint32 k = tup.m_pk1 - g_opt.m_pk1off;
      CHK(k < g_opt.m_rows && g_tups[k].m_exists);
      g_tups[k].m_exists = false;
      if (api == API_RECATTR)
        CHK(g_ops->deleteCurrentTuple() == 0);
      else
        CHK(g_ops->deleteCurrentTuple(g_con, g_key_record) != NULL);
      rows++;
      tup.m_pk1 = (Uint32)-1;
      memset(tup.m_pk2, 'x', g_opt.m_pk2chr.m_len);
      tup.m_pk3 = -1;
      if (api == API_RECATTR)
        CHK((ret = g_ops->nextResult(false)) == 0 || ret == 1 || ret == 2);
      else
      {      
        const char *out_row= NULL;
        CHK((ret = g_ops->nextResult(&out_row, false, false)) == 0 || ret == 1 || ret == 2);
        if (ret == 0)
        {
          memcpy(&tup.m_pk1, &out_row[g_pk1_offset], sizeof(tup.m_pk1));
          if (g_opt.m_pk2chr.m_len != 0)
          {
            memcpy(tup.m_pk2, &out_row[g_pk2_offset], g_opt.m_pk2chr.m_totlen);
            memcpy(&tup.m_pk3, &out_row[g_pk3_offset], sizeof(tup.m_pk3));
          }
        }
      }
      if (++n == g_opt.m_batch || ret == 2) {
        DBG("execute batch: n=" << n << " ret=" << ret);
        if (! g_opt.m_fac) {
          CHK(g_con->execute(NoCommit) == 0);
        } else {
          CHK(g_con->execute(Commit) == 0);
          CHK(g_con->restart() == 0);
        }
        n = 0;
      }
      if (ret == 2)
        break;
    }
  }
  CHK(g_con->execute(Commit) == 0);
  g_ndb->closeTransaction(g_con);
  g_con = 0;
  g_ops = 0;
  CHK(g_opt.m_rows == rows);
  return 0;
}


enum OpTypes { 
  PkRead,
  PkInsert,
  PkUpdate,
  PkWrite,
  PkDelete,
  UkRead,
  UkUpdate,
  UkWrite,
  UkDelete};

static const char*
operationName(OpTypes optype)
{
  switch(optype){
  case PkRead:
    return "Pk Read";
  case PkInsert:
    return "Pk Insert";
  case PkUpdate:
    return "Pk Update";
  case PkWrite:
    return "Pk Write";
  case PkDelete:
    return "Pk Delete";
  case UkRead:
    return "Uk Read";
  case UkUpdate:
    return "Uk Update";
  case UkWrite:
    return "Uk Write";
  case UkDelete:
    return "Uk Delete";
  default:
    return "Bad operation type";
  }
}

static const char*
aoName(int abortOption)
{
  if (abortOption == 0)
    return "AbortOnError";
  return "IgnoreError";
}

static int
setupOperation(NdbOperation*& op, OpTypes optype, Tup& tup)
{
  bool pkop;
  switch(optype){
  case PkRead: case PkInsert : case PkUpdate: 
  case PkWrite : case PkDelete :
    pkop=true;
    break;
  default:
    pkop= false;
  }
  
  if (pkop)
    CHK((op= g_con->getNdbOperation(g_opt.m_tname)) != 0);
  else
    CHK((op = g_con->getNdbIndexOperation(g_opt.m_x1name, g_opt.m_tname)) != 0);

  switch(optype){
  case PkRead:
  case UkRead:
    CHK(op->readTuple() == 0);
    break;
  case PkInsert:
    CHK(op->insertTuple() == 0);
    break;
  case PkUpdate:
  case UkUpdate:
    CHK(op->updateTuple() == 0);
    break;
  case PkWrite:
  case UkWrite:
    CHK(op->writeTuple() == 0);
    break;
  case PkDelete:
  case UkDelete:
    CHK(op->deleteTuple() == 0);
    break;
  default:
    CHK(false);
    return -1;
  }
  
  if (pkop)
  {
    setUDpartId(tup, op);
    CHK(op->equal("PK1", tup.m_pk1) == 0);
    if (g_opt.m_pk2chr.m_len != 0)
    {
      CHK(op->equal("PK2", tup.m_pk2) == 0);
      CHK(op->equal("PK3", tup.m_pk3) == 0);
    }
  }
  else
  {
    CHK(op->equal("PK2", tup.m_pk2) == 0);
    CHK(op->equal("PK3", tup.m_pk3) == 0);
  }
  
  CHK(getBlobHandles(op) == 0);
  
  switch(optype){
  case PkRead:
  case UkRead:
    CHK(getBlobValue(tup) == 0);
    break;
  case PkInsert:
  case PkUpdate:
  case UkUpdate:
    /* Fall through */
  case PkWrite:
  case UkWrite:
    CHK(setBlobValue(tup) == 0);
    break;
  case PkDelete:
  case UkDelete:
    /* Nothing */
    break;
  default:
    CHK(false);
    return -1;
  }

  return 0;
}

static int
bugtest_36756()
{
  /* Transaction which had accessed a Blob table was ignoring
   * abortOption passed in the execute() call.
   * Check that option passed in execute() call overrides 
   * default / manually set operation abortOption, even in the
   * presence of Blobs in the transaction
   */

  /* Operation         AbortOnError             IgnoreError
   * PkRead            NoDataFound*             NoDataFound
   * PkInsert          Duplicate key            Duplicate key*
   * PkUpdate          NoDataFound              NoDataFound*
   * PkWrite           NoDataFound              NoDataFound*
   * PkDelete          NoDataFound              NoDataFound*
   * UkRead            NoDataFound*             NoDataFound
   * UkUpdate          NoDataFound              NoDataFound*
   * UkWrite           NoDataFound              NoDataFound*
   * UkDelete          NoDataFound              NoDataFound*
   * 
   * * Are interesting, where non-default behaviour is requested.
   */
  
  struct ExpectedOutcome
  {
    int executeRc;
    int transactionErrorCode;
    int opr1ErrorCode;
    int opr2ErrorCode;
    int commitStatus;
  };

  /* Generally, AbortOnError sets the transaction error
   * but not the Operation error codes
   * IgnoreError sets the transaction error and the
   * failing operation error code(s)
   * Odd cases : 
   *   Pk Write : Can't fail due to key presence, just
   *              incorrect NULLs etc.
   *   Uk Write : Key must exist, so not really different
   *              to Update?
   */
  ExpectedOutcome outcomes[9][2]=
  {
    // PkRead
    {{-1, 626, 0, 0, NdbTransaction::Aborted},   // AE
     {0, 626, 0, 626, NdbTransaction::Started}}, // IE
    // PkInsert
    // Note operation order reversed for insert
    {{-1, 630, 0, 0, NdbTransaction::Aborted},   // AE
     {0, 630, 0, 630, NdbTransaction::Started}}, // IE
    // PkUpdate
    {{-1, 626, 0, 0, NdbTransaction::Aborted},   // AE
     {0, 626, 0, 626, NdbTransaction::Started}}, // IE
    // PkWrite
    {{0, 0, 0, 0, NdbTransaction::Started},      // AE
     {0, 0, 0, 0, NdbTransaction::Started}},     // IE
    // PkDelete
    {{-1, 626, 0, 0, NdbTransaction::Aborted},   // AE
     {0, 626, 0, 626, NdbTransaction::Started}}, // IE
    // UkRead
    {{-1, 626, 0, 0, NdbTransaction::Aborted},   // AE
     {0, 626, 0, 626, NdbTransaction::Started}}, // IE
    // UkUpdate
    {{-1, 626, 0, 0, NdbTransaction::Aborted},   // AE
     {0, 626, 0, 626, NdbTransaction::Started}}, // IE
    // UkWrite
    {{-1, 626, 0, 0, NdbTransaction::Aborted},   // AE
     {0, 626, 0, 626, NdbTransaction::Started}}, // IE
    // UkDelete
    {{-1, 626, 0, 0, NdbTransaction::Aborted},   // AE
     {0, 626, 0, 626, NdbTransaction::Started}}  // IE
  };

  DBG("bugtest_36756 : IgnoreError Delete of nonexisting tuple aborts");
  DBG("                Also 36851 : Insert IgnoreError of existing tuple aborts");

  for (int iterations=0; iterations < 50; iterations++)
  {
    /* Recalculate and insert different tuple every time to 
     * get different keys(and therefore nodes), and
     * different length Blobs, including zero length
     * and NULL
     */
    calcTups(true);
    
    Tup& tupExists = g_tups[0];
    Tup& tupDoesNotExist = g_tups[1];
    
    /* Setup table with just 1 row present */
    CHK((g_con= g_ndb->startTransaction()) != 0);
    CHK((g_opr= g_con->getNdbOperation(g_opt.m_tname)) != 0);
    CHK(g_opr->insertTuple() == 0);
    CHK(g_opr->equal("PK1", tupExists.m_pk1) == 0);
    if (g_opt.m_pk2chr.m_len != 0)
    {
      CHK(g_opr->equal("PK2", tupExists.m_pk2) == 0);
      CHK(g_opr->equal("PK3", tupExists.m_pk3) == 0);
    }
    setUDpartId(tupExists, g_opr);
    CHK(getBlobHandles(g_opr) == 0);
    
    CHK(setBlobValue(tupExists) == 0);
    
    CHK(g_con->execute(Commit) == 0);
    g_con->close();
    
    DBG("Iteration : " << iterations);
    for (int optype=PkRead; optype <= UkDelete; optype++)
    {
      DBG("  " << operationName((OpTypes)optype));

      Tup* tup1= &tupExists;
      Tup* tup2= &tupDoesNotExist;

      if (optype == PkInsert)
      {
        /* Inserts - we want the failing operation to be second
         * rather than first to avoid hitting bugs with IgnoreError
         * and the first DML in a transaction
         * So we swap them
         */
        tup1= &tupDoesNotExist; // (Insert succeeds)
        tup2= &tupExists; //(Insert fails)
      }

      for (int abortOption=0; abortOption < 2; abortOption++)
      {
        DBG("    " << aoName(abortOption));
        NdbOperation *opr1, *opr2;
        NdbOperation::AbortOption ao= (abortOption==0)?
          NdbOperation::AbortOnError : 
          NdbOperation::AO_IgnoreError;
        
        CHK((g_con= g_ndb->startTransaction()) != 0);
        
        /* Operation 1 */
        CHK(setupOperation(opr1, (OpTypes)optype, *tup1) == 0);
        
        /* Operation2 */
        CHK(setupOperation(opr2, (OpTypes)optype, *tup2) == 0);

        ExpectedOutcome eo= outcomes[optype][abortOption];
        
        int rc = g_con->execute(NdbTransaction::NoCommit, ao);

        DBG("execute returned " << rc <<
            " Trans err " << g_con->getNdbError().code <<
            " Opr1 err " << opr1->getNdbError().code <<
            " Opr2 err " << opr2->getNdbError().code <<
            " CommitStatus " << g_con->commitStatus());

        CHK(rc == eo.executeRc);        
        CHK(g_con->getNdbError().code == eo.transactionErrorCode);
        CHK(opr1->getNdbError().code == eo.opr1ErrorCode);
        CHK(opr2->getNdbError().code == eo.opr2ErrorCode);
        CHK(g_con->commitStatus() == eo.commitStatus);
        
        g_con->close();
      }
    }
    
    /* Now delete the 'existing'row */
    CHK((g_con= g_ndb->startTransaction()) != 0);
    CHK((g_opr= g_con->getNdbOperation(g_opt.m_tname)) != 0);
    CHK(g_opr->deleteTuple() == 0);
    setUDpartId(tupExists, g_opr);
    CHK(g_opr->equal("PK1", tupExists.m_pk1) == 0);
    if (g_opt.m_pk2chr.m_len != 0)
    {
      CHK(g_opr->equal("PK2", tupExists.m_pk2) == 0);
      CHK(g_opr->equal("PK3", tupExists.m_pk3) == 0);
    }

    CHK(g_con->execute(Commit) == 0);
    g_con->close();
  }

  g_opr= 0;
  g_con= 0;
  g_bh1= 0;

  return 0;
}

// main

// from here on print always
#undef DBG
#define DBG(x) \
  do { \
    ndbout << "line " << __LINE__ << " " << x << endl; \
  } while (0)

static int
testmain()
{
  g_ndb = new Ndb(g_ncc, "TEST_DB");
  CHK(g_ndb->init(20) == 0);
  CHK(g_ndb->waitUntilReady() == 0);
  g_dic = g_ndb->getDictionary();
  initblobs();
  initConstants();
  g_tups = new Tup [g_opt.m_rows];

  // Create tablespace if we're going to use disk based data
  if (testcase('h'))
    createDefaultTableSpace(); 

  if (g_opt.m_seed == -1)
    g_opt.m_seed = getpid();
  if (g_opt.m_seed != 0) {
    DBG("random seed = " << g_opt.m_seed);
    ndb_srand(g_opt.m_seed);
  }
  for (g_loop = 0; g_opt.m_loop == 0 || g_loop < g_opt.m_loop; g_loop++) {
    for (int storage= 0; storage < 2; storage++) {
      if (!testcase(storageSymbol[storage]))
        continue;
      
      DBG("Create table " << storageName[storage]);
      CHK(dropTable() == 0);
      CHK(createTable(storage) == 0);
      { /* Dump created table information */
        Bcol& b1 = g_blob1;
        DBG("FragType: " << g_dic->getTable(g_opt.m_tname)->getFragmentType()); 
        CHK(NdbBlob::getBlobTableName(b1.m_btname, g_ndb, g_opt.m_tname, "BL1") == 0);
        DBG("BL1: inline=" << b1.m_inline << " part=" << b1.m_partsize << " table=" << b1.m_btname);
        if (! g_opt.m_oneblob) {
          Bcol& b2 = g_blob2;
          CHK(NdbBlob::getBlobTableName(b2.m_btname, g_ndb, g_opt.m_tname, "BL2") == 0);
          DBG("BL2: inline=" << b2.m_inline << " part=" << b2.m_partsize << " table=" << b2.m_btname);
        }
      }

      /* Capability to adjust disk scan parameters to avoid scan
       * timeouts with disk based Blobs (Error 274)
       */
      if (storage == STORAGE_DISK)
      {
        g_usingDisk= true;
        // TODO : Resolve whether we need to adjust these for disk data
        // Currently the scans are passing ok without this.
        g_batchSize= 0;
        g_parallel= 0;
        g_scanFlags= 0; //NdbScanOperation::SF_DiskScan;
      }
      else
      {
        g_usingDisk= false;
        g_batchSize= 0;
        g_parallel= 0;
        g_scanFlags= 0;
      }

      // TODO Remove/resolve
      DBG("Settings : usingdisk " << g_usingDisk
          << " batchSize " << g_batchSize
          << " parallel " << g_parallel
          << " scanFlags " << g_scanFlags);

      int style;
      int api;
      DBG("=== loop " << g_loop << " ===");
      if (g_opt.m_seed == 0)
        ndb_srand(g_loop);
      if (g_opt.m_bugtest != 0) {
        // test some bug# instead
        CHK((*g_opt.m_bugtest)() == 0);
        continue;
      }    
      /* Loop over API styles */
      for (api = 0; api <=1; api++) {
        // pk
        if (! testcase(apiSymbol[api]))
          continue;
        for (style = 0; style <= 2; style++) {
          if (! testcase('k') || ! testcase(style) )
            continue;
          DBG("--- pk ops " << stylename[style] << " " << apiName[api] << " ---");
          if (testcase('n')) {
            calcTups(true);
            CHK(insertPk(style, api) == 0);
            CHK(verifyBlob() == 0);
            CHK(readPk(style, api) == 0);
            if (testcase('u')) {
              calcTups(false);
              CHK(updatePk(style, api) == 0);
              CHK(verifyBlob() == 0);
              CHK(readPk(style, api) == 0);
            }
            if (testcase('d')) {
              CHK(deletePk(api) == 0);
              CHK(deleteNoPk() == 0);
              CHK(verifyBlob() == 0);
            }
          }
          if (testcase('w')) {
            calcTups(true);
            CHK(writePk(style, api) == 0);
            CHK(verifyBlob() == 0);
            CHK(readPk(style, api) == 0);
            if (testcase('u')) {
              calcTups(false);
              CHK(writePk(style, api) == 0);
              CHK(verifyBlob() == 0);
              CHK(readPk(style, api) == 0);
            }
            if (testcase('d')) {
              CHK(deletePk(api) == 0);
              CHK(deleteNoPk() == 0);
              CHK(verifyBlob() == 0);
            }
          }
        }
        
        // hash index
        for (style = 0; style <= 2; style++) {
          if (! testcase('i') || ! testcase(style))
            continue;
          DBG("--- idx ops " << stylename[style] << " " << apiName[api] << " ---");
          if (testcase('n')) {
            calcTups(true);
            CHK(insertPk(style, api) == 0);
            CHK(verifyBlob() == 0);
            CHK(readIdx(style, api) == 0);
            if (testcase('u')) {
              calcTups(false);
              CHK(updateIdx(style, api) == 0);
              CHK(verifyBlob() == 0);
              CHK(readIdx(style, api) == 0);
            }
            if (testcase('d')) {
              CHK(deleteIdx(api) == 0);
              CHK(verifyBlob() == 0);
            }
          }
          if (testcase('w')) {
            calcTups(false);
            CHK(writePk(style, api) == 0);
            CHK(verifyBlob() == 0);
            CHK(readIdx(style, api) == 0);
            if (testcase('u')) {
              calcTups(false);
              CHK(writeIdx(style, api) == 0);
              CHK(verifyBlob() == 0);
              CHK(readIdx(style, api) == 0);
            }
            if (testcase('d')) {
              CHK(deleteIdx(api) == 0);
              CHK(verifyBlob() == 0);
            }
          }
        }
        // scan table
        for (style = 0; style <= 2; style++) {
          if (! testcase('s') || ! testcase(style))
            continue;
          DBG("--- table scan " << stylename[style] << " " << apiName[api] << " ---");
          calcTups(true);
          CHK(insertPk(style, api) == 0);
          CHK(verifyBlob() == 0);
          CHK(readScan(style, api, false) == 0);
          if (testcase('u')) {
            CHK(updateScan(style, api, false) == 0);
            CHK(verifyBlob() == 0);
          }
          if (testcase('d')) {
            CHK(deleteScan(api, false) == 0);
            CHK(verifyBlob() == 0);
          }
        }
        // scan index
        for (style = 0; style <= 2; style++) {
          if (! testcase('r') || ! testcase(style))
            continue;
          DBG("--- index scan " << stylename[style] << " " << apiName[api] << " ---");
          calcTups(true);
          CHK(insertPk(style, api) == 0);
          CHK(verifyBlob() == 0);
          CHK(readScan(style, api, true) == 0);
          if (testcase('u')) {
            CHK(updateScan(style, api, true) == 0);
            CHK(verifyBlob() == 0);
          }
          if (testcase('d')) {
            CHK(deleteScan(api, true) == 0);
            CHK(verifyBlob() == 0);
          }
        }
      } // for (api
    } // for (storage
  } // for (loop
  delete g_ndb;
  return 0;
}

// separate performance test

struct Tmr {    // stolen from testOIBasic
  Tmr() {
    clr();
  }
  void clr() {
    m_on = m_ms = m_cnt = m_time[0] = m_text[0] = 0;
  }
  void on() {
    assert(m_on == 0);
    m_on = NdbTick_CurrentMillisecond();
  }
  void off(unsigned cnt = 0) {
    NDB_TICKS off = NdbTick_CurrentMillisecond();
    assert(m_on != 0 && off >= m_on);
    m_ms += off - m_on;
    m_cnt += cnt;
    m_on = 0;
  }
  const char* time() {
    if (m_cnt == 0)
      sprintf(m_time, "%u ms", m_ms);
    else
      sprintf(m_time, "%u ms per %u ( %u ms per 1000 )", m_ms, m_cnt, (1000 * m_ms) / m_cnt);
    return m_time;
  }
  const char* pct (const Tmr& t1) {
    if (0 < t1.m_ms)
      sprintf(m_text, "%u pct", (100 * m_ms) / t1.m_ms);
    else
      sprintf(m_text, "[cannot measure]");
    return m_text;
  }
  const char* over(const Tmr& t1) {
    if (0 < t1.m_ms) {
      if (t1.m_ms <= m_ms)
        sprintf(m_text, "%u pct", (100 * (m_ms - t1.m_ms)) / t1.m_ms);
      else
        sprintf(m_text, "-%u pct", (100 * (t1.m_ms - m_ms)) / t1.m_ms);
    } else
      sprintf(m_text, "[cannot measure]");
    return m_text;
  }
  NDB_TICKS m_on;
  NDB_TICKS m_ms;
  unsigned m_cnt;
  char m_time[100];
  char m_text[100];
};

static int
testperf()
{
  if (! testcase('p'))
    return 0;
  DBG("=== perf test ===");
  g_bh1 = g_bh2 = 0;
  g_ndb = new Ndb(g_ncc, "TEST_DB");
  CHK(g_ndb->init() == 0);
  CHK(g_ndb->waitUntilReady() == 0);
  g_dic = g_ndb->getDictionary();
  NdbDictionary::Table tab(g_opt.m_tnameperf);
  if (g_dic->getTable(tab.getName()) != 0)
    CHK(g_dic->dropTable(tab.getName()) == 0);
  // col A - pk
  { NdbDictionary::Column col("A");
    col.setType(NdbDictionary::Column::Unsigned);
    col.setPrimaryKey(true);
    tab.addColumn(col);
  }
  // col B - char 20
  { NdbDictionary::Column col("B");
    col.setType(NdbDictionary::Column::Char);
    col.setLength(20);
    col.setNullable(true);
    tab.addColumn(col);
  }
  // col C - text
  { NdbDictionary::Column col("C");
    col.setType(NdbDictionary::Column::Text);
    col.setBlobVersion(g_opt.m_blob_version);
    col.setInlineSize(20);
    col.setPartSize(512);
    col.setStripeSize(1);
    col.setNullable(true);
    tab.addColumn(col);
  }
  // create
  CHK(g_dic->createTable(tab) == 0);
  Uint32 cA = 0, cB = 1, cC = 2;
  // timers
  Tmr t1;
  Tmr t2;
  // insert char (one trans)
  {
    DBG("--- insert char ---");
    char b[20];
    t1.on();
    CHK((g_con = g_ndb->startTransaction()) != 0);
    for (Uint32 k = 0; k < g_opt.m_rowsperf; k++) {
      CHK((g_opr = g_con->getNdbOperation(tab.getName())) != 0);
      CHK(g_opr->insertTuple() == 0);
      CHK(g_opr->equal(cA, (char*)&k) == 0);
      memset(b, 0x20, sizeof(b));
      b[0] = 'b';
      CHK(g_opr->setValue(cB, b) == 0);
      CHK(g_con->execute(NoCommit) == 0);
    }
    t1.off(g_opt.m_rowsperf);
    CHK(g_con->execute(Rollback) == 0);
    DBG(t1.time());
    g_opr = 0;
    g_con = 0;
  }
  // insert text (one trans)
  {
    DBG("--- insert text ---");
    t2.on();
    CHK((g_con = g_ndb->startTransaction()) != 0);
    for (Uint32 k = 0; k < g_opt.m_rowsperf; k++) {
      CHK((g_opr = g_con->getNdbOperation(tab.getName())) != 0);
      CHK(g_opr->insertTuple() == 0);
      CHK(g_opr->equal(cA, (char*)&k) == 0);
      CHK((g_bh1 = g_opr->getBlobHandle(cC)) != 0);
      CHK((g_bh1->setValue("c", 1) == 0));
      CHK(g_con->execute(NoCommit) == 0);
    }
    t2.off(g_opt.m_rowsperf);
    CHK(g_con->execute(Rollback) == 0);
    DBG(t2.time());
    g_bh1 = 0;
    g_opr = 0;
    g_con = 0;
  }
  // insert overhead
  DBG("insert overhead: " << t2.over(t1));
  t1.clr();
  t2.clr();
  // insert
  {
    DBG("--- insert for read test ---");
    unsigned n = 0;
    char b[20];
    CHK((g_con = g_ndb->startTransaction()) != 0);
    for (Uint32 k = 0; k < g_opt.m_rowsperf; k++) {
      CHK((g_opr = g_con->getNdbOperation(tab.getName())) != 0);
      CHK(g_opr->insertTuple() == 0);
      CHK(g_opr->equal(cA, (char*)&k) == 0);
      memset(b, 0x20, sizeof(b));
      b[0] = 'b';
      CHK(g_opr->setValue(cB, b) == 0);
      CHK((g_bh1 = g_opr->getBlobHandle(cC)) != 0);
      CHK((g_bh1->setValue("c", 1) == 0));
      if (++n == g_opt.m_batch) {
        CHK(g_con->execute(Commit) == 0);
        g_ndb->closeTransaction(g_con);
        CHK((g_con = g_ndb->startTransaction()) != 0);
        n = 0;
      }
    }
    if (n != 0) {
      CHK(g_con->execute(Commit) == 0);
      g_ndb->closeTransaction(g_con); g_con = 0;
      n = 0;
    }
    g_bh1 = 0;
    g_opr = 0;
  }
  // pk read char (one trans)
  {
    DBG("--- pk read char ---");
    CHK((g_con = g_ndb->startTransaction()) != 0);
    Uint32 a;
    char b[20];
    t1.on();
    for (Uint32 k = 0; k < g_opt.m_rowsperf; k++) {
      CHK((g_opr = g_con->getNdbOperation(tab.getName())) != 0);
      CHK(g_opr->readTuple() == 0);
      CHK(g_opr->equal(cA, (char*)&k) == 0);
      CHK(g_opr->getValue(cA, (char*)&a) != 0);
      CHK(g_opr->getValue(cB, b) != 0);
      a = (Uint32)-1;
      b[0] = 0;
      CHK(g_con->execute(NoCommit) == 0);
      CHK(a == k && b[0] == 'b');
    }
    CHK(g_con->execute(Commit) == 0);
    t1.off(g_opt.m_rowsperf);
    DBG(t1.time());
    g_opr = 0;
    g_ndb->closeTransaction(g_con); g_con = 0;
  }
  // pk read text (one trans)
  {
    DBG("--- pk read text ---");
    CHK((g_con = g_ndb->startTransaction()) != 0);
    Uint32 a;
    char c[20];
    t2.on();
    for (Uint32 k = 0; k < g_opt.m_rowsperf; k++) {
      CHK((g_opr = g_con->getNdbOperation(tab.getName())) != 0);
      CHK(g_opr->readTuple() == 0);
      CHK(g_opr->equal(cA, (char*)&k) == 0);
      CHK(g_opr->getValue(cA, (char*)&a) != 0);
      CHK((g_bh1 = g_opr->getBlobHandle(cC)) != 0);
      a = (Uint32)-1;
      c[0] = 0;
      CHK(g_con->execute(NoCommit) == 0);
      Uint32 m = 20;
      CHK(g_bh1->readData(c, m) == 0);
      CHK(a == k && m == 1 && c[0] == 'c');
    }
    CHK(g_con->execute(Commit) == 0);
    t2.off(g_opt.m_rowsperf);
    DBG(t2.time());
    g_ndb->closeTransaction(g_con); g_opr = 0;
    g_con = 0;
  }
  // pk read overhead
  DBG("pk read overhead: " << t2.over(t1));
  t1.clr();
  t2.clr();
  // scan read char
  const uint scan_loops = 10;
  {
    DBG("--- scan read char ---");
    Uint32 a;
    char b[20];
    uint i;
    for (i = 0; i < scan_loops; i++) {
      CHK((g_con = g_ndb->startTransaction()) != 0);
      CHK((g_ops = g_con->getNdbScanOperation(tab.getName())) != 0);
      CHK(g_ops->readTuples(NdbOperation::LM_Read) == 0);
      CHK(g_ops->getValue(cA, (char*)&a) != 0);
      CHK(g_ops->getValue(cB, b) != 0);
      CHK(g_con->execute(NoCommit) == 0);
      unsigned n = 0;
      t1.on();
      while (1) {
        a = (Uint32)-1;
        b[0] = 0;
        int ret;
        CHK((ret = g_ops->nextResult(true)) == 0 || ret == 1);
        if (ret == 1)
          break;
        CHK(a < g_opt.m_rowsperf && b[0] == 'b');
        n++;
      }
      CHK(n == g_opt.m_rowsperf);
      t1.off(g_opt.m_rowsperf);
      g_ndb->closeTransaction(g_con); g_ops = 0;
      g_con = 0;
    }
    DBG(t1.time());
  }
  // scan read text
  {
    DBG("--- read text ---");
    Uint32 a;
    char c[20];
    uint i;
    for (i = 0; i < scan_loops; i++) {
      CHK((g_con = g_ndb->startTransaction()) != 0);
      CHK((g_ops = g_con->getNdbScanOperation(tab.getName())) != 0);
      CHK(g_ops->readTuples(NdbOperation::LM_Read) == 0);
      CHK(g_ops->getValue(cA, (char*)&a) != 0);
      CHK((g_bh1 = g_ops->getBlobHandle(cC)) != 0);
      CHK(g_con->execute(NoCommit) == 0);
      unsigned n = 0;
      t2.on();
      while (1) {
        a = (Uint32)-1;
        c[0] = 0;
        int ret;
        CHK((ret = g_ops->nextResult(true)) == 0 || ret == 1);
        if (ret == 1)
          break;
        Uint32 m = 20;
        CHK(g_bh1->readData(c, m) == 0);
        CHK(a < g_opt.m_rowsperf && m == 1 && c[0] == 'c');
        n++;
      }
      CHK(n == g_opt.m_rowsperf);
      t2.off(g_opt.m_rowsperf);
      g_bh1 = 0;
      g_ops = 0;
      g_ndb->closeTransaction(g_con); g_con = 0;
    }
    DBG(t2.time());
  }
  // scan read overhead
  DBG("scan read overhead: " << t2.over(t1));
  t1.clr();
  t2.clr();
  delete g_ndb;
  return 0;
}

// bug tests

static int
bugtest_4088()
{
  unsigned i;
  DBG("bug test 4088 - ndb api hang with mixed ops on index table");
  // insert rows
  calcTups(true);
  CHK(insertPk(0, API_NDBRECORD) == 0);
  // new trans
  CHK((g_con = g_ndb->startTransaction()) != 0);
  for (unsigned k = 0; k < g_opt.m_rows; k++) {
    Tup& tup = g_tups[k];
    // read table pk via index as a table
    const unsigned pkcnt = 2;
    Tup pktup[pkcnt];
    for (i = 0; i < pkcnt; i++) {
      char name[20];
      // XXX guess table id
      sprintf(name, "%d/%s", 4, g_opt.m_x1name);
      CHK((g_opr = g_con->getNdbOperation(name)) != 0);
      CHK(g_opr->readTuple() == 0);
      CHK(g_opr->equal("PK2", tup.m_pk2) == 0);
      CHK(g_opr->getValue("NDB$PK", (char*)&pktup[i].m_pk1) != 0);
    }
    // read blob inline via index as an index
    CHK((g_opx = g_con->getNdbIndexOperation(g_opt.m_x1name, g_opt.m_tname)) != 0);
    CHK(g_opx->readTuple() == 0);
    CHK(g_opx->equal("PK2", tup.m_pk2) == 0);
    assert(tup.m_bval1.m_buf != 0);
    CHK(g_opx->getValue("BL1", (char*)tup.m_bval1.m_buf) != 0);
    // execute
    // BUG 4088: gets 1 tckeyconf, 1 tcindxconf, then hangs
    CHK(g_con->execute(Commit) == 0);
    // verify
    for (i = 0; i < pkcnt; i++) {
      CHK(pktup[i].m_pk1 == tup.m_pk1);
      CHK(memcmp(pktup[i].m_pk2, tup.m_pk2, g_opt.m_pk2chr.m_len) == 0);
    }
    CHK(memcmp(tup.m_bval1.m_val, tup.m_bval1.m_buf, 8 + g_blob1.m_inline) == 0);
  }
  return 0;
}

static int
bugtest_27018()
{
  DBG("bug test 27018 - middle partial part write clobbers rest of part");

  // insert rows
  calcTups(true);
  CHK(insertPk(0, API_NDBRECORD) == 0);
  // new trans
  for (unsigned k= 0; k < g_opt.m_rows; k++)
  {
    Tup& tup= g_tups[k];

    /* Update one byte in random position. */
    Uint32 offset= urandom(tup.m_bval1.m_len + 1);
    if (offset == tup.m_bval1.m_len) {
      // testing write at end is another problem..
      continue;
    }
    //DBG("len=" << tup.m_bval1.m_len << " offset=" << offset);

    CHK((g_con= g_ndb->startTransaction()) != 0);
    memcpy(&tup.m_key_row[g_pk1_offset], &tup.m_pk1, sizeof(tup.m_pk1));
    if (g_opt.m_pk2chr.m_len != 0) {
      memcpy(&tup.m_key_row[g_pk2_offset], tup.m_pk2, g_opt.m_pk2chr.m_totlen);
      memcpy(&tup.m_key_row[g_pk3_offset], &tup.m_pk3, sizeof(tup.m_pk3));
    }
    CHK((g_const_opr= g_con->updateTuple(g_key_record, tup.m_key_row,
                                         g_blob_record, tup.m_row)) != 0);
    CHK(getBlobHandles(g_const_opr) == 0);
    CHK(g_con->execute(NoCommit) == 0);

    tup.m_bval1.m_buf[0]= 0xff ^ tup.m_bval1.m_val[offset];
    CHK(g_bh1->setPos(offset) == 0);
    CHK(g_bh1->writeData(&(tup.m_bval1.m_buf[0]), 1) == 0);
    CHK(g_con->execute(Commit) == 0);
    g_ndb->closeTransaction(g_con);

    CHK((g_con= g_ndb->startTransaction()) != 0);
    CHK((g_const_opr= g_con->readTuple(g_key_record, tup.m_key_row,
                                       g_blob_record, tup.m_row)) != 0);
    CHK(getBlobHandles(g_const_opr) == 0);

    CHK(g_bh1->getValue(tup.m_bval1.m_buf, tup.m_bval1.m_len) == 0);
    CHK(g_con->execute(Commit) == 0);

    Uint64 len= ~0;
    CHK(g_bh1->getLength(len) == 0 && len == tup.m_bval1.m_len);
    tup.m_bval1.m_buf[offset]^= 0xff;
    //CHK(memcmp(tup.m_bval1.m_buf, tup.m_bval1.m_val, tup.m_bval1.m_len) == 0);
    Uint32 i = 0;
    while (i < tup.m_bval1.m_len) {
      CHK(tup.m_bval1.m_buf[i] == tup.m_bval1.m_val[i]);
      i++;
    }

    g_ndb->closeTransaction(g_con);
    g_con=0;
    g_const_opr=0;
  }
  CHK(deletePk(API_NDBRECORD) == 0);

  return 0;
}


struct bug27370_data {
  Ndb *m_ndb;
  char m_current_write_value;
  char *m_writebuf;
  Uint32 m_blob1_size;
  char *m_key_row;
  char *m_read_row;
  char *m_write_row;
  bool m_thread_stop;
};

void *bugtest_27370_thread(void *arg)
{
  bug27370_data *data= (bug27370_data *)arg;

  while (!data->m_thread_stop)
  {
    memset(data->m_writebuf, data->m_current_write_value, data->m_blob1_size);
    data->m_current_write_value++;

    NdbConnection *con;
    if ((con= data->m_ndb->startTransaction()) == 0)
      return (void *)"Failed to create transaction";
    const NdbOperation *opr;
    memcpy(data->m_write_row, data->m_key_row, g_rowsize);
    if ((opr= con->writeTuple(g_key_record, data->m_key_row,
                              g_full_record, data->m_write_row)) == 0)
      return (void *)"Failed to create operation";
    NdbBlob *bh;
    if ((bh= opr->getBlobHandle("BL1")) == 0)
      return (void *)"getBlobHandle() failed";
    if (bh->setValue(data->m_writebuf, data->m_blob1_size) != 0)
      return (void *)"setValue() failed";
    if (con->execute(Commit, AbortOnError, 1) != 0)
      return (void *)"execute() failed";
    data->m_ndb->closeTransaction(con);
  }

  return NULL;                                  // Success
}

static int
bugtest_27370()
{
  DBG("bug test 27370 - Potential inconsistent blob reads for ReadCommitted reads");

  bug27370_data data;

  CHK((data.m_key_row= new char[g_rowsize*3]) != 0);
  data.m_read_row= data.m_key_row + g_rowsize;
  data.m_write_row= data.m_read_row + g_rowsize;

  data.m_ndb= new Ndb(g_ncc, "TEST_DB");
  CHK(data.m_ndb->init(20) == 0);
  CHK(data.m_ndb->waitUntilReady() == 0);

  data.m_current_write_value= 0;
  data.m_blob1_size= g_blob1.m_inline + 10 * g_blob1.m_partsize;
  CHK((data.m_writebuf= new char [data.m_blob1_size]) != 0);
  Uint32 pk1_value= 27370;
  memcpy(&data.m_key_row[g_pk1_offset], &pk1_value, sizeof(pk1_value));
  if (g_opt.m_pk2chr.m_len != 0)
  {
    memset(&data.m_key_row[g_pk2_offset], 'x', g_opt.m_pk2chr.m_totlen);
    if (!g_opt.m_pk2chr.m_fixed)
      data.m_key_row[g_pk2_offset]= urandom(g_opt.m_pk2chr.m_len + 1);
    Uint16 pk3_value= 27370;
    memcpy(&data.m_key_row[g_pk3_offset], &pk3_value, sizeof(pk3_value));
  }
  data.m_thread_stop= false;

  memset(data.m_writebuf, data.m_current_write_value, data.m_blob1_size);
  data.m_current_write_value++;

  CHK((g_con= g_ndb->startTransaction()) != 0);
  memcpy(data.m_write_row, data.m_key_row, g_rowsize);
  CHK((g_const_opr= g_con->writeTuple(g_key_record, data.m_key_row,
                                      g_full_record, data.m_write_row)) != 0);
  CHK((g_bh1= g_const_opr->getBlobHandle("BL1")) != 0);
  CHK(g_bh1->setValue(data.m_writebuf, data.m_blob1_size) == 0);
  CHK(g_con->execute(Commit) == 0);
  g_ndb->closeTransaction(g_con);
  g_con= NULL;

  pthread_t thread_handle;
  CHK(pthread_create(&thread_handle, NULL, bugtest_27370_thread, &data) == 0);

  DBG("bug test 27370 - PK blob reads");
  Uint32 seen_updates= 0;
  while (seen_updates < 50)
  {
    CHK((g_con= g_ndb->startTransaction()) != 0);
    CHK((g_const_opr= g_con->readTuple(g_key_record, data.m_key_row,
                                       g_blob_record, data.m_read_row,
                                       NdbOperation::LM_CommittedRead)) != 0);
    CHK((g_bh1= g_const_opr->getBlobHandle("BL1")) != 0);
    CHK(g_con->execute(NoCommit, AbortOnError, 1) == 0);

    const Uint32 loop_max= 10;
    char read_char;
    char original_read_char= 0;
    Uint32 readloop;
    for (readloop= 0;; readloop++)
    {
      if (readloop > 0)
      {
        if (readloop > 1)
        {
          /* Compare against first read. */
          CHK(read_char == original_read_char);
        }
        else
        {
          /*
            We count the number of times we see the other thread had the
            chance to update, so that we can be sure it had the opportunity
            to run a reasonable number of times before we stop.
          */
          if (original_read_char != read_char)
            seen_updates++;
          original_read_char= read_char;
        }
      }
      if (readloop > loop_max)
        break;
      Uint32 readSize= 1;
      CHK(g_bh1->setPos(urandom(data.m_blob1_size)) == 0);
      CHK(g_bh1->readData(&read_char, readSize) == 0);
      CHK(readSize == 1);
      ExecType commitType= readloop == loop_max ? Commit : NoCommit;
      CHK(g_con->execute(commitType, AbortOnError, 1) == 0);
    }
    g_ndb->closeTransaction(g_con);
    g_con= NULL;
  }

  DBG("bug test 27370 - table scan blob reads");
  seen_updates= 0;
  while (seen_updates < 50)
  {
    CHK((g_con= g_ndb->startTransaction()) != 0);
    CHK((g_ops= g_con->scanTable(g_full_record,
                                 NdbOperation::LM_CommittedRead)) != 0);
    CHK((g_bh1= g_ops->getBlobHandle("BL1")) != 0);
    CHK(g_con->execute(NoCommit, AbortOnError, 1) == 0);
    const char *out_row= NULL;
    CHK(g_ops->nextResult(&out_row, true, false) == 0);

    const Uint32 loop_max= 10;
    char read_char;
    char original_read_char= 0;
    Uint32 readloop;
    for (readloop= 0;; readloop++)
    {
      if (readloop > 0)
      {
        if (readloop > 1)
        {
          /* Compare against first read. */
          CHK(read_char == original_read_char);
        }
        else
        {
          /*
            We count the number of times we see the other thread had the
            chance to update, so that we can be sure it had the opportunity
            to run a reasonable number of times before we stop.
          */
          if (original_read_char != read_char)
            seen_updates++;
          original_read_char= read_char;
        }
      }
      if (readloop > loop_max)
        break;
      Uint32 readSize= 1;
      CHK(g_bh1->setPos(urandom(data.m_blob1_size)) == 0);
      CHK(g_bh1->readData(&read_char, readSize) == 0);
      CHK(readSize == 1);
      CHK(g_con->execute(NoCommit, AbortOnError, 1) == 0);
    }

    CHK(g_ops->nextResult(&out_row, true, false) == 1);
    g_ndb->closeTransaction(g_con);
    g_con= NULL;
  }

  data.m_thread_stop= true;
  void *thread_return;
  CHK(pthread_join(thread_handle, &thread_return) == 0);
  DBG("bug 27370 - thread return status: " <<
      (thread_return ? (char *)thread_return : "<null>"));
  CHK(thread_return == 0);

  delete [] data.m_key_row;
  g_con= NULL;
  g_const_opr= NULL;
  g_bh1= NULL;
  return 0;
}

static struct {
  int m_bug;
  int (*m_test)();
} g_bugtest[] = {
  { 4088, bugtest_4088 },
  { 27018, bugtest_27018 },
  { 27370, bugtest_27370 },
  { 36756, bugtest_36756 }
};

NDB_COMMAND(testOdbcDriver, "testBlobs", "testBlobs", "testBlobs", 65535)
{
  ndb_init();
  // log the invocation
  char cmdline[512];
  {
    const char* progname =
      strchr(argv[0], '/') ? strrchr(argv[0], '/') + 1 : argv[0];
    strcpy(cmdline, progname);
    for (int i = 1; i < argc; i++) {
      strcat(cmdline, " ");
      strcat(cmdline, argv[i]);
    }
  }
  Chr& pk2chr = g_opt.m_pk2chr;
  while (++argv, --argc > 0) {
    const char* arg = argv[0];
    if (strcmp(arg, "-batch") == 0) {
      if (++argv, --argc > 0) {
	g_opt.m_batch = atoi(argv[0]);
        continue;
      }
    }
    if (strcmp(arg, "-core") == 0) {
      g_opt.m_core = true;
      continue;
    }
    if (strcmp(arg, "-dbg") == 0) {
      g_opt.m_dbg = true;
      continue;
    }
    if (strcmp(arg, "-debug") == 0) {
      if (++argv, --argc > 0) {
        g_opt.m_dbg = true;
        g_opt.m_debug = strdup(argv[0]);
	continue;
      }
    }
    if (strcmp(arg, "-fac") == 0) {
      g_opt.m_fac = true;
      continue;
    }
    if (strcmp(arg, "-full") == 0) {
      g_opt.m_full = true;
      continue;
    }
    if (strcmp(arg, "-loop") == 0) {
      if (++argv, --argc > 0) {
	g_opt.m_loop = atoi(argv[0]);
	continue;
      }
    }
    if (strcmp(arg, "-min") == 0) {
      g_opt.m_min = true;
      continue;
    }
    if (strcmp(arg, "-parts") == 0) {
      if (++argv, --argc > 0) {
	g_opt.m_parts = atoi(argv[0]);
	continue;
      }
    }
    if (strcmp(arg, "-rows") == 0) {
      if (++argv, --argc > 0) {
	g_opt.m_rows = atoi(argv[0]);
	continue;
      }
    }
    if (strcmp(arg, "-rowsperf") == 0) {
      if (++argv, --argc > 0) {
	g_opt.m_rowsperf = atoi(argv[0]);
	continue;
      }
    }
    if (strcmp(arg, "-seed") == 0) {
      if (++argv, --argc > 0) {
	g_opt.m_seed = atoi(argv[0]);
	continue;
      }
    }
    if (strcmp(arg, "-skip") == 0) {
      if (++argv, --argc > 0) {
        g_opt.m_skip = strdup(argv[0]);
	continue;
      }
    }
    if (strcmp(arg, "-test") == 0) {
      if (++argv, --argc > 0) {
        g_opt.m_test = strdup(argv[0]);
	continue;
      }
    }
    if (strcmp(arg, "-version") == 0) {
      if (++argv, --argc > 0) {
	g_opt.m_blob_version = atoi(argv[0]);
        if (g_opt.m_blob_version == 1 || g_opt.m_blob_version == 2)
          continue;
      }
    }
    // metadata
    if (strcmp(arg, "-pk2len") == 0) {
      if (++argv, --argc > 0) {
	pk2chr.m_len = atoi(argv[0]);
        continue;
      }
    }
    if (strcmp(arg, "-pk2fixed") == 0) {
      pk2chr.m_fixed = true;
      continue;
    }
    if (strcmp(arg, "-pk2binary") == 0) {
      pk2chr.m_binary = true;
      continue;
    }
    if (strcmp(arg, "-pk2cs") == 0) {
      if (++argv, --argc > 0) {
        pk2chr.m_cs = strdup(argv[0]);
	continue;
      }
    }
    if (strcmp(arg, "-pk2part") == 0) {
      g_opt.m_pk2part = true;
      continue;
    }
    if (strcmp(arg, "-oneblob") == 0) {
      g_opt.m_oneblob = true;
      continue;
    }
    // bugs
    if (strcmp(arg, "-bug") == 0) {
      if (++argv, --argc > 0) {
	g_opt.m_bug = atoi(argv[0]);
        for (unsigned i = 0; i < sizeof(g_bugtest)/sizeof(g_bugtest[0]); i++) {
          if (g_opt.m_bug == g_bugtest[i].m_bug) {
            g_opt.m_bugtest = g_bugtest[i].m_test;
            break;
          }
        }
        if (g_opt.m_bugtest != 0)
          continue;
      }
    }
    if (strcmp(arg, "-?") == 0 || strcmp(arg, "-h") == 0) {
      printusage();
      goto success;
    }
    ndbout << "unknown option " << arg << endl;
    goto wrongargs;
  }
  if (g_opt.m_debug != 0) {
    if (strchr(g_opt.m_debug, ':') == 0) {
      const char* s = "d:t:F:L:o,";
      char* t = new char [strlen(s) + strlen(g_opt.m_debug) + 1];
      strcpy(t, s);
      strcat(t, g_opt.m_debug);
      g_opt.m_debug = t;
    }
    DBUG_PUSH(g_opt.m_debug);
    ndbout.m_out = new FileOutputStream(DBUG_FILE);
  }
  if (pk2chr.m_len == 0) {
    char b[100];
    b[0] = 0;
    if (g_opt.m_skip != 0)
      strcpy(b, g_opt.m_skip);
    strcat(b, "i");
    strcat(b, "r");
    g_opt.m_skip = strdup(b);
  }
  if (pk2chr.m_len != 0) {
    Chr& c = pk2chr;
    if (c.m_binary) {
      if (c.m_fixed)
        c.m_type = NdbDictionary::Column::Binary;
      else
        c.m_type = NdbDictionary::Column::Varbinary;
      c.m_mblen = 1;
      c.m_cs = 0;
    } else {
      assert(c.m_cs != 0);
      if (c.m_fixed)
        c.m_type = NdbDictionary::Column::Char;
      else
        c.m_type = NdbDictionary::Column::Varchar;
      c.m_csinfo = get_charset_by_name(c.m_cs, MYF(0));
      if (c.m_csinfo == 0)
        c.m_csinfo = get_charset_by_csname(c.m_cs, MY_CS_PRIMARY, MYF(0));
      if (c.m_csinfo == 0) {
        ndbout << "unknown charset " << c.m_cs << endl;
        goto wrongargs;
      }
      c.m_mblen = c.m_csinfo->mbmaxlen;;
      if (c.m_mblen == 0)
        c.m_mblen = 1;
    }
    c.m_bytelen = c.m_len * c.m_mblen;
    if (c.m_bytelen > 255) {
      ndbout << "length of pk2 in bytes exceeds 255" << endl;
      goto wrongargs;
    }
    if (c.m_fixed)
      c.m_totlen = c.m_bytelen;
    else
      c.m_totlen = 1 + c.m_bytelen;
    c.m_caseins = false;
    if (c.m_cs != 0) {
      CHARSET_INFO* info = c.m_csinfo;
      const char* p = "ABCxyz";
      const char* q = "abcXYZ";
      int e;
      if ((*info->cset->well_formed_len)(info, p, p + 6, 999, &e) != 6) {
        ndbout << "charset does not contain ascii" << endl;
        goto wrongargs;
      }
      if ((*info->coll->strcasecmp)(info, p, q) == 0) {
        c.m_caseins = true;
      }
      ndbout << "charset: " << c.m_cs << " caseins: " << c.m_caseins << endl;
    }
  }
  ndbout << cmdline << endl;
  g_ncc = new Ndb_cluster_connection();
  if (g_ncc->connect(30) != 0 || testmain() == -1 || testperf() == -1) {
    ndbout << "line " << __LINE__ << " FAIL loop=" << g_loop << endl;
    return NDBT_ProgramExit(NDBT_FAILED);
  }
  delete g_ncc;
  g_ncc = 0;
success:
  return NDBT_ProgramExit(NDBT_OK);
wrongargs:
  return NDBT_ProgramExit(NDBT_WRONGARGS);
}

// vim: set sw=2 et:<|MERGE_RESOLUTION|>--- conflicted
+++ resolved
@@ -213,7 +213,7 @@
 static Uint32 g_parallel= 0;
 static Uint32 g_usingDisk= false;
 static const Uint32 MAX_FRAGS=48 * 8 * 4; // e.g. 48 nodes, 8 frags/node, 4 replicas
-static Uint16 frag_ng_mappings[MAX_FRAGS];
+static Uint32 frag_ng_mappings[MAX_FRAGS];
 
 
 static const char* stylename[3] = {
@@ -488,7 +488,7 @@
 static unsigned
 urandom(unsigned n)
 {
-  return n == 0 ? 0 : random() % n;
+  return n == 0 ? 0 : ndb_rand() % n;
 }
 
 static int
@@ -507,15 +507,19 @@
   tab.setLogging(loggingRequired);
   
   /* Choose from the interesting fragmentation types :
-   * DistrKeyHash, DistrKeyLin, UserDefined
+   * DistrKeyHash, DistrKeyLin, UserDefined, HashMapPartitioned
    * Others are obsolete fragment-count setting variants 
    * of DistrKeyLin
    * For UserDefined partitioning, we need to set the partition
    * id for all PK operations.
    */
-  Uint32 fragTypeRange= 1 + (NdbDictionary::Object::UserDefined - 
+  Uint32 fragTypeRange= 1 + (NdbDictionary::Object::HashMapPartition - 
                              NdbDictionary::Object::DistrKeyHash);
   Uint32 fragType= NdbDictionary::Object::DistrKeyHash + urandom(fragTypeRange);
+
+  /* Value 8 is unused currently, map it to something else */
+  if (fragType == 8)
+    fragType= NdbDictionary::Object::UserDefined;
 
   tab.setFragmentType((NdbDictionary::Object::FragmentType)fragType);
 
@@ -536,7 +540,7 @@
     {
       frag_ng_mappings[i]= i % numNgs;
     }
-    tab.setFragmentData(frag_ng_mappings, sizeof(uint16) * numPartitions);
+    tab.setFragmentData(frag_ng_mappings, numPartitions);
   }
   const Chr& pk2chr = g_opt.m_pk2chr;
   // col PK1 - Uint32
@@ -658,15 +662,6 @@
 
 // tuples
 
-<<<<<<< HEAD
-static unsigned
-urandom(unsigned n)
-{
-  return n == 0 ? 0 : ndb_rand() % n;
-}
-
-=======
->>>>>>> 50063060
 struct Bval {
   const Bcol& m_bcol;
   char* m_val;
