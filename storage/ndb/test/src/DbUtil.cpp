--- conflicted
+++ resolved
@@ -466,11 +466,7 @@
       }
 
       bind_result[i].buffer_length= buf_len;
-<<<<<<< HEAD
       bind_result[i].is_null = (bool*)malloc(sizeof(bool));
-=======
-      bind_result[i].is_null = (my_bool*)malloc(sizeof(my_bool));
->>>>>>> ee0adc2a
       if (bind_result[i].is_null == NULL)
       {
           free(bind_result[i].buffer);
