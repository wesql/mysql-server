# Copyright (c) 2015, 2023, Oracle and/or its affiliates.
#
# This program is free software; you can redistribute it and/or modify
# it under the terms of the GNU General Public License, version 2.0,
# as published by the Free Software Foundation.
#
# This program is also distributed with certain software (including
# but not limited to OpenSSL) that is licensed under separate terms,
# as designated in a particular file or component or in included license
# documentation.  The authors of MySQL hereby grant you an additional
# permission to link the program and your derivative works with the
# separately licensed software that they have included with MySQL.
#
# This program is distributed in the hope that it will be useful,
# but WITHOUT ANY WARRANTY; without even the implied warranty of
# MERCHANTABILITY or FITNESS FOR A PARTICULAR PURPOSE.  See the
# GNU General Public License, version 2.0, for more details.
#
# You should have received a copy of the GNU General Public License
# along with this program; if not, write to the Free Software
# Foundation, Inc., 51 Franklin St, Fifth Floor, Boston, MA 02110-1301  USA
#
# GENERATED FILE
#
cmd: test_event
args: -n createDropEvent_NF T1
max-time: 1200

cmd: test_event
args: -n Apiv2-check_event_received_after_restart T1
max-time: 300

cmd: test_event
args: -n Apiv2-check_drop_event_op_after_restart T1
max-time: 300

cmd: test_event
args: -n SubscribeUnsubscribe -l1000 T1
max-time: 360

cmd: test_event
args: -n SubscribeUnsubscribeWithLoad -l1000 T1
max-time: 360

cmd: testFK
args: -n DropTableWithFKDuringRestart T1
max-time : 300

cmd: test_event
args: -n getEventBufferUsage3 T1
max-time : 300

cmd: testNdbApi
args: -n GetNdbIndexOperationTest I3
max-time : 180

cmd: testNdbApi
args: -n GetNdbIndexOperationBatchTest I3
max-time : 180

cmd: testNdbApi
args: -n GetNdbIndexOperationParallelDroppingTest I3
max-time : 300

cmd: testNodeRestart
args: -n ArbitrationWithApiNodeFailure T1

cmd: testScan
args: -n ScanDuringExpandAndShrinkBack T1
max-time : 180

cmd: testScan
args: -n ScanDuringShrinkAndExpandBack T1
max-time : 180

cmd: testSystemRestart
args: -n StaleNodeTakeoverDuringSR T1
max-time : 300

cmd: testFK
args: -n AbortWithSlowChildScans T1
max-time : 180

cmd: testNodeRestart
args: -n RestoreOlderLCP T1

cmd: testNdbApi
args: -n CheckTransId T1
max-time : 180

cmd: testNdbApi
args: -n CheckTransIdMt T1
max-time : 180

cmd: testNdbApi
args: -n OldApiScanFinalise T1
max-time : 180

cmd: testNdbApi
args: -n CheckDisconnectCommit T1
max-time : 180

cmd: testNdbApi
args: -n CheckDisconnectComplete T1
max-time : 180

cmd: testNdbApi
args: -n CheckSlowCommit T1
max-time : 180

cmd: testNodeRestart
args: -n StartDuringNodeRestart T1
max-time : 300
 
cmd: testRedo
args: -n CheckLCPStartsAfterSR T1
max-time: 1440
 
cmd: testRedo
args: -n CheckLCPStartsAfterNR T1
max-time: 1440

cmd: testDict
args: -n StoreExtraMetadata T2
max-time: 180

cmd: testDict
args: -n StoreExtraMetadataError T3
max-time: 180

cmd: testScan
args: -n ScanReadError8095 T1
max-time : 60

cmd: testScan
args: -n ScanDihError7240 T1
max-time : 60

cmd: testRedo
args: -n CheckNextRedoFileOpened T1
max-time: 1440

cmd: testNodeRestart
args: -n NR_Disk_data_undo_log_local_lcp D1 D2
max-time : 2000

cmd: testNodeRestart
args: -n InitialNodeRestartTest D1 D2
max-time : 1200

cmd: testScan
args: -n ScanReadError8115 T1 T6 I3
max-time : 60

cmd: testSpj
args: -n MultiFrag_OOM T1 T6 I3
max-time : 60

cmd: testSpj
args: -n MultiFrag_OOM_rand T1 T6 I3
max-time : 60

cmd: testBasic
args: -n DeleteNdbInFlight T1
max-time : 60

cmd: testIndex
args: -r 10 -n NF_Mixed T1 T6 T13
max-time: 1200

cmd: testNdbApi
args: -n NdbClusterConnectNR_slow_nostart T1
max-time: 1800

cmd: testBackup
args: -n ConsistencyUnderLoad T1
max-time: 360

cmd: testBackup
args: -n ConsistencyUnderLoadStallGCP T1
max-time: 1200

cmd: testSystemRestart
args : -n LaggardShutdown T1
max-time : 240

cmd: test_event
args: -n checkParallelTriggerDropReqHandling T1
max-time: 120

cmd: testNodeRestart
args: -n NodeFailLcpStall T1
max-time: 360

cmd: testBlobs
args: -bug 28746560 -pk2cs utf8mb3 -skip p -loop 10
max-time: 900

cmd: testLimits
args: -n NdbfsBulkOpen T1
max-time: 360

cmd: test_event
args: -n ExhaustedSafeCounterPool T1
max-time: 120

cmd: testBasic
args: -n AbortRace T1
max-time: 180

cmd: testDict
args: -n CreateManyDataFiles T1
max-time: 360

cmd: testNdbApi
args: -n PkLockingReadNoWait T1
max-time:30

cmd: testNodeRestart
args: -n PostponeRecalculateGCPCommitLag T1
max-time: 520

cmd: testBackup
args: -n CheckBackupCompletedPrintout T1
max-time: 360

cmd: testBasic
args: -n CheckCompletedLCPStats T1
max-time: 240

cmd: testNodeRestart
args: -n InplaceCharPkChangeCS T1
max-time: 1200

cmd: testNodeRestart
args: -n InplaceCharPkChangeCI T1
max-time: 1200

cmd: testPartitioning
args : -n startTransactionHint_orderedIndex_MaxKey T1
max-time: 60

cmd: testBlobs
args : -bug 27772916 -skip p
max-time: 120

cmd: testNodeRestart
args: -n pnr_lcp D2 D3
max-time: 2000

cmd: testRedo
args: -n RedoStallRecover T1
max-time : 180

cmd: testInterpreter
args: -n BranchNonZeroLabel T6 T16
max-time: 180

cmd: testBasic
args : -n AbortIgnoreError T2 T3 D1
max-time: 360

cmd: testNodeRestart
args: -n WatchdogSlowShutdown T1
max-time: 180

cmd: test_event
args: -n DelayedEventDrop T1
max-time: 120

cmd: testScan
args : -n ScanApiDisconnect T1
max-time: 120

cmd: testIndex
args: -n ScanOrderedIndexWithChurn T1
max-time: 120

cmd: testScan
args: -n ScanOnDMLLateUnlock T1
max-time : 120

cmd: testNodeRestart
args: -n ApiDetectNoFirstHeartbeat T1
max-time: 180

<<<<<<< HEAD
cmd: testDict
args: -n ManyNdbObjectsGetTable T1
max-time: 60
=======
cmd: testNodeRestart
args: -n CheckGcpStopTimerDistributed T1
max-time: 520
>>>>>>> 22351a49
<|MERGE_RESOLUTION|>--- conflicted
+++ resolved
@@ -284,12 +284,10 @@
 args: -n ApiDetectNoFirstHeartbeat T1
 max-time: 180
 
-<<<<<<< HEAD
 cmd: testDict
 args: -n ManyNdbObjectsGetTable T1
 max-time: 60
-=======
+
 cmd: testNodeRestart
 args: -n CheckGcpStopTimerDistributed T1
-max-time: 520
->>>>>>> 22351a49
+max-time: 520