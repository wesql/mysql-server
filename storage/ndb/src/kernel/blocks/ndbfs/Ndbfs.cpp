/*
<<<<<<< HEAD
   Copyright (c) 2003, 2021, Oracle and/or its affiliates.
=======
   Copyright (c) 2003, 2022, Oracle and/or its affiliates. All rights reserved.
>>>>>>> a1261b50

   This program is free software; you can redistribute it and/or modify
   it under the terms of the GNU General Public License, version 2.0,
   as published by the Free Software Foundation.

   This program is also distributed with certain software (including
   but not limited to OpenSSL) that is licensed under separate terms,
   as designated in a particular file or component or in included license
   documentation.  The authors of MySQL hereby grant you an additional
   permission to link the program and your derivative works with the
   separately licensed software that they have included with MySQL.

   This program is distributed in the hope that it will be useful,
   but WITHOUT ANY WARRANTY; without even the implied warranty of
   MERCHANTABILITY or FITNESS FOR A PARTICULAR PURPOSE.  See the
   GNU General Public License, version 2.0, for more details.

   You should have received a copy of the GNU General Public License
   along with this program; if not, write to the Free Software
   Foundation, Inc., 51 Franklin St, Fifth Floor, Boston, MA 02110-1301  USA
*/

#include <ndb_global.h>

#include "Ndbfs.hpp"
#include "AsyncFile.hpp"

#ifdef NDB_WIN
#include "Win32AsyncFile.hpp"
#else
#include "PosixAsyncFile.hpp"
#endif

#include <signaldata/FsOpenReq.hpp>
#include <signaldata/FsCloseReq.hpp>
#include <signaldata/FsReadWriteReq.hpp>
#include <signaldata/FsAppendReq.hpp>
#include <signaldata/FsRemoveReq.hpp>
#include <signaldata/FsConf.hpp>
#include <signaldata/FsRef.hpp>
#include <signaldata/NdbfsContinueB.hpp>
#include <signaldata/DumpStateOrd.hpp>
#include <signaldata/AllocMem.hpp>
#include <signaldata/BuildIndxImpl.hpp>

#include <RefConvert.hpp>
#include <portlib/NdbDir.hpp>
#include <NdbOut.hpp>
#include <Configuration.hpp>

#include <EventLogger.hpp>

#define JAM_FILE_ID 393

extern EventLogger * g_eventLogger;
/**
 * NDBFS has two types of async IO file threads : Bound and non-bound.
 * These threads are kept in two distinct idle pools.
 * Requests to be executed by any thread in an idle pool are queued onto
 * a shared queue, which all of the idle threads in the pool attempt to
 * dequeue work from.  Work items are processed, which may take some
 * time, and then once the outcome is known, a response is queued on a
 * reply queue, which the NDBFS signal execution thread polls
 * periodically.
 *
 * Bound IO threads have the ability to remove themselves from the idle
 * pool.  This happens as part of processing an OPEN request, where the
 * thread is 'attached' to a particular file.
 * As part of being 'attached' to a file, the thread no longer attempts
 * to dequeue work from the shared queue, but rather starts dequeuing
 * work just from a private queue associated with the file.
 *
 * This removes the thread from general use and dedicates it to servicing
 * requests on the attached file until a CLOSE request arrives, which
 * will cause the thread to be detached from the file and return to the
 * idle Bound threads pool, where it will attempt to dequeue work from
 * the Shared queue again.
 *
 * Non-bound IO threads are created at startup, they are not associated
 * with a particular file and process one request at a time to
 * completion.  They always dequeue work from the non-bound shared queue.

 * Some request types use Bound IO threads in a non-bound way, where a
 * single request is processed to completion by a single thread, which
 * then continues to dequeue work from the shared bound
 * queue.  Examples: build index, allocate memory, remove file.
 * In these cases, the bound IO thread pool is being used as it
 * effectively offers a concurrent thread for each concurrent request,
 * and these use cases exist to get thread concurrency.
 *
 * Pool sizing
 *
 * The non-bound thread pool size is set by the DiskIoThreadPool config
 * variable at node start, and does not change after.
 *
 * The bound thread pool size is set by the InitialNoOfOpenFiles
 * config variable at node start and can grow dynamically afterwards.
 * There is no mechanism currently for IO threads to be released.
 * It is bound by MaxNoOfOpenFiles.
 *
 * Bound thread pool growth
 *
 * When receiving a request which requires the use of a Bound thread pool
 * thread, the NDBFS block checks whether there are sufficient threads
 * to ensure a quick execution of the request.  If there are not then
 * it creates an extra thread prior to enqueuing the request on the
 * shared bound thread pool queue.
 *
 *
 * The Bound IO thread pool exists to supply enough thread concurrency to
 * match the concurrency of requests submitted to it. Assumed goals are :
 *  1) Avoid excessive thread creation
 *     since each thread has a memory and resource cost and
 *     currently they are never released until the process exits.
 *  2) Avoid bound requests sitting on the shared bound queue for any
 *     significant amount of time.
*/

inline
int pageSize( const NewVARIABLE* baseAddrRef )
{
   int log_psize;
   int log_qsize = baseAddrRef->bits.q;
   int log_vsize = baseAddrRef->bits.v;
   if (log_vsize < 3)
      log_vsize = 3;
   log_psize = log_qsize + log_vsize - 3;
   return (1 << log_psize);
}

Ndbfs::Ndbfs(Block_context& ctx) :
  SimulatedBlock(NDBFS, ctx),
  scanningInProgress(false),
  theLastId(0),
  theRequestPool(0),
  m_maxOpenedFiles(0),
  m_bound_threads_cnt(0),
  m_unbounds_threads_cnt(0),
  m_active_bound_threads_cnt(0)
{
  BLOCK_CONSTRUCTOR(Ndbfs);

  // Set received signals
  addRecSignal(GSN_READ_CONFIG_REQ, &Ndbfs::execREAD_CONFIG_REQ);
  addRecSignal(GSN_DUMP_STATE_ORD,  &Ndbfs::execDUMP_STATE_ORD);
  addRecSignal(GSN_STTOR,  &Ndbfs::execSTTOR);
  addRecSignal(GSN_FSOPENREQ, &Ndbfs::execFSOPENREQ);
  addRecSignal(GSN_FSCLOSEREQ, &Ndbfs::execFSCLOSEREQ);
  addRecSignal(GSN_FSWRITEREQ, &Ndbfs::execFSWRITEREQ);
  addRecSignal(GSN_FSREADREQ, &Ndbfs::execFSREADREQ);
  addRecSignal(GSN_FSSYNCREQ, &Ndbfs::execFSSYNCREQ);
  addRecSignal(GSN_CONTINUEB, &Ndbfs::execCONTINUEB);
  addRecSignal(GSN_FSAPPENDREQ, &Ndbfs::execFSAPPENDREQ);
  addRecSignal(GSN_FSREMOVEREQ, &Ndbfs::execFSREMOVEREQ);
  addRecSignal(GSN_ALLOC_MEM_REQ, &Ndbfs::execALLOC_MEM_REQ);
  addRecSignal(GSN_SEND_PACKED, &Ndbfs::execSEND_PACKED, true);
  addRecSignal(GSN_BUILD_INDX_IMPL_REQ, &Ndbfs::execBUILD_INDX_IMPL_REQ);
   // Set send signals
  addRecSignal(GSN_FSSUSPENDORD, &Ndbfs::execFSSUSPENDORD);

  theRequestPool = new Pool<Request>;
}

Ndbfs::~Ndbfs()
{
  /**
   * Stop all unbound threads
   */

  /**
   * Post enought Request::end to saturate all unbound threads
   */
  Request request;
  request.action = Request::end;
  for (unsigned i = 0; i < theThreads.size(); i++)
  {
    theToBoundThreads.writeChannel(&request);
    theToUnboundThreads.writeChannel(&request);
  }

  for (unsigned i = 0; i < theThreads.size(); i++)
  {
    AsyncIoThread * thr = theThreads[i];
    thr->shutdown();
  }

  /**
   * delete all threads
   */
  for (unsigned i = 0; i < theThreads.size(); i++)
  {
    AsyncIoThread * thr = theThreads[i];
    delete thr;
    theThreads[i] = 0;
  }
  theThreads.clear();

  /**
   * Delete all files
   */
  for (unsigned i = 0; i < theFiles.size(); i++){
    AsyncFile* file = theFiles[i];
    delete file;
    theFiles[i] = NULL;
  }//for
  theFiles.clear();

  if (theRequestPool)
    delete theRequestPool;
}

static
bool
do_mkdir(const char * path)
{
  return NdbDir::create(path,
                        NdbDir::u_rwx() | NdbDir::g_r() | NdbDir::g_x(),
                        true /* ignore_existing */);
}

static
void
add_path(BaseString& dst, const char * add)
{
  const char * tmp = dst.c_str();
  unsigned len = dst.length();
  unsigned dslen = (unsigned)strlen(DIR_SEPARATOR);

  if (len > dslen && strcmp(tmp+(len - dslen), DIR_SEPARATOR) != 0)
    dst.append(DIR_SEPARATOR);
  dst.append(add);
}

static
bool
validate_path(BaseString & dst,
              const char * path)
{
  char buf2[PATH_MAX];
  memset(buf2, 0,sizeof(buf2));
#ifdef NDB_WIN32
  CreateDirectory(path, 0);
  char* szFilePart;
  if(!GetFullPathName(path, sizeof(buf2), buf2, &szFilePart) ||
     (GetFileAttributes(buf2) & FILE_ATTRIBUTE_READONLY))
    return false;
#else
  if (::realpath(path, buf2) == NULL ||
      ::access(buf2, W_OK) != 0)
    return false;
#endif
  dst.assign(buf2);
  add_path(dst, "");
  return true;
}

const BaseString&
Ndbfs::get_base_path(Uint32 no) const
{
  if (no < NDB_ARRAY_SIZE(m_base_path) &&
      strlen(m_base_path[no].c_str()) > 0)
  {
    jam();
    return m_base_path[no];
  }
  
  return m_base_path[FsOpenReq::BP_FS];
}

void 
Ndbfs::execREAD_CONFIG_REQ(Signal* signal)
{
  LOCAL_SIGNAL(signal);
  const ReadConfigReq * req = (ReadConfigReq*)signal->getDataPtr();

  Uint32 ref = req->senderRef;
  Uint32 senderData = req->senderData;

  const ndb_mgm_configuration_iterator * p = 
    m_ctx.m_config.getOwnConfigIterator();
  ndbrequire(p != 0);
  BaseString tmp;
  tmp.assfmt("ndb_%u_fs%s", getOwnNodeId(), DIR_SEPARATOR);
  m_base_path[FsOpenReq::BP_FS].assfmt("%s%s",
                                       m_ctx.m_config.fileSystemPath(),
                                       tmp.c_str());
  m_base_path[FsOpenReq::BP_BACKUP].assign(m_ctx.m_config.backupFilePath());

  const char * ddpath = 0;
  ndb_mgm_get_string_parameter(p, CFG_DB_DD_FILESYSTEM_PATH, &ddpath);

  {
    const char * datapath = ddpath;
    ndb_mgm_get_string_parameter(p, CFG_DB_DD_DATAFILE_PATH, &datapath);
    if (datapath)
    {
      /**
       * Only set BP_DD_DF if either FileSystemPathDataFiles or FileSystemPathDD
       *   is set...otherwise get_base_path(FsOpenReq::BP_DD_DF) will
       *   return BP_FS (see get_base_path)
       */
      BaseString path;
      add_path(path, datapath);
      do_mkdir(path.c_str());
      add_path(path, tmp.c_str());
      do_mkdir(path.c_str());
      if (!validate_path(m_base_path[FsOpenReq::BP_DD_DF], path.c_str()))
      {
        ERROR_SET(fatal, NDBD_EXIT_AFS_INVALIDPATH,
                  m_base_path[FsOpenReq::BP_DD_DF].c_str(),
                  "FileSystemPathDataFiles");
      }
    }
  }

  {
    const char * undopath = ddpath;
    ndb_mgm_get_string_parameter(p, CFG_DB_DD_UNDOFILE_PATH, &undopath);
    if (undopath)
    {
      /**
       * Only set BP_DD_DF if either FileSystemPathUndoFiles or FileSystemPathDD
       *   is set...otherwise get_base_path(FsOpenReq::BP_DD_UF) will
       *   return BP_FS (see get_base_path)
       */
      BaseString path;
      add_path(path, undopath);
      do_mkdir(path.c_str());
      add_path(path, tmp.c_str());
      do_mkdir(path.c_str());
      
      if (!validate_path(m_base_path[FsOpenReq::BP_DD_UF], path.c_str()))
      {
        ERROR_SET(fatal, NDBD_EXIT_AFS_INVALIDPATH,
                  m_base_path[FsOpenReq::BP_DD_UF].c_str(),
                  "FileSystemPathUndoFiles");
      }
    }
  }

  m_maxFiles = 0;
  ndb_mgm_get_int_parameter(p, CFG_DB_MAX_OPEN_FILES, &m_maxFiles);
  Uint32 noIdleFiles = 27;

  ndb_mgm_get_int_parameter(p, CFG_DB_INITIAL_OPEN_FILES, &noIdleFiles);

  {
    /**
     * each logpart keeps up to 3 logfiles open at any given time...
     *   (bound)
     * make sure noIdleFiles is atleast 4 times #logparts
     */
    Uint32 logParts = NDB_DEFAULT_LOG_PARTS;
    ndb_mgm_get_int_parameter(p, CFG_DB_NO_REDOLOG_PARTS, &logParts);
    Uint32 logfiles = 4 * logParts;
    if (noIdleFiles < logfiles)
    {
      noIdleFiles = logfiles;
    }
  }

  // Make sure at least "noIdleFiles" more files can be created
  if (noIdleFiles > m_maxFiles && m_maxFiles != 0)
  {
    const Uint32 newMax = theFiles.size() + noIdleFiles + 1;
    g_eventLogger->info("Resetting MaxNoOfOpenFiles %u to %u",
                        m_maxFiles, newMax);
    m_maxFiles = newMax;
  }

  // Create idle AsyncFiles
  for (Uint32 i = 0; i < noIdleFiles; i++)
  {
    theIdleFiles.push_back(createAsyncFile());
    AsyncIoThread * thr = createIoThread(/* bound */ true);
    if (thr)
    {
      theThreads.push_back(thr);
    }
  }

  Uint32 threadpool = 2;
  ndb_mgm_get_int_parameter(p, CFG_DB_THREAD_POOL, &threadpool);

  // Create IoThreads
  for (Uint32 i = 0; i < threadpool; i++)
  {
    AsyncIoThread * thr = createIoThread(/* bound */ false);
    if (thr)
    {
      jam();
      theThreads.push_back(thr);
    }
    else
    {
      jam();
      break;
    }
  }

  setup_wakeup();

  ReadConfigConf * conf = (ReadConfigConf*)signal->getDataPtrSend();
  conf->senderRef = reference();
  conf->senderData = senderData;
  sendSignal(ref, GSN_READ_CONFIG_CONF, signal, 
	     ReadConfigConf::SignalLength, JBB);

  // start scanning
  signal->theData[0] = NdbfsContinueB::ZSCAN_MEMORYCHANNEL_10MS_DELAY;
  sendSignalWithDelay(reference(), GSN_CONTINUEB, signal, 10, 1);
}

/* Received a restart signal.
 * Answer it like any other block
 * PR0  : StartCase
 * DR0  : StartPhase
 * DR1  : ?
 * DR2  : ?
 * DR3  : ?
 * DR4  : ?
 * DR5  : SignalKey
 */
void
Ndbfs::execSTTOR(Signal* signal)
{
  LOCAL_SIGNAL(signal);
  jamEntry();
  
  if(signal->theData[1] == 0){ // StartPhase 0
    jam();
    
    if (ERROR_INSERTED(2000) || ERROR_INSERTED(2001))
    {
      // Save(2000) or restore(2001) FileSystemPath/ndb_XX_fs/
      BaseString& fs_path = m_base_path[FsOpenReq::BP_FS];
      unsigned i = fs_path.length() - strlen(DIR_SEPARATOR);
      BaseString saved_path(fs_path.c_str(), i);
      const char * ending_separator = fs_path.c_str() + i;
      ndbrequire(strcmp(ending_separator, DIR_SEPARATOR)==0);
      saved_path.append(".saved");
      saved_path.append(ending_separator);
      BaseString& from_dir = (ERROR_INSERTED(2000) ? fs_path : saved_path);
      BaseString& to_dir = (ERROR_INSERTED(2000) ? saved_path : fs_path);

      const bool only_contents = true;
      if (NdbDir::remove_recursive(to_dir.c_str(), !only_contents))
      {
        g_eventLogger->info("Cleaned destination file system at %s", to_dir.c_str());
      }
      else
      {
        g_eventLogger->warning("Failed cleaning file system at %s", to_dir.c_str());
      }
      if (access(to_dir.c_str(), F_OK) == 0 || errno != ENOENT)
      {
        g_eventLogger->error("Destination file system at %s should not be there (errno %d)!",
                             to_dir.c_str(),
                             errno);
        ndbrequire(!"Destination file system already there during file system saving or restoring");
      }
      if (rename(from_dir.c_str(), to_dir.c_str()) == -1)
      {
        g_eventLogger->error("Failed renaming %s file system to %s while %s (errno %d)",
          from_dir.c_str(),
          to_dir.c_str(),
          (ERROR_INSERTED(2000) ? "saving" : "restoring"),
          errno);
        ndbrequire(!"Failed renaming file system while saving ot restoring");
      }
      SET_ERROR_INSERT_VALUE2(ERROR_INSERT_EXTRA, 0);
    }
    do_mkdir(m_base_path[FsOpenReq::BP_FS].c_str());
    
    // close all open files
    ndbrequire(theOpenFiles.size() == 0);
    
    signal->theData[3] = 255;
    sendSignal(NDBCNTR_REF, GSN_STTORRY, signal,4, JBB);
    return;
  }
  ndbrequire(0);
}

int
Ndbfs::forward( AsyncFile * file, Request* request)
{
  jam();
  request->m_startTime = getHighResTimer();

  AsyncIoThread* thr = file->getThread();
  if (thr) // bound
  {
    thr->dispatch(request);
  }
  else if (request->m_do_bind)
  {
    theToBoundThreads.writeChannel(request);
  }
  else
  {
    theToUnboundThreads.writeChannel(request);
  }
  return 1;
}

void 
Ndbfs::execFSOPENREQ(Signal* signal)
{
  LOCAL_SIGNAL(signal);
  jamEntry();
  const FsOpenReq * const fsOpenReq = (FsOpenReq *)&signal->theData[0];
  const BlockReference userRef = fsOpenReq->userReference;
  bool bound = (fsOpenReq->fileFlags & FsOpenReq::OM_THREAD_POOL) == 0;
  AsyncFile* file = getIdleFile(bound);
  ndbrequire(file != NULL);
  ndbrequire(local_ref(userRef));

  Uint32 userPointer = fsOpenReq->userPointer;
  
  SectionHandle handle(this, signal);
  SegmentedSectionPtr ptr; ptr.setNull();
  if (handle.m_cnt)
  {
    jam();
    handle.getSection(ptr, FsOpenReq::FILENAME);
  }
  file->theFileName.set(this, userRef, fsOpenReq->fileNumber, false, ptr);
  releaseSections(handle);
  
  if (fsOpenReq->fileFlags & FsOpenReq::OM_INIT)
  {
    jam();
    Uint32 cnt = 16; // 512k
    Ptr<GlobalPage> page_ptr;
    m_ctx.m_mm.alloc_pages(RT_DBTUP_PAGE, &page_ptr.i, &cnt, 1);
    if(cnt == 0)
    {
      file->m_page_ptr.setNull();
      file->m_page_cnt = 0;
      
      FsRef * const fsRef = (FsRef *)&signal->theData[0];
      fsRef->userPointer  = userPointer; 
      fsRef->setErrorCode(fsRef->errorCode, FsRef::fsErrOutOfMemory);
      fsRef->osErrorCode  = ~0; // Indicate local error
      sendSignal(userRef, GSN_FSOPENREF, signal, 3, JBB);
      return;
    }
    m_shared_page_pool.getPtr(page_ptr);
    file->set_buffer(RT_DBTUP_PAGE, page_ptr, cnt);
  } 
  else if (fsOpenReq->fileFlags & FsOpenReq::OM_WRITE_BUFFER)
  {
    jam();
    Uint32 cnt = NDB_FILE_BUFFER_SIZE / GLOBAL_PAGE_SIZE; // 256k
    Ptr<GlobalPage> page_ptr;
    m_ctx.m_mm.alloc_pages(RT_FILE_BUFFER, &page_ptr.i, &cnt, 1);
    if (cnt == 0)
    {
      jam();
      file->m_page_ptr.setNull();
      file->m_page_cnt = 0;

      FsRef * const fsRef = (FsRef *)&signal->theData[0];
      fsRef->userPointer  = userPointer;
      fsRef->setErrorCode(fsRef->errorCode, FsRef::fsErrOutOfMemory);
      fsRef->osErrorCode  = ~0; // Indicate local error
      sendSignal(userRef, GSN_FSOPENREF, signal, 3, JBB);
      return;
    }
    m_shared_page_pool.getPtr(page_ptr);
    file->set_buffer(RT_FILE_BUFFER, page_ptr, cnt);
  }
  else
  {
    ndbassert(file->m_page_ptr.isNull());
    file->m_page_ptr.setNull();
    file->m_page_cnt = 0;
  }
  
  if (getenv("NDB_TRACE_OPEN"))
    ndbout_c("open(%s) bound: %u", file->theFileName.c_str(), bound);
  
  Request* request = theRequestPool->get();
  request->action = Request::open;
  request->error = 0;
  request->set(userRef, userPointer, newId() );
  request->file = file;
  request->theTrace = signal->getTrace();
  request->par.open.flags = fsOpenReq->fileFlags;
  request->par.open.page_size = fsOpenReq->page_size;
  request->par.open.file_size = fsOpenReq->file_size_hi;
  request->par.open.file_size <<= 32;
  request->par.open.file_size |= fsOpenReq->file_size_lo;
  request->par.open.auto_sync_size = fsOpenReq->auto_sync_size;
  request->m_do_bind = bound;

  ndbrequire(forward(file, request));
}

void 
Ndbfs::execFSREMOVEREQ(Signal* signal)
{
  LOCAL_SIGNAL(signal);
  jamEntry();
  const FsRemoveReq * const req = (FsRemoveReq *)signal->getDataPtr();
  const BlockReference userRef = req->userReference;
  bool bound = true;
  AsyncFile* file = getIdleFile(bound);
  ndbrequire(file != NULL);
  ndbrequire(local_ref(userRef));

  SectionHandle handle(this, signal);
  SegmentedSectionPtr ptr; ptr.setNull();
  if(handle.m_cnt)
  {
    jam();
    handle.getSection(ptr, FsOpenReq::FILENAME);
  }

  file->theFileName.set(this, userRef, req->fileNumber, req->directory, ptr);
  releaseSections(handle);

  Uint32 version = FsOpenReq::getVersion(req->fileNumber);
  Uint32 bp = FsOpenReq::v5_getLcpNo(req->fileNumber);

  Request* request = theRequestPool->get();
  request->action = Request::rmrf;
  request->par.rmrf.directory = req->directory;
  request->par.rmrf.own_directory = req->ownDirectory;
  request->error = 0;
  request->set(userRef, req->userPointer, newId() );
  request->file = file;
  request->theTrace = signal->getTrace();
  request->m_do_bind = bound;

  if (version == 6)
  {
    ndbrequire(bp < NDB_ARRAY_SIZE(m_base_path));
    if (strlen(m_base_path[bp].c_str()) == 0)
    {
      goto ignore;
    }
  }
  
  ndbrequire(forward(file, request));
  return;
ignore:
  report(request, signal);
}

/*
 * PR0: File Pointer DR0: User reference DR1: User Pointer DR2: Flag bit 0= 1
 * remove file
 */
void 
Ndbfs::execFSCLOSEREQ(Signal * signal)
{
  LOCAL_SIGNAL(signal);
  jamEntry();
  const FsCloseReq * const fsCloseReq = (FsCloseReq *)&signal->theData[0];
  const BlockReference userRef = fsCloseReq->userReference;
  const Uint16 filePointer = (Uint16)fsCloseReq->filePointer;
  const UintR userPointer = fsCloseReq->userPointer; 
  ndbrequire(local_ref(userRef));

  AsyncFile* openFile = theOpenFiles.find(filePointer);
  if (openFile == NULL) {
    // The file was not open, send error back to sender
    jam();    
    // Initialise FsRef signal
    FsRef * const fsRef = (FsRef *)&signal->theData[0];
    fsRef->userPointer  = userPointer; 
    fsRef->setErrorCode(fsRef->errorCode, FsRef::fsErrFileDoesNotExist);
    fsRef->osErrorCode  = ~0; // Indicate local error
    sendSignal(userRef, GSN_FSCLOSEREF, signal, 3, JBB);

    g_eventLogger->warning("Trying to close unknown file!! %u", userPointer);
    g_eventLogger->warning("Dumping files");
    signal->theData[0] = 405;
    execDUMP_STATE_ORD(signal);
    return;
  }

  if (getenv("NDB_TRACE_OPEN"))
    ndbout_c("close(%s)", openFile->theFileName.c_str());

  Request *request = theRequestPool->get();
  if( fsCloseReq->getRemoveFileFlag(fsCloseReq->fileFlag) == true ) {
     jam();
     request->action = Request::closeRemove;
  } else {
     jam();
     request->action = Request::close;
  }
  request->set(userRef, fsCloseReq->userPointer, filePointer);
  request->file = openFile;
  request->error = 0;
  request->theTrace = signal->getTrace();
  request->m_do_bind = false;

  ndbrequire(forward(openFile, request));
}

void 
Ndbfs::readWriteRequest(int action, Signal * signal)
{
  Uint32 theData[25 + 2 * NDB_FS_RW_PAGES];
  ndbrequire(signal->getLength() <= NDB_ARRAY_SIZE(theData));
  memcpy(theData, signal->theData, 4 * signal->getLength());
  SectionHandle handle(this, signal);
  if (handle.m_cnt > 0)
  {
    SegmentedSectionPtr secPtr;
    ndbrequire(handle.getSection(secPtr, 0));
    ndbrequire(signal->getLength() + secPtr.sz < NDB_ARRAY_SIZE(theData));
    copy(theData + signal->getLength(), secPtr);
    releaseSections(handle);
  }

  const FsReadWriteReq * const fsRWReq = (FsReadWriteReq *)theData;
  Uint16 filePointer =  (Uint16)fsRWReq->filePointer;
  const UintR userPointer = fsRWReq->userPointer; 
  const BlockReference userRef = fsRWReq->userReference;
  const BlockNumber blockNumber = refToMain(userRef);
  const Uint32 instanceNumber = refToInstance(userRef);
  ndbrequire(local_ref(userRef));

  AsyncFile* openFile = theOpenFiles.find(filePointer);

  const NewVARIABLE *myBaseAddrRef =
    getBatVar(blockNumber, instanceNumber, fsRWReq->varIndex);
  UintPtr tPageSize;
  UintPtr tClusterSize;
  UintPtr tNRR;
  UintPtr tPageOffset;
  char*        tWA;
  FsRef::NdbfsErrorCodeType errorCode;

  Request *request = theRequestPool->get();
  request->error = 0;
  request->set(userRef, userPointer, filePointer);
  request->file = openFile;
  request->action = (Request::Action) action;
  request->theTrace = signal->getTrace();
  request->m_do_bind = false;

  Uint32 format = fsRWReq->getFormatFlag(fsRWReq->operationFlag);

  if (fsRWReq->numberOfPages == 0) { //Zero pages not allowed
    jam();
    errorCode = FsRef::fsErrInvalidParameters;
    goto error;
  }

  if(format != FsReadWriteReq::fsFormatGlobalPage &&
     format != FsReadWriteReq::fsFormatSharedPage)
  {
    if (myBaseAddrRef == NULL) {
      jam(); // Ensure that a valid variable is used
      errorCode = FsRef::fsErrInvalidParameters;
      goto error;
    }
    if (openFile == NULL) {
      jam(); //file not open
      errorCode = FsRef::fsErrFileDoesNotExist;
      goto error;
    }
    tPageSize = pageSize(myBaseAddrRef);
    tClusterSize = myBaseAddrRef->ClusterSize;
    tNRR = myBaseAddrRef->nrr;
    tWA = (char*)myBaseAddrRef->WA;
    
    switch (format) {
      
      // List of memory and file pages pairs
    case FsReadWriteReq::fsFormatListOfPairs: { 
      jam();
      for (unsigned int i = 0; i < fsRWReq->numberOfPages; i++) {
	jam();
	const UintPtr varIndex = fsRWReq->data.listOfPair[i].varIndex;
	const UintPtr fileOffset = fsRWReq->data.listOfPair[i].fileOffset;
	if (varIndex >= tNRR) {
	  jam();
	  errorCode = FsRef::fsErrInvalidParameters;
	  goto error;
	}//if
	request->par.readWrite.pages[i].buf = &tWA[varIndex * tClusterSize];
	request->par.readWrite.pages[i].size = tPageSize;
	request->par.readWrite.pages[i].offset = (off_t)(fileOffset*tPageSize);
      }//for
      request->par.readWrite.numberOfPages = fsRWReq->numberOfPages;
      break;
    }//case
      
      // Range of memory page with one file page
    case FsReadWriteReq::fsFormatArrayOfPages: { 
      if ((fsRWReq->numberOfPages + fsRWReq->data.arrayOfPages.varIndex) > tNRR) {
        jam();
        errorCode = FsRef::fsErrInvalidParameters;
        goto error;
      }//if
      const UintPtr varIndex = fsRWReq->data.arrayOfPages.varIndex;
      const UintPtr fileOffset = fsRWReq->data.arrayOfPages.fileOffset;
      
      request->par.readWrite.pages[0].offset = (off_t)(fileOffset * tPageSize);
      request->par.readWrite.pages[0].size = tPageSize * fsRWReq->numberOfPages;
      request->par.readWrite.numberOfPages = 1;
      request->par.readWrite.pages[0].buf = &tWA[varIndex * tPageSize];
      break;
    }//case
      
      // List of memory pages followed by one file page
    case FsReadWriteReq::fsFormatListOfMemPages: { 
      
      tPageOffset = fsRWReq->data.listOfMemPages.varIndex[fsRWReq->numberOfPages];
      tPageOffset *= tPageSize;
      
      for (unsigned int i = 0; i < fsRWReq->numberOfPages; i++) {
	jam();
	UintPtr varIndex = fsRWReq->data.listOfMemPages.varIndex[i];
	
	if (varIndex >= tNRR) {
	  jam();
	  errorCode = FsRef::fsErrInvalidParameters;
	  goto error;
	}//if
	request->par.readWrite.pages[i].buf = &tWA[varIndex * tClusterSize];
	request->par.readWrite.pages[i].size = tPageSize;
	request->par.readWrite.pages[i].offset = (off_t)
          (tPageOffset + (i*tPageSize));
      }//for
      request->par.readWrite.numberOfPages = fsRWReq->numberOfPages;
      break;
      // make it a writev or readv
    }//case
      
    default: {
      jam();
      errorCode = FsRef::fsErrInvalidParameters;
      goto error;
    }//default
    }//switch
  } 
  else if (format == FsReadWriteReq::fsFormatGlobalPage)
  {
    Ptr<GlobalPage> ptr;
    m_global_page_pool.getPtr(ptr, fsRWReq->data.pageData[0]);
    request->par.readWrite.pages[0].buf = (char*)ptr.p;
    request->par.readWrite.pages[0].size = ((UintPtr)GLOBAL_PAGE_SIZE)*fsRWReq->numberOfPages;
    request->par.readWrite.pages[0].offset= ((UintPtr)GLOBAL_PAGE_SIZE)*fsRWReq->varIndex;
    request->par.readWrite.numberOfPages = 1;
  }
  else
  {
    ndbrequire(format == FsReadWriteReq::fsFormatSharedPage);
    Ptr<GlobalPage> ptr;
    m_shared_page_pool.getPtr(ptr, fsRWReq->data.pageData[0]);
    request->par.readWrite.pages[0].buf = (char*)ptr.p;
    request->par.readWrite.pages[0].size = ((UintPtr)GLOBAL_PAGE_SIZE)*fsRWReq->numberOfPages;
    request->par.readWrite.pages[0].offset= ((UintPtr)GLOBAL_PAGE_SIZE)*fsRWReq->varIndex;
    request->par.readWrite.numberOfPages = 1;
  }
  
  ndbrequire(forward(openFile, request));
  return;
  
error:
  theRequestPool->put(request);
  FsRef * const fsRef = (FsRef *)&signal->theData[0];
  fsRef->userPointer = userPointer;
  fsRef->setErrorCode(fsRef->errorCode, errorCode);
  fsRef->osErrorCode = ~0; // Indicate local error
  switch (action) {
  case Request:: write:
  case Request:: writeSync: {
    jam();
    sendSignal(userRef, GSN_FSWRITEREF, signal, 3, JBB);
    break;
  }//case
  case Request:: readPartial: 
  case Request:: read: {
    jam();
    sendSignal(userRef, GSN_FSREADREF, signal, 3, JBB);
  }//case
  }//switch
  return;
}

/*
    PR0: File Pointer , theData[0]
    DR0: User reference, theData[1]
    DR1: User Pointer,   etc.
    DR2: Flag
    DR3: Var number
    DR4: amount of pages
    DR5->: Memory Page id and File page id according to Flag
*/
void 
Ndbfs::execFSWRITEREQ(Signal* signal)
{
  LOCAL_SIGNAL(signal);
  jamEntry();
  const FsReadWriteReq * const fsWriteReq = (FsReadWriteReq *)&signal->theData[0];
  
  if (fsWriteReq->getSyncFlag(fsWriteReq->operationFlag) == true){
    jam();
    readWriteRequest( Request::writeSync, signal );
  } else {
    jam();
    readWriteRequest( Request::write, signal );
  }
}

/*
    PR0: File Pointer
    DR0: User reference
    DR1: User Pointer
    DR2: Flag
    DR3: Var number
    DR4: amount of pages
    DR5->: Memory Page id and File page id according to Flag
*/
void 
Ndbfs::execFSREADREQ(Signal* signal)
{
  LOCAL_SIGNAL(signal);
  jamEntry();
  FsReadWriteReq * req = (FsReadWriteReq *)signal->getDataPtr();
  if (FsReadWriteReq::getPartialReadFlag(req->operationFlag))
    readWriteRequest( Request::readPartial, signal );
  else
    readWriteRequest( Request::read, signal );
}

/*
 * PR0: File Pointer DR0: User reference DR1: User Pointer
 */
void
Ndbfs::execFSSYNCREQ(Signal * signal)
{
  LOCAL_SIGNAL(signal);
  jamEntry();
  Uint16 filePointer =  (Uint16)signal->theData[0];
  BlockReference userRef = signal->theData[1];
  const UintR userPointer = signal->theData[2]; 
  AsyncFile* openFile = theOpenFiles.find(filePointer);
  ndbrequire(local_ref(userRef));

  if (openFile == NULL) {
     jam(); //file not open
     FsRef * const fsRef = (FsRef *)&signal->theData[0];
     fsRef->userPointer = userPointer;
     fsRef->setErrorCode(fsRef->errorCode, FsRef::fsErrFileDoesNotExist);
     fsRef->osErrorCode = ~0; // Indicate local error
     sendSignal(userRef, GSN_FSSYNCREF, signal, 3, JBB);
     return;
  }
  
  Request *request = theRequestPool->get();
  request->error = 0;
  request->action = Request::sync;
  request->set(userRef, userPointer, filePointer);
  request->file = openFile;
  request->theTrace = signal->getTrace();
  request->m_do_bind = false;

  ndbrequire(forward(openFile,request));
}

/*
 * PR0: File Pointer DR0: User reference DR1: User Pointer
 */
void
Ndbfs::execFSSUSPENDORD(Signal * signal)
{
  LOCAL_SIGNAL(signal);
  jamEntry();
  Uint16 filePointer =  (Uint16)signal->theData[0];
  Uint32 millis = signal->theData[1];
  AsyncFile* openFile = theOpenFiles.find(filePointer);

  if (openFile == NULL)
  {
    jam(); //file not open
    return;
  }

  Request *request = theRequestPool->get();
  request->error = 0;
  request->action = Request::suspend;
  request->set(0, 0, filePointer);
  request->file = openFile;
  request->theTrace = signal->getTrace();
  request->par.suspend.milliseconds = millis;
  request->m_do_bind = false;

  ndbrequire(forward(openFile,request));
}

void 
Ndbfs::execFSAPPENDREQ(Signal * signal)
{
  LOCAL_SIGNAL(signal);
  jamEntry();
  const FsAppendReq * const fsReq = (FsAppendReq *)&signal->theData[0];
  const Uint16 filePointer =  (Uint16)fsReq->filePointer;
  const UintR userPointer = fsReq->userPointer; 
  const BlockReference userRef = fsReq->userReference;
  const BlockNumber blockNumber = refToMain(userRef);
  const Uint32 instanceNumber = refToInstance(userRef);
  ndbrequire(local_ref(userRef));

  FsRef::NdbfsErrorCodeType errorCode;

  Request *request = theRequestPool->get();
  const NewVARIABLE *myBaseAddrRef =
    getBatVar(blockNumber, instanceNumber, fsReq->varIndex);

  if (unlikely(myBaseAddrRef == NULL))
  {
    jam(); // Ensure that a valid variable is used
    errorCode = FsRef::fsErrInvalidParameters;
    goto error;
  }
  {
    AsyncFile* openFile = theOpenFiles.find(filePointer);
<<<<<<< HEAD
    const NewVARIABLE *myBaseAddrRef =
      &getBat(blockNumber, instanceNumber)[fsReq->varIndex];

#ifdef ERROR_INSERT
    if (ERROR_INSERTED(2002) && (c_error_insert_extra == fsReq->filePointer))
    {
      CLEAR_ERROR_INSERT_VALUE;
      openFile->error_insert(FsRef::fsErrNoSpaceLeftOnDevice);
    }
#endif
    
=======
>>>>>>> a1261b50
    const Uint32* tWA   = (const Uint32*)myBaseAddrRef->WA;
    const Uint32  tSz   = myBaseAddrRef->nrr;
    const Uint32 offset = fsReq->offset;
    const Uint32 size   = fsReq->size;
    const Uint32 synch_flag = fsReq->synch_flag;

    if (openFile == NULL) {
      jam();
      errorCode = FsRef::fsErrFileDoesNotExist;
      goto error;
    }

    if(offset + size > tSz){
      jam(); // Ensure that a valid variable is used
      errorCode = FsRef::fsErrInvalidParameters;
      goto error;
    }

    request->error = 0;
    request->set(userRef, userPointer, filePointer);
    request->file = openFile;
    request->theTrace = signal->getTrace();

    request->par.append.buf = (const char *)(tWA + offset);
    request->par.append.size = size << 2;

    if (!synch_flag)
      request->action = Request::append;
    else
      request->action = Request::append_synch;
    request->m_do_bind = false;
    ndbrequire(forward(openFile, request));
    return;
  }
  
error:
  jam();
  theRequestPool->put(request);
  FsRef * const fsRef = (FsRef *)&signal->theData[0];
  fsRef->userPointer = userPointer;
  fsRef->setErrorCode(fsRef->errorCode, errorCode);
  fsRef->osErrorCode = ~0; // Indicate local error

  jam();
  sendSignal(userRef, GSN_FSAPPENDREF, signal, 3, JBB);
  return;
}

void
Ndbfs::execALLOC_MEM_REQ(Signal* signal)
{
  LOCAL_SIGNAL(signal);
  jamEntry();
  AllocMemReq* req = (AllocMemReq*)signal->getDataPtr();

  bool bound = true;
  AsyncFile* file = getIdleFile(bound);
  ndbrequire(file != NULL);
  ndbrequire(local_ref(req->senderRef));

  Request *request = theRequestPool->get();

  request->error = 0;
  request->set(req->senderRef, req->senderData, 0);
  request->file = file;
  request->theTrace = signal->getTrace();

  request->par.alloc.ctx = &m_ctx;
  request->par.alloc.requestInfo = req->requestInfo;
  request->par.alloc.bytes = (Uint64(req->bytes_hi) << 32) + req->bytes_lo;
  request->action = Request::allocmem;
  request->m_do_bind = bound;
  ndbrequire(forward(file, request));
}

void
Ndbfs::execBUILD_INDX_IMPL_REQ(Signal* signal)
{
  LOCAL_SIGNAL(signal);
  jamEntry();
  mt_BuildIndxReq * req = (mt_BuildIndxReq*)signal->getDataPtr();

  bool bound = true;
  AsyncFile* file = getIdleFile(bound);
  ndbrequire(file != NULL);
  ndbrequire(local_ref(req->senderRef));

  Request *request = theRequestPool->get();
  request->error = 0;
  request->set(req->senderRef, req->senderData, 0);
  request->file = file;
  request->theTrace = signal->getTrace();

  Uint32 cnt = (req->buffer_size + 32768 - 1) / 32768;
  Uint32 save = cnt;
  Ptr<GlobalPage> page_ptr;
  m_ctx.m_mm.alloc_pages(RT_DBTUP_PAGE, &page_ptr.i, &cnt, cnt);
  if(cnt == 0)
  {
    file->m_page_ptr.setNull();
    file->m_page_cnt = 0;

    ndbrequire(false); // TODO
    return;
  }

  ndbrequire(cnt == save);

  m_shared_page_pool.getPtr(page_ptr);
  file->set_buffer(RT_DBTUP_PAGE, page_ptr, cnt);

  memcpy(&request->par.build.m_req, req, sizeof(* req));
  request->action = Request::buildindx;
  request->m_do_bind = bound;
  ndbrequire(forward(file, request));
}

Uint16
Ndbfs::newId()
{
  // finds a new key, eg a new filepointer
  for (int i = 1; i < SHRT_MAX; i++) 
  {
    if (theLastId == SHRT_MAX) {
      jam();
      theLastId = 1;
    } else {
      jam();
      theLastId++;
    }
      
    if(theOpenFiles.find(theLastId) == NULL) {
      jam();
      return theLastId;
    }
  }  
  ndbrequire(1 == 0);
  // The program will not reach this point
  return 0;
}

AsyncFile*
Ndbfs::createAsyncFile()
{
  // Check limit of open files
  if (m_maxFiles !=0 && theFiles.size() ==  m_maxFiles)
  {
    // Print info about all open files
    for (unsigned i = 0; i < theFiles.size(); i++){
      AsyncFile* file = theFiles[i];
      ndbout_c("%2d (0x%lx): %s",
               i,
               (long) file,
               file->isOpen() ?"OPEN" : "CLOSED");
    }
    ndbout_c("m_maxFiles: %u, theFiles.size() = %u",
              m_maxFiles, theFiles.size());
    ERROR_SET(fatal, NDBD_EXIT_AFS_MAXOPEN,""," Ndbfs::createAsyncFile: creating more than MaxNoOfOpenFiles");
  }

#ifdef NDB_WIN
  AsyncFile* file = new Win32AsyncFile(* this);
#else
  AsyncFile* file = new PosixAsyncFile(* this);
#endif

  if (file->init())
  {
    ERROR_SET(fatal, NDBD_EXIT_AFS_MAXOPEN,""," Ndbfs::createAsyncFile");
  }

  theFiles.push_back(file);
  return file;
}

void
Ndbfs::pushIdleFile(AsyncFile* file)
{
  assert(file->getThread() == 0);
  if (file->thread_bound())
  {
    m_active_bound_threads_cnt--;
    file->set_thread_bound(false);
  }
  theIdleFiles.push_back(file);
}

AsyncIoThread*
Ndbfs::createIoThread(bool bound)
{
  AsyncIoThread* thr = new AsyncIoThread(*this, bound);
  if (thr)
  {
#ifdef VM_TRACE
    ndbout_c("NDBFS: Created new file thread %d", theThreads.size());
#endif

    struct NdbThread* thrptr = thr->doStart();
    globalEmulatorData.theConfiguration->addThread(thrptr, NdbfsThread);
    thr->set_real_time(
      globalEmulatorData.theConfiguration->get_io_real_time());

    if (bound)
      m_bound_threads_cnt++;
    else
      m_unbounds_threads_cnt++;
  }

  return thr;
}

AsyncFile*
Ndbfs::getIdleFile(bool bound)
{
  AsyncFile* file = 0;
  Uint32 sz = theIdleFiles.size();
  if (sz)
  {
    file = theIdleFiles[sz - 1];
    theIdleFiles.erase(sz - 1);
  }
  else
  {
    file = createAsyncFile();
  }

  if (bound)
  {
    /**
     * Check if we should create thread
     */
    if (m_active_bound_threads_cnt == m_bound_threads_cnt)
    {
      AsyncIoThread * thr = createIoThread(true);
      if (thr)
      {
        theThreads.push_back(thr);
      }
    }

    file->set_thread_bound(true);
    m_active_bound_threads_cnt++;
  }
  return file;
}

void
Ndbfs::report(Request * request, Signal* signal)
{
  const Uint32 orgTrace = signal->getTrace();
  signal->setTrace(request->theTrace);
  const BlockReference ref = request->theUserReference;

  if (request->file->has_buffer())
  {
    if ((request->action == Request::open && request->error) ||
        request->action == Request::close ||
        request->action == Request::closeRemove ||
        request->action == Request::buildindx)
    {
      Uint32 rg;
      Uint32 cnt;
      Ptr<GlobalPage> ptr;
      request->file->clear_buffer(rg, ptr, cnt);
      m_ctx.m_mm.release_pages(rg, ptr.i, cnt);
    }
  }
  
  if (request->error) {
    jam();
    // Initialise FsRef signal
    FsRef * const fsRef = (FsRef *)&signal->theData[0];
    fsRef->userPointer = request->theUserPointer;
    if(request->error & FsRef::FS_ERR_BIT)
    {
      fsRef->errorCode = request->error;
      fsRef->osErrorCode = 0;
    }
    else 
    {
      fsRef->setErrorCode(fsRef->errorCode, translateErrno(request->error));
      fsRef->osErrorCode = request->error; 
    }
    switch (request->action) {
    case Request:: open: {
      jam();
      // Put the file back in idle files list
      pushIdleFile(request->file);
      sendSignal(ref, GSN_FSOPENREF, signal, FsRef::SignalLength, JBB);
      break;
    }
    case Request:: closeRemove:
    case Request:: close: {
      jam();
      sendSignal(ref, GSN_FSCLOSEREF, signal, FsRef::SignalLength, JBB);

      g_eventLogger->warning("Error closing file: %s %u/%u",
                             request->file->theFileName.c_str(),
                             fsRef->errorCode,
                             fsRef->osErrorCode);
      g_eventLogger->warning("Dumping files");
      signal->theData[0] = 405;
      execDUMP_STATE_ORD(signal);
      break;
    }
    case Request:: writeSync:
    case Request:: writevSync:
    case Request:: write:
    case Request:: writev: {
      jam();
      sendSignal(ref, GSN_FSWRITEREF, signal, FsRef::SignalLength, JBB);
      break;
    }
    case Request:: read: 
    case Request:: readPartial:
    case Request:: readv: {
      jam();
      sendSignal(ref, GSN_FSREADREF, signal, FsRef::SignalLength, JBB);
      break;
    }
    case Request:: sync: {
      jam();
      sendSignal(ref, GSN_FSSYNCREF, signal, FsRef::SignalLength, JBB);
      break;
    }
    case Request::append:
    case Request::append_synch:
    {
      jam();
      sendSignal(ref, GSN_FSAPPENDREF, signal, FsRef::SignalLength, JBB);
      break;
    }
    case Request::rmrf: {
      jam();
      // Put the file back in idle files list
      pushIdleFile(request->file);
      sendSignal(ref, GSN_FSREMOVEREF, signal, FsRef::SignalLength, JBB);
      break;
    }
    
    case Request:: end: {
    case Request:: suspend:
      // Report nothing
      break;
    }
    case Request::allocmem: {
      jam();
      AllocMemRef* rep = (AllocMemRef*)signal->getDataPtrSend();
      rep->senderRef = reference();
      rep->senderData = request->theUserPointer;
      rep->errorCode = request->error;
      sendSignal(ref, GSN_ALLOC_MEM_REF, signal,
                 AllocMemRef::SignalLength, JBB);
      pushIdleFile(request->file);
      break;
    }
    case Request::buildindx: {
      jam();
      BuildIndxImplRef* rep = (BuildIndxImplRef*)signal->getDataPtrSend();
      rep->senderRef = reference();
      rep->senderData = request->theUserPointer;
      rep->errorCode = (BuildIndxImplRef::ErrorCode)request->error;
      sendSignal(ref, GSN_BUILD_INDX_IMPL_REF, signal,
                 BuildIndxImplRef::SignalLength, JBB);
      pushIdleFile(request->file);
      break;
    }
    }//switch
  } else {
    jam();
    FsConf * const fsConf = (FsConf *)&signal->theData[0];
    fsConf->userPointer = request->theUserPointer;
    switch (request->action) {
    case Request:: open: {
      jam();
      theOpenFiles.insert(request->file, request->theFilePointer);

      // Keep track on max number of opened files
      if (theOpenFiles.size() > m_maxOpenedFiles)
	m_maxOpenedFiles = theOpenFiles.size();

      fsConf->filePointer = request->theFilePointer;
      fsConf->fileInfo = request->m_fileinfo;
      sendSignal(ref, GSN_FSOPENCONF, signal, 3, JBA);
      break;
    }
    case Request:: closeRemove:
    case Request:: close: {
      jam();
      // removes the file from OpenFiles list
      theOpenFiles.erase(request->theFilePointer); 
      // Put the file in idle files list
      pushIdleFile(request->file);
      sendSignal(ref, GSN_FSCLOSECONF, signal, 1, JBA);
      break;
    }
    case Request:: writeSync:
    case Request:: writevSync:
    case Request:: write:
    case Request:: writev: {
      jam();
      sendSignal(ref, GSN_FSWRITECONF, signal, 1, JBA);
      break;
    }
    case Request:: read:
    case Request:: readv: {
      jam();
      sendSignal(ref, GSN_FSREADCONF, signal, 1, JBA);
      break;
    }
    case Request:: readPartial: {
      jam();
      fsConf->bytes_read = Uint32(request->par.readWrite.pages[0].size);
      sendSignal(ref, GSN_FSREADCONF, signal, 2, JBA);
      break;
    }
    case Request:: sync: {
      jam();
      sendSignal(ref, GSN_FSSYNCCONF, signal, 1, JBA);
      break;
    }//case
    case Request::append:
    case Request::append_synch:
    {
      jam();
      signal->theData[1] = Uint32(request->par.append.size);
      sendSignal(ref, GSN_FSAPPENDCONF, signal, 2, JBA);
      break;
    }
    case Request::rmrf: {
      jam();
      // Put the file in idle files list
      pushIdleFile(request->file);
      sendSignal(ref, GSN_FSREMOVECONF, signal, 1, JBA);
      break;
    }
    case Request:: end: {
    case Request:: suspend:
      // Report nothing
      break;
    }
    case Request::allocmem: {
      jam();
      AllocMemConf* conf = (AllocMemConf*)signal->getDataPtrSend();
      conf->senderRef = reference();
      conf->senderData = request->theUserPointer;
      conf->bytes_hi = Uint32(request->par.alloc.bytes >> 32);
      conf->bytes_lo = Uint32(request->par.alloc.bytes);
      sendSignal(ref, GSN_ALLOC_MEM_CONF, signal,
                 AllocMemConf::SignalLength, JBB);
      pushIdleFile(request->file);
      break;
    }
    case Request::buildindx: {
      jam();
      BuildIndxImplConf* rep = (BuildIndxImplConf*)signal->getDataPtrSend();
      rep->senderRef = reference();
      rep->senderData = request->theUserPointer;
      sendSignal(ref, GSN_BUILD_INDX_IMPL_CONF, signal,
                 BuildIndxImplConf::SignalLength, JBB);
      pushIdleFile(request->file);
      break;
    }
    }    
  }//if
  signal->setTrace(orgTrace);
}


bool
Ndbfs::scanIPC(Signal* signal)
{
   Request* request = theFromThreads.tryReadChannel();
   jam();
   if (request) {
      jam();
      report(request, signal);
      theRequestPool->put(request);
      return true;
   }
   return false;
}

#if defined NDB_WIN32
Uint32 Ndbfs::translateErrno(int aErrno)
{
  switch (aErrno)
    {
      //permission denied
    case ERROR_ACCESS_DENIED:

      return FsRef::fsErrPermissionDenied;
      //temporary not accessible
    case ERROR_PATH_BUSY:
    case ERROR_NO_MORE_SEARCH_HANDLES:

      return FsRef::fsErrTemporaryNotAccessible;
      //no space left on device
    case ERROR_HANDLE_DISK_FULL:
    case ERROR_DISK_FULL:

      return FsRef::fsErrNoSpaceLeftOnDevice;
      //none valid parameters
    case ERROR_INVALID_HANDLE:
    case ERROR_INVALID_DRIVE:
    case ERROR_INVALID_ACCESS:
    case ERROR_HANDLE_EOF:
    case ERROR_BUFFER_OVERFLOW:

      return FsRef::fsErrInvalidParameters;
      //environment error
    case ERROR_CRC:
    case ERROR_ARENA_TRASHED:
    case ERROR_BAD_ENVIRONMENT:
    case ERROR_INVALID_BLOCK:
    case ERROR_WRITE_FAULT:
    case ERROR_READ_FAULT:
    case ERROR_OPEN_FAILED:

      return FsRef::fsErrEnvironmentError;

      //no more process resources
    case ERROR_TOO_MANY_OPEN_FILES:
    case ERROR_NOT_ENOUGH_MEMORY:
    case ERROR_OUTOFMEMORY:
      return FsRef::fsErrNoMoreResources;
      //no file
    case ERROR_FILE_NOT_FOUND:
      return FsRef::fsErrFileDoesNotExist;

    case ERR_ReadUnderflow:
      return FsRef::fsErrReadUnderflow;

    default:
      return FsRef::fsErrUnknown;
    }
}
#else
Uint32 Ndbfs::translateErrno(int aErrno)
{
  switch (aErrno)
    {
      //permission denied
    case EACCES:
    case EROFS:
    case ENXIO:
      return FsRef::fsErrPermissionDenied;
      //temporary not accessible
    case EAGAIN:
    case ETIMEDOUT:
    case ENOLCK:
    case EINTR:
    case EIO:
      return FsRef::fsErrTemporaryNotAccessible;
      //no space left on device
    case ENFILE:
    case EDQUOT:
#ifdef ENOSR
    case ENOSR:
#endif
    case ENOSPC:
    case EFBIG:
      return FsRef::fsErrNoSpaceLeftOnDevice;
      //none valid parameters
    case EINVAL:
    case EBADF:
    case ENAMETOOLONG:
    case EFAULT:
    case EISDIR:
    case ENOTDIR:
    case EEXIST:
    case ETXTBSY:
      return FsRef::fsErrInvalidParameters;
      //environment error
    case ELOOP:
#ifdef ENOLINK
    case ENOLINK:
#endif
#ifdef EMULTIHOP
    case EMULTIHOP:
#endif
#ifdef EOPNOTSUPP
    case EOPNOTSUPP:
#endif
#ifdef ESPIPE
    case ESPIPE:
#endif
    case EPIPE:
      return FsRef::fsErrEnvironmentError;

      //no more process resources
    case EMFILE:
    case ENOMEM:
      return FsRef::fsErrNoMoreResources;
      //no file
    case ENOENT:
      return FsRef::fsErrFileDoesNotExist;

    case ERR_ReadUnderflow:
      return FsRef::fsErrReadUnderflow;
      
    default:
      return FsRef::fsErrUnknown;
    }
}
#endif



void 
Ndbfs::execCONTINUEB(Signal* signal)
{
  LOCAL_SIGNAL(signal);
  jamEntry();
  if (signal->theData[0] == NdbfsContinueB::ZSCAN_MEMORYCHANNEL_10MS_DELAY) {
    jam();

    // Also send CONTINUEB to ourself in order to scan for 
    // incoming answers from AsyncFile on MemoryChannel theFromThreads
    signal->theData[0] = NdbfsContinueB::ZSCAN_MEMORYCHANNEL_10MS_DELAY;
    sendSignalWithDelay(reference(), GSN_CONTINUEB, signal, 10, 1);
    if (scanningInProgress == true) {
      jam();
      return;
    }
  }
  if (scanIPC(signal)) {
    jam();
    scanningInProgress = true;
    signal->theData[0] = NdbfsContinueB::ZSCAN_MEMORYCHANNEL_NO_DELAY;    
    sendSignal(reference(), GSN_CONTINUEB, signal, 1, JBB);
   } else {
    jam();
    scanningInProgress = false;
   }
   return;
}

void
Ndbfs::execSEND_PACKED(Signal* signal)
{
  /**
   * This function is called, but not in response to any incoming signal
   * Skip locality checking.
   * In future : Remove possibility for external invocation and/or
   * initialise the passed Signal object in some way.
   */
  //LOCAL_SIGNAL(signal);
  jamEntry();
  if (scanningInProgress == false && scanIPC(signal))
  {
    jam();
    scanningInProgress = true;
    signal->theData[0] = NdbfsContinueB::ZSCAN_MEMORYCHANNEL_NO_DELAY;
    sendSignal(reference(), GSN_CONTINUEB, signal, 1, JBB);
  }
}

void
Ndbfs::execDUMP_STATE_ORD(Signal* signal)
{
  LOCAL_SIGNAL(signal);
  jamEntry();
  if(signal->theData[0] == 19){
    return;
  }
  if(signal->theData[0] == DumpStateOrd::NdbfsDumpFileStat){
    infoEvent("NDBFS: Files: %d Open files: %d",
	      theFiles.size(),
	      theOpenFiles.size());
    infoEvent(" Idle files: %u Max opened files: %d",
              theIdleFiles.size(),
              m_maxOpenedFiles);
    infoEvent(" Bound Threads: %u (active %u) Unbound threads: %u",
              m_bound_threads_cnt,
              m_active_bound_threads_cnt,
              m_unbounds_threads_cnt);
    infoEvent(" Max files: %d",
	      m_maxFiles);
    infoEvent(" Requests: %d",
	      theRequestPool->size());

    return;
  }
  if(signal->theData[0] == DumpStateOrd::NdbfsDumpOpenFiles){
    infoEvent("NDBFS: Dump open files: %d", theOpenFiles.size());
    
    for (unsigned i = 0; i < theOpenFiles.size(); i++){
      AsyncFile* file = theOpenFiles.getFile(i);
      infoEvent("%2d (0x%lx): %s thr: %lx", i,
                (long)file,
                file->theFileName.c_str(),
                (long)file->getThread());
    }
    return;
  }
  if(signal->theData[0] == DumpStateOrd::NdbfsDumpAllFiles){
    infoEvent("NDBFS: Dump all files: %d", theFiles.size());
    
    for (unsigned i = 0; i < theFiles.size(); i++){
      AsyncFile* file = theFiles[i];
      infoEvent("%2d (0x%lx): %s", i, (long)file, file->isOpen()?"OPEN":"CLOSED");
    }
    return;
  }
  if(signal->theData[0] == DumpStateOrd::NdbfsDumpIdleFiles){
    infoEvent("NDBFS: Dump idle files: %u",
              theIdleFiles.size());

    for (unsigned i = 0; i < theIdleFiles.size(); i++){
      AsyncFile* file = theIdleFiles[i];
      infoEvent("%2d (0x%lx): %s", i, (long)file, file->isOpen()?"OPEN":"CLOSED");
    }

    return;
  }
  if(signal->theData[0] == DumpStateOrd::NdbfsDumpRequests)
  {
    g_eventLogger->info("NDBFS: Dump requests: %u",
                        theRequestPool->inuse());
    for (unsigned ridx=0; ridx < theRequestPool->inuse(); ridx++)
    {
      const Request* req = theRequestPool->peekInuseItem(ridx);
      Uint64 duration = 0;

      if (NdbTick_IsValid(req->m_startTime))
      {
        duration = NdbTick_Elapsed(req->m_startTime,
                                   getHighResTimer()).milliSec();
      }

      g_eventLogger->info("Request %u action %u %s userRef 0x%x "
                          "userPtr %u filePtr %u bind %u "
                          "duration(ms) %llu filename %s",
                          ridx,
                          req->action,
                          Request::actionName(req->action),
                          req->theUserReference,
                          req->theUserPointer,
                          req->theFilePointer,
                          req->m_do_bind,
                          duration,
                          (req->file?
                           req->file->theFileName.c_str():
                           "NO FILE"));
    }
    return;
  }


  if(signal->theData[0] == 404)
  {
#if 0
    ndbrequire(signal->getLength() == 2);
    Uint32 file= signal->theData[1];
    AsyncFile* openFile = theOpenFiles.find(file);
    ndbrequire(openFile != 0);
    ndbout_c("File: %s %p", openFile->theFileName.c_str(), openFile);
    Request* curr = openFile->m_current_request;
    Request* last = openFile->m_last_request;
    if(curr)
      ndbout << "Current request: " << *curr << endl;
    if(last)
       ndbout << "Last request: " << *last << endl;

    ndbout << "theReportTo " << *openFile->theReportTo << endl;
    ndbout << "theMemoryChannelPtr" << *openFile->theMemoryChannelPtr << endl;

    ndbout << "All files: " << endl;
    for (unsigned i = 0; i < theFiles.size(); i++){
      AsyncFile* file = theFiles[i];
      ndbout_c("%2d (0x%lx): %s", i, (long) file, file->isOpen()?"OPEN":"CLOSED");
    }
#endif
  }
#ifdef ERROR_INSERT
  if (signal->theData[0] == DumpStateOrd::NdbfsErrorInsert)
  {
    UintR error_insert = signal->theData[1];
    UintR file_ptr = signal->theData[2];
    SET_ERROR_INSERT_VALUE2(error_insert, file_ptr);
  }
#endif
  if(signal->theData[0] == 405)
  {
    for (unsigned i = 0; i < theFiles.size(); i++)
    {
      AsyncFile* file = theFiles[i];
      if (file == 0)
        continue;
      ndbout_c("%u : %s %s fileInfo=%08x", i,
               file->theFileName.c_str() ? file->theFileName.c_str() : "",
               file->isOpen() ? "OPEN" : "CLOSED",
               file->get_fileinfo());
    }
  }
}//Ndbfs::execDUMP_STATE_ORD()

const char*
Ndbfs::get_filename(Uint32 fd) const
{
  jamNoBlock();
  const AsyncFile* openFile = theOpenFiles.find(fd);
  if(openFile)
    return openFile->theFileName.get_base_name();
  return "";
}


BLOCK_FUNCTIONS(Ndbfs)

template class Vector<AsyncFile*>;
template class Vector<AsyncIoThread*>;
template class Vector<OpenFiles::OpenFileItem>;
template class MemoryChannel<Request>;
template class Pool<Request>;
template NdbOut& operator<<(NdbOut&, const MemoryChannel<Request>&);<|MERGE_RESOLUTION|>--- conflicted
+++ resolved
@@ -1,9 +1,5 @@
 /*
-<<<<<<< HEAD
-   Copyright (c) 2003, 2021, Oracle and/or its affiliates.
-=======
-   Copyright (c) 2003, 2022, Oracle and/or its affiliates. All rights reserved.
->>>>>>> a1261b50
+   Copyright (c) 2003, 2022, Oracle and/or its affiliates.
 
    This program is free software; you can redistribute it and/or modify
    it under the terms of the GNU General Public License, version 2.0,
@@ -1031,10 +1027,6 @@
   }
   {
     AsyncFile* openFile = theOpenFiles.find(filePointer);
-<<<<<<< HEAD
-    const NewVARIABLE *myBaseAddrRef =
-      &getBat(blockNumber, instanceNumber)[fsReq->varIndex];
-
 #ifdef ERROR_INSERT
     if (ERROR_INSERTED(2002) && (c_error_insert_extra == fsReq->filePointer))
     {
@@ -1043,8 +1035,6 @@
     }
 #endif
     
-=======
->>>>>>> a1261b50
     const Uint32* tWA   = (const Uint32*)myBaseAddrRef->WA;
     const Uint32  tSz   = myBaseAddrRef->nrr;
     const Uint32 offset = fsReq->offset;
