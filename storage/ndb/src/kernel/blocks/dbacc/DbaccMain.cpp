/* Copyright (c) 2003, 2018, Oracle and/or its affiliates. All rights reserved.

   This program is free software; you can redistribute it and/or modify
   it under the terms of the GNU General Public License as published by
   the Free Software Foundation; version 2 of the License.

   This program is distributed in the hope that it will be useful,
   but WITHOUT ANY WARRANTY; without even the implied warranty of
   MERCHANTABILITY or FITNESS FOR A PARTICULAR PURPOSE.  See the
   GNU General Public License for more details.

   You should have received a copy of the GNU General Public License
   along with this program; if not, write to the Free Software
   Foundation, Inc., 51 Franklin St, Fifth Floor, Boston, MA 02110-1301  USA
*/

#include "ndb_global.h" /* defines __STDC_LIMIT_MACROS for stdint.h */
#include <stdint.h>

#define DBACC_C
#include "Dbacc.hpp"

#include <AttributeHeader.hpp>
#include <Bitmask.hpp>
#include <signaldata/AccFrag.hpp>
#include <signaldata/AccScan.hpp>
#include <signaldata/NextScan.hpp>
#include <signaldata/AccLock.hpp>
#include <signaldata/EventReport.hpp>
#include <signaldata/FsConf.hpp>
#include <signaldata/FsRef.hpp>
#include <signaldata/FsRemoveReq.hpp>
#include <signaldata/DropTab.hpp>
#include <signaldata/DumpStateOrd.hpp>
#include <signaldata/TuxMaint.hpp>
#include <signaldata/DbinfoScan.hpp>
#include <signaldata/TransIdAI.hpp>
#include <KeyDescriptor.hpp>
#include <signaldata/NodeStateSignalData.hpp>
#include <md5_hash.hpp>

#ifdef VM_TRACE
#define ACC_DEBUG(x) ndbout << "DBACC: "<< x << endl;
#else
#define ACC_DEBUG(x)
#endif

#ifdef ACC_SAFE_QUEUE
#define vlqrequire(x) do { if (unlikely(!(x))) {\
   dump_lock_queue(loPtr); \
   ndbrequire(false); } } while(0)
#else
#define vlqrequire(x) ndbrequire(x)
#define dump_lock_queue(x)
#endif


// primary key is stored in TUP
#include "../dbtup/Dbtup.hpp"
#include "../dblqh/Dblqh.hpp"
/**
 * DBACC interface description
 * ---------------------------
 * DBACC is a block that performs a mapping between a key and a local key.
 * DBACC stands for DataBase ACCess Manager.
 * DBACC also handles row locks, each element in DBACC is referring to a
 * row through a local key. This row can be locked in DBACC.
 *
 * It has the following services it provides:
 * 1) ACCKEYREQ
 *    This is the by far most important interface. The user normally sends
 *    in a key, this key is a concatenation of a number of primary key
 *    columns in the table. Each column will be rounded up to the nearest
 *    4 bytes and the columns will be concatenated.
 *
 *    The ACCKEYREQ interface can be used to insert a key element, to delete
 *    a key element and to get the local key given a key.
 *
 *    The actual insert happens immediately in the prepare phase. But the
 *    insert must be followed by a later call to the signal ACCMINUPDATE
 *    that provides the local key for the inserted element.
 *
 *    The actual delete happens when the delete is committed through the
 *    ACC_COMMITREQ interface. The ACC_COMMITREQ signal also removes any
 *    row locks owned by the operation started by ACCKEYREQ.
 *
 *    Normally ACCKEYREQ responds immediate, in this case the return
 *    signal is passed in the signal object when returning from the
 *    execACCKEYREQ method. The return could come later if the row
 *    was locked, in this case a specific ACCKEYCONF signal is sent
 *    later where we have also locked the row.
 *
 *    So the basic ACCKEYREQ service works like this:
 *    1) Receive ACCKEYREQ, handle it and respond with ACCKEYCONF either
 *       immediate or at a later time. The message can also be immediately
 *       refused with an ACCKEYREF signal passed back immediately.
 *    2) For inserts the local key is provided later with a ACCMINUPDATE
 *       signal.
 *    3) The locks can be taken over by another operation, this operation
 *       can be initiated both through the ACCKEYREQ service or through
 *       the scan service. The takeover is initiated by a ACCKEYREQ call
 *       that has the take over flag set and that calls ACC_TO_REQ.
 *    4) Operations can be committed through ACC_COMMITREQ and they can
 *       aborted through ACC_ABORTREQ.
 *
 * 2) ACC_LOCKREQ
 *    The ACC_LOCKREQ service provides an interface to lock a row through
 *    a local key. It also provides a service to unlock a row through the
 *    same interface. This service is mainly used by blocks performing
 *    various types of scan services where the scan requires a lock to be
 *    taken on the row.
 *    The ACC_LOCKREQ interface is an interface built on top of the
 *    ACCKEYREQ service.
 *
 * 3) Scan service
 *    ACC can handle up to 12 concurrent full partition scans. The partition
 *    is scanned in hash table order.
 *    The ACC_LOCKREQ interface is an interface built on top of the
 *    ACCKEYREQ service.
 *
 * 3) Scan service
 *    ACC can handle up to 12 concurrent full partition scans. The partition
 *    is scanned in hash table order.
 *
 *    A scan is started up through the ACC_SCANREQ signal.
 *    After that the NEXT_SCANREQ provides a service to get the next row,
 *    to commit the previous row, to commit the previous and get the next
 *    row, to close the scan and to abort the scan.
 *
 *    For each row the row is represented by its local key. This is returned
 *    in the NEXT_SCANCONF signal. Actually this signal is often returned
 *    through a call to the LQH object through the method exec_next_scan_conf.
 *
 * 4) ACCFRAGREQ service
 *    The ACCFRAG service is used to add a new partition to handle in DBACC.
 * 5) DROP_TAB_REQ and DROP_FRAG_REQ service
 *    These services assist in dropping a partition and a table from DBACC.
 *
 * DBACC uses the following services:
 * ----------------------------------
 *
 * 1) prepareTUPKEYREQ
 *    This prepares DBTUP to read a row and to prefetch the row such that we
 *    can avoid lengthy cache misses. It provides a local key and a reference
 *    to the fragment information in DBTUP.
 *
 * 2) prepare_scanTUPKEYREQ
 *    This prepares DBTUP to read a row that we are scanning. It provides
 *    the local key to DBTUP for this service.
 *
 * 3) accReadPk
 *    This reads the primary key in DBACC format from DBTUP provided the
 *    local key.
 *
 * 4) readPrimaryKeys
 *    This reads the primary key in DBACC format from DBLQH using the
 *    operation record as key.
 *
 * Reading the primary key is performed as a last step in ensuring that
 * the hash entry refers to the primary key we are looking for.
 *
 * Overview description
 * ....................
 * On a very high level DBACC maps keys to local keys and it performs a row
 * locking service for rows. It implements this using the LH^3 data structure.
 *
 * Local keys
 * ----------
 * ACC stores local keys that are row ids. The ACC implementation is agnostic
 * to whether it is a logical row id or a physical row id. It only matters in
 * communication to other services.
 *
 * Internal complexity
 * -------------------
 * The services provided by DBACC are fairly simple, much of the complexity
 * comes from handling scans while the data structure is constantly changing.
 * A lock service is inherently complex and never simple to implement.
 *
 * The hash data structure stores each row as one element of 8 bytes that
 * resides in a container, the container has an 8 byte header and there can
 * be upto 144 containers in a 8 kByte page. The pages are filled to around
 * 70% in the normal case. Thus each row requires about 15 bytes of memory
 * in DBACC.
 *
 * On a higher level each table fragment replica in NDB have one DBACC
 * partition. This can be either a normal table, a unique index table,
 * or a BLOB table.
 */

#define JAM_FILE_ID 345

// Index pages used by ACC instances, used by CMVMI to report index memory usage
extern Uint32 g_acc_pages_used[MAX_NDBMT_LQH_WORKERS];

void
Dbacc::prepare_scan_ctx(Uint32 scanPtrI)
{
  (void)scanPtrI;
}

// Signal entries and statement blocks
/* --------------------------------------------------------------------------------- */
/* --------------------------------------------------------------------------------- */
/* --------------------------------------------------------------------------------- */
/*                                                                                   */
/*       COMMON SIGNAL RECEPTION MODULE                                              */
/*                                                                                   */
/* --------------------------------------------------------------------------------- */

/* --------------------------------------------------------------------------------- */
/* ******************--------------------------------------------------------------- */
/* CONTINUEB                                       CONTINUE SIGNAL                   */
/* ******************------------------------------+                                 */
/*   SENDER: ACC,    LEVEL B       */
void Dbacc::execCONTINUEB(Signal* signal) 
{
  jamEntry();
  Uint32 tcase = signal->theData[0];
  switch (tcase) {
  case ZINITIALISE_RECORDS:
    jam();
    initialiseRecordsLab(signal,
                         signal->theData[1],
                         signal->theData[3],
                         signal->theData[4]);
    return;
    break;
  case ZREL_ROOT_FRAG:
    {
      jam();
      Uint32 tableId = signal->theData[1];
      releaseRootFragResources(signal, tableId);
      break;
    }
  case ZREL_FRAG:
    {
      jam();
      Uint32 fragIndex = signal->theData[1];
      releaseFragResources(signal, fragIndex);
      break;
    }
  case ZREL_DIR:
    {
      jam();
      releaseDirResources(signal);
      break;
    }
  default:
    ndbrequire(false);
    break;
  }//switch
  return;
}//Dbacc::execCONTINUEB()

/* ------------------------------------------------------------------------- */
/* ------------------------------------------------------------------------- */
/* ------------------------------------------------------------------------- */
/*                                                                           */
/*       END OF COMMON SIGNAL RECEPTION MODULE                               */
/*                                                                           */
/* ------------------------------------------------------------------------- */
/* ------------------------------------------------------------------------- */
/* ------------------------------------------------------------------------- */
/* ------------------------------------------------------------------------- */
/* ------------------------------------------------------------------------- */
/*                                                                           */
/*       SYSTEM RESTART MODULE                                               */
/*                                                                           */
/* ------------------------------------------------------------------------- */
/* ------------------------------------------------------------------------- */
/* ------------------------------------------------------------------------- */
void Dbacc::execNDB_STTOR(Signal* signal) 
{
  jamEntry();
  BlockReference ndbcntrRef = signal->theData[0];
  Uint32 startphase = signal->theData[2];
  switch (startphase) {
  case ZSPH1:
    jam();
    break;
  case ZSPH2:
    break;
  case ZSPH3:
    break;
  case ZSPH6:
    jam();
    break;
  default:
    jam();
    /*empty*/;
    break;
  }//switch
  signal->theData[0] = reference();
  sendSignal(ndbcntrRef, GSN_NDB_STTORRY, signal, 1, JBB);
  return;
}//Dbacc::execNDB_STTOR()

/* ******************--------------------------------------------------------------- */
/* STTOR                                              START /  RESTART               */
/* ******************------------------------------+                                 */
/*   SENDER: ANY,    LEVEL B       */
void Dbacc::execSTTOR(Signal* signal) 
{
  jamEntry();
  Uint32 tstartphase = signal->theData[1];
  switch (tstartphase) {
  case 1:
    jam();
    ndbrequire((c_tup = (Dbtup*)globalData.getBlock(DBTUP, instance())) != 0);
    ndbrequire((c_lqh = (Dblqh*)globalData.getBlock(DBLQH, instance())) != 0);
    break;
  }
  Uint32 signalkey = signal->theData[6];
  sttorrysignalLab(signal, signalkey);
  return;
}//Dbacc::execSTTOR()

/* --------------------------------------------------------------------------------- */
/* ZSPH1                                                                             */
/* --------------------------------------------------------------------------------- */
void Dbacc::initialiseRecordsLab(Signal* signal,
                                 Uint32 index,
                                 Uint32 ref,
                                 Uint32 data)
{
  switch (index)
  {
  case 0:
    jam();
    initialiseTableRec();
    break;
  case 1:
  case 2:
    break;
  case 3:
    jam();
    break;
  case 4:
    jam();
    break;
  case 5:
    jam();
    break;
  case 6:
    jam();
    initialiseFragRec();
    break;
  case 7:
    jam();
    break;
  case 8:
    jam();
    initialiseOperationRec();
    break;
  case 9:
    jam();
    initialisePageRec();
    break;
  case 10:
    jam();
    break;
  case 11:
    jam();
    initialiseScanRec();
    break;
  case 12:
    jam();

    {
      ReadConfigConf * conf = (ReadConfigConf*)signal->getDataPtrSend();
      conf->senderRef = reference();
      conf->senderData = data;
      sendSignal(ref, GSN_READ_CONFIG_CONF, signal, 
		 ReadConfigConf::SignalLength, JBB);
    }
    return;
    break;
  default:
    ndbrequire(false);
    break;
  }//switch

  signal->theData[0] = ZINITIALISE_RECORDS;
  signal->theData[1] = index + 1;
  signal->theData[2] = 0;
  signal->theData[3] = ref;
  signal->theData[4] = data;
  sendSignal(reference(), GSN_CONTINUEB, signal, 5, JBB);
  return;
}//Dbacc::initialiseRecordsLab()

void Dbacc::execREAD_CONFIG_REQ(Signal* signal) 
{
  const ReadConfigReq * req = (ReadConfigReq*)signal->getDataPtr();
  Uint32 ref = req->senderRef;
  Uint32 senderData = req->senderData;
  ndbrequire(req->noOfParameters == 0);
  
  jamEntry();

  const ndb_mgm_configuration_iterator * p = 
    m_ctx.m_config.getOwnConfigIterator();
  ndbrequire(p != 0);
  
  ndbrequire(!ndb_mgm_get_int_parameter(p, CFG_ACC_FRAGMENT, &cfragmentsize));
  ndbrequire(!ndb_mgm_get_int_parameter(p, CFG_ACC_OP_RECS, &coprecsize));
  ndbrequire(!ndb_mgm_get_int_parameter(p, CFG_ACC_TABLE, &ctablesize));
  ndbrequire(!ndb_mgm_get_int_parameter(p, CFG_ACC_SCAN, &cscanRecSize));
  initRecords();

  initialiseRecordsLab(signal, 0, ref, senderData);
  return;
}

/* *********************************<< */
/* STTORRY                             */
/* *********************************<< */
void Dbacc::sttorrysignalLab(Signal* signal, Uint32 signalkey) const
{
  signal->theData[0] = signalkey;
  signal->theData[1] = 3;
  /* BLOCK CATEGORY */
  signal->theData[2] = 2;
  /* SIGNAL VERSION NUMBER */
  signal->theData[3] = ZSPH1;
  signal->theData[4] = 255;
  BlockReference cntrRef = !isNdbMtLqh() ? NDBCNTR_REF : DBACC_REF;
  sendSignal(cntrRef, GSN_STTORRY, signal, 5, JBB);
  /* END OF START PHASES */
  return;
}//Dbacc::sttorrysignalLab()

/* --------------------------------------------------------------------------------- */
/* INITIALISE_FRAG_REC                                                               */
/*              INITIALATES THE FRAGMENT RECORDS.                                    */
/* --------------------------------------------------------------------------------- */
void Dbacc::initialiseFragRec()
{
  FragmentrecPtr regFragPtr;
  ndbrequire(cfragmentsize > 0);
  for (regFragPtr.i = 0; regFragPtr.i < cfragmentsize; regFragPtr.i++) {
    jam();
    refresh_watch_dog();
    ptrAss(regFragPtr, fragmentrec);
    initFragGeneral(regFragPtr);
    regFragPtr.p->nextfreefrag = regFragPtr.i + 1;
  }//for
  regFragPtr.i = cfragmentsize - 1;
  ptrAss(regFragPtr, fragmentrec);
  regFragPtr.p->nextfreefrag = RNIL;
  cfirstfreefrag = 0;
}//Dbacc::initialiseFragRec()

/* --------------------------------------------------------------------------------- */
/* INITIALISE_OPERATION_REC                                                          */
/*              INITIALATES THE OPERATION RECORDS.                                   */
/* --------------------------------------------------------------------------------- */
void Dbacc::initialiseOperationRec()
{
  ndbrequire(coprecsize > 0);
  for (operationRecPtr.i = 0; operationRecPtr.i < coprecsize; operationRecPtr.i++) {
    refresh_watch_dog();
    ptrAss(operationRecPtr, operationrec);
    operationRecPtr.p->m_op_bits = Operationrec::OP_INITIAL;
    operationRecPtr.p->nextOp = operationRecPtr.i + 1;
  }//for
  operationRecPtr.i = coprecsize - 1;
  ptrAss(operationRecPtr, operationrec);
  operationRecPtr.p->nextOp = RNIL;
  cfreeopRec = 0;
}//Dbacc::initialiseOperationRec()

/* --------------------------------------------------------------------------------- */
/* INITIALISE_PAGE_REC                                                               */
/*              INITIALATES THE PAGE RECORDS.                                        */
/* --------------------------------------------------------------------------------- */
void Dbacc::initialisePageRec()
{
  cnoOfAllocatedPages = 0;
  cnoOfAllocatedPagesMax = 0;
}//Dbacc::initialisePageRec()


/* --------------------------------------------------------------------------------- */
/* INITIALISE_ROOTFRAG_REC                                                           */
/*              INITIALATES THE ROOTFRAG  RECORDS.                                   */
/* --------------------------------------------------------------------------------- */
/* --------------------------------------------------------------------------------- */
/* INITIALISE_SCAN_REC                                                               */
/*              INITIALATES THE QUE_SCAN RECORDS.                                    */
/* --------------------------------------------------------------------------------- */
void Dbacc::initialiseScanRec()
{
  ndbrequire(cscanRecSize > 0);
  for (scanPtr.i = 0; scanPtr.i < cscanRecSize; scanPtr.i++) {
    ptrAss(scanPtr, scanRec);
    scanPtr.p->scanNextfreerec = scanPtr.i + 1;
    scanPtr.p->scanState = ScanRec::SCAN_DISCONNECT;
    scanPtr.p->activeLocalFrag = RNIL;
    scanPtr.p->initContainer();
  }//for
  scanPtr.i = cscanRecSize - 1;
  ptrAss(scanPtr, scanRec);
  scanPtr.p->scanNextfreerec = RNIL;
  cfirstFreeScanRec = 0;
}//Dbacc::initialiseScanRec()


/* --------------------------------------------------------------------------------- */
/* INITIALISE_TABLE_REC                                                              */
/*              INITIALATES THE TABLE RECORDS.                                       */
/* --------------------------------------------------------------------------------- */
void Dbacc::initialiseTableRec()
{
  ndbrequire(ctablesize > 0);
  for (tabptr.i = 0; tabptr.i < ctablesize; tabptr.i++) {
    refresh_watch_dog();
    ptrAss(tabptr, tabrec);
    for (Uint32 i = 0; i < NDB_ARRAY_SIZE(tabptr.p->fragholder); i++) {
      tabptr.p->fragholder[i] = RNIL;
      tabptr.p->fragptrholder[i] = RNIL;
    }//for
  }//for
}//Dbacc::initialiseTableRec()

void Dbacc::set_tup_fragptr(Uint32 fragptr, Uint32 tup_fragptr)
{
  fragrecptr.i = fragptr;
  ptrCheckGuard(fragrecptr, cfragmentsize, fragmentrec);
  fragrecptr.p->tupFragptr = tup_fragptr;
}

/* --------------------------------------------------------------------------------- */
/* --------------------------------------------------------------------------------- */
/* --------------------------------------------------------------------------------- */
/*                                                                                   */
/*       END OF SYSTEM RESTART MODULE                                                */
/*                                                                                   */
/* --------------------------------------------------------------------------------- */
/* --------------------------------------------------------------------------------- */
/* --------------------------------------------------------------------------------- */
/* --------------------------------------------------------------------------------- */
/* --------------------------------------------------------------------------------- */
/*                                                                                   */
/*       ADD/DELETE FRAGMENT MODULE                                                  */
/*                                                                                   */
/* --------------------------------------------------------------------------------- */
/* --------------------------------------------------------------------------------- */

// JONAS This methods "aer ett saall"
void Dbacc::execACCFRAGREQ(Signal* signal) 
{
  const AccFragReq * const req = (AccFragReq*)&signal->theData[0];
  jamEntry();
  if (ERROR_INSERTED(3001)) {
    jam();
    addFragRefuse(signal, 1);
    CLEAR_ERROR_INSERT_VALUE;
    return;
  }
  tabptr.i = req->tableId;
#ifndef VM_TRACE
  // config mismatch - do not crash if release compiled
  if (tabptr.i >= ctablesize) {
    jam();
    addFragRefuse(signal, 640);
    return;
  }
#endif
  ptrCheckGuard(tabptr, ctablesize, tabrec);
  ndbrequire((req->reqInfo & 0xF) == ZADDFRAG);
  ndbrequire(!getfragmentrec(fragrecptr, req->fragId));
  if (cfirstfreefrag == RNIL) {
    jam();
    addFragRefuse(signal, ZFULL_FRAGRECORD_ERROR);
    return;
  }//if

  ndbassert(req->localKeyLen == 1);
  if (req->localKeyLen != 1)
  {
    jam();
    addFragRefuse(signal, ZLOCAL_KEY_LENGTH_ERROR);
    return;
  }
  seizeFragrec();
  initFragGeneral(fragrecptr);
  initFragAdd(signal, fragrecptr);

  if (!addfragtotab(fragrecptr.i, req->fragId)) {
    jam();
    releaseFragRecord(fragrecptr);
    addFragRefuse(signal, ZFULL_FRAGRECORD_ERROR);
    return;
  }//if
  Page8Ptr spPageptr;
  Uint32 result = seizePage(spPageptr, Page32Lists::ANY_SUB_PAGE);
  if (result > ZLIMIT_OF_ERROR) {
    jam();
    addFragRefuse(signal, result);
    return;
  }//if
  if (!setPagePtr(fragrecptr.p->directory, 0, spPageptr.i))
  {
    jam();
    releasePage(spPageptr);
    addFragRefuse(signal, ZDIR_RANGE_FULL_ERROR);
    return;
  }

  initPage(spPageptr, 0);

  Uint32 userPtr = req->userPtr;
  BlockReference retRef = req->userRef;
  fragrecptr.p->rootState = ACTIVEROOT;

  AccFragConf * const conf = (AccFragConf*)&signal->theData[0];
  conf->userPtr = userPtr;
  conf->rootFragPtr = RNIL;
  conf->fragId[0] = fragrecptr.p->fragmentid;
  conf->fragId[1] = RNIL;
  conf->fragPtr[0] = fragrecptr.i;
  conf->fragPtr[1] = RNIL;
  conf->rootHashCheck = fragrecptr.p->roothashcheck;
  sendSignal(retRef, GSN_ACCFRAGCONF, signal, AccFragConf::SignalLength, JBB);
}//Dbacc::execACCFRAGREQ()

void Dbacc::addFragRefuse(Signal* signal, Uint32 errorCode) const
{
  const AccFragReq * const req = (AccFragReq*)&signal->theData[0];  
  AccFragRef * const ref = (AccFragRef*)&signal->theData[0];  
  Uint32 userPtr = req->userPtr;
  BlockReference retRef = req->userRef;

  ref->userPtr = userPtr;
  ref->errorCode = errorCode;
  sendSignal(retRef, GSN_ACCFRAGREF, signal, AccFragRef::SignalLength, JBB);
  return;
}//Dbacc::addFragRefuseEarly()

void
Dbacc::execDROP_TAB_REQ(Signal* signal){
  jamEntry();
  DropTabReq* req = (DropTabReq*)signal->getDataPtr();

  TabrecPtr tabPtr;
  tabPtr.i = req->tableId;
  ptrCheckGuard(tabPtr, ctablesize, tabrec);
  
  tabPtr.p->tabUserRef = req->senderRef;
  tabPtr.p->tabUserPtr = req->senderData;
  tabPtr.p->tabUserGsn = GSN_DROP_TAB_REQ;

  signal->theData[0] = ZREL_ROOT_FRAG;
  signal->theData[1] = tabPtr.i;
  sendSignal(reference(), GSN_CONTINUEB, signal, 2, JBB);
}

void
Dbacc::execDROP_FRAG_REQ(Signal* signal){
  jamEntry();
  DropFragReq* req = (DropFragReq*)signal->getDataPtr();

  TabrecPtr tabPtr;
  tabPtr.i = req->tableId;
  ptrCheckGuard(tabPtr, ctablesize, tabrec);

  tabPtr.p->tabUserRef = req->senderRef;
  tabPtr.p->tabUserPtr = req->senderData;
  tabPtr.p->tabUserGsn = GSN_DROP_FRAG_REQ;

  for (Uint32 i = 0; i < NDB_ARRAY_SIZE(tabPtr.p->fragholder); i++)
  {
    jam();
    if (tabPtr.p->fragholder[i] == req->fragId)
    {
      jam();
      tabPtr.p->fragholder[i] = RNIL;
      releaseFragResources(signal, tabPtr.p->fragptrholder[i]);
      return;
    }//if
  }//for
  
  releaseRootFragResources(signal, req->tableId);
}

void Dbacc::releaseRootFragResources(Signal* signal, Uint32 tableId)
{
  TabrecPtr tabPtr;
  tabPtr.i = tableId;
  ptrCheckGuard(tabPtr, ctablesize, tabrec);

  if (tabPtr.p->tabUserGsn == GSN_DROP_TAB_REQ)
  {
    jam();
    for (Uint32 i = 0; i < NDB_ARRAY_SIZE(tabPtr.p->fragholder); i++)
    {
      jam();
      if (tabPtr.p->fragholder[i] != RNIL)
      {
        jam();
        tabPtr.p->fragholder[i] = RNIL;
        releaseFragResources(signal, tabPtr.p->fragptrholder[i]);
        return;
      }
    }

    /**
     * Finished...
     */
    DropTabConf * const dropConf = (DropTabConf *)signal->getDataPtrSend();
    dropConf->senderRef = reference();
    dropConf->senderData = tabPtr.p->tabUserPtr;
    dropConf->tableId = tabPtr.i;
    sendSignal(tabPtr.p->tabUserRef, GSN_DROP_TAB_CONF,
               signal, DropTabConf::SignalLength, JBB);
  }
  else
  {
    ndbrequire(tabPtr.p->tabUserGsn == GSN_DROP_FRAG_REQ);

    DropFragConf * conf = (DropFragConf *)signal->getDataPtrSend();
    conf->senderRef = reference();
    conf->senderData = tabPtr.p->tabUserPtr;
    conf->tableId = tabPtr.i;
    sendSignal(tabPtr.p->tabUserRef, GSN_DROP_FRAG_CONF,
               signal, DropFragConf::SignalLength, JBB);
  }
  
  tabPtr.p->tabUserPtr = RNIL;
  tabPtr.p->tabUserRef = 0;
  tabPtr.p->tabUserGsn = 0;
}//Dbacc::releaseRootFragResources()

void Dbacc::releaseFragResources(Signal* signal, Uint32 fragIndex)
{
  jam();
  FragmentrecPtr regFragPtr;
  regFragPtr.i = fragIndex;
  ptrCheckGuard(regFragPtr, cfragmentsize, fragmentrec);
  verifyFragCorrect(regFragPtr);

  if (regFragPtr.p->expandOrShrinkQueued)
  {
    regFragPtr.p->level.clear();

    // slack > 0 ensures EXPANDCHECK2 will do nothing.
    regFragPtr.p->slack = 1;

    // slack <= slackCheck ensures SHRINKCHECK2 will do nothing.
    regFragPtr.p->slackCheck = regFragPtr.p->slack;

    /**
     * Wait out pending expand or shrink.
     * They need a valid Fragmentrec.
     */
    signal->theData[0] = ZREL_FRAG;
    signal->theData[1] = regFragPtr.i;
    sendSignal(reference(), GSN_CONTINUEB, signal, 2, JBB);
    return;
  }

  if (!regFragPtr.p->directory.isEmpty()) {
    jam();
    DynArr256::ReleaseIterator iter;
    DynArr256 dir(directoryPool, regFragPtr.p->directory);
    dir.init(iter);
    signal->theData[0] = ZREL_DIR;
    signal->theData[1] = regFragPtr.i;
    memcpy(&signal->theData[2], &iter, sizeof(iter));
    sendSignal(reference(), GSN_CONTINUEB, signal, 2 + sizeof(iter) / 4, JBB);
  } else {
    jam();
    {
      ndbassert(static_cast<Uint32>(regFragPtr.p->m_noOfAllocatedPages) == 
                  regFragPtr.p->sparsepages.getCount() +
                  regFragPtr.p->fullpages.getCount());
      regFragPtr.p->m_noOfAllocatedPages = 0;

      LocalPage8List freelist(c_page8_pool, cfreepages);
      cnoOfAllocatedPages -= regFragPtr.p->sparsepages.getCount();
      freelist.appendList(regFragPtr.p->sparsepages);
      cnoOfAllocatedPages -= regFragPtr.p->fullpages.getCount();
      freelist.appendList(regFragPtr.p->fullpages);
      ndbassert(pages.getCount() == cfreepages.getCount() + cnoOfAllocatedPages);
      ndbassert(pages.getCount() <= cpageCount);
    }
    jam();
    Uint32 tab = regFragPtr.p->mytabptr;
    releaseFragRecord(regFragPtr);
    signal->theData[0] = ZREL_ROOT_FRAG;
    signal->theData[1] = tab;
    sendSignal(reference(), GSN_CONTINUEB, signal, 2, JBB);
  }//if
  ndbassert(validatePageCount());
}//Dbacc::releaseFragResources()

void Dbacc::verifyFragCorrect(FragmentrecPtr regFragPtr)const
{
  ndbrequire(regFragPtr.p->lockOwnersList == RNIL);
}//Dbacc::verifyFragCorrect()

void Dbacc::releaseDirResources(Signal* signal)
{
  jam();
  Uint32 fragIndex = signal->theData[1];

  DynArr256::ReleaseIterator iter;
  memcpy(&iter, &signal->theData[2], sizeof(iter));

  FragmentrecPtr regFragPtr;
  regFragPtr.i = fragIndex;
  ptrCheckGuard(regFragPtr, cfragmentsize, fragmentrec);
  verifyFragCorrect(regFragPtr);

  DynArr256::Head* directory;
  ndbrequire(signal->theData[0] == ZREL_DIR);
  directory = &regFragPtr.p->directory;

  DynArr256 dir(directoryPool, *directory);
  Uint32 ret;
  Uint32 pagei;
  fragrecptr = regFragPtr;
  int count = 32;
  while (count > 0 &&
         (ret = dir.release(iter, &pagei)) != 0)
  {
    jam();
    count--;
    if (ret == 1 && pagei != RNIL)
    {
      jam();
      Page8Ptr rpPageptr;
      rpPageptr.i = pagei;
      c_page8_pool.getPtr(rpPageptr);
      releasePage(rpPageptr);
    }
  }
  while (ret == 0 && count > 0 && !cfreepages.isEmpty())
  {
    jam();
    Page8Ptr page;
    LocalPage8List freelist(c_page8_pool, cfreepages);
    freelist.removeFirst(page);
    pages.releasePage8(c_page_pool, page);
    Page32Ptr page32ptr;
    pages.dropLastPage32(c_page_pool, page32ptr, 5);
    if (page32ptr.i != RNIL)
    {
      jam();
      g_acc_pages_used[instance()]--;
      ndbassert(cpageCount >= 4);
      cpageCount -= 4; // 8KiB pages per 32KiB page
      m_ctx.m_mm.release_page(RT_DBACC_PAGE, page32ptr.i);
    }
    count--;
  }
  if (ret != 0 || !cfreepages.isEmpty())
  {
    jam();
    memcpy(&signal->theData[2], &iter, sizeof(iter));
    sendSignal(reference(), GSN_CONTINUEB, signal, 2 + sizeof(iter) / 4, JBB);
  }
  else
  {
    jam();
    signal->theData[0] = ZREL_FRAG;
    sendSignal(reference(), GSN_CONTINUEB, signal, 2, JBB);
  }
}//Dbacc::releaseDirResources()

void Dbacc::releaseFragRecord(FragmentrecPtr regFragPtr)
{
  regFragPtr.p->nextfreefrag = cfirstfreefrag;
  cfirstfreefrag = regFragPtr.i;
  initFragGeneral(regFragPtr);
  RSS_OP_FREE(cnoOfFreeFragrec);
}//Dbacc::releaseFragRecord()

/* -------------------------------------------------------------------------- */
/* ADDFRAGTOTAB                                                               */
/*       DESCRIPTION: PUTS A FRAGMENT ID AND A POINTER TO ITS RECORD INTO     */
/*                                TABLE ARRRAY OF THE TABLE RECORD.           */
/* -------------------------------------------------------------------------- */
bool Dbacc::addfragtotab(Uint32 rootIndex, Uint32 fid) const
{
  for (Uint32 i = 0; i < NDB_ARRAY_SIZE(tabptr.p->fragholder); i++) {
    jam();
    if (tabptr.p->fragholder[i] == RNIL) {
      jam();
      tabptr.p->fragholder[i] = fid;
      tabptr.p->fragptrholder[i] = rootIndex;
      return true;
    }//if
  }//for
  return false;
}//Dbacc::addfragtotab()

/* --------------------------------------------------------------------------------- */
/* --------------------------------------------------------------------------------- */
/* --------------------------------------------------------------------------------- */
/*                                                                                   */
/*       END OF ADD/DELETE FRAGMENT MODULE                                           */
/*                                                                                   */
/* --------------------------------------------------------------------------------- */
/* --------------------------------------------------------------------------------- */
/* --------------------------------------------------------------------------------- */
/* --------------------------------------------------------------------------------- */
/* --------------------------------------------------------------------------------- */
/*                                                                                   */
/*       CONNECTION MODULE                                                           */
/*                                                                                   */
/* --------------------------------------------------------------------------------- */
/* --------------------------------------------------------------------------------- */
/* ******************--------------------------------------------------------------- */
/* ACCSEIZEREQ                                           SEIZE REQ                   */
/*                                                    SENDER: LQH,    LEVEL B        */
/*          ENTER ACCSEIZEREQ WITH                                                   */
/*                    TUSERPTR ,                     CONECTION PTR OF LQH            */
/*                    TUSERBLOCKREF                  BLOCK REFERENCE OF LQH          */
/* ******************--------------------------------------------------------------- */
/* ******************--------------------------------------------------------------- */
/* ACCSEIZEREQ                                           SEIZE REQ                   */
/* ******************------------------------------+                                 */
/*   SENDER: LQH,    LEVEL B       */
void Dbacc::execACCSEIZEREQ(Signal* signal) 
{
  jamEntry();
  Uint32 userptr = signal->theData[0];
  /* CONECTION PTR OF LQH            */
  BlockReference userblockref = signal->theData[1];
  /* BLOCK REFERENCE OF LQH          */
  if (cfreeopRec == RNIL) {
    jam();
    Uint32 result = ZCONNECT_SIZE_ERROR;
    signal->theData[0] = userptr;
    signal->theData[1] = result;
    sendSignal(userblockref, GSN_ACCSEIZEREF, signal, 2, JBB);
    return;
  }//if
  seizeOpRec();
  ptrGuard(operationRecPtr);
  operationRecPtr.p->userptr = userptr;
  operationRecPtr.p->userblockref = userblockref;
  operationRecPtr.p->m_op_bits = Operationrec::OP_INITIAL;
  /* ******************************< */
  /* ACCSEIZECONF                    */
  /* ******************************< */
  signal->theData[0] = userptr;
  signal->theData[1] = operationRecPtr.i;
  sendSignal(userblockref, GSN_ACCSEIZECONF, signal, 2, JBB);
  return;
}//Dbacc::execACCSEIZEREQ()

/* --------------------------------------------------------------------------------- */
/* --------------------------------------------------------------------------------- */
/* --------------------------------------------------------------------------------- */
/*                                                                                   */
/*       END OF CONNECTION MODULE                                                    */
/*                                                                                   */
/* --------------------------------------------------------------------------------- */
/* --------------------------------------------------------------------------------- */
/* --------------------------------------------------------------------------------- */
/* --------------------------------------------------------------------------------- */
/* --------------------------------------------------------------------------------- */
/*                                                                                   */
/*       EXECUTE OPERATION MODULE                                                    */
/*                                                                                   */
/* --------------------------------------------------------------------------------- */
/* --------------------------------------------------------------------------------- */
/* --------------------------------------------------------------------------------- */
/* INIT_OP_REC                                                                       */
/*           INFORMATION WHICH IS RECIEVED BY ACCKEYREQ WILL BE SAVED                */
/*           IN THE OPERATION RECORD.                                                */
/* --------------------------------------------------------------------------------- */
void Dbacc::initOpRec(const AccKeyReq* signal, Uint32 siglen) const
{
  register Uint32 Treqinfo;

  Treqinfo = signal->requestInfo;

  operationRecPtr.p->hashValue = LHBits32(signal->hashValue);
  operationRecPtr.p->tupkeylen = signal->keyLen;
  operationRecPtr.p->m_key_or_scan_info.xfrmtupkeylen = signal->keyLen;
  operationRecPtr.p->transId1 = signal->transId1;
  operationRecPtr.p->transId2 = signal->transId2;

  const bool readOp = AccKeyReq::getLockType(Treqinfo) == ZREAD;
  const bool dirtyOp = AccKeyReq::getDirtyOp(Treqinfo);
  const bool dirtyReadOp = readOp & dirtyOp;
  Uint32 operation = AccKeyReq::getOperation(Treqinfo);
  if (operation == ZREFRESH)
    operation = ZWRITE; /* Insert if !exist, otherwise lock */

  Uint32 opbits = 0;
  opbits |= operation;
  opbits |= readOp ? 0 : (Uint32) Operationrec::OP_LOCK_MODE;
  opbits |= readOp ? 0 : (Uint32) Operationrec::OP_ACC_LOCK_MODE;
  opbits |= dirtyReadOp ? (Uint32) Operationrec::OP_DIRTY_READ : 0;
  if (AccKeyReq::getLockReq(Treqinfo))
  {
    opbits |= Operationrec::OP_LOCK_REQ;            // TUX LOCK_REQ

    /**
     * A lock req has SCAN_OP, it can't delete a row,
     *   so OP_COMMIT_DELETE_CHECK is set like for SCAN
     *   see initScanOpRec
     */
    opbits |= Operationrec::OP_COMMIT_DELETE_CHECK;

    /**
     * TODO: Looking at it now, I think it would be more natural
     *       to treat it as a ZREAD...
     */
  }
  
  //operationRecPtr.p->nodeType = AccKeyReq::getReplicaType(Treqinfo);
  operationRecPtr.p->fid = fragrecptr.p->myfid;
  operationRecPtr.p->fragptr = fragrecptr.i;
  operationRecPtr.p->nextParallelQue = RNIL;
  operationRecPtr.p->prevParallelQue = RNIL;
  operationRecPtr.p->nextSerialQue = RNIL;
  operationRecPtr.p->prevSerialQue = RNIL;
  operationRecPtr.p->elementPage = RNIL;
  operationRecPtr.p->scanRecPtr = RNIL;
  operationRecPtr.p->m_op_bits = opbits;
  NdbTick_Invalidate(&operationRecPtr.p->m_lockTime);

  // bit to mark lock operation
  // undo log is not run via ACCKEYREQ

  if (operationRecPtr.p->tupkeylen == 0)
  {
    NDB_STATIC_ASSERT(AccKeyReq::SignalLength_localKey == 10);
    ndbassert(siglen == AccKeyReq::SignalLength_localKey);
  }
  else
  {
    NDB_STATIC_ASSERT(AccKeyReq::SignalLength_keyInfo == 8);
    ndbassert(siglen == AccKeyReq::SignalLength_keyInfo + operationRecPtr.p->tupkeylen);
  }
}//Dbacc::initOpRec()

/* --------------------------------------------------------------------------------- */
/* SEND_ACCKEYCONF                                                                   */
/* --------------------------------------------------------------------------------- */
void Dbacc::sendAcckeyconf(Signal* signal) const
{
  signal->theData[0] = operationRecPtr.p->userptr;
  signal->theData[1] = operationRecPtr.p->m_op_bits & Operationrec::OP_MASK;
  signal->theData[2] = operationRecPtr.p->fid;
  signal->theData[3] = operationRecPtr.p->localdata.m_page_no;
  signal->theData[4] = operationRecPtr.p->localdata.m_page_idx;
}//Dbacc::sendAcckeyconf()

/* ******************--------------------------------------------------------------- */
/* ACCKEYREQ                                         REQUEST FOR INSERT, DELETE,     */
/*                                                   RERAD AND UPDATE, A TUPLE.      */
/*                                                   SENDER: LQH,    LEVEL B         */
/*  SIGNAL DATA:      OPERATION_REC_PTR,             CONNECTION PTR                  */
/*                    TABPTR,                        TABLE ID = TABLE RECORD POINTER */
/*                    TREQINFO,                                                      */
/*                    THASHVALUE,                    HASH VALUE OF THE TUP           */
/*                    TKEYLEN,                       LENGTH OF THE PRIMARY KEYS      */
/*                    TKEY1,                         PRIMARY KEY 1                   */
/*                    TKEY2,                         PRIMARY KEY 2                   */
/*                    TKEY3,                         PRIMARY KEY 3                   */
/*                    TKEY4,                         PRIMARY KEY 4                   */
/* ******************--------------------------------------------------------------- */
void Dbacc::execACCKEYREQ(Signal* signal) 
{
  jamEntryDebug();
  AccKeyReq* const req = reinterpret_cast<AccKeyReq*>(&signal->theData[0]);
  operationRecPtr.i = req->connectPtr;   /* CONNECTION PTR */
  fragrecptr.i = req->fragmentPtr;        /* FRAGMENT RECORD POINTER         */
  ndbrequire((operationRecPtr.i < coprecsize) ||
	     (fragrecptr.i < cfragmentsize));
  ptrAss(operationRecPtr, operationrec);
  ptrAss(fragrecptr, fragmentrec);  

  ndbrequire(operationRecPtr.p->m_op_bits == Operationrec::OP_INITIAL);

  initOpRec(req, signal->getLength());
  // normalize key if any char attr
  if (operationRecPtr.p->tupkeylen && fragrecptr.p->hasCharAttr)
    xfrmKeyData(req);

  /*---------------------------------------------------------------*/
  /*                                                               */
  /*       WE WILL USE THE HASH VALUE TO LOOK UP THE PROPER MEMORY */
  /*       PAGE AND MEMORY PAGE INDEX TO START THE SEARCH WITHIN.  */
  /*       WE REMEMBER THESE ADDRESS IF WE LATER NEED TO INSERT    */
  /*       THE ITEM AFTER NOT FINDING THE ITEM.                    */
  /*---------------------------------------------------------------*/
  OperationrecPtr lockOwnerPtr;
  Page8Ptr bucketPageptr;
  Uint32 bucketConidx;
  Page8Ptr elemPageptr;
  Uint32 elemConptr;
  Uint32 elemptr;
  const Uint32 found = getElement(req,
                                  lockOwnerPtr,
                                  bucketPageptr,
                                  bucketConidx,
                                  elemPageptr,
                                  elemConptr,
                                  elemptr);

  Uint32 opbits = operationRecPtr.p->m_op_bits;

  if (AccKeyReq::getTakeOver(req->requestInfo))
  {
    /* Verify that lock taken over and operation are on same
     * element by checking that lockOwner match.
     */
    OperationrecPtr lockOpPtr;
    lockOpPtr.i = req->lockConnectPtr;
    ptrAss(lockOpPtr, operationrec);
    if (lockOwnerPtr.i == RNIL ||
        !(lockOwnerPtr.i == lockOpPtr.i ||
          lockOwnerPtr.i == lockOpPtr.p->m_lock_owner_ptr_i))
    {
      signal->theData[0] = Uint32(-1);
      signal->theData[1] = ZTO_OP_STATE_ERROR;
      operationRecPtr.p->m_op_bits = Operationrec::OP_INITIAL;
      return; /* Take over failed */
    }

    signal->theData[1] = req->lockConnectPtr;
    signal->theData[2] = operationRecPtr.p->transId1;
    signal->theData[3] = operationRecPtr.p->transId2;
    execACC_TO_REQ(signal);
    if (signal->theData[0] == Uint32(-1))
    {
      operationRecPtr.p->m_op_bits = Operationrec::OP_INITIAL;
      ndbassert(signal->theData[1] == ZTO_OP_STATE_ERROR);
      return; /* Take over failed */
    }
  }

  Uint32 op = opbits & Operationrec::OP_MASK;
  if (found == ZTRUE) 
  {
    switch (op) {
    case ZREAD:
    case ZUPDATE:
    case ZDELETE:
    case ZWRITE:
    case ZSCAN_OP:
      if (!lockOwnerPtr.p)
      {
	if(op == ZWRITE)
	{
	  jam();
	  opbits &= ~(Uint32)Operationrec::OP_MASK;
	  opbits |= (op = ZUPDATE);
	  operationRecPtr.p->m_op_bits = opbits; // store to get correct ACCKEYCONF
	}
	opbits |= Operationrec::OP_STATE_RUNNING;
	opbits |= Operationrec::OP_RUN_QUEUE;
        c_tup->prepareTUPKEYREQ(operationRecPtr.p->localdata.m_page_no,
                                operationRecPtr.p->localdata.m_page_idx,
                                fragrecptr.p->tupFragptr);
        sendAcckeyconf(signal);
        if (! (opbits & Operationrec::OP_DIRTY_READ)) {
	  /*---------------------------------------------------------------*/
	  // It is not a dirty read. We proceed by locking and continue with
	  // the operation.
	  /*---------------------------------------------------------------*/
          Uint32 eh = elemPageptr.p->word32[elemptr];
          operationRecPtr.p->reducedHashValue = ElementHeader::getReducedHashValue(eh);
          operationRecPtr.p->elementPage = elemPageptr.i;
          operationRecPtr.p->elementContainer = elemConptr;
          operationRecPtr.p->elementPointer = elemptr;

	  eh = ElementHeader::setLocked(operationRecPtr.i);
          elemPageptr.p->word32[elemptr] = eh;
	  
	  opbits |= Operationrec::OP_LOCK_OWNER;
	  insertLockOwnersList(operationRecPtr);

          fragrecptr.p->
            m_lockStats.req_start_imm_ok((opbits & 
                                          Operationrec::OP_LOCK_MODE) 
                                         != ZREADLOCK,
                                         operationRecPtr.p->m_lockTime,
                                         getHighResTimer());
          
        } else {
          jamDebug();
	  /*---------------------------------------------------------------*/
	  // It is a dirty read. We do not lock anything. Set state to
	  // IDLE since no COMMIT call will come.
	  /*---------------------------------------------------------------*/
	  opbits = Operationrec::OP_EXECUTED_DIRTY_READ;
        }//if
	operationRecPtr.p->m_op_bits = opbits;
	return;
      } else {
        jam();
        accIsLockedLab(signal, lockOwnerPtr);
        return;
      }//if
      break;
    case ZINSERT:
      jam();
      insertExistElemLab(signal, lockOwnerPtr);
      return;
      break;
    default:
      ndbrequire(false);
      break;
    }//switch
  } else if (found == ZFALSE) {
    switch (op){
    case ZWRITE:
      opbits &= ~(Uint32)Operationrec::OP_MASK;
      opbits |= (op = ZINSERT);
    case ZINSERT:
      jam();
      opbits |= Operationrec::OP_INSERT_IS_DONE;
      opbits |= Operationrec::OP_STATE_RUNNING;
      opbits |= Operationrec::OP_RUN_QUEUE;
      operationRecPtr.p->m_op_bits = opbits;
      insertelementLab(signal, bucketPageptr, bucketConidx);
      return;
      break;
    case ZREAD:
    case ZUPDATE:
    case ZDELETE:
    case ZSCAN_OP:
      jam();
      acckeyref1Lab(signal, ZREAD_ERROR);
      return;
      break;
    default:
      ndbrequire(false);
      break;
    }//switch
  } else {
    jam();
    acckeyref1Lab(signal, found);
    return;
  }//if
  return;
}//Dbacc::execACCKEYREQ()

void
Dbacc::execACCKEY_ORD(Signal* signal, Uint32 opPtrI)
{
  jamEntryDebug();
  OperationrecPtr lastOp;
  lastOp.i = opPtrI;
  ptrCheckGuard(lastOp, coprecsize, operationrec);
  Uint32 opbits = lastOp.p->m_op_bits;
  Uint32 opstate = opbits & Operationrec::OP_STATE_MASK;
  
  if (likely(opbits == Operationrec::OP_EXECUTED_DIRTY_READ))
  {
    jamDebug();
    lastOp.p->m_op_bits = Operationrec::OP_INITIAL;
    return;
  }
  else if (likely(opstate == Operationrec::OP_STATE_RUNNING))
  {
    opbits |= Operationrec::OP_STATE_EXECUTED;
    lastOp.p->m_op_bits = opbits;
    startNext(signal, lastOp);
    validate_lock_queue(lastOp);
    return;
  } 
  else
  {
  }

  ndbout_c("bits: %.8x state: %.8x", opbits, opstate);
  ndbrequire(false);
}

void
Dbacc::startNext(Signal* signal, OperationrecPtr lastOp)
{
  jam();
  OperationrecPtr nextOp;
  OperationrecPtr loPtr;
  OperationrecPtr tmp;
  nextOp.i = lastOp.p->nextParallelQue;
  loPtr.i = lastOp.p->m_lock_owner_ptr_i;
  const Uint32 opbits = lastOp.p->m_op_bits;
  
  if ((opbits & Operationrec::OP_STATE_MASK)!= Operationrec::OP_STATE_EXECUTED)
  {
    jam();
    return;
  }
  
  Uint32 nextbits;
  if (nextOp.i != RNIL)
  {
    jam();
    ptrCheckGuard(nextOp, coprecsize, operationrec);
    nextbits = nextOp.p->m_op_bits;
    goto checkop;
  }
  
  if ((opbits & Operationrec::OP_LOCK_OWNER) == 0)
  {
    jam();
    ptrCheckGuard(loPtr, coprecsize, operationrec);
  }
  else
  {
    jam();
    loPtr = lastOp;
  }
  
  nextOp.i = loPtr.p->nextSerialQue;
  ndbassert(loPtr.p->m_op_bits & Operationrec::OP_LOCK_OWNER);
  
  if (nextOp.i == RNIL)
  {
    jam();
    return;
  }
  
  /**
   * There is an op in serie queue...
   *   Check if it can run
   */
  ptrCheckGuard(nextOp, coprecsize, operationrec);  
  nextbits = nextOp.p->m_op_bits;
  
  {
    const bool same = nextOp.p->is_same_trans(lastOp.p);
    
    if (!same && ((opbits & Operationrec::OP_ACC_LOCK_MODE) ||
		  (nextbits & Operationrec::OP_LOCK_MODE)))
    {
      jam();
      /**
       * Not same transaction
       *  and either last hold exclusive lock
       *          or next need exclusive lock
       */
      return;
    }

    if (!same && (opbits & Operationrec::OP_ELEMENT_DISAPPEARED))
    {
      jam();
      /* This is the case described in Bug#19031389 with
       * T1: READ1, T1: READ2, T1:DELETE
       * T2: READ3
       * where out-of-order commits have left us with
       * T1: READ1, T1: READ2
       * T2: READ3
       * and then a commit of T1: READ1 or T1: READ2
       * causes us to consider whether to allow T2: READ3 to run
       *
       * The check above (!same_trans && (prev is EX || next is EX))
       * does not catch this case as the LOCK_MODE and ACC_LOCK_MODE
       * of the READ ops is not set as they were prepared *before* the
       * DELETE
       *
       * In general it might be nice if a transaction having a
       * mix of SH and EX locks were treated as all EX until it
       * fully commits
       *
       * However in the case of INS/UPD we are not (yet) aware of problems
       *
       * For DELETE, the problem is that allowing T2: READ3 to start (and
       * then immediately fail), messes up the reference counting for the
       * delete
       * So instead of that, lets not let it start until after the deleting
       * transaction is fully committed @ ACC
       *
       */
      return;
    }
    
    /**
     * same trans and X-lock already held -> Ok
     */
    if (same && (opbits & Operationrec::OP_ACC_LOCK_MODE))
    {
      jam();
      goto upgrade;
    }
  }

  /**
   * Fall through: No exclusive locks held
   * (There is a shared parallel queue)
   */
  ndbassert((opbits & Operationrec::OP_ACC_LOCK_MODE) == 0);

  /**
   * all shared lock...
   */
  if ((nextbits & Operationrec::OP_LOCK_MODE) == 0)
  {
    jam();
    goto upgrade;
  }
  
  /**
   * There is a shared parallel queue and exclusive op is requested.
   * We must check if there are other transactions in parallel queue...
   */
  tmp= loPtr;
  while (tmp.i != RNIL)
  {
    ptrCheckGuard(tmp, coprecsize, operationrec);      
    if (!nextOp.p->is_same_trans(tmp.p))
    {
      jam();
      /**
       * parallel queue contained another transaction, dont let it run
       */
      return;
    }
    tmp.i = tmp.p->nextParallelQue;
  }
  
upgrade:
  /**
   * Move first op in serie queue to end of parallel queue
   */
  
  tmp.i = loPtr.p->nextSerialQue = nextOp.p->nextSerialQue;
  loPtr.p->m_lo_last_parallel_op_ptr_i = nextOp.i;
  nextOp.p->nextSerialQue = RNIL;
  nextOp.p->prevSerialQue = RNIL;
  nextOp.p->m_lock_owner_ptr_i = loPtr.i;
  nextOp.p->prevParallelQue = lastOp.i;
  lastOp.p->nextParallelQue = nextOp.i;
  nextbits |= (opbits & Operationrec::OP_ACC_LOCK_MODE);
  
  if (tmp.i != RNIL)
  {
    jam();
    ptrCheckGuard(tmp, coprecsize, operationrec);      
    tmp.p->prevSerialQue = loPtr.i;
  }
  else
  {
    jam();
    loPtr.p->m_lo_last_serial_op_ptr_i = RNIL;
  }
  
  nextbits |= Operationrec::OP_RUN_QUEUE;
  
  /**
   * Currently no grouping of ops in serie queue
   */
  ndbrequire(nextOp.p->nextParallelQue == RNIL);

  /**
   * Track end-of-wait
   */
  {
    FragmentrecPtr frp;
    frp.i = nextOp.p->fragptr;
    ptrCheckGuard(frp, cfragmentsize, fragmentrec);
    
    frp.p->m_lockStats.wait_ok(((nextbits & 
                                 Operationrec::OP_LOCK_MODE) 
                                != ZREADLOCK),
                               nextOp.p->m_lockTime,
                               getHighResTimer());
  }
  
checkop:
  Uint32 errCode = 0;
  OperationrecPtr save = operationRecPtr;
  operationRecPtr = nextOp;
  
  Uint32 lastop = opbits & Operationrec::OP_MASK;
  Uint32 nextop = nextbits & Operationrec::OP_MASK;

  nextbits &= nextbits & ~(Uint32)Operationrec::OP_STATE_MASK;
  nextbits |= Operationrec::OP_STATE_RUNNING;

  if (lastop == ZDELETE)
  {
    jam();
    if (nextop != ZINSERT && nextop != ZWRITE)
    {
      errCode = ZREAD_ERROR;
      goto ref;
    }
    
    nextbits &= ~(Uint32)Operationrec::OP_MASK;
    nextbits &= ~(Uint32)Operationrec::OP_ELEMENT_DISAPPEARED;
    nextbits |= (nextop = ZINSERT);
    goto conf;
  }
  else if (nextop == ZINSERT)
  {
    jam();
    errCode = ZWRITE_ERROR;
    goto ref;
  }
  else if (nextop == ZWRITE)
  {
    jam();
    nextbits &= ~(Uint32)Operationrec::OP_MASK;
    nextbits |= (nextop = ZUPDATE);
    goto conf;
  }
  else
  {
    jam();
  }

conf:
  nextOp.p->m_op_bits = nextbits;
  nextOp.p->localdata = lastOp.p->localdata;
  
  if (nextop == ZSCAN_OP && (nextbits & Operationrec::OP_LOCK_REQ) == 0)
  {
    jam();
    takeOutScanLockQueue(nextOp.p->scanRecPtr);
    putReadyScanQueue(nextOp.p->scanRecPtr);
  }
  else
  {
    jam();
    fragrecptr.i = nextOp.p->fragptr;
    ptrCheckGuard(fragrecptr, cfragmentsize, fragmentrec);
    
    sendAcckeyconf(signal);
    sendSignal(nextOp.p->userblockref, GSN_ACCKEYCONF, 
	       signal, 6, JBB);
  }
  
  operationRecPtr = save;
  return;
  
ref:
  nextOp.p->m_op_bits = nextbits;
  
  if (nextop == ZSCAN_OP && (nextbits & Operationrec::OP_LOCK_REQ) == 0)
  {
    jam();
    nextOp.p->m_op_bits |= Operationrec::OP_ELEMENT_DISAPPEARED;
    takeOutScanLockQueue(nextOp.p->scanRecPtr);
    putReadyScanQueue(nextOp.p->scanRecPtr);
  }
  else
  {
    jam();
    signal->theData[0] = nextOp.p->userptr;
    signal->theData[1] = errCode;
    sendSignal(nextOp.p->userblockref, GSN_ACCKEYREF, signal, 
	       2, JBB);
  }    
  
  operationRecPtr = save;
  return;
}

void
Dbacc::xfrmKeyData(AccKeyReq* signal)const
{
  Uint32 table = fragrecptr.p->myTableId;
  Uint32 dst[MAX_KEY_SIZE_IN_WORDS * MAX_XFRM_MULTIPLY];
  Uint32 keyPartLen[MAX_ATTRIBUTES_IN_INDEX];
  Uint32* const src = signal->keyInfo;
  Uint32 len = xfrm_key(table, src, dst, sizeof(dst) >> 2, keyPartLen);
  ndbrequire(len); // 0 means error
  memcpy(src, dst, len << 2);
  operationRecPtr.p->m_key_or_scan_info.xfrmtupkeylen = len;
}

void 
Dbacc::accIsLockedLab(Signal* signal, OperationrecPtr lockOwnerPtr) const
{
  Uint32 bits = operationRecPtr.p->m_op_bits;
  validate_lock_queue(lockOwnerPtr);
  
  if ((bits & Operationrec::OP_DIRTY_READ) == 0){
    Uint32 return_result;
    if ((bits & Operationrec::OP_LOCK_MODE) == ZREADLOCK) {
      jam();
      return_result = placeReadInLockQueue(lockOwnerPtr);
    } else {
      jam();
      return_result = placeWriteInLockQueue(lockOwnerPtr);
    }//if
    if (return_result == ZPARALLEL_QUEUE) {
      jamDebug();
      c_tup->prepareTUPKEYREQ(operationRecPtr.p->localdata.m_page_no,
                              operationRecPtr.p->localdata.m_page_idx,
                              fragrecptr.p->tupFragptr);

      fragrecptr.p->m_lockStats.req_start_imm_ok((bits & 
                                                  Operationrec::OP_LOCK_MODE) 
                                                 != ZREADLOCK,
                                                 operationRecPtr.p->m_lockTime,
                                                 getHighResTimer());

      sendAcckeyconf(signal);
      return;
    } else if (return_result == ZSERIAL_QUEUE) {
      jam();
      fragrecptr.p->m_lockStats.req_start((bits & 
                                           Operationrec::OP_LOCK_MODE) 
                                          != ZREADLOCK,
                                          operationRecPtr.p->m_lockTime,
                                          getHighResTimer());
      signal->theData[0] = RNIL;
      return;
    } else {
      jam();
      acckeyref1Lab(signal, return_result);
      return;
    }//if
    ndbrequire(false);
  } 
  else 
  {
    if (! (lockOwnerPtr.p->m_op_bits & Operationrec::OP_ELEMENT_DISAPPEARED) &&
	! lockOwnerPtr.p->localdata.isInvalid())
    {
      jam();
      /* ---------------------------------------------------------------
       * It is a dirty read. We do not lock anything. Set state to
       *IDLE since no COMMIT call will arrive.
       * ---------------------------------------------------------------*/
      c_tup->prepareTUPKEYREQ(operationRecPtr.p->localdata.m_page_no,
                              operationRecPtr.p->localdata.m_page_idx,
                              fragrecptr.p->tupFragptr);
      sendAcckeyconf(signal);
      operationRecPtr.p->m_op_bits = Operationrec::OP_EXECUTED_DIRTY_READ;
      return;
    } 
    else 
    {
      jam();
      /*---------------------------------------------------------------*/
      // The tuple does not exist in the committed world currently.
      // Report read error.
      /*---------------------------------------------------------------*/
      acckeyref1Lab(signal, ZREAD_ERROR);
      return;
    }//if
  }//if
}//Dbacc::accIsLockedLab()

/* ------------------------------------------------------------------------ */
/*        I N S E R T      E X I S T      E L E M E N T                     */
/* ------------------------------------------------------------------------ */
void Dbacc::insertExistElemLab(Signal* signal,
                               OperationrecPtr lockOwnerPtr) const
{
  if (!lockOwnerPtr.p)
  {
    jam();
    acckeyref1Lab(signal, ZWRITE_ERROR);/* THE ELEMENT ALREADY EXIST */
    return;
  }//if
  accIsLockedLab(signal, lockOwnerPtr);
}//Dbacc::insertExistElemLab()

/* --------------------------------------------------------------------------------- */
/* INSERTELEMENT                                                                     */
/* --------------------------------------------------------------------------------- */
void Dbacc::insertelementLab(Signal* signal,
                             Page8Ptr bucketPageptr,
                             Uint32 bucketConidx)
{
  if (unlikely(fragrecptr.p->dirRangeFull))
  {
    jam();
    acckeyref1Lab(signal, ZDIR_RANGE_FULL_ERROR);
    return;
  }
  if (fragrecptr.p->sparsepages.isEmpty())
  {
    jam();
    Uint32 result = allocOverflowPage();
    if (result > ZLIMIT_OF_ERROR) {
      jam();
      acckeyref1Lab(signal, result);
      return;
    }//if
  }//if
  ndbrequire(operationRecPtr.p->tupkeylen <= fragrecptr.p->keyLength);
  ndbassert(!(operationRecPtr.p->m_op_bits & Operationrec::OP_LOCK_REQ));
  
  insertLockOwnersList(operationRecPtr);

  operationRecPtr.p->reducedHashValue = fragrecptr.p->level.reduce(operationRecPtr.p->hashValue);
  const Uint32 tidrElemhead = ElementHeader::setLocked(operationRecPtr.i);
  Page8Ptr idrPageptr;
  idrPageptr = bucketPageptr;
  Uint32 tidrPageindex = bucketConidx;
  bool isforward = true;
  ndbrequire(fragrecptr.p->localkeylen == 1);
  /* ----------------------------------------------------------------------- */
  /* WE SET THE LOCAL KEY TO MINUS ONE TO INDICATE IT IS NOT YET VALID.      */
  /* ----------------------------------------------------------------------- */
  Local_key localKey;
  localKey.setInvalid();
  operationRecPtr.p->localdata = localKey;
  Uint32 conptr;
  insertElement(Element(tidrElemhead, localKey.m_page_no),
                operationRecPtr,
                idrPageptr,
                tidrPageindex,
                isforward,
                conptr,
                Operationrec::ANY_SCANBITS,
                false);
  fragrecptr.p->m_lockStats.req_start_imm_ok(true /* Exclusive */,
                                             operationRecPtr.p->m_lockTime,
                                             getHighResTimer());
  c_tup->prepareTUPKEYREQ(localKey.m_page_no, localKey.m_page_idx, fragrecptr.p->tupFragptr);
  sendAcckeyconf(signal);
  return;
}//Dbacc::insertelementLab()


/* ------------------------------------------------------------------------ */
/* GET_NO_PARALLEL_TRANSACTION                                              */
/* ------------------------------------------------------------------------ */
Uint32
Dbacc::getNoParallelTransaction(const Operationrec * op) const
{
  OperationrecPtr tmp;
  
  tmp.i= op->nextParallelQue;
  Uint32 transId[2] = { op->transId1, op->transId2 };
  while (tmp.i != RNIL) 
  {
    jam();
    ptrCheckGuard(tmp, coprecsize, operationrec);
    if (tmp.p->transId1 == transId[0] && tmp.p->transId2 == transId[1])
      tmp.i = tmp.p->nextParallelQue;
    else
      return 2;
  }
  return 1;
}//Dbacc::getNoParallelTransaction()

#ifdef VM_TRACE
Uint32
Dbacc::getNoParallelTransactionFull(const Operationrec * op) const
{
  ConstPtr<Operationrec> tmp;
  
  tmp.p = op;
  while ((tmp.p->m_op_bits & Operationrec::OP_LOCK_OWNER) == 0)
  {
    tmp.i = tmp.p->prevParallelQue;
    if (tmp.i != RNIL)
    {
      ptrCheckGuard(tmp, coprecsize, operationrec);
    }
    else
    {
      break;
    }
  }    
  
  return getNoParallelTransaction(tmp.p);
}
#endif

#ifdef ACC_SAFE_QUEUE

Uint32
Dbacc::get_parallel_head(OperationrecPtr opPtr) const
{
  while ((opPtr.p->m_op_bits & Operationrec::OP_LOCK_OWNER) == 0 &&
	 opPtr.p->prevParallelQue != RNIL)
  {
    opPtr.i = opPtr.p->prevParallelQue;
    ptrCheckGuard(opPtr, coprecsize, operationrec);
  }    
  
  return opPtr.i;
}

bool
Dbacc::validate_lock_queue(OperationrecPtr opPtr)const
{
  OperationrecPtr loPtr;
  loPtr.i = get_parallel_head(opPtr);
  ptrCheckGuard(loPtr, coprecsize, operationrec);
  
  while((loPtr.p->m_op_bits & Operationrec::OP_LOCK_OWNER) == 0 &&
	loPtr.p->prevSerialQue != RNIL)
  {
    loPtr.i = loPtr.p->prevSerialQue;
    ptrCheckGuard(loPtr, coprecsize, operationrec);
  }
  
  // Now we have lock owner...
  vlqrequire(loPtr.p->m_op_bits & Operationrec::OP_LOCK_OWNER);
  vlqrequire(loPtr.p->m_op_bits & Operationrec::OP_RUN_QUEUE);

  // 1 Validate page pointer
  {
    Page8Ptr pagePtr;
    pagePtr.i = loPtr.p->elementPage;
    c_page8_pool.getPtr(pagePtr);
    arrGuard(loPtr.p->elementPointer, 2048);
    Uint32 eh = pagePtr.p->word32[loPtr.p->elementPointer];
    vlqrequire(ElementHeader::getLocked(eh));
    vlqrequire(ElementHeader::getOpPtrI(eh) == loPtr.i);
  }

  // 2 Lock owner should always have same LOCK_MODE and ACC_LOCK_MODE
  if (loPtr.p->m_op_bits & Operationrec::OP_LOCK_MODE)
  {
    vlqrequire(loPtr.p->m_op_bits & Operationrec::OP_ACC_LOCK_MODE);
  }
  else
  {
    vlqrequire((loPtr.p->m_op_bits & Operationrec::OP_ACC_LOCK_MODE) == 0);
  }
  
  // 3 Lock owner should never be waiting...
  bool running = false;
  {
    Uint32 opstate = loPtr.p->m_op_bits & Operationrec::OP_STATE_MASK;
    if (opstate == Operationrec::OP_STATE_RUNNING)
      running = true;
    else
    {
      vlqrequire(opstate == Operationrec::OP_STATE_EXECUTED);
    }
  }
  
  // Validate parallel queue
  {
    bool many = false;
    bool orlockmode = loPtr.p->m_op_bits & Operationrec::OP_LOCK_MODE;
    OperationrecPtr lastP = loPtr;
    
    while (lastP.p->nextParallelQue != RNIL)
    {
      Uint32 prev = lastP.i;
      lastP.i = lastP.p->nextParallelQue;
      ptrCheckGuard(lastP, coprecsize, operationrec);
      
      vlqrequire(lastP.p->prevParallelQue == prev);

      const Uint32 opbits = lastP.p->m_op_bits;
      many |= loPtr.p->is_same_trans(lastP.p) ? 0 : 1;
      orlockmode |= ((opbits & Operationrec::OP_LOCK_MODE) != 0);
      
      vlqrequire(opbits & Operationrec::OP_RUN_QUEUE);
      vlqrequire((opbits & Operationrec::OP_LOCK_OWNER) == 0);
      
      Uint32 opstate = opbits & Operationrec::OP_STATE_MASK;
      if (running) 
      {
	// If I found a running operation, 
	// all following should be waiting
	vlqrequire(opstate == Operationrec::OP_STATE_WAITING);
      }
      else
      {
	if (opstate == Operationrec::OP_STATE_RUNNING)
	  running = true;
	else
	  vlqrequire(opstate == Operationrec::OP_STATE_EXECUTED);
      }
      
      if (opbits & Operationrec::OP_LOCK_MODE)
      {
        vlqrequire(opbits & Operationrec::OP_ACC_LOCK_MODE);
      }
      else
      {
        vlqrequire((opbits & Operationrec::OP_MASK) == ZREAD ||
                   (opbits & Operationrec::OP_MASK) == ZSCAN_OP);

        // OP_ACC_LOCK_MODE has to reflect if any prior OperationrecPtr
        // in the parallel queue hold an exclusive lock (OP_LOCK_MODE)
        if (orlockmode)
        {
          vlqrequire((opbits & Operationrec::OP_ACC_LOCK_MODE) != 0);
        }
        else
        {
          vlqrequire((opbits & Operationrec::OP_ACC_LOCK_MODE) == 0);
        }
      }
      
      if (many)
      {
	vlqrequire(orlockmode == 0);
      }
    }
    
    if (lastP.i != loPtr.i)
    {
      vlqrequire(loPtr.p->m_lo_last_parallel_op_ptr_i == lastP.i);
      vlqrequire(lastP.p->m_lock_owner_ptr_i == loPtr.i);
    }
    else
    {
      vlqrequire(loPtr.p->m_lo_last_parallel_op_ptr_i == RNIL);
    }
  }
  
  // Validate serie queue  
  if (loPtr.p->nextSerialQue != RNIL)
  {
    Uint32 prev = loPtr.i;
    OperationrecPtr lastS;
    lastS.i = loPtr.p->nextSerialQue;
    while (true)
    {
      ptrCheckGuard(lastS, coprecsize, operationrec);      
      vlqrequire(lastS.p->prevSerialQue == prev);
      vlqrequire(getNoParallelTransaction(lastS.p) == 1);
      vlqrequire((lastS.p->m_op_bits & Operationrec::OP_LOCK_OWNER) == 0);
      vlqrequire((lastS.p->m_op_bits & Operationrec::OP_RUN_QUEUE) == 0);
      vlqrequire((lastS.p->m_op_bits & Operationrec::OP_STATE_MASK) == Operationrec::OP_STATE_WAITING);
      if (lastS.p->nextSerialQue == RNIL)
	break;
      prev = lastS.i;
      lastS.i = lastS.p->nextSerialQue;
    }
    
    vlqrequire(loPtr.p->m_lo_last_serial_op_ptr_i == lastS.i);
  }
  else
  {
    vlqrequire(loPtr.p->m_lo_last_serial_op_ptr_i == RNIL);
  }
  return true;
}

NdbOut&
operator<<(NdbOut & out, Dbacc::OperationrecPtr ptr)
{
  Uint32 opbits = ptr.p->m_op_bits;
  out << "[ " << dec << ptr.i 
      << " [ " << hex << ptr.p->transId1 
      << " " << hex << ptr.p->transId2 << "] "
      << " bits: H'" << hex << opbits << " ";
  
  bool read = false;
  switch(opbits & Dbacc::Operationrec::OP_MASK){
  case ZREAD: out << "READ "; read = true; break;
  case ZINSERT: out << "INSERT "; break;
  case ZUPDATE: out << "UPDATE "; break;
  case ZDELETE: out << "DELETE "; break;
  case ZWRITE: out << "WRITE "; break;
  case ZSCAN_OP: out << "SCAN "; read = true; break;
  default:
    out << "<Unknown: H'" 
	<< hex << (opbits & Dbacc::Operationrec::OP_MASK)
	<< "> ";
  }
  
  if (read)
  {
    if (opbits & Dbacc::Operationrec::OP_LOCK_MODE)
      out << "(X)";
    else
      out << "(S)";
    if (opbits & Dbacc::Operationrec::OP_ACC_LOCK_MODE)
      out << "(X)";
    else
      out << "(S)";
  }

  if (opbits)
  {
    out << "(RQ)";
  }
  
  switch(opbits & Dbacc::Operationrec::OP_STATE_MASK){
  case Dbacc::Operationrec::OP_STATE_WAITING:
    out << " WAITING "; break;
  case Dbacc::Operationrec::OP_STATE_RUNNING:
    out << " RUNNING "; break;
  case Dbacc::Operationrec::OP_STATE_EXECUTED:
    out << " EXECUTED "; break;
  case Dbacc::Operationrec::OP_STATE_IDLE:
    out << " IDLE "; break;
  default:
    out << " <Unknown: H'" 
	<< hex << (opbits & Dbacc::Operationrec::OP_STATE_MASK)
	<< "> ";
  }
  
/*
    OP_MASK                 = 0x000F // 4 bits for operation type
    ,OP_LOCK_MODE           = 0x0010 // 0 - shared lock, 1 = exclusive lock
    ,OP_ACC_LOCK_MODE       = 0x0020 // Or:de lock mode of all operation
                                     // before me
    ,OP_LOCK_OWNER          = 0x0040
    ,OP_DIRTY_READ          = 0x0080
    ,OP_LOCK_REQ            = 0x0100 // isAccLockReq
    ,OP_COMMIT_DELETE_CHECK = 0x0200
    ,OP_INSERT_IS_DONE      = 0x0400
    ,OP_ELEMENT_DISAPPEARED = 0x0800
    
    ,OP_STATE_MASK          = 0xF000
    ,OP_STATE_IDLE          = 0xF000
    ,OP_STATE_WAITING       = 0x0000
    ,OP_STATE_RUNNING       = 0x1000
    ,OP_STATE_EXECUTED      = 0x3000
  };
*/
  if (opbits & Dbacc::Operationrec::OP_LOCK_OWNER)
    out << "LO ";
  
  if (opbits & Dbacc::Operationrec::OP_DIRTY_READ)
    out << "DR ";
  
  if (opbits & Dbacc::Operationrec::OP_LOCK_REQ)
    out << "LOCK_REQ ";
  
  if (opbits & Dbacc::Operationrec::OP_COMMIT_DELETE_CHECK)
    out << "COMMIT_DELETE_CHECK ";

  if (opbits & Dbacc::Operationrec::OP_INSERT_IS_DONE)
    out << "INSERT_IS_DONE ";
  
  if (opbits & Dbacc::Operationrec::OP_ELEMENT_DISAPPEARED)
    out << "ELEMENT_DISAPPEARED ";
  
  if (opbits & Dbacc::Operationrec::OP_LOCK_OWNER)
  {
    out << "last_parallel: " << dec << ptr.p->m_lo_last_parallel_op_ptr_i << " ";
    out << "last_serial: " << dec << ptr.p->m_lo_last_serial_op_ptr_i << " ";
  }
  
  out << "]";
  return out;
}

void
Dbacc::dump_lock_queue(OperationrecPtr loPtr)const
{
  if ((loPtr.p->m_op_bits & Operationrec::OP_LOCK_OWNER) == 0)
  {
    while ((loPtr.p->m_op_bits & Operationrec::OP_LOCK_OWNER) == 0 &&
	   loPtr.p->prevParallelQue != RNIL)
    {
      loPtr.i = loPtr.p->prevParallelQue;
      ptrCheckGuard(loPtr, coprecsize, operationrec);      
    }
    
    while ((loPtr.p->m_op_bits & Operationrec::OP_LOCK_OWNER) == 0 &&
	   loPtr.p->prevSerialQue != RNIL)
    {
      loPtr.i = loPtr.p->prevSerialQue;
      ptrCheckGuard(loPtr, coprecsize, operationrec);      
    }

    ndbassert(loPtr.p->m_op_bits & Operationrec::OP_LOCK_OWNER);
  }
  
  ndbout << "-- HEAD --" << endl;
  OperationrecPtr tmp = loPtr;
  while (tmp.i != RNIL)
  {
    ptrCheckGuard(tmp, coprecsize, operationrec);      
    ndbout << tmp << " ";
    tmp.i = tmp.p->nextParallelQue;
    
    if (tmp.i == loPtr.i)
    {
      ndbout << " <LOOP>";
      break;
    }
  }
  ndbout << endl;
  
  tmp.i = loPtr.p->nextSerialQue;
  while (tmp.i != RNIL)
  {
    ptrCheckGuard(tmp, coprecsize, operationrec);      
    OperationrecPtr tmp2 = tmp;
    
    if (tmp.i == loPtr.i)
    {
      ndbout << "<LOOP S>" << endl;
      break;
    }

    while (tmp2.i != RNIL)
    {
      ptrCheckGuard(tmp2, coprecsize, operationrec);
      ndbout << tmp2 << " ";
      tmp2.i = tmp2.p->nextParallelQue;

      if (tmp2.i == tmp.i)
      {
	ndbout << "<LOOP 3>";
	break;
      }
    }
    ndbout << endl;
    tmp.i = tmp.p->nextSerialQue;
  }
}
#endif

/* -------------------------------------------------------------------------
 * PLACE_WRITE_IN_LOCK_QUEUE
 *	INPUT:		OPERATION_REC_PTR OUR OPERATION POINTER
 *			QUE_OPER_PTR	  LOCK QUEUE OWNER OPERATION POINTER
 *			PWI_PAGEPTR       PAGE POINTER OF ELEMENT
 *			TPWI_ELEMENTPTR   ELEMENT POINTER OF ELEMENT
 *	OUTPUT		TRESULT =
 *			ZPARALLEL_QUEUE	  OPERATION PLACED IN PARALLEL QUEUE
 *					  OPERATION CAN PROCEED NOW.
 *			ZSERIAL_QUEUE	  OPERATION PLACED IN SERIAL QUEUE
 *			ERROR CODE	  OPERATION NEEDS ABORTING
 * ------------------------------------------------------------------------- */
Uint32 
Dbacc::placeWriteInLockQueue(OperationrecPtr lockOwnerPtr) const
{
  OperationrecPtr lastOpPtr;
  lastOpPtr.i = lockOwnerPtr.p->m_lo_last_parallel_op_ptr_i;
  Uint32 opbits = operationRecPtr.p->m_op_bits;
  
  if (lastOpPtr.i == RNIL)
  {
    lastOpPtr = lockOwnerPtr;
  }
  else
  {
    ptrCheckGuard(lastOpPtr, coprecsize, operationrec);
  }
  
  ndbassert(get_parallel_head(lastOpPtr) == lockOwnerPtr.i);

  Uint32 lastbits = lastOpPtr.p->m_op_bits;
  if (lastbits & Operationrec::OP_ACC_LOCK_MODE)
  {
    if(operationRecPtr.p->is_same_trans(lastOpPtr.p))
    {
      goto checkop;
    }
  }
  else
  {
    /**
     * We dont have an exclusive lock on operation and
     *   
     */
    jam();
    
    /**
     * Scan parallel queue to see if we are the only one
     */
    OperationrecPtr loopPtr = lockOwnerPtr;
    do
    {
      ptrCheckGuard(loopPtr, coprecsize, operationrec);
      if (!loopPtr.p->is_same_trans(operationRecPtr.p))
      {
	goto serial;
      }
      loopPtr.i = loopPtr.p->nextParallelQue;
    } while (loopPtr.i != RNIL);
    
    goto checkop;
  }
  
serial:
  jam();
  placeSerialQueue(lockOwnerPtr, operationRecPtr);

  validate_lock_queue(lockOwnerPtr);
  
  return ZSERIAL_QUEUE;
  
checkop:
  /* 
     WE ARE PERFORMING AN READ EXCLUSIVE, INSERT, UPDATE OR DELETE IN THE SAME
     TRANSACTION WHERE WE PREVIOUSLY HAVE EXECUTED AN OPERATION.
     Read-All, Update-All, Insert-All and Delete-Insert are allowed
     combinations.
     Delete-Read, Delete-Update and Delete-Delete are not an allowed
     combination and will result in tuple not found error.
  */
  const Uint32 lstate = lastbits & Operationrec::OP_STATE_MASK;

  Uint32 retValue = ZSERIAL_QUEUE; // So that it gets blocked...
  if (lstate == Operationrec::OP_STATE_EXECUTED)
  {
    jam();

    /**
     * Since last operation has executed...we can now check operation types
     *   if not, we have to wait until it has executed 
     */
    const Uint32 op = opbits & Operationrec::OP_MASK;
    const Uint32 lop = lastbits & Operationrec::OP_MASK;
    if (op == ZINSERT && lop != ZDELETE)
    {
      jam();
      return ZWRITE_ERROR;
    }//if

    /**
     * NOTE. No checking op operation types, as one can read different save
     *       points...
     */

    if(op == ZWRITE)
    {
      opbits &= ~(Uint32)Operationrec::OP_MASK;
      opbits |= (lop == ZDELETE) ? ZINSERT : ZUPDATE;
    }
    
    opbits |= Operationrec::OP_STATE_RUNNING;
    operationRecPtr.p->localdata = lastOpPtr.p->localdata;
    retValue = ZPARALLEL_QUEUE;
  }
  
  opbits |= Operationrec::OP_RUN_QUEUE;
  operationRecPtr.p->m_op_bits = opbits;
  operationRecPtr.p->prevParallelQue = lastOpPtr.i;
  operationRecPtr.p->m_lock_owner_ptr_i = lockOwnerPtr.i;
  lastOpPtr.p->nextParallelQue = operationRecPtr.i;
  lockOwnerPtr.p->m_lo_last_parallel_op_ptr_i = operationRecPtr.i;
  
  validate_lock_queue(lockOwnerPtr);
  
  return retValue;
}//Dbacc::placeWriteInLockQueue()

Uint32 
Dbacc::placeReadInLockQueue(OperationrecPtr lockOwnerPtr) const
{
  OperationrecPtr lastOpPtr;
  OperationrecPtr loopPtr = lockOwnerPtr;
  lastOpPtr.i = lockOwnerPtr.p->m_lo_last_parallel_op_ptr_i;
  Uint32 opbits = operationRecPtr.p->m_op_bits;

  if (lastOpPtr.i == RNIL)
  {
    lastOpPtr = lockOwnerPtr;
  }
  else
  {
    ptrCheckGuard(lastOpPtr, coprecsize, operationrec);
  }

  ndbassert(get_parallel_head(lastOpPtr) == lockOwnerPtr.i);
  
  /**
   * Last operation in parallel queue of lock owner is same trans
   *   and ACC_LOCK_MODE is exlusive, then we can proceed
   */
  Uint32 lastbits = lastOpPtr.p->m_op_bits;
  bool same = operationRecPtr.p->is_same_trans(lastOpPtr.p);
  if (same && (lastbits & Operationrec::OP_ACC_LOCK_MODE))
  {
    jam();
    opbits |= Operationrec::OP_LOCK_MODE; // Upgrade to X-lock
    goto checkop;
  }
  
  if ((lastbits & Operationrec::OP_ACC_LOCK_MODE) && !same)
  {
    jam();
    /**
     * Last op in serial queue had X-lock and was not our transaction...
     */
    goto serial;
  }

  if (lockOwnerPtr.p->nextSerialQue == RNIL)
  {
    jam();
    goto checkop;
  }

  /**
   * Scan parallel queue to see if we are already there...
   */
  do
  {
    ptrCheckGuard(loopPtr, coprecsize, operationrec);
    if (loopPtr.p->is_same_trans(operationRecPtr.p))
      goto checkop;
    loopPtr.i = loopPtr.p->nextParallelQue;
  } while (loopPtr.i != RNIL);

serial:
  placeSerialQueue(lockOwnerPtr, operationRecPtr);
  
  validate_lock_queue(lockOwnerPtr);
  
  return ZSERIAL_QUEUE;

checkop:
  Uint32 lstate = lastbits & Operationrec::OP_STATE_MASK;
  
  Uint32 retValue = ZSERIAL_QUEUE; // So that it gets blocked...
  if (lstate == Operationrec::OP_STATE_EXECUTED)
  {
    jam();
    
    /**
     * NOTE. No checking op operation types, as one can read different save
     *       points...
     */
    
#if 0
    /**
     * Since last operation has executed...we can now check operation types
     *   if not, we have to wait until it has executed 
     */
    if (lop == ZDELETE)
    {
      jam();
      return ZREAD_ERROR;
    }
#endif
    
    opbits |= Operationrec::OP_STATE_RUNNING;
    operationRecPtr.p->localdata = lastOpPtr.p->localdata;
    retValue = ZPARALLEL_QUEUE;
  }
  opbits |= (lastbits & Operationrec::OP_ACC_LOCK_MODE);
  opbits |= Operationrec::OP_RUN_QUEUE;
  operationRecPtr.p->m_op_bits = opbits;
  
  operationRecPtr.p->prevParallelQue = lastOpPtr.i;
  operationRecPtr.p->m_lock_owner_ptr_i = lockOwnerPtr.i;
  lastOpPtr.p->nextParallelQue = operationRecPtr.i;
  lockOwnerPtr.p->m_lo_last_parallel_op_ptr_i = operationRecPtr.i;
  
  validate_lock_queue(lockOwnerPtr);
  
  return retValue;
}//Dbacc::placeReadInLockQueue

void Dbacc::placeSerialQueue(OperationrecPtr lockOwnerPtr,
			     OperationrecPtr opPtr)const
{
  OperationrecPtr lastOpPtr;
  lastOpPtr.i = lockOwnerPtr.p->m_lo_last_serial_op_ptr_i;

  if (lastOpPtr.i == RNIL)
  {
    // Lock owner is last...
    ndbrequire(lockOwnerPtr.p->nextSerialQue == RNIL);
    lastOpPtr = lockOwnerPtr;
  }
  else
  {
    ptrCheckGuard(lastOpPtr, coprecsize, operationrec);
  }
  
  operationRecPtr.p->prevSerialQue = lastOpPtr.i;
  lastOpPtr.p->nextSerialQue = opPtr.i;
  lockOwnerPtr.p->m_lo_last_serial_op_ptr_i = opPtr.i;
}

/* ------------------------------------------------------------------------- */
/* ACC KEYREQ END                                                            */
/* ------------------------------------------------------------------------- */
void Dbacc::acckeyref1Lab(Signal* signal, Uint32 result_code) const
{
  operationRecPtr.p->m_op_bits = Operationrec::OP_INITIAL;
  /* ************************<< */
  /* ACCKEYREF                  */
  /* ************************<< */
  signal->theData[0] = Uint32(-1);
  signal->theData[1] = result_code;
  return;
}//Dbacc::acckeyref1Lab()

/* ******************----------------------------------------------------- */
/* ACCMINUPDATE                                      UPDATE LOCAL KEY REQ  */
/*  DESCRIPTION: UPDATES LOCAL KEY OF AN ELEMENTS IN THE HASH TABLE        */
/*               THIS SIGNAL IS WAITED AFTER ANY INSERT REQ                */
/*          ENTER ACCMINUPDATE WITH         SENDER: LQH,    LEVEL B        */
/*                    OPERATION_REC_PTR,    OPERATION RECORD PTR           */
/*                    CLOCALKEY(0),         LOCAL KEY 1                    */
/*                    CLOCALKEY(1)          LOCAL KEY 2                    */
/* ******************----------------------------------------------------- */
void Dbacc::execACCMINUPDATE(Signal* signal) 
{
  Page8Ptr ulkPageidptr;
  Uint32 tulkLocalPtr;
  Local_key localkey;

  jamEntry();
  operationRecPtr.i = signal->theData[0];
  localkey.m_page_no = signal->theData[1];
  localkey.m_page_idx = signal->theData[2];
  ptrCheckGuard(operationRecPtr, coprecsize, operationrec);
  Uint32 opbits = operationRecPtr.p->m_op_bits;
  fragrecptr.i = operationRecPtr.p->fragptr;
  ulkPageidptr.i = operationRecPtr.p->elementPage;
  tulkLocalPtr = operationRecPtr.p->elementPointer + 1;

  if ((opbits & Operationrec::OP_STATE_MASK) == Operationrec::OP_STATE_RUNNING)
  {
    ptrCheckGuard(fragrecptr, cfragmentsize, fragmentrec);
    c_page8_pool.getPtr(ulkPageidptr);
    arrGuard(tulkLocalPtr, 2048);
    operationRecPtr.p->localdata = localkey;
    ndbrequire(fragrecptr.p->localkeylen == 1);
    ulkPageidptr.p->word32[tulkLocalPtr] = localkey.m_page_no;
    return;
  }//if
  ndbrequire(false);
}//Dbacc::execACCMINUPDATE()

void
Dbacc::removerow(Uint32 opPtrI, const Local_key* key)
{
  jamEntry();
  operationRecPtr.i = opPtrI;
  ptrCheckGuard(operationRecPtr, coprecsize, operationrec);
  Uint32 opbits = operationRecPtr.p->m_op_bits;
  fragrecptr.i = operationRecPtr.p->fragptr;

  /* Mark element disappeared */
  opbits |= Operationrec::OP_ELEMENT_DISAPPEARED;
  opbits &= ~Uint32(Operationrec::OP_COMMIT_DELETE_CHECK);

  /**
   * This function is (currently?) only used when refreshTuple()
   *   inserts a record...and later wants to remove it
   *
   * Since this should not affect row-count...we change the optype to UPDATE
   *   execACC_COMMITREQ will be called in same timeslice as this change...
   */
  opbits &= ~Uint32(Operationrec::OP_MASK);
  opbits |= ZUPDATE;

  operationRecPtr.p->m_op_bits = opbits;

#ifdef VM_TRACE
  ptrCheckGuard(fragrecptr, cfragmentsize, fragmentrec);
  ndbrequire(operationRecPtr.p->localdata.m_page_no == key->m_page_no);
  ndbrequire(operationRecPtr.p->localdata.m_page_idx == key->m_page_idx);
#endif
}//Dbacc::execACCMINUPDATE()

/* ******************--------------------------------------------------------------- */
/* ACC_COMMITREQ                                        COMMIT  TRANSACTION          */
/*                                                     SENDER: LQH,    LEVEL B       */
/*       INPUT:  OPERATION_REC_PTR ,                                                 */
/* ******************--------------------------------------------------------------- */
void Dbacc::execACC_COMMITREQ(Signal* signal) 
{
  Uint8 Toperation;
  jamEntry();
  operationRecPtr.i = signal->theData[0];
  ptrCheckGuard(operationRecPtr, coprecsize, operationrec);
#ifdef VM_TRACE
  Uint32 tmp = operationRecPtr.i;
  void* ptr = operationRecPtr.p;
#endif
  Uint32 opbits = operationRecPtr.p->m_op_bits;
  fragrecptr.i = operationRecPtr.p->fragptr;
  ptrCheckGuard(fragrecptr, cfragmentsize, fragmentrec);
  Toperation = opbits & Operationrec::OP_MASK;
  commitOperation(signal);
  ndbassert(operationRecPtr.i == tmp);
  ndbassert(operationRecPtr.p == ptr);
  operationRecPtr.p->m_op_bits = Operationrec::OP_INITIAL;
  if((Toperation != ZREAD) &&
     (Toperation != ZSCAN_OP))
  {
    fragrecptr.p->m_commit_count++;
#ifdef ERROR_INSERT
    bool force_expand_shrink = false;
    if (ERROR_INSERTED(3004) &&
        fragrecptr.p->fragmentid == 0 &&
        fragrecptr.p->level.getSize() != ERROR_INSERT_EXTRA)
    {
      force_expand_shrink = true;
    }
#endif
    if (Toperation != ZINSERT) {
      if (Toperation != ZDELETE) {
	return;
      } else {
	jam();
	fragrecptr.p->slack += fragrecptr.p->elementLength;
#ifdef ERROR_INSERT
        if (force_expand_shrink || fragrecptr.p->slack > fragrecptr.p->slackCheck)
#else
        if (fragrecptr.p->slack > fragrecptr.p->slackCheck)
#endif
        {
          /* TIME FOR JOIN BUCKETS PROCESS */
	  if (fragrecptr.p->expandCounter > 0) {
            if (!fragrecptr.p->expandOrShrinkQueued)
            {
	      jam();
	      signal->theData[0] = fragrecptr.i;
              fragrecptr.p->expandOrShrinkQueued = true;
              sendSignal(reference(), GSN_SHRINKCHECK2, signal, 1, JBB);
	    }//if
	  }//if
	}//if
      }//if
    } else {
      jam();                                                /* EXPAND PROCESS HANDLING */
      fragrecptr.p->slack -= fragrecptr.p->elementLength;
#ifdef ERROR_INSERT
      if ((force_expand_shrink || fragrecptr.p->slack < 0) &&
          !fragrecptr.p->level.isFull())
#else
      if (fragrecptr.p->slack < 0 && !fragrecptr.p->level.isFull())
#endif
      {
	/* IT MEANS THAT IF SLACK < ZERO */
        if (!fragrecptr.p->expandOrShrinkQueued)
        {
	  jam();
	  signal->theData[0] = fragrecptr.i;
          fragrecptr.p->expandOrShrinkQueued = true;
          sendSignal(reference(), GSN_EXPANDCHECK2, signal, 1, JBB);
	}//if
      }//if
    }
  }
  return;
}//Dbacc::execACC_COMMITREQ()

/* ******************------------------------------------------------------- */
/* ACC ABORT REQ                   ABORT ALL OPERATION OF THE TRANSACTION    */
/* ******************------------------------------+                         */
/*   SENDER: LQH,    LEVEL B                                                 */
/* ******************------------------------------------------------------- */
/* ACC ABORT REQ                                         ABORT TRANSACTION   */
/* ******************------------------------------+                         */
/*   SENDER: LQH,    LEVEL B       */
void Dbacc::execACC_ABORTREQ(Signal* signal) 
{
  jamEntry();
  operationRecPtr.i = signal->theData[0];
  Uint32 sendConf = signal->theData[1];
  ptrCheckGuard(operationRecPtr, coprecsize, operationrec);
  fragrecptr.i = operationRecPtr.p->fragptr;
  Uint32 opbits = operationRecPtr.p->m_op_bits;
  Uint32 opstate = opbits & Operationrec::OP_STATE_MASK;

  if (opbits == Operationrec::OP_EXECUTED_DIRTY_READ)
  {
    jam();
  }
  else if (opstate == Operationrec::OP_STATE_EXECUTED ||
	   opstate == Operationrec::OP_STATE_WAITING ||
	   opstate == Operationrec::OP_STATE_RUNNING)
  {
    jam();
    ptrCheckGuard(fragrecptr, cfragmentsize, fragmentrec);
    abortOperation(signal);
  }
  
  operationRecPtr.p->m_op_bits = Operationrec::OP_INITIAL;

  signal->theData[0] = operationRecPtr.p->userptr;
  signal->theData[1] = 0;
  switch(sendConf){
  case 0:
    return;
  case 2:
    if (opstate != Operationrec::OP_STATE_RUNNING)
    {
      return;
    }
  case 1:
    sendSignal(operationRecPtr.p->userblockref, GSN_ACC_ABORTCONF, 
	       signal, 1, JBB);
  }
  
  signal->theData[1] = RNIL;
}

/*
 * Lock or unlock tuple.
 */
void Dbacc::execACC_LOCKREQ(Signal* signal)
{
  jamEntry();
  AccLockReq* sig = (AccLockReq*)signal->getDataPtrSend();
  AccLockReq reqCopy = *sig;
  AccLockReq* const req = &reqCopy;
  Uint32 lockOp = (req->requestInfo & 0xFF);
  if (lockOp == AccLockReq::LockShared ||
      lockOp == AccLockReq::LockExclusive) {
    jam();
    // find table
    tabptr.i = req->tableId;
    ptrCheckGuard(tabptr, ctablesize, tabrec);
    // find fragment (TUX will know it)
    if (req->fragPtrI == RNIL) {
      for (Uint32 i = 0; i < NDB_ARRAY_SIZE(tabptr.p->fragholder); i++) {
        jam();
        if (tabptr.p->fragholder[i] == req->fragId){
	  jam();
	  req->fragPtrI = tabptr.p->fragptrholder[i];
	  break;
	}
      }
    }
    fragrecptr.i = req->fragPtrI;
    ptrCheckGuard(fragrecptr, cfragmentsize, fragmentrec);
    ndbrequire(req->fragId == fragrecptr.p->myfid);
    // caller must be explicit here
    ndbrequire(req->accOpPtr == RNIL);
    // seize operation to hold the lock
    if (cfreeopRec != RNIL) {
      jam();
      seizeOpRec();
      // init as in ACCSEIZEREQ
      operationRecPtr.p->userptr = req->userPtr;
      operationRecPtr.p->userblockref = req->userRef;
      operationRecPtr.p->m_op_bits = Operationrec::OP_INITIAL;
      operationRecPtr.p->scanRecPtr = RNIL;
      // do read with lock via ACCKEYREQ
      Uint32 lockMode = (lockOp == AccLockReq::LockShared) ? 0 : 1;
      Uint32 opCode = ZSCAN_OP;
      {
        Uint32 accreq = 0;
        accreq = AccKeyReq::setOperation(accreq, opCode);
        accreq = AccKeyReq::setLockType(accreq, lockMode);
        accreq = AccKeyReq::setDirtyOp(accreq, false);
        accreq = AccKeyReq::setReplicaType(accreq, 0); // ?
        accreq = AccKeyReq::setTakeOver(accreq, false);
        accreq = AccKeyReq::setLockReq(accreq, true);
        AccKeyReq* keyreq = reinterpret_cast<AccKeyReq*>(&signal->theData[0]);
        keyreq->connectPtr = operationRecPtr.i;
        keyreq->fragmentPtr = fragrecptr.i;
        keyreq->requestInfo = accreq;
        keyreq->hashValue = req->hashValue;
        keyreq->keyLen = 0;   // search local key
        keyreq->transId1 = req->transId1;
        keyreq->transId2 = req->transId2;
        keyreq->lockConnectPtr = RNIL;
        // enter local key in place of PK
        keyreq->localKey[0] = req->page_id;
        keyreq->localKey[1] = req->page_idx;
        NDB_STATIC_ASSERT(AccKeyReq::SignalLength_localKey == 10);
      }
        EXECUTE_DIRECT(DBACC, GSN_ACCKEYREQ, signal, AccKeyReq::SignalLength_localKey);
        /* keyreq invalid, signal now contains return value */
      // translate the result
      if (signal->theData[0] < RNIL) {
        jam();
        req->returnCode = AccLockReq::Success;
        req->accOpPtr = operationRecPtr.i;
      } else if (signal->theData[0] == RNIL) {
        jam();
        req->returnCode = AccLockReq::IsBlocked;
        req->accOpPtr = operationRecPtr.i;
      } else {
        ndbrequire(signal->theData[0] == (UintR)-1);
        releaseOpRec();
        req->returnCode = AccLockReq::Refused;
        req->accOpPtr = RNIL;
      }
    } else {
      jam();
      req->returnCode = AccLockReq::NoFreeOp;
    }
    *sig = *req;
    return;
  }
  if (lockOp == AccLockReq::Unlock) {
    jam();
    // do unlock via ACC_COMMITREQ (immediate)
    signal->theData[0] = req->accOpPtr;
    EXECUTE_DIRECT(DBACC, GSN_ACC_COMMITREQ, signal, 1);
    releaseOpRec();
    req->returnCode = AccLockReq::Success;
    *sig = *req;
    return;
  }
  if (lockOp == AccLockReq::Abort) {
    jam();
    // do abort via ACC_ABORTREQ (immediate)
    signal->theData[0] = req->accOpPtr;
    signal->theData[1] = 0; // Dont send abort
    execACC_ABORTREQ(signal);
    releaseOpRec();
    req->returnCode = AccLockReq::Success;
    *sig = *req;
    return;
  }
  if (lockOp == AccLockReq::AbortWithConf) {
    jam();
    // do abort via ACC_ABORTREQ (with conf signal)
    signal->theData[0] = req->accOpPtr;
    signal->theData[1] = 1; // send abort
    execACC_ABORTREQ(signal);
    releaseOpRec();
    req->returnCode = AccLockReq::Success;
    *sig = *req;
    return;
  }
  ndbrequire(false);
}

/* --------------------------------------------------------------------------------- */
/* --------------------------------------------------------------------------------- */
/* --------------------------------------------------------------------------------- */
/*                                                                                   */
/*       END OF EXECUTE OPERATION MODULE                                             */
/*                                                                                   */
/* --------------------------------------------------------------------------------- */
/* --------------------------------------------------------------------------------- */

/**
 * HASH TABLE MODULE
 *
 * Each partition (fragment) consist of a linear hash table in Dbacc.
 * The linear hash table can expand and shrink by one bucket at a time,
 * moving data from only one bucket.
 *
 * The operations supported are:
 *
 * [] insert one new element
 * [] delete one element
 * [] lookup one element
 * [] expand by splitting one bucket creating a new top bucket
 * [] shrink by merge top bucket data into a merge bucket
 * [] scan
 *
 * SCANS INTERACTION WITH EXPAND AND SHRINK
 *
 * Since expanding and shrinking can occur during the scan, and elements
 * move around one need to take extra care so that elements are scanned
 * exactly once.  Elements deleted or inserted during scan should be
 * scanned at most once, there reinserted data always counts as a different
 * element.
 *
 * Scans are done in one or two laps.  The first lap scans buckets from
 * bottom (bucket 0) to top.  During this lap expanding and shrinking may
 * occur.  In the second lap one rescan buckets that got merged after they
 * was scanned in lap one, and now expanding and shrinking are not allowed.
 *
 * Neither is a expand or shrink involving the currently scanned bucket
 * allowed.
 *
 * During lap one the table can be seen consisting of five kinds of buckets:
 *
 * [] unscanned, note that these have no defined scan bits, since the scan
 *    bits are left overs from earlier scans.
 * [] current, exactly one bucket
 * [] scanned, all buckets below current
 * [] expanded, these buckets have not been scanned in lap one, but may
 *    contain scanned elements.  Anyway they always have well defined scan
 *    bits also for unscanned elements.
 * [] merged and scanned, these are buckets scanned in lap one but have
 *    been merged after they got scanned, and may contain unscanned
 *    elements.  These buckets must be rescanned during lap two of scan.
 *    Note that we only keep track of a first and last bucket to rescan
 *    even if there are some buckets in between that have not been merged.
 *
 * The diagram below show the possible regions of buckets.  The names to
 * the right are the data members that describes the limits of the regions.
 *
 *  +--------------------------+
 *  | Expanded buckets.  May   | Fragmentrec::level.getTop()
 *  | contain both scanned and |
 *  | unscanned data.          |
 *  |                          |
 *  +--------------------------+
 *  | Unscanned data with      | ScanRec::startNoOfBuckets
 *  | undefined scan bits.     |
 *  |                          | ScanRec::nextBucketIndex + 1
 *  +--------------------------+
 *  | Currently scanned data.  | ScanRec::nextBucketIndex
 *  +--------------------------+
 *  | Scanned buckets.         |
 *  |                          |
 *  +--------------------------+
 *  | Merged buckets after     | ScanRec::maxBucketIndexToRescan
 *  | scan start - need rescan.|
 *  |                          | ScanRec::minBucketIndexToRescan
 *  +--------------------------+
 *  |                          |
 *  | Scanned buckets.         | 0
 *  +--------------------------+
 *
 * When scan starts, all buckets are unscanned and have undefined scan bits.
 * On start scanning of an unscanned bucket with undefined scan bits all
 * scan bits for the bucket are cleared.  ScanRec::startNoOfBuckets keeps
 * track of the last bucket with undefined scan bits, note that
 * startNoOfBuckets may decrease if table shrinks below it.
 *
 * During the second lap the buckets from minBucketIndexToRescan to
 * maxBucketIndexToRescan inclusive, are scanned, and no bucket need to have
 * its scan bits cleared prior to scan.
 *
 * SCAN AND EXPAND
 *
 * After expand, the new top bucket will always have defined scan bits.
 *
 * If the split bucket have undefined scan bits the buckets scan bits are
 * cleared before split.
 *
 * The expanded bucket may only contain scanned elements if the split
 * bucket was a scanned bucket below the current bucket.  This fact comes
 * from noting that once the split bucket are below current bucket, the
 * following expand can not have a split bucket above current bucket, since
 * next split bucket is either the next bucket, or the bottom bucket due to
 * how the linear hash table grow.  And since expand are not allowed when
 * split bucket would be the current bucket all expand bucket with scanned
 * elements must come from buckets below current bucket.
 *
 * SCAN AND SHRINK
 *
 * Shrink merge back the top bucket into the bucket it was split from in
 * the corresponding expand.  This implies that we will never merge back a
 * bucket with scanned elements into an unscanned bucket, with or without
 * defined scan bits.
 *
 * If the top bucket have undefined scan bits they are cleared before merge,
 * even if it is into another bucket with undefined scan bits.  This is to
 * ensure that an element is not inserted in a bucket that have scan bits
 * set that are not allowed in bucket, for details why see under BUCKET
 * INVARIANTS.
 *
 * Whenever top bucket have undefined scan bits one need to decrease
 * startNoOfBuckets that indicates the last bucket with undefined scan
 * bits.  If the top bucket reappear by expand it will have defined
 * scan bits which possibly indicate scan elements, these must not be
 * cleared prior scan.
 *
 * If merge destination are below current bucket, it must be added for
 * rescan.  Note that we only keep track of lowest and highest bucket
 * number to rescan even if some buckets in between are not merged and do
 * not need rescan.
 *
 * CONTAINERS
 *
 * Each bucket is a linked list of containers.  Only the first head
 * container may be empty.
 *
 * Containers are located in 8KiB pages.  Each page have 72 buffers with
 * 28 words.  Each buffer may host up to two containers.  One headed at
 * buffers lowest address, called left end, and one headed at buffers high
 * words, the right end.  The left end container grows forward towards
 * higher addresses, and the right end container grows backwards.
 *
 * Each bucket has its first container at a unique logical address, the
 * logical page number is bucket number divided by 64 with the remainder
 * index one of the first 64 left end containers on page.  A dynamic array
 * are used to map the logical page number to physical page number.
 *
 * The pages which host the head containers of buckets are called normal
 * pages.  When a container is full a new container is allocated, first it
 * looks for one of the eight left end containers that are on same page.
 * If no one is free, one look for a free right end container on same page.
 * Otherwise one look for an overflow container on an overflow page.  New
 * overflow pages are allocated if needed.
 *
 * SCAN BITS
 *
 * To keep track of which elements have been scanned several means are used.
 * Every container header have scan bits, if a scan bit is set it means that
 * all elements in that container have been scanned by the corresponding
 * scan.
 *
 * If a container is currently scanned, that is some elements are scanned
 * and some not, each element in the container have a scan bit in the scan
 * record (ScanRec::elemScanned).  The next scanned element is looked for
 * in the current container, if none found, the next container is used, and
 * then the next bucket.
 *
 * A scan may only scan one container at a time.
 *
 * BUCKETS INVARIANTS
 *
 * To be able to guarantee that only one container at a time are currently
 * scanned, there is an important invariant:
 *
 * [] No container may have a scan bit set that preceding container have
 *    not set.  That is, container are scanned in order within bucket, and
 *    no inserted element may be put in such that the invariant breaks.
 *
 * Also a condition that all operations on buckets must satisfy is:
 *
 * [] It is not allowed to insert an element with more scan bits set than
 *    the buckets head container have (unless it is for a new top bucket).
 *
 *    This is too avoid extra complexity that would arise if such an
 *    element was inserted.  A new container can not be inserted preceding
 *    the bucket head container since it has an fixed logical address.  The
 *    alternative would be to create a new bucket after the bucket head
 *    container and move every element from head container to the new
 *    container.
 *
 * How the condition is fulfilled are:
 *
 * [] Shrink, where top bucket have undefined scan bits.
 *
 *    Top buckets scan bits are first cleared prior to merge.
 *
 * [] Shrink, where destination bucket have undefined scan bits.
 *
 *    In this case top bucket must also have undefined scan bits (see SCAN
 *    AND SHRINK above) and both top and destination bucket have their scan
 *    bits cleared before merge.
 *
 * [] Shrink, where destination bucket is scanned, below current.
 *
 *    The only way the top bucket can have scanned elements is that it is
 *    expanded from a scanned bucket, below current.  Since that must be the
 *    shrink destination bucket, no element can have more scan bits set than
 *    the destination buckets head container.
 *
 * [] Expand.
 *
 *    The new top bucket is always a new bucket and head containers scan bits
 *    are taken from split source bucket.
 *
 * [] Insert.
 *
 *    A new element may be inserted in any container with free space, and it
 *    inherits the containers scan bits.  If a new container is needed it is
 *    put last with container scan bits copied from preceding container.
 *
 * [] Delete.
 *
 *    Deleting an element, replaces the deleted element with the last
 *    element with same scan bits as the deleted element.  If a container
 *    becomes empty it is unlinked, unless it is the head container which
 *    always must remain.
 *
 *    Since the first containers in a bucket are more likely to be on the
 *    same (normal) page, it is better to unlink a container towards the
 *    end of bucket.  If the deleted element is the last one in its
 *    container, but not the head container, and there are no other element
 *    in bucket with same scan bits that can replace the deleted element.
 *    It is allowed to use another element with fewer bits as replacement
 *    and clear scan bits of the container accordingly.
 *
 *    The reason the bucket head container may not have some of its scan
 *    bits cleared, is that it could later result in a need to insert back
 *    an element with more scan bits set.  The scenario for that is:
 *
 *    1) Split a merged bucket, A, into a new bucket B, moving some
 *       elements with some scan bits set.
 *
 *    2) Delete some elements in bucket A, leaving only elements with no
 *       scan bits set.
 *
 *    3) Shrink table and merge back bucket B into bucket A, if we have
 *       cleared the head container of bucket A, this would result in
 *       inserting elements with more scan bits set then bucket A head
 *       container.
 *
 */

/* --------------------------------------------------------------------------------- */
/* --------------------------------------------------------------------------------- */
/*                                                                                   */
/*       MODULE:         INSERT                                                      */
/*               THE FOLLOWING SUBROUTINES ARE ONLY USED BY INSERT_ELEMENT. THIS     */
/*               ROUTINE IS THE SOLE INTERFACE TO INSERT ELEMENTS INTO THE INDEX.    */
/*               CURRENT USERS ARE INSERT REQUESTS, EXPAND CONTAINER AND SHRINK      */
/*               CONTAINER.                                                          */
/*                                                                                   */
/*               THE FOLLOWING SUBROUTINES ARE INCLUDED IN THIS MODULE:              */
/*               INSERT_ELEMENT                                                      */
/*               INSERT_CONTAINER                                                    */
/*               ADDNEWCONTAINER                                                     */
/*               GETFREELIST                                                         */
/*               INCREASELISTCONT                                                    */
/*               SEIZE_LEFTLIST                                                      */
/*               SEIZE_RIGHTLIST                                                     */
/*                                                                                   */
/*               THESE ROUTINES ARE ONLY USED BY THIS MODULE AND BY NO ONE ELSE.     */
/*               ALSO THE ROUTINES MAKE NO USE OF ROUTINES IN OTHER MODULES.         */
/*               TAKE_REC_OUT_OF_FREE_OVERPAGE AND RELEASE_OVERFLOW_REC ARE          */
/*               EXCEPTIONS TO THIS RULE.                                            */
/*                                                                                   */
/*               THE ONLY SHORT-LIVED VARIABLES USED IN OTHER PARTS OF THE BLOCK ARE */
/*               THOSE DEFINED AS INPUT AND OUTPUT IN INSERT_ELEMENT                 */
/*               SHORT-LIVED VARIABLES INCLUDE TEMPORARY VARIABLES, COMMON VARIABLES */
/*               AND POINTER VARIABLES.                                              */
/*               THE ONLY EXCEPTION TO THIS RULE IS FRAGRECPTR WHICH POINTS TO THE   */
/*               FRAGMENT RECORD. THIS IS MORE LESS STATIC ALWAYS DURING A SIGNAL    */
/*               EXECUTION.                                                          */
/*                                                                                   */
/* --------------------------------------------------------------------------------- */
/* --------------------------------------------------------------------------------- */
/* --------------------------------------------------------------------------------- */
/* INSERT_ELEMENT                                                                    */
/*       INPUT:                                                                      */
/*               IDR_PAGEPTR (POINTER TO THE ACTIVE PAGE REC)                        */
/*               TIDR_PAGEINDEX (INDEX OF THE CONTAINER)                             */
/*               TIDR_FORWARD (DIRECTION FORWARD OR BACKWARD)                        */
/*               TIDR_ELEMHEAD (HEADER OF ELEMENT TO BE INSERTED                     */
/*               CIDR_KEYS(ARRAY OF TUPLE KEYS)                                      */
/*               CLOCALKEY(ARRAY OF LOCAL KEYS).                                     */
/*               FRAGRECPTR                                                          */
/*               IDR_OPERATION_REC_PTR                                               */
/*               TIDR_KEY_LEN                                                        */
/*               conScanMask - ANY_SCANBITS or scan bits container must              */
/*                 have. Note elements inserted are never more scanned than          */
/*                 container.                                                        */
/*                                                                                   */
/*       OUTPUT:                                                                     */
/*               TIDR_PAGEINDEX (PAGE INDEX OF INSERTED ELEMENT)                     */
/*               IDR_PAGEPTR    (PAGE POINTER OF INSERTED ELEMENT)                   */
/*               TIDR_FORWARD   (CONTAINER DIRECTION OF INSERTED ELEMENT)            */
/*               NONE                                                                */
/* --------------------------------------------------------------------------------- */
void Dbacc::insertElement(const Element   elem,
                          OperationrecPtr oprecptr,
                          Page8Ptr&       pageptr,
                          Uint32&         conidx,
                          bool&           isforward,
                          Uint32&         conptr,
                          Uint16          conScanMask,
                          const bool      newBucket)
{
  Page8Ptr inrNewPageptr;
  Uint32 tidrResult;
  Uint16 scanmask;
  bool newContainer = newBucket;

  ContainerHeader containerhead;
  do {
    insertContainer(elem,
                    oprecptr,
                    pageptr,
                    conidx,
                    isforward,
                    conptr,
                    containerhead,
                    conScanMask,
                    newContainer,
                    tidrResult);
    if (tidrResult != ZFALSE)
    {
      jam();
      return;
      /* INSERTION IS DONE, OR */
      /* AN ERROR IS DETECTED  */
    }//if
    if (containerhead.getNextEnd() != 0) {
      /* THE NEXT CONTAINER IS IN THE SAME PAGE */
      conidx = containerhead.getNextIndexNumber();
      if (containerhead.getNextEnd() == ZLEFT) {
        jam();
        isforward = true;
      } else if (containerhead.getNextEnd() == ZRIGHT) {
        jam();
        isforward = false;
      } else {
        ndbrequire(false);
        return;
      }//if
      if (!containerhead.isNextOnSamePage()) {
        jam();     /* NEXT CONTAINER IS IN AN OVERFLOW PAGE */
        pageptr.i = pageptr.p->word32[conptr + 1];
        c_page8_pool.getPtr(pageptr);
      }//if
      ndbrequire(conidx <= Container::MAX_CONTAINER_INDEX);
    } else {
      scanmask = containerhead.getScanBits();
      break;
    }//if
    // Only first container can be a new container
    newContainer = false;
  } while (1);
  Uint32 newPageindex;;
  Uint32 newBuftype;
  getfreelist(pageptr, newPageindex, newBuftype);
  bool nextOnSamePage;
  if (newPageindex == Container::NO_CONTAINER_INDEX) {
    jam();
    /* NO FREE BUFFER IS FOUND */
    if (fragrecptr.p->sparsepages.isEmpty())
    {
      jam();
      Uint32 result = allocOverflowPage();
      ndbrequire(result <= ZLIMIT_OF_ERROR);
    }//if
    {
      LocalContainerPageList sparselist(c_page8_pool, fragrecptr.p->sparsepages);
      sparselist.first(inrNewPageptr);
    }
    getfreelist(inrNewPageptr, newPageindex, newBuftype);
    ndbrequire(newPageindex != Container::NO_CONTAINER_INDEX);
    nextOnSamePage = false;
  } else {
    jam();
    inrNewPageptr = pageptr;
    nextOnSamePage = true;
  }//if
  if (newBuftype == ZLEFT)
  {
    seizeLeftlist(inrNewPageptr, newPageindex);
    isforward = true;
  }
  else if (newBuftype == ZRIGHT)
  {
    seizeRightlist(inrNewPageptr, newPageindex);
    isforward = false;
  }
  else
  {
    ndbrequire(newBuftype == ZLEFT || newBuftype == ZRIGHT);
  }
  Uint32 containerptr = getContainerPtr(newPageindex, isforward);
  ContainerHeader newcontainerhead;
  newcontainerhead.initInUse();
  Uint32 nextPtrI;
  if (containerhead.haveNext())
  {
    nextPtrI = pageptr.p->word32[conptr+1];
    newcontainerhead.setNext(containerhead.getNextEnd(),
                          containerhead.getNextIndexNumber(),
                          inrNewPageptr.i == nextPtrI);
  }
  else
  {
    nextPtrI = RNIL;
    newcontainerhead.clearNext();
  }
  inrNewPageptr.p->word32[containerptr] = newcontainerhead;
  inrNewPageptr.p->word32[containerptr + 1] = nextPtrI;
  addnewcontainer(pageptr, conptr, newPageindex,
    newBuftype, nextOnSamePage, inrNewPageptr.i);
  pageptr = inrNewPageptr;
  conidx = newPageindex;
  if (conScanMask == Operationrec::ANY_SCANBITS)
  {
    /**
     * ANY_SCANBITS indicates that this is an insert of a new element, not
     * an insert from expand or shrink.  In that case the inserted element
     * and the new container will inherit scan bits from previous container.
     * This makes the element look as scanned as possible still preserving
     * the invariant that containers and element towards the end of bucket
     * has less scan bits set than those towards the beginning.
     */
    conScanMask = scanmask;
  }
  insertContainer(elem,
                  oprecptr,
                  pageptr,
                  conidx,
                  isforward,
                  conptr,
                  containerhead,
                  conScanMask,
                  true,
                  tidrResult);
  ndbrequire(tidrResult == ZTRUE);
}//Dbacc::insertElement()

/**
 * insertContainer puts an element into a container if it has free space and
 * the requested scan bits match.
 *
 * If it is a new element inserted the requested scan bits given by
 * conScanMask can be ANY_SCANBITS or a valid set of bits.  If it is
 * ANY_SCANBITS the containers scan bits are not checked.  If it is set to
 * valid scan bits the container is a newly created empty container.
 *
 * The buckets header container may never be removed.  Nor should any scan
 * bit of it be cleared, unless for expand there the first inserted element
 * determines the bucket header containers scan bits.  newContainer indicates
 * that that current insert is part of populating a new bucket with expand.
 *
 * In case the container is empty it is either the bucket header container
 * or a new container created by caller (insertElement).
 *
 * @param[in]   elem
 * @param[in]   oprecptr
 * @param[in]   pageptr
 * @param[in]   conidx
 * @param[in]   isforward
 * @param[out]  conptr
 * @param[out]  containerhead
 * @param[in]   conScanMask
 * @param[in]   newContainer
 * @param[out]  result
 */
void Dbacc::insertContainer(const Element          elem,
                            const OperationrecPtr  oprecptr,
                            const Page8Ptr         pageptr,
                            const Uint32           conidx,
                            const bool             isforward,
                            Uint32&                conptr,
                            ContainerHeader&       containerhead,
                            Uint16                 conScanMask,
                            const bool             newContainer,
                            Uint32&                result)
{
  Uint32 tidrContainerlen;
  Uint32 tidrConfreelen;
  Uint32 tidrNextSide;
  Uint32 tidrNextConLen;
  Uint32 tidrIndex;

  result = ZFALSE;
  /* --------------------------------------------------------------------------------- */
  /*       CALCULATE THE POINTER TO THE ELEMENT TO BE INSERTED AND THE POINTER TO THE  */
  /*       CONTAINER HEADER OF THE OTHER SIDE OF THE BUFFER.                           */
  /* --------------------------------------------------------------------------------- */
  conptr = getForwardContainerPtr(conidx);
  if (isforward) {
    jam();
    tidrNextSide = conptr + (ZBUF_SIZE - Container::HEADER_SIZE);
    arrGuard(tidrNextSide + 1, 2048);
    containerhead = pageptr.p->word32[conptr];
    tidrContainerlen = containerhead.getLength();
    tidrIndex = conptr + tidrContainerlen;
  } else {
    jam();
    tidrNextSide = conptr;
    conptr = conptr + (ZBUF_SIZE - Container::HEADER_SIZE);
    arrGuard(conptr + 1, 2048);
    containerhead = pageptr.p->word32[conptr];
    tidrContainerlen = containerhead.getLength();
    tidrIndex = (conptr - tidrContainerlen) +
                (Container::HEADER_SIZE - fragrecptr.p->elementLength);
  }//if
  const Uint16 activeScanMask = fragrecptr.p->activeScanMask;
  const Uint16 conscanmask = containerhead.getScanBits();
  if(tidrContainerlen > Container::HEADER_SIZE || !newContainer)
  {
    if (conScanMask != Operationrec::ANY_SCANBITS &&
        ((conscanmask & ~conScanMask) & activeScanMask) != 0)
    {
      /* Container have more scan bits set than requested */
      /* Continue to next container. */
      return;
    }
  }
  if (tidrContainerlen == Container::HEADER_SIZE && newContainer)
  {
    /**
     * Only the first header container in a bucket or a newly created bucket
     * in insertElement can be empty.
     *
     * Set container scan bits as requested.
     */
    ndbrequire(conScanMask != Operationrec::ANY_SCANBITS);
    containerhead.copyScanBits(conScanMask & activeScanMask);
    pageptr.p->word32[conptr] = containerhead;
  }
  if (tidrContainerlen >= (ZBUF_SIZE - fragrecptr.p->elementLength))
  {
    return;
  }//if
  tidrConfreelen = ZBUF_SIZE - tidrContainerlen;
  /* --------------------------------------------------------------------------------- */
  /*       WE CALCULATE THE TOTAL LENGTH THE CONTAINER CAN EXPAND TO                   */
  /*       THIS INCLUDES THE OTHER SIDE OF THE BUFFER IF POSSIBLE TO EXPAND THERE.     */
  /* --------------------------------------------------------------------------------- */
  if (!containerhead.isUsingBothEnds()) {
    jam();
    /* --------------------------------------------------------------------------------- */
    /*       WE HAVE NOT EXPANDED TO THE ENTIRE BUFFER YET. WE CAN THUS READ THE OTHER   */
    /*       SIDE'S CONTAINER HEADER TO READ HIS LENGTH.                                 */
    /* --------------------------------------------------------------------------------- */
    ContainerHeader conhead(pageptr.p->word32[tidrNextSide]);
    tidrNextConLen = conhead.getLength();
    tidrConfreelen = tidrConfreelen - tidrNextConLen;
    if (tidrConfreelen > ZBUF_SIZE) {
      ndbrequire(false);
      /* --------------------------------------------------------------------------------- */
      /*       THE BUFFERS ARE PLACED ON TOP OF EACH OTHER. THIS SHOULD NEVER OCCUR.       */
      /* --------------------------------------------------------------------------------- */
      return;
    }//if
  } else {
    jam();
    tidrNextConLen = 1;	/* INDICATE OTHER SIDE IS NOT PART OF FREE LIST */
  }//if
  if (tidrConfreelen < fragrecptr.p->elementLength) {
    jam();
    /* --------------------------------------------------------------------------------- */
    /*       THE CONTAINER COULD NOT BE EXPANDED TO FIT THE NEW ELEMENT. WE HAVE TO      */
    /*       RETURN AND FIND A NEW CONTAINER TO INSERT IT INTO.                          */
    /* --------------------------------------------------------------------------------- */
    return;
  }//if
  tidrContainerlen = tidrContainerlen + fragrecptr.p->elementLength;
  if (tidrNextConLen == 0) {
    /* EACH SIDE OF THE BUFFER WHICH BELONG TO A FREE */
    /* LIST, HAS ZERO AS LENGTH. */
    if (tidrContainerlen > Container::UP_LIMIT) {
      ContainerHeader conthead = pageptr.p->word32[conptr];
      conthead.setUsingBothEnds();
      pageptr.p->word32[conptr] = conthead;
      if (isforward) {
        jam();
        /* REMOVE THE RIGHT SIDE OF THE BUFFER FROM THE FREE LIST */
        seizeRightlist(pageptr, conidx);
      } else {
        jam();
        /* REMOVE THE LEFT SIDE OF THE BUFFER FROM THE FREE LIST */
        seizeLeftlist(pageptr, conidx);
      }//if
    }//if
  }//if
  /* OF THE FREE CONTAINERS */
  /* --------------------------------------------------------------------------------- */
  /*       WE HAVE NOW FOUND A FREE SPOT IN THE CURRENT CONTAINER. WE INSERT THE       */
  /*       ELEMENT HERE. THE ELEMENT CONTAINS A HEADER, A LOCAL KEY AND A TUPLE KEY.   */
  /*       BEFORE INSERTING THE ELEMENT WE WILL UPDATE THE OPERATION RECORD WITH THE   */
  /*       DATA CONCERNING WHERE WE INSERTED THE ELEMENT. THIS MAKES IT EASY TO FIND   */
  /*       THIS INFORMATION WHEN WE RETURN TO UPDATE THE LOCAL KEY OR RETURN TO COMMIT */
  /*       OR ABORT THE INSERT. IF NO OPERATION RECORD EXIST IT MEANS THAT WE ARE      */
  /*       PERFORMING THIS AS A PART OF THE EXPAND OR SHRINK PROCESS.                  */
  /* --------------------------------------------------------------------------------- */
  const Uint32 elemhead = elem.getHeader();
  ContainerHeader conthead = pageptr.p->word32[conptr];
  if (oprecptr.i != RNIL)
  {
    jam();
    ndbrequire(ElementHeader::getLocked(elemhead));
    oprecptr.p->elementPage = pageptr.i;
    oprecptr.p->elementContainer = conptr;
    oprecptr.p->elementPointer = tidrIndex;
  }
  else
  {
    ndbassert(!ElementHeader::getLocked(elemhead));
  }
  /* --------------------------------------------------------------------------------- */
  /*       WE CHOOSE TO UNDO LOG INSERTS BY WRITING THE BEFORE VALUE TO THE UNDO LOG.  */
  /*       WE COULD ALSO HAVE DONE THIS BY WRITING THIS BEFORE VALUE WHEN DELETING     */
  /*       ELEMENTS. WE CHOOSE TO PUT IT HERE SINCE WE THEREBY ENSURE THAT WE ALWAYS   */
  /*       UNDO LOG ALL WRITES TO PAGE MEMORY. IT SHOULD BE EASIER TO MAINTAIN SUCH A  */
  /*       STRUCTURE. IT IS RATHER DIFFICULT TO MAINTAIN A LOGICAL STRUCTURE WHERE     */
  /*       DELETES ARE INSERTS AND INSERTS ARE PURELY DELETES.                         */
  /* --------------------------------------------------------------------------------- */
  ndbrequire(fragrecptr.p->localkeylen == 1);
  arrGuard(tidrIndex + 1, 2048);
  pageptr.p->word32[tidrIndex] = elem.getHeader();
  pageptr.p->word32[tidrIndex + 1] = elem.getData(); /* INSERTS LOCALKEY */
  conthead.setLength(tidrContainerlen);
  pageptr.p->word32[conptr] = conthead;
  result = ZTRUE;
}//Dbacc::insertContainer()

/** ---------------------------------------------------------------------------
 * Set next link of a container to reference to next container.
 *
 * @param[in]  pageptr       Pointer to page of container to modify.
 * @param[in]  conptr        Pointer within page of container to modify.
 * @param[in]  nextConidx    Index within page of next container.
 * @param[in]  nextContype   Type of next container, left or right end.
 * @param[in]  nextSamepage  True if next container is on same page as modified
 *                           container
 * @param[in]  nextPagei     Overflow page number of next container.
 * ------------------------------------------------------------------------- */
void Dbacc::addnewcontainer(Page8Ptr pageptr,
                            Uint32 conptr,
                            Uint32 nextConidx,
                            Uint32 nextContype,
                            bool nextSamepage,
                            Uint32 nextPagei) const
{
  ContainerHeader containerhead(pageptr.p->word32[conptr]);
  containerhead.setNext(nextContype, nextConidx, nextSamepage);
  pageptr.p->word32[conptr] = containerhead;
  pageptr.p->word32[conptr + 1] = nextPagei;
}//Dbacc::addnewcontainer()

/* --------------------------------------------------------------------------------- */
/* GETFREELIST                                                                       */
/*         INPUT:                                                                    */
/*               GFL_PAGEPTR (POINTER TO A PAGE RECORD).                             */
/*         OUTPUT:                                                                   */
/*                TGFL_PAGEINDEX(POINTER TO A FREE BUFFER IN THE FREEPAGE), AND      */
/*                TGFL_BUF_TYPE( TYPE OF THE FREE BUFFER).                           */
/*         DESCRIPTION: SEARCHS IN THE FREE LIST OF THE FREE BUFFER IN THE PAGE HEAD */
/*                     (WORD32(1)),AND RETURN ADDRESS OF A FREE BUFFER OR NIL.       */
/*                     THE FREE BUFFER CAN BE A RIGHT CONTAINER OR A LEFT ONE        */
/*                     THE KIND OF THE CONTAINER IS NOTED BY TGFL_BUF_TYPE.          */
/* --------------------------------------------------------------------------------- */
void Dbacc::getfreelist(Page8Ptr pageptr, Uint32& pageindex, Uint32& buftype)
{
  const Uint32 emptylist = pageptr.p->word32[Page8::EMPTY_LIST];
  pageindex = (emptylist >> 7) & 0x7f;	/* LEFT FREE LIST */
  buftype = ZLEFT;
  if (pageindex == Container::NO_CONTAINER_INDEX) {
    jam();
    pageindex = emptylist & 0x7f;	/* RIGHT FREE LIST */
    buftype = ZRIGHT;
  }//if
  ndbrequire((pageindex <= Container::MAX_CONTAINER_INDEX) ||
             (pageindex == Container::NO_CONTAINER_INDEX));
}//Dbacc::getfreelist()

/* --------------------------------------------------------------------------------- */
/* INCREASELISTCONT                                                                  */
/*       INPUT:                                                                      */
/*               ILC_PAGEPTR     PAGE POINTER TO INCREASE NUMBER OF CONTAINERS IN    */
/*           A CONTAINER OF AN OVERFLOW PAGE (FREEPAGEPTR) IS ALLOCATED, NR OF       */
/*           ALLOCATED CONTAINER HAVE TO BE INCRESE BY ONE .                         */
/*           IF THE NUMBER OF ALLOCATED CONTAINERS IS ABOVE THE FREE LIMIT WE WILL   */
/*           REMOVE THE PAGE FROM THE FREE LIST.                                     */
/* --------------------------------------------------------------------------------- */
void Dbacc::increaselistcont(Page8Ptr ilcPageptr)
{
  ilcPageptr.p->word32[Page8::ALLOC_CONTAINERS] = ilcPageptr.p->word32[Page8::ALLOC_CONTAINERS] + 1;
  // A sparse page just got full
  if (ilcPageptr.p->word32[Page8::ALLOC_CONTAINERS] == ZFREE_LIMIT + 1) {
    // Check that it is an overflow page
    if (((ilcPageptr.p->word32[Page8::EMPTY_LIST] >> ZPOS_PAGE_TYPE_BIT) & 3) == 1)
    {
      jam();
      LocalContainerPageList sparselist(c_page8_pool, fragrecptr.p->sparsepages);
      LocalContainerPageList fulllist(c_page8_pool, fragrecptr.p->fullpages);
      sparselist.remove(ilcPageptr);
      fulllist.addLast(ilcPageptr);
    }//if
  }//if
}//Dbacc::increaselistcont()

/* --------------------------------------------------------------------------------- */
/* SEIZE_LEFTLIST                                                                    */
/*       INPUT:                                                                      */
/*               TSL_PAGEINDEX           PAGE INDEX OF CONTAINER TO SEIZE            */
/*               SL_PAGEPTR              PAGE POINTER OF CONTAINER TO SEIZE          */
/*               TSL_UPDATE_HEADER       SHOULD WE UPDATE THE CONTAINER HEADER       */
/*                                                                                   */
/*       OUTPUT:                                                                     */
/*               NONE                                                                */
/*         DESCRIPTION: THE BUFFER NOTED BY TSL_PAGEINDEX WILL BE REMOVED FROM THE   */
/*                      LIST OF LEFT FREE CONTAINER, IN THE HEADER OF THE PAGE       */
/*                      (FREEPAGEPTR). PREVIOUS AND NEXT BUFFER OF REMOVED BUFFER    */
/*                      WILL BE UPDATED.                                             */
/* --------------------------------------------------------------------------------- */
void Dbacc::seizeLeftlist(Page8Ptr slPageptr, Uint32 tslPageindex)
{
  Uint32 tsllTmp1;
  Uint32 tsllHeadIndex;
  Uint32 tsllTmp;

  tsllHeadIndex = getForwardContainerPtr(tslPageindex);
  arrGuard(tsllHeadIndex + 1, 2048);
  Uint32 tslNextfree = slPageptr.p->word32[tsllHeadIndex];
  Uint32 tslPrevfree = slPageptr.p->word32[tsllHeadIndex + 1];
  if (tslPrevfree == Container::NO_CONTAINER_INDEX) {
    jam();
    /* UPDATE FREE LIST OF LEFT CONTAINER IN PAGE HEAD */
    tsllTmp1 = slPageptr.p->word32[Page8::EMPTY_LIST];
    tsllTmp = tsllTmp1 & 0x7f;
    tsllTmp1 = (tsllTmp1 >> 14) << 14;
    tsllTmp1 = (tsllTmp1 | (tslNextfree << 7)) | tsllTmp;
    slPageptr.p->word32[Page8::EMPTY_LIST] = tsllTmp1;
  } else {
    ndbrequire(tslPrevfree <= Container::MAX_CONTAINER_INDEX);
    jam();
    tsllTmp = getForwardContainerPtr(tslPrevfree);
    slPageptr.p->word32[tsllTmp] = tslNextfree;
  }//if
  if (tslNextfree <= Container::MAX_CONTAINER_INDEX) {
    jam();
    tsllTmp = getForwardContainerPtr(tslNextfree) + 1;
    slPageptr.p->word32[tsllTmp] = tslPrevfree;
  } else {
    ndbrequire(tslNextfree == Container::NO_CONTAINER_INDEX);
    jam();
  }//if
  increaselistcont(slPageptr);
}//Dbacc::seizeLeftlist()

/* --------------------------------------------------------------------------------- */
/* SEIZE_RIGHTLIST                                                                   */
/*         DESCRIPTION: THE BUFFER NOTED BY TSL_PAGEINDEX WILL BE REMOVED FROM THE   */
/*                      LIST OF RIGHT FREE CONTAINER, IN THE HEADER OF THE PAGE      */
/*                      (SL_PAGEPTR). PREVIOUS AND NEXT BUFFER OF REMOVED BUFFER     */
/*                      WILL BE UPDATED.                                             */
/* --------------------------------------------------------------------------------- */
void Dbacc::seizeRightlist(Page8Ptr slPageptr, Uint32 tslPageindex)
{
  Uint32 tsrlHeadIndex;
  Uint32 tsrlTmp;

  tsrlHeadIndex = getBackwardContainerPtr(tslPageindex);
  arrGuard(tsrlHeadIndex + 1, 2048);
  Uint32 tslNextfree = slPageptr.p->word32[tsrlHeadIndex];
  Uint32 tslPrevfree = slPageptr.p->word32[tsrlHeadIndex + 1];
  if (tslPrevfree == Container::NO_CONTAINER_INDEX) {
    jam();
    tsrlTmp = slPageptr.p->word32[Page8::EMPTY_LIST];
    slPageptr.p->word32[Page8::EMPTY_LIST] = ((tsrlTmp >> 7) << 7) | tslNextfree;
  } else {
    ndbrequire(tslPrevfree <= Container::MAX_CONTAINER_INDEX);
    jam();
    tsrlTmp = getBackwardContainerPtr(tslPrevfree);
    slPageptr.p->word32[tsrlTmp] = tslNextfree;
  }//if
  if (tslNextfree <= Container::MAX_CONTAINER_INDEX) {
    jam();
    tsrlTmp = getBackwardContainerPtr(tslNextfree) + 1;
    slPageptr.p->word32[tsrlTmp] = tslPrevfree;
  } else {
    ndbrequire(tslNextfree == Container::NO_CONTAINER_INDEX);
    jam();
  }//if
  increaselistcont(slPageptr);
}//Dbacc::seizeRightlist()

/* --------------------------------------------------------------------------------- */
/* --------------------------------------------------------------------------------- */
/* --------------------------------------------------------------------------------- */
/*                                                                                   */
/*       END OF INSERT_ELEMENT MODULE                                                */
/*                                                                                   */
/* --------------------------------------------------------------------------------- */
/* --------------------------------------------------------------------------------- */
/* --------------------------------------------------------------------------------- */
/* --------------------------------------------------------------------------------- */
/* --------------------------------------------------------------------------------- */
/*                                                                                   */
/*       MODULE:         GET_ELEMENT                                                 */
/*               THE FOLLOWING SUBROUTINES ARE ONLY USED BY GET_ELEMENT AND          */
/*               GETDIRINDEX. THIS ROUTINE IS THE SOLE INTERFACE TO GET ELEMENTS     */
/*               FROM THE INDEX. CURRENT USERS ARE ALL REQUESTS AND EXECUTE UNDO LOG */
/*                                                                                   */
/*               THE FOLLOWING SUBROUTINES ARE INCLUDED IN THIS MODULE:              */
/*               GET_ELEMENT                                                         */
/*               GET_DIRINDEX                                                        */
/*               SEARCH_LONG_KEY                                                     */
/*                                                                                   */
/*               THESE ROUTINES ARE ONLY USED BY THIS MODULE AND BY NO ONE ELSE.     */
/*               ALSO THE ROUTINES MAKE NO USE OF ROUTINES IN OTHER MODULES.         */
/*               THE ONLY SHORT-LIVED VARIABLES USED IN OTHER PARTS OF THE BLOCK ARE */
/*               THOSE DEFINED AS INPUT AND OUTPUT IN GET_ELEMENT AND GETDIRINDEX    */
/*               SHORT-LIVED VARIABLES INCLUDE TEMPORARY VARIABLES, COMMON VARIABLES */
/*               AND POINTER VARIABLES.                                              */
/*               THE ONLY EXCEPTION TO THIS RULE IS FRAGRECPTR WHICH POINTS TO THE   */
/*               FRAGMENT RECORD. THIS IS MORE LESS STATIC ALWAYS DURING A SIGNAL    */
/*               EXECUTION.                                                          */
/*                                                                                   */
/* --------------------------------------------------------------------------------- */
/* --------------------------------------------------------------------------------- */
/* --------------------------------------------------------------------------------- */
/* GETDIRINDEX                                                                       */
/*       SUPPORT ROUTINE FOR INSERT ELEMENT, GET ELEMENT AND COMMITDELETE            */
/*         INPUT:FRAGRECPTR ( POINTER TO THE ACTIVE FRAGMENT REC)                    */
/*               OPERATION_REC_PTR  (POINTER TO THE OPERATION REC).                  */
/*                                                                                   */
/*         OUTPUT:GDI_PAGEPTR ( POINTER TO THE PAGE OF THE ELEMENT)                  */
/*                TGDI_PAGEINDEX ( INDEX OF THE ELEMENT IN THE PAGE).                */
/*                                                                                   */
/*         DESCRIPTION: CHECK THE HASH VALUE OF THE OPERATION REC AND CALCULATE THE  */
/*                     THE ADDRESS OF THE ELEMENT IN THE HASH TABLE,(GDI_PAGEPTR,    */
/*                     TGDI_PAGEINDEX) ACCORDING TO LH3.                             */
/* --------------------------------------------------------------------------------- */
Uint32 Dbacc::getPagePtr(DynArr256::Head& directory, Uint32 index)
{
  DynArr256 dir(directoryPool, directory);
  Uint32* ptr = dir.get(index);
  return *ptr;
}

bool Dbacc::setPagePtr(DynArr256::Head& directory, Uint32 index, Uint32 ptri)
{
  DynArr256 dir(directoryPool, directory);
  Uint32* ptr = dir.set(index);
  if (ptr == NULL) return false;
  *ptr = ptri;
  return true;
}

Uint32 Dbacc::unsetPagePtr(DynArr256::Head& directory, Uint32 index)
{
  DynArr256 dir(directoryPool, directory);
  Uint32* ptr = dir.get(index);
  Uint32 ptri = *ptr;
  *ptr = RNIL;
  return ptri;
}

void Dbacc::getdirindex(Page8Ptr& pageptr, Uint32& conidx)
{
  const LHBits32 hashValue = operationRecPtr.p->hashValue;
  const Uint32 address = fragrecptr.p->level.getBucketNumber(hashValue);
  conidx = fragrecptr.p->getPageIndex(address);
  pageptr.i = getPagePtr(fragrecptr.p->directory,
                         fragrecptr.p->getPageNumber(address));
  c_page8_pool.getPtr(pageptr);
}//Dbacc::getdirindex()

Uint32
Dbacc::readTablePk(Uint32 localkey1,
                   Uint32 localkey2,
                   Uint32 eh,
                   Ptr<Operationrec> opPtr,
                   Uint32 *keys)
{
  int ret;
  Uint32 tableId = fragrecptr.p->myTableId;
  Uint32 fragId = fragrecptr.p->myfid;
  bool xfrm = fragrecptr.p->hasCharAttr;

#ifdef VM_TRACE
  memset(keys, 0x1f, (fragrecptr.p->keyLength * MAX_XFRM_MULTIPLY) << 2);
#endif
  
  if (likely(! Local_key::isInvalid(localkey1, localkey2)))
  {
    ret = c_tup->accReadPk(tableId,
                           fragId,
                           localkey1,
                           localkey2,
                           keys,
                           true);
  }
  else
  {
    ndbrequire(ElementHeader::getLocked(eh));
    if (unlikely((opPtr.p->m_op_bits & Operationrec::OP_MASK) == ZSCAN_OP))
    {
      dump_lock_queue(opPtr);
      ndbrequire(opPtr.p->nextParallelQue == RNIL);
      ndbrequire(opPtr.p->m_op_bits & Operationrec::OP_ELEMENT_DISAPPEARED);
      ndbrequire(opPtr.p->m_op_bits & Operationrec::OP_COMMIT_DELETE_CHECK);
      ndbrequire((opPtr.p->m_op_bits & Operationrec::OP_STATE_MASK) == Operationrec::OP_STATE_RUNNING);
      return 0;
    }
    ret = c_lqh->readPrimaryKeys(opPtr.p->userptr, keys, xfrm);
  }
  jamEntryDebug();
  ndbrequire(ret >= 0);
  return ret;
}

/** ---------------------------------------------------------------------------
 * Find element.
 *
 * Method scan the bucket given by hashValue from operationRecPtr and look for
 * the element with primary key given in signal.  If element found return
 * pointer to element, if not found return only bucket information.
 *
 * @param[in]   signal         Signal containing primary key to look for.
 * @param[out]  lockOwnerPtr   Lock owner if any of found element.
 * @param[out]  bucketPageptr  Page of first container of bucket there element
                               should be.
 * @param[out]  bucketConidx   Index within page of first container of bucket
                               there element should be.
 * @param[out]  elemPageptr    Page of found element.
 * @param[out]  elemConptr     Pointer within page to container of found
                               element.
 * @param[out]  elemptr        Pointer within page to found element.
 * @return                     Returns ZTRUE if element was found.
 * ------------------------------------------------------------------------- */
Uint32
Dbacc::getElement(const AccKeyReq* signal,
                  OperationrecPtr& lockOwnerPtr,
                  Page8Ptr& bucketPageptr,
                  Uint32& bucketConidx,
                  Page8Ptr& elemPageptr,
                  Uint32& elemConptr,
                  Uint32& elemptr)
{
  Uint32 tgeElementHeader;
  Uint32 tgeElemStep;
  Uint32 tgePageindex;
  Uint32 tgeNextptrtype;
  register Uint32 tgeRemLen;
  const Uint32 TelemLen = fragrecptr.p->elementLength;
  register const Uint32* Tkeydata = signal->keyInfo; /* or localKey if keyLen == 0 */
  const Uint32 localkeylen = fragrecptr.p->localkeylen;
  Uint32 bucket_number = fragrecptr.p->level.getBucketNumber(operationRecPtr.p->hashValue);
  union {
  Uint32 keys[2048 * MAX_XFRM_MULTIPLY];
  Uint64 keys_align;
  };
  (void)keys_align;

  getdirindex(bucketPageptr, bucketConidx);
  elemPageptr = bucketPageptr;
  tgePageindex = bucketConidx;
  /*
   * The value seached is
   * - table key for ACCKEYREQ, stored in TUP
   * - local key (1 word) for ACC_LOCKREQ and UNDO, stored in ACC
   */
  const bool searchLocalKey = operationRecPtr.p->tupkeylen == 0;

  ndbrequire(TelemLen == ZELEM_HEAD_SIZE + localkeylen);
  tgeNextptrtype = ZLEFT;

  do {
    if (tgeNextptrtype == ZLEFT) {
      jamDebug();
      elemConptr = getForwardContainerPtr(tgePageindex);
      elemptr = elemConptr + Container::HEADER_SIZE;
      tgeElemStep = TelemLen;
      ndbrequire(elemConptr < 2048);
      ContainerHeader conhead(elemPageptr.p->word32[elemConptr]);
      tgeRemLen = conhead.getLength();
      ndbrequire((elemConptr + tgeRemLen - 1) < 2048);
    } else if (tgeNextptrtype == ZRIGHT) {
      jamDebug();
      elemConptr = getBackwardContainerPtr(tgePageindex);
      tgeElemStep = 0 - TelemLen;
      elemptr = elemConptr - TelemLen;
      ndbrequire(elemConptr < 2048);
      ContainerHeader conhead(elemPageptr.p->word32[elemConptr]);
      tgeRemLen = conhead.getLength();
      ndbrequire((elemConptr - tgeRemLen) < 2048);
    } else {
      ndbrequire((tgeNextptrtype == ZLEFT) || (tgeNextptrtype == ZRIGHT));
    }//if
    if (tgeRemLen >= Container::HEADER_SIZE + TelemLen) {
      ndbrequire(tgeRemLen <= ZBUF_SIZE);
      /* ------------------------------------------------------------------- */
      // There is at least one element in this container. 
      // Check if it is the element searched for.
      /* ------------------------------------------------------------------- */
      do {
        bool possible_match;
        tgeElementHeader = elemPageptr.p->word32[elemptr];
        tgeRemLen = tgeRemLen - TelemLen;
	Local_key localkey;
	lockOwnerPtr.i = RNIL;
	lockOwnerPtr.p = NULL;
        LHBits16 reducedHashValue;
        if (ElementHeader::getLocked(tgeElementHeader)) {
          jamDebug();
	  lockOwnerPtr.i = ElementHeader::getOpPtrI(tgeElementHeader);
          ptrCheckGuard(lockOwnerPtr, coprecsize, operationrec);
          possible_match = lockOwnerPtr.p->hashValue.match(operationRecPtr.p->hashValue);
          reducedHashValue = lockOwnerPtr.p->reducedHashValue;
	  localkey = lockOwnerPtr.p->localdata;
        } else {
          jamDebug();
          reducedHashValue = ElementHeader::getReducedHashValue(tgeElementHeader);
          const Uint32 pos = elemptr + 1;
          ndbrequire(localkeylen == 1);
          localkey.m_page_no = elemPageptr.p->word32[pos];
          localkey.m_page_idx = ElementHeader::getPageIdx(tgeElementHeader);
          possible_match = true;
        }
        if (possible_match &&
            operationRecPtr.p->hashValue.match(fragrecptr.p->level.enlarge(reducedHashValue, bucket_number)))
        {
          jamDebug();
          bool found;
          if (! searchLocalKey) 
	  {
<<<<<<< HEAD
            Uint32 len = readTablePk(localkey.m_page_no,
                                     localkey.m_page_idx,
                                     tgeElementHeader,
                                     lockOwnerPtr,
                                     &keys[0]);
            found = (len == operationRecPtr.p->xfrmtupkeylen) &&
	      (memcmp(Tkeydata, &keys[0], len << 2) == 0);
=======
            Uint32 len = readTablePk(localkey.m_page_no, localkey.m_page_idx, tgeElementHeader,
				     lockOwnerPtr);
            found =
              (len == operationRecPtr.p->m_key_or_scan_info.xfrmtupkeylen) &&
	      (memcmp(Tkeydata, ckeys, len << 2) == 0);

>>>>>>> bfe4eb17
          } else {
            jam();
            found = (localkey.m_page_no == Tkeydata[0] && Uint32(localkey.m_page_idx) == Tkeydata[1]);
          }
          if (found) 
	  {
            jamDebug();
            operationRecPtr.p->localdata = localkey;
            return ZTRUE;
          }
        }
        if (tgeRemLen <= Container::HEADER_SIZE) {
          break;
        }
        elemptr = elemptr + tgeElemStep;
      } while (true);
    }//if
    ndbrequire(tgeRemLen == Container::HEADER_SIZE);
    ContainerHeader containerhead = elemPageptr.p->word32[elemConptr];
    tgeNextptrtype = containerhead.getNextEnd();
    if (tgeNextptrtype == 0) {
      jam();
      return ZFALSE;	/* NO MORE CONTAINER */
    }//if
    tgePageindex = containerhead.getNextIndexNumber();	/* NEXT CONTAINER PAGE INDEX 7 BITS */
    ndbrequire(tgePageindex <= Container::NO_CONTAINER_INDEX);
    if (!containerhead.isNextOnSamePage()) {
      jam();
      elemPageptr.i = elemPageptr.p->word32[elemConptr + 1];	/* NEXT PAGE ID */
      c_page8_pool.getPtr(elemPageptr);
    }//if
  } while (1);

  return ZFALSE;
}//Dbacc::getElement()

/**
 * report_pending_dealloc
 *
 * ACC indicates to LQH that it expects LQH to deallocate
 * the TUPle at some point after all the reported operations
 * have completed and the deallocation is allowed.
 *
 * opPtrP       Ptr to operation involved in dealloc
 * countOpPtrP  Ptr to operation tracking delete reference count
 *               (can be same as opPtrP)
 */
void
Dbacc::report_pending_dealloc(Signal* signal,
                              Operationrec* opPtrP,
                              const Operationrec* countOpPtrP)
{
  Local_key localKey = opPtrP->localdata;
  Uint32 opbits = opPtrP->m_op_bits;
  Uint32 userptr= opPtrP->userptr;
  const bool scanInd = (((opbits & Operationrec::OP_MASK) == ZSCAN_OP) ||
                        (opbits & Operationrec::OP_LOCK_REQ));

  if (! localKey.isInvalid())
  {
    if (scanInd)
    {
      jam();
      /**
       * Scan operation holding a lock on a key whose tuple
       * is being deallocated.
       * If this is the last operation to commit on the key
       * then it will notify LQH when the dealloc is
       * triggered.
       * To make that possible, we store the deleting
       * operation's userptr in the scan op record.
       */
      ndbrequire(opPtrP->m_key_or_scan_info.m_scanOpDeleteCountOpRef == 0);
      opPtrP->m_key_or_scan_info.m_scanOpDeleteCountOpRef =
          countOpPtrP->userptr + 1;
      return;
    }
    ndbrequire(countOpPtrP->userptr != RNIL);

    /**
     * Inform LQH of operation involved in transaction
     * which is deallocating a tuple.
     * Also pass the LQH reference of the refcount operation
     */
    signal->theData[0] = fragrecptr.p->myfid;
    signal->theData[1] = fragrecptr.p->myTableId;
    signal->theData[2] = localKey.m_page_no;
    signal->theData[3] = localKey.m_page_idx;
    signal->theData[4] = userptr;
    signal->theData[5] = countOpPtrP->userptr;
    EXECUTE_DIRECT(DBLQH, GSN_TUP_DEALLOCREQ, signal, 6);
    jamEntry();
  }
}

/**
 * trigger_dealloc
 *
 * ACC is now done with the TUPle storage, so inform LQH
 * that it can go ahead with deallocation when it is able
 */
void
Dbacc::trigger_dealloc(Signal* signal, const Operationrec* opPtrP)
{
  Local_key localKey = opPtrP->localdata;
  Uint32 opbits = opPtrP->m_op_bits;
  Uint32 userptr= opPtrP->userptr;
  const bool scanInd =
    ((opbits & Operationrec::OP_MASK) == ZSCAN_OP) || 
    (opbits & Operationrec::OP_LOCK_REQ);
  
  if (! localKey.isInvalid())
  {
    if (scanInd)
    {
      jam();
      /**
       * Operation triggering deallocation is a scan operation
       * We must use a reference to the LQH deallocation operation
       * stored on the scan operation in report_pending_dealloc()
       * to inform LQH that the deallocation is triggered.
       */
      ndbrequire(opPtrP->m_key_or_scan_info.m_scanOpDeleteCountOpRef != 0);
      userptr = opPtrP->m_key_or_scan_info.m_scanOpDeleteCountOpRef - 1;
    }
    /* Inform LQH that deallocation can go ahead */
    signal->theData[0] = fragrecptr.p->myfid;
    signal->theData[1] = fragrecptr.p->myTableId;
    signal->theData[2] = localKey.m_page_no;
    signal->theData[3] = localKey.m_page_idx;
    signal->theData[4] = userptr;
    signal->theData[5] = RNIL;
    EXECUTE_DIRECT(DBLQH, GSN_TUP_DEALLOCREQ, signal, 6);
    jamEntry();
  }
}

void Dbacc::commitdelete(Signal* signal)
{
  Page8Ptr lastPageptr;
  Page8Ptr lastPrevpageptr;
  bool lastIsforward;
  Uint32 tlastPageindex;
  Uint32 tlastElementptr;
  Uint32 tlastContainerptr;
  Uint32 tlastPrevconptr;
  Page8Ptr lastBucketPageptr;
  Uint32 lastBucketConidx;

  jam();
  trigger_dealloc(signal, operationRecPtr.p);
  
  getdirindex(lastBucketPageptr, lastBucketConidx);
  lastPageptr = lastBucketPageptr;
  tlastPageindex = lastBucketConidx;
  lastIsforward = true;
  tlastContainerptr = getForwardContainerPtr(tlastPageindex);
  arrGuard(tlastContainerptr, 2048);
  lastPrevpageptr.i = RNIL;
  ptrNull(lastPrevpageptr);
  tlastPrevconptr = 0;

  /**
   * Position last on delete container before call to getLastAndRemove.
   */
  Page8Ptr delPageptr;
  delPageptr.i = operationRecPtr.p->elementPage;
  c_page8_pool.getPtr(delPageptr);
  const Uint32 delConptr = operationRecPtr.p->elementContainer;

  while (lastPageptr.i != delPageptr.i ||
         tlastContainerptr != delConptr)
  {
    lastPrevpageptr = lastPageptr;
    tlastPrevconptr = tlastContainerptr;
    ContainerHeader lasthead(lastPageptr.p->word32[tlastContainerptr]);
    ndbrequire(lasthead.haveNext());
    if (!lasthead.isNextOnSamePage())
    {
      lastPageptr.i = lastPageptr.p->word32[tlastContainerptr + 1];
      c_page8_pool.getPtr(lastPageptr);
    }
    tlastPageindex = lasthead.getNextIndexNumber();
    lastIsforward = lasthead.getNextEnd() == ZLEFT;
    tlastContainerptr = getContainerPtr(tlastPageindex, lastIsforward);
  }

  getLastAndRemove(lastPrevpageptr,
                   tlastPrevconptr,
                   lastPageptr,
                   tlastPageindex,
                   tlastContainerptr,
                   lastIsforward,
                   tlastElementptr);

  const Uint32 delElemptr = operationRecPtr.p->elementPointer;
  /*
   * If last element is in same container as delete element, and that container
   * have scans in progress, one must make sure the last element still have the
   * same scan state, or clear if it is the one deleted.
   * If last element is not in same container as delete element, that element
   * can not have any scans in progress, in that case the container scanbits
   * should have been fewer than delete containers which is not allowed for last.
   */
  if ((lastPageptr.i == delPageptr.i) &&
      (tlastContainerptr == delConptr))
  {
    ContainerHeader conhead(delPageptr.p->word32[delConptr]);
    /**
     * If the deleted element was the only element in container
     * getLastAndRemove may have released the container already.
     * In that case header is still valid to read but it will
     * not be in use, but free.
     */
    if (conhead.isInUse() && conhead.isScanInProgress())
    {
      /**
       * Initialize scanInProgress with the active scans which have not
       * completly scanned the container.  Then check which scan actually
       * currently scan the container.
       */
      Uint16 scansInProgress =
          fragrecptr.p->activeScanMask & ~conhead.getScanBits();
      scansInProgress = delPageptr.p->checkScans(scansInProgress, delConptr);
      for(int i = 0; scansInProgress != 0; i++, scansInProgress >>= 1)
      {
        /**
         * For each scan in progress in container, move the scan bit for
         * last element to the delete elements place.  If it is the last
         * element that is deleted, the scan bit will be cleared by
         * moveScanBit.
         */
        if ((scansInProgress & 1) != 0)
        {
          ScanRecPtr scanPtr;
          scanPtr.i = fragrecptr.p->scan[i];
          ptrCheckGuard(scanPtr, cscanRecSize, scanRec);
          scanPtr.p->moveScanBit(delElemptr, tlastElementptr);
        }
      }
    }
  }
  else
  {
    /**
     * The last element which is to be moved into deleted elements place
     * are in different containers.
     *
     * Since both containers have the same scan bits that implies that there
     * are no scans in progress in the last elements container, otherwise
     * the delete container should have an extra scan bit set.
     */
#ifdef VM_TRACE
    ContainerHeader conhead(lastPageptr.p->word32[tlastContainerptr]);
    ndbassert(!conhead.isInUse() || !conhead.isScanInProgress());
    conhead = ContainerHeader(delPageptr.p->word32[delConptr]);
#else
    ContainerHeader conhead(delPageptr.p->word32[delConptr]);
#endif
    if (conhead.isScanInProgress())
    {
      /**
       * Initialize scanInProgress with the active scans which have not
       * completly scanned the container.  Then check which scan actually
       * currently scan the container.
       */
      Uint16 scansInProgress = fragrecptr.p->activeScanMask & ~conhead.getScanBits();
      scansInProgress = delPageptr.p->checkScans(scansInProgress, delConptr);
      for(int i = 0; scansInProgress != 0; i++, scansInProgress >>= 1)
      {
        if ((scansInProgress & 1) != 0)
        {
          ScanRecPtr scanPtr;
          scanPtr.i = fragrecptr.p->scan[i];
          ptrCheckGuard(scanPtr, cscanRecSize, scanRec);
          if(scanPtr.p->isScanned(delElemptr))
          {
            scanPtr.p->clearScanned(delElemptr);
          }
        }
      }
    }
  }
  if (operationRecPtr.p->elementPage == lastPageptr.i) {
    if (operationRecPtr.p->elementPointer == tlastElementptr) {
      jam();
      /* --------------------------------------------------------------------------------- */
      /*  THE LAST ELEMENT WAS THE ELEMENT TO BE DELETED. WE NEED NOT COPY IT.             */
      /*  Setting it to an invalid value only for sanity, the value should never be read.  */
      /* --------------------------------------------------------------------------------- */
      delPageptr.p->word32[delElemptr] = ElementHeader::setInvalid();
      return;
    }//if
  }//if
  /* --------------------------------------------------------------------------------- */
  /*  THE DELETED ELEMENT IS NOT THE LAST. WE READ THE LAST ELEMENT AND OVERWRITE THE  */
  /*  DELETED ELEMENT.                                                                 */
  /* --------------------------------------------------------------------------------- */
#if defined(VM_TRACE) || !defined(NDEBUG)
  delPageptr.p->word32[delElemptr] = ElementHeader::setInvalid();
#endif
  deleteElement(delPageptr,
                delConptr,
                delElemptr,
                lastPageptr,
                tlastElementptr);
}//Dbacc::commitdelete()

/** --------------------------------------------------------------------------
 * Move last element over deleted element.
 *
 * And if moved element has an operation record update that with new element
 * location.
 *
 * @param[in]  delPageptr   Pointer to page of deleted element.
 * @param[in]  delConptr    Pointer within page to container of deleted element
 * @param[in]  delElemptr   Pointer within page to deleted element.
 * @param[in]  lastPageptr  Pointer to page of last element.
 * @param[in]  lastElemptr  Pointer within page to last element.
 * ------------------------------------------------------------------------- */
void Dbacc::deleteElement(Page8Ptr delPageptr,
                          Uint32 delConptr,
                          Uint32 delElemptr,
                          Page8Ptr lastPageptr,
                          Uint32 lastElemptr) const
{
  OperationrecPtr deOperationRecPtr;

  if (lastElemptr >= 2048)
    goto deleteElement_index_error1;
  {
    const Uint32 tdeElemhead = lastPageptr.p->word32[lastElemptr];
    ndbrequire(fragrecptr.p->elementLength == 2);
    ndbassert(!ElementHeader::isValid(delPageptr.p->word32[delElemptr]));
    delPageptr.p->word32[delElemptr] = lastPageptr.p->word32[lastElemptr];
    delPageptr.p->word32[delElemptr + 1] =
      lastPageptr.p->word32[lastElemptr + 1];
    if (ElementHeader::getLocked(tdeElemhead))
    {
      /* --------------------------------------------------------------------------------- */
      /* THE LAST ELEMENT IS LOCKED AND IS THUS REFERENCED BY AN OPERATION RECORD. WE NEED */
      /* TO UPDATE THE OPERATION RECORD WITH THE NEW REFERENCE TO THE ELEMENT.             */
      /* --------------------------------------------------------------------------------- */
      deOperationRecPtr.i = ElementHeader::getOpPtrI(tdeElemhead);
      ptrCheckGuard(deOperationRecPtr, coprecsize, operationrec);
      deOperationRecPtr.p->elementPage = delPageptr.i;
      deOperationRecPtr.p->elementContainer = delConptr;
      deOperationRecPtr.p->elementPointer = delElemptr;
      /*  Writing an invalid value only for sanity, the value should never be read.  */
      lastPageptr.p->word32[lastElemptr] = ElementHeader::setInvalid();
    }//if
    return;
  }

 deleteElement_index_error1:
  arrGuard(lastElemptr, 2048);
  return;

}//Dbacc::deleteElement()

/** ---------------------------------------------------------------------------
 * Find last element in bucket.
 *
 * Shrink container of last element, but keep element words intact.  If
 * container became empty and is not the first container in bucket, unlink it
 * from previous container.
 * 
 * @param[in]      lastPrevpageptr    Page of previous container, if any.
 * @param[in]      tlastPrevconptr    Pointer within page of previous container
 * @param[in,out]  lastPageptr        Page of first container to search, and on
 *                                    return the last container.
 * @param[in,out]  tlastPageindex     Index of container within first page to
 *                                    search, and on return the last container.
 * @param[in,out]  tlastContainerptr  Pointer within page to first container to
 *                                    search, and on return the last container.
 * @param[in,out]  lastIsforward      Direction of first container to search,
 *                                    and on return the last container.
 * @param[out]     tlastElementptr    On return the pointer within page to last
 *                                    element.
 * ------------------------------------------------------------------------ */
void Dbacc::getLastAndRemove(Page8Ptr lastPrevpageptr,
                             Uint32 tlastPrevconptr,
                             Page8Ptr& lastPageptr,
                             Uint32& tlastPageindex,
                             Uint32& tlastContainerptr,
                             bool& lastIsforward,
                             Uint32& tlastElementptr)
{
  /**
   * Should find the last container with same scanbits as the first.
   */
  ContainerHeader containerhead(lastPageptr.p->word32[tlastContainerptr]);
  Uint32 tlastContainerlen = containerhead.getLength();
  /**
   * getLastAndRemove are always called prior delete of element in first
   * container, and that can not be empty.
   */
  ndbassert(tlastContainerlen != Container::HEADER_SIZE);
  const Uint16 activeScanMask = fragrecptr.p->activeScanMask;
  const Uint16 conScanMask = containerhead.getScanBits();
  while (containerhead.getNextEnd() != 0)
  {
    jam();
    Uint32 nextIndex = containerhead.getNextIndexNumber();
    Uint32 nextEnd = containerhead.getNextEnd();
    bool nextOnSamePage = containerhead.isNextOnSamePage();
    Page8Ptr nextPage;
    if (nextOnSamePage)
    {
      nextPage = lastPageptr;
    }
    else
    {
      jam();
      nextPage.i = lastPageptr.p->word32[tlastContainerptr + 1];
      c_page8_pool.getPtr(nextPage);
    }
    const bool nextIsforward = nextEnd == ZLEFT;
    const Uint32 nextConptr = getContainerPtr(nextIndex, nextIsforward);
    const ContainerHeader nextHead(nextPage.p->word32[nextConptr]);
    const Uint16 nextScanMask = nextHead.getScanBits();
    if (((conScanMask ^ nextScanMask) & activeScanMask) != 0)
    {
      /**
       * Next container have different active scan bits,
       * current container is the last one with wanted scan bits.
       * Stop searching!
       */

      ndbassert(((nextScanMask & ~conScanMask) & activeScanMask) == 0);
      break;
    }
    lastPrevpageptr.i = lastPageptr.i;
    lastPrevpageptr.p = lastPageptr.p;
    tlastPrevconptr = tlastContainerptr;
    tlastPageindex = nextIndex;
    if (!nextOnSamePage)
    {
      lastPageptr = nextPage;
    }
    lastIsforward = nextIsforward;
    tlastContainerptr = nextConptr;
    containerhead = lastPageptr.p->word32[tlastContainerptr];
    tlastContainerlen = containerhead.getLength();
    ndbassert(tlastContainerlen >= ((Uint32)Container::HEADER_SIZE + fragrecptr.p->elementLength));
  }
  /**
   * Last container found.
   */
  tlastContainerlen = tlastContainerlen - fragrecptr.p->elementLength;
  if (lastIsforward)
  {
    jam();
    tlastElementptr = tlastContainerptr + tlastContainerlen;
  }
  else
  {
    jam();
    tlastElementptr = (tlastContainerptr + (Container::HEADER_SIZE -
                                            fragrecptr.p->elementLength)) -
                       tlastContainerlen;
  }//if
  if (containerhead.isUsingBothEnds()) {
    /* --------------------------------------------------------------------------------- */
    /*       WE HAVE OWNERSHIP OF BOTH PARTS OF THE CONTAINER ENDS.                      */
    /* --------------------------------------------------------------------------------- */
    if (tlastContainerlen < Container::DOWN_LIMIT) {
      /* --------------------------------------------------------------------------------- */
      /*       WE HAVE DECREASED THE SIZE BELOW THE DOWN LIMIT, WE MUST GIVE UP THE OTHER  */
      /*       SIDE OF THE BUFFER.                                                         */
      /* --------------------------------------------------------------------------------- */
      containerhead.clearUsingBothEnds();
      if (lastIsforward)
      {
        jam();
        Uint32 relconptr = tlastContainerptr +
                           (ZBUF_SIZE - Container::HEADER_SIZE);
        releaseRightlist(lastPageptr, tlastPageindex, relconptr);
      } else {
        jam();
        Uint32 relconptr = tlastContainerptr -
                           (ZBUF_SIZE - Container::HEADER_SIZE);
        releaseLeftlist(lastPageptr, tlastPageindex, relconptr);
      }//if
    }//if
  }//if
  if (tlastContainerlen <= Container::HEADER_SIZE)
  {
    ndbrequire(tlastContainerlen == Container::HEADER_SIZE);
    if (lastPrevpageptr.i != RNIL)
    {
      jam();
      /* --------------------------------------------------------------------------------- */
      /*  THE LAST CONTAINER IS EMPTY AND IS NOT THE FIRST CONTAINER WHICH IS NOT REMOVED. */
      /*  DELETE THE LAST CONTAINER AND UPDATE THE PREVIOUS CONTAINER. ALSO PUT THIS       */
      /*  CONTAINER IN FREE CONTAINER LIST OF THE PAGE.                                    */
      /* --------------------------------------------------------------------------------- */
      ndbrequire(tlastPrevconptr < 2048);
      ContainerHeader prevConhead(lastPrevpageptr.p->word32[tlastPrevconptr]);
      ndbrequire(containerhead.isInUse());
      if (!containerhead.haveNext())
      {
         Uint32 tglrTmp = prevConhead.clearNext();
         lastPrevpageptr.p->word32[tlastPrevconptr] = tglrTmp;
      }
      else
      {
        Uint32 nextPagei = (containerhead.isNextOnSamePage()
                            ? lastPageptr.i
                            : lastPageptr.p->word32[tlastContainerptr+1]);
        Uint32 tglrTmp = prevConhead.setNext(containerhead.getNextEnd(),
                                             containerhead.getNextIndexNumber(),
                                             (nextPagei == lastPrevpageptr.i));
        lastPrevpageptr.p->word32[tlastPrevconptr] = tglrTmp;
        lastPrevpageptr.p->word32[tlastPrevconptr+1] = nextPagei;
      }
      /**
       * Any scans currently scanning the last container must be evicted from
       * container since it is about to be deleted.  Scans will look for next
       * unscanned container at next call to getScanElement.
       */
      if (containerhead.isScanInProgress())
      {
        Uint16 scansInProgress =
            fragrecptr.p->activeScanMask & ~containerhead.getScanBits();
        scansInProgress = lastPageptr.p->checkScans(scansInProgress,
                                                    tlastContainerptr);
        Uint16 scanbit = 1;
        for(int i = 0 ;
            scansInProgress != 0 ;
            i++, scansInProgress>>=1, scanbit<<=1)
        {
          if ((scansInProgress & 1) != 0)
          {
            ScanRecPtr scanPtr;
            scanPtr.i = fragrecptr.p->scan[i];
            ptrCheckGuard(scanPtr, cscanRecSize, scanRec);
            scanPtr.p->leaveContainer(lastPageptr.i, tlastContainerptr);
            lastPageptr.p->clearScanContainer(scanbit, tlastContainerptr);
          }
        }
        /**
         * All scans in progress for container are now canceled.
         * No need to call clearScanInProgress for container header since
         * container is about to be released anyway.
         */
      }
      if (lastIsforward)
      {
        jam();
        releaseLeftlist(lastPageptr, tlastPageindex, tlastContainerptr);
      }
      else
      {
        jam();
        releaseRightlist(lastPageptr, tlastPageindex, tlastContainerptr);
      }//if
      return;
    }//if
  }//if
  containerhead.setLength(tlastContainerlen);
  arrGuard(tlastContainerptr, 2048);
  lastPageptr.p->word32[tlastContainerptr] = containerhead;
}//Dbacc::getLastAndRemove()

/* --------------------------------------------------------------------------------- */
/* RELEASE_LEFTLIST                                                                  */
/*       INPUT:                                                                      */
/*               RL_PAGEPTR              PAGE POINTER OF CONTAINER TO BE RELEASED    */
/*               TRL_PAGEINDEX           PAGE INDEX OF CONTAINER TO BE RELEASED      */
/*               TURL_INDEX              INDEX OF CONTAINER TO BE RELEASED           */
/*               TRL_REL_CON             TRUE IF CONTAINER RELEASED OTHERWISE ONLY   */
/*                                       A PART IS RELEASED.                         */
/*                                                                                   */
/*       OUTPUT:                                                                     */
/*               NONE                                                                */
/*                                                                                   */
/*          THE FREE LIST OF LEFT FREE BUFFER IN THE PAGE WILL BE UPDATE             */
/*     TULL_INDEX IS INDEX TO THE FIRST WORD IN THE LEFT SIDE OF THE BUFFER          */
/* --------------------------------------------------------------------------------- */
void Dbacc::releaseLeftlist(Page8Ptr pageptr, Uint32 conidx, Uint32 conptr)
{
  Uint32 tullTmp;
  Uint32 tullTmp1;

  arrGuard(conptr + 1, 2048);
  pageptr.p->word32[conptr + 1] = Container::NO_CONTAINER_INDEX;
  tullTmp1 = (pageptr.p->word32[Page8::EMPTY_LIST] >> 7) & 0x7f;
  arrGuard(conptr, 2048);
  pageptr.p->word32[conptr] = tullTmp1;
  if (tullTmp1 <= Container::MAX_CONTAINER_INDEX) {
    jam();
    tullTmp1 = getForwardContainerPtr(tullTmp1) + 1;
    /* UPDATES PREV POINTER IN THE NEXT FREE */
    pageptr.p->word32[tullTmp1] = conidx;
  } else {
    ndbrequire(tullTmp1 == Container::NO_CONTAINER_INDEX);
  }//if
  tullTmp = pageptr.p->word32[Page8::EMPTY_LIST];
  tullTmp = (((tullTmp >> 14) << 14) | (conidx << 7)) | (tullTmp & 0x7f);
  pageptr.p->word32[Page8::EMPTY_LIST] = tullTmp;
  pageptr.p->word32[Page8::ALLOC_CONTAINERS] =
    pageptr.p->word32[Page8::ALLOC_CONTAINERS] - 1;
  ndbrequire(pageptr.p->word32[Page8::ALLOC_CONTAINERS] <= ZNIL);
  if (((pageptr.p->word32[Page8::EMPTY_LIST] >> ZPOS_PAGE_TYPE_BIT) & 3) == 1) {
    jam();
    c_page8_pool.getPtrForce(pageptr);
    checkoverfreelist(pageptr);
  }//if
}//Dbacc::releaseLeftlist()

/* --------------------------------------------------------------------------------- */
/* RELEASE_RIGHTLIST                                                                 */
/*       INPUT:                                                                      */
/*               RL_PAGEPTR              PAGE POINTER OF CONTAINER TO BE RELEASED    */
/*               TRL_PAGEINDEX           PAGE INDEX OF CONTAINER TO BE RELEASED      */
/*               TURL_INDEX              INDEX OF CONTAINER TO BE RELEASED           */
/*               TRL_REL_CON             TRUE IF CONTAINER RELEASED OTHERWISE ONLY   */
/*                                       A PART IS RELEASED.                         */
/*                                                                                   */
/*       OUTPUT:                                                                     */
/*               NONE                                                                */
/*                                                                                   */
/*         THE FREE LIST OF RIGHT FREE BUFFER IN THE PAGE WILL BE UPDATE.            */
/*         TURL_INDEX IS INDEX TO THE FIRST WORD IN THE RIGHT SIDE OF                */
/*         THE BUFFER, WHICH IS THE LAST WORD IN THE BUFFER.                         */
/* --------------------------------------------------------------------------------- */
void Dbacc::releaseRightlist(Page8Ptr pageptr, Uint32 conidx, Uint32 conptr)
{
  Uint32 turlTmp1;
  Uint32 turlTmp;

  arrGuard(conptr + 1, 2048);
  pageptr.p->word32[conptr + 1] = Container::NO_CONTAINER_INDEX;
  turlTmp1 = pageptr.p->word32[Page8::EMPTY_LIST] & 0x7f;
  arrGuard(conptr, 2048);
  pageptr.p->word32[conptr] = turlTmp1;
  if (turlTmp1 <= Container::MAX_CONTAINER_INDEX) {
    jam();
    turlTmp = getBackwardContainerPtr(turlTmp1) + 1;
    /* UPDATES PREV POINTER IN THE NEXT FREE */
    pageptr.p->word32[turlTmp] = conidx;
  } else {
    ndbrequire(turlTmp1 == Container::NO_CONTAINER_INDEX);
  }//if
  turlTmp = pageptr.p->word32[Page8::EMPTY_LIST];
  pageptr.p->word32[Page8::EMPTY_LIST] = ((turlTmp >> 7) << 7) | conidx;
  pageptr.p->word32[Page8::ALLOC_CONTAINERS] =
    pageptr.p->word32[Page8::ALLOC_CONTAINERS] - 1;
  ndbrequire(pageptr.p->word32[Page8::ALLOC_CONTAINERS] <= ZNIL);
  if (((pageptr.p->word32[Page8::EMPTY_LIST] >> ZPOS_PAGE_TYPE_BIT) & 3) == 1) {
    jam();
    checkoverfreelist(pageptr);
  }//if
}//Dbacc::releaseRightlist()

/* --------------------------------------------------------------------------------- */
/* CHECKOVERFREELIST                                                                 */
/*        INPUT: COL_PAGEPTR, POINTER OF AN OVERFLOW PAGE RECORD.                    */
/*        DESCRIPTION: CHECKS IF THE PAGE HAVE TO PUT IN FREE LIST OF OVER FLOW      */
/*                     PAGES. WHEN IT HAVE TO, AN OVERFLOW REC PTR WILL BE ALLOCATED */
/*                     TO KEEP NFORMATION  ABOUT THE PAGE.                           */
/* --------------------------------------------------------------------------------- */
void Dbacc::checkoverfreelist(Page8Ptr colPageptr)
{
  Uint32 tcolTmp;

// always an overflow page
  tcolTmp = colPageptr.p->word32[Page8::ALLOC_CONTAINERS];
  if (tcolTmp == 0) // Just got empty
  {
    jam();
    releaseOverpage(colPageptr);
  }
  else if (tcolTmp == ZFREE_LIMIT) // Just got sparse
  {
    jam();
    LocalContainerPageList fulllist(c_page8_pool, fragrecptr.p->fullpages);
    LocalContainerPageList sparselist(c_page8_pool, fragrecptr.p->sparsepages);
    fulllist.remove(colPageptr);
    sparselist.addFirst(colPageptr);
  }//if
}//Dbacc::checkoverfreelist()

/* ------------------------------------------------------------------------- */
/* ------------------------------------------------------------------------- */
/* ------------------------------------------------------------------------- */
/*                                                                           */
/*       END OF DELETE MODULE                                                */
/*                                                                           */
/* ------------------------------------------------------------------------- */
/* ------------------------------------------------------------------------- */
/* ------------------------------------------------------------------------- */
/* ------------------------------------------------------------------------- */
/* ------------------------------------------------------------------------- */
/* ------------------------------------------------------------------------- */
/*                                                                           */
/*       COMMIT AND ABORT MODULE                                             */
/*                                                                           */
/* ------------------------------------------------------------------------- */
/* ------------------------------------------------------------------------- */
/* ------------------------------------------------------------------------- */
/* ------------------------------------------------------------------------- */
/* ABORT_OPERATION                                                           */
/*DESCRIPTION: AN OPERATION RECORD CAN BE IN A LOCK QUEUE OF AN ELEMENT OR   */
/*OWNS THE LOCK. BY THIS SUBROUTINE THE LOCK STATE OF THE OPERATION WILL     */
/*BE CHECKED. THE OPERATION RECORD WILL BE REMOVED FROM THE QUEUE IF IT      */
/*BELONGED TO ANY ONE, OTHERWISE THE ELEMENT HEAD WILL BE UPDATED.           */
/* ------------------------------------------------------------------------- */

/**
 * 
 * P0 - P1 - P2 - P3
 * S0
 * S1
 * S2
 */
void
Dbacc::abortParallelQueueOperation(Signal* signal, OperationrecPtr opPtr)
{
  jam();
  OperationrecPtr nextP;
  OperationrecPtr prevP;
  OperationrecPtr loPtr;

  Uint32 opbits = opPtr.p->m_op_bits;
  Uint32 opstate = opbits & Operationrec::OP_STATE_MASK;
  nextP.i = opPtr.p->nextParallelQue;
  prevP.i = opPtr.p->prevParallelQue;
  loPtr.i = opPtr.p->m_lock_owner_ptr_i;

  ndbassert(! (opbits & Operationrec::OP_LOCK_OWNER));
  ndbassert(opbits & Operationrec::OP_RUN_QUEUE);

  ptrCheckGuard(prevP, coprecsize, operationrec);    
  ndbassert(prevP.p->nextParallelQue == opPtr.i);
  prevP.p->nextParallelQue = nextP.i;
  
  if (nextP.i != RNIL)
  {
    ptrCheckGuard(nextP, coprecsize, operationrec);
    ndbassert(nextP.p->prevParallelQue == opPtr.i);
    nextP.p->prevParallelQue = prevP.i;
  }
  else if (prevP.i != loPtr.i)
  {
    jam();
    ptrCheckGuard(loPtr, coprecsize, operationrec);
    ndbassert(loPtr.p->m_op_bits & Operationrec::OP_LOCK_OWNER);
    ndbassert(loPtr.p->m_lo_last_parallel_op_ptr_i == opPtr.i);
    loPtr.p->m_lo_last_parallel_op_ptr_i = prevP.i;
    prevP.p->m_lock_owner_ptr_i = loPtr.i;
    
    /**
     * Abort P3...check start next
     */
    startNext(signal, prevP);
    validate_lock_queue(prevP);
    return;
  }
  else
  {
    jam();
    /**
     * P0 - P1
     *
     * Abort P1, check start next
     */
    ndbassert(prevP.p->m_op_bits & Operationrec::OP_LOCK_OWNER);
    prevP.p->m_lo_last_parallel_op_ptr_i = RNIL;
    startNext(signal, prevP);
    validate_lock_queue(prevP);
    return;
  }

  /**
   * Abort P1/P2
   */
  if (opbits & Operationrec::OP_LOCK_MODE)
  {
    Uint32 nextbits = nextP.p->m_op_bits;
    while ((nextbits & Operationrec::OP_LOCK_MODE) == 0)
    {
      ndbassert(nextbits & Operationrec::OP_ACC_LOCK_MODE);
      nextbits &= ~(Uint32)Operationrec::OP_ACC_LOCK_MODE;
      nextP.p->m_op_bits = nextbits;
      
      if (nextP.p->nextParallelQue != RNIL)
      {
	nextP.i = nextP.p->nextParallelQue;
	ptrCheckGuard(nextP, coprecsize, operationrec);
	nextbits = nextP.p->m_op_bits;
      }
      else
      {
	break;
      }
    }
  }

  /**
   * Abort P1, P2
   */
  if (opstate == Operationrec::OP_STATE_RUNNING)
  {
    jam();
    startNext(signal, prevP);
    validate_lock_queue(prevP);
    return;
  }
  
  ndbassert(opstate == Operationrec::OP_STATE_EXECUTED ||
	    opstate == Operationrec::OP_STATE_WAITING);
  
  /**
   * Scan to last of run queue
   */
  while (nextP.p->nextParallelQue != RNIL)
  {
    jam();
    nextP.i = nextP.p->nextParallelQue;
    ptrCheckGuard(nextP, coprecsize, operationrec);
  }

#ifdef VM_TRACE
  loPtr.i = nextP.p->m_lock_owner_ptr_i;
  ptrCheckGuard(loPtr, coprecsize, operationrec);
  ndbassert(loPtr.p->m_op_bits & Operationrec::OP_LOCK_OWNER);
  ndbassert(loPtr.p->m_lo_last_parallel_op_ptr_i == nextP.i);
#endif
  startNext(signal, nextP);
  validate_lock_queue(nextP);
  
  return;
}

void 
Dbacc::abortSerieQueueOperation(Signal* signal, OperationrecPtr opPtr)
{
  jam();
  OperationrecPtr prevS, nextS;
  OperationrecPtr prevP, nextP;
  OperationrecPtr loPtr;

  Uint32 opbits = opPtr.p->m_op_bits;

  prevS.i = opPtr.p->prevSerialQue;
  nextS.i = opPtr.p->nextSerialQue;

  prevP.i = opPtr.p->prevParallelQue;
  nextP.i = opPtr.p->nextParallelQue;

  ndbassert((opbits & Operationrec::OP_LOCK_OWNER) == 0);
  ndbassert((opbits & Operationrec::OP_RUN_QUEUE) == 0);

  {
    FragmentrecPtr frp;
    frp.i = opPtr.p->fragptr;
    ptrCheckGuard(frp, cfragmentsize, fragmentrec);

    frp.p->m_lockStats.wait_fail((opbits & 
                                  Operationrec::OP_LOCK_MODE) 
                                 != ZREADLOCK,
                                 opPtr.p->m_lockTime,
                                 getHighResTimer());
  }
  
  if (prevP.i != RNIL)
  {
    /**
     * We're not list head...
     */
    ptrCheckGuard(prevP, coprecsize, operationrec);    
    ndbassert(prevP.p->nextParallelQue == opPtr.i);
    prevP.p->nextParallelQue = nextP.i;

    if (nextP.i != RNIL)
    {
      ptrCheckGuard(nextP, coprecsize, operationrec);      
      ndbassert(nextP.p->prevParallelQue == opPtr.i);
      ndbassert((nextP.p->m_op_bits & Operationrec::OP_STATE_MASK) == 
		Operationrec::OP_STATE_WAITING);
      nextP.p->prevParallelQue = prevP.i;
      
      if ((prevP.p->m_op_bits & Operationrec::OP_ACC_LOCK_MODE) == 0 &&
	  opbits & Operationrec::OP_LOCK_MODE)
      {
	/**
	 * Scan right in parallel queue to fix OP_ACC_LOCK_MODE
	 */
	while ((nextP.p->m_op_bits & Operationrec::OP_LOCK_MODE) == 0)
	{
	  ndbassert(nextP.p->m_op_bits & Operationrec::OP_ACC_LOCK_MODE);
	  nextP.p->m_op_bits &= ~(Uint32)Operationrec::OP_ACC_LOCK_MODE;
	  nextP.i = nextP.p->nextParallelQue;
	  if (nextP.i == RNIL)
	    break;
	  ptrCheckGuard(nextP, coprecsize, operationrec);	  
	}
      }
    }
    validate_lock_queue(prevP);
    return;
  }
  else
  {
    /**
     * We're a list head
     */
    ptrCheckGuard(prevS, coprecsize, operationrec);      
    ndbassert(prevS.p->nextSerialQue == opPtr.i);
    
    if (nextP.i != RNIL)
    {
      /**
       * Promote nextP to list head
       */
      ptrCheckGuard(nextP, coprecsize, operationrec);      
      ndbassert(nextP.p->prevParallelQue == opPtr.i);
      prevS.p->nextSerialQue = nextP.i;
      nextP.p->prevParallelQue = RNIL;
      nextP.p->nextSerialQue = nextS.i;
      if (nextS.i != RNIL)
      {
	jam();
	ptrCheckGuard(nextS, coprecsize, operationrec); 	
	ndbassert(nextS.p->prevSerialQue == opPtr.i);
	nextS.p->prevSerialQue = nextP.i;
	validate_lock_queue(prevS);
	return;
      }
      else
      {
	// nextS is RNIL, i.e we're last in serie queue...
	// we must update lockOwner.m_lo_last_serial_op_ptr_i
	loPtr = prevS;
	while ((loPtr.p->m_op_bits & Operationrec::OP_LOCK_OWNER) == 0)
	{
	  loPtr.i = loPtr.p->prevSerialQue;
	  ptrCheckGuard(loPtr, coprecsize, operationrec);	  
	}
	ndbassert(loPtr.p->m_lo_last_serial_op_ptr_i == opPtr.i);
	loPtr.p->m_lo_last_serial_op_ptr_i = nextP.i;
	validate_lock_queue(loPtr);
	return;
      }
    }
    
    if (nextS.i == RNIL)
    {
      /**
       * Abort S2
       */

      // nextS is RNIL, i.e we're last in serie queue...
      // and we have no parallel queue, 
      // we must update lockOwner.m_lo_last_serial_op_ptr_i
      prevS.p->nextSerialQue = RNIL;
      
      loPtr = prevS;
      while ((loPtr.p->m_op_bits & Operationrec::OP_LOCK_OWNER) == 0)
      {
	loPtr.i = loPtr.p->prevSerialQue;
	ptrCheckGuard(loPtr, coprecsize, operationrec);	  
      }
      ndbassert(loPtr.p->m_lo_last_serial_op_ptr_i == opPtr.i);
      if (prevS.i != loPtr.i)
      {
	jam();
	loPtr.p->m_lo_last_serial_op_ptr_i = prevS.i;
      }
      else
      {
	loPtr.p->m_lo_last_serial_op_ptr_i = RNIL;
      }
      validate_lock_queue(loPtr);
    }
    else if (nextP.i == RNIL)
    {
      ptrCheckGuard(nextS, coprecsize, operationrec);      
      ndbassert(nextS.p->prevSerialQue == opPtr.i);
      prevS.p->nextSerialQue = nextS.i;
      nextS.p->prevSerialQue = prevS.i;
      
      if (prevS.p->m_op_bits & Operationrec::OP_LOCK_OWNER)
      {
	/**
	 * Abort S0
	 */
	OperationrecPtr lastOp;
	lastOp.i = prevS.p->m_lo_last_parallel_op_ptr_i;
	if (lastOp.i != RNIL)
	{
	  jam();
	  ptrCheckGuard(lastOp, coprecsize, operationrec);	
	  ndbassert(lastOp.p->m_lock_owner_ptr_i == prevS.i);
	}
	else
	{
	  jam();
	  lastOp = prevS;
	}
	startNext(signal, lastOp);
	validate_lock_queue(lastOp);
      }
      else
      {
	validate_lock_queue(prevS);
      }
    }
  }
}


void Dbacc::abortOperation(Signal* signal)
{
  Uint32 opbits = operationRecPtr.p->m_op_bits;

  validate_lock_queue(operationRecPtr);

  if (opbits & Operationrec::OP_LOCK_OWNER) 
  {
    takeOutLockOwnersList(operationRecPtr);
    opbits &= ~(Uint32)Operationrec::OP_LOCK_OWNER;
    if (opbits & Operationrec::OP_INSERT_IS_DONE)
    { 
      jam();
      opbits |= Operationrec::OP_ELEMENT_DISAPPEARED;
    }//if
    operationRecPtr.p->m_op_bits = opbits;
    const bool queue = (operationRecPtr.p->nextParallelQue != RNIL ||
			operationRecPtr.p->nextSerialQue != RNIL);
    
    if (queue)
    {
      jam();
      release_lockowner(signal, operationRecPtr, false);
    } 
    else 
    {
      /* -------------------------------------------------------------------
       * WE ARE OWNER OF THE LOCK AND NO OTHER OPERATIONS ARE QUEUED. 
       * IF INSERT OR STANDBY WE DELETE THE ELEMENT OTHERWISE WE REMOVE 
       * THE LOCK FROM THE ELEMENT.
       * ------------------------------------------------------------------ */
      if ((opbits & Operationrec::OP_ELEMENT_DISAPPEARED) == 0)
      {
        jam();
	Page8Ptr aboPageidptr;
	Uint32 taboElementptr;
	Uint32 tmp2Olq;

        taboElementptr = operationRecPtr.p->elementPointer;
        aboPageidptr.i = operationRecPtr.p->elementPage;
        ndbassert(!operationRecPtr.p->localdata.isInvalid());
        tmp2Olq = ElementHeader::setUnlocked(
                      operationRecPtr.p->localdata.m_page_idx,
                      operationRecPtr.p->reducedHashValue);
        c_page8_pool.getPtr(aboPageidptr);
        arrGuard(taboElementptr, 2048);
        aboPageidptr.p->word32[taboElementptr] = tmp2Olq;
        return;
      } 
      else 
      {
        jam();
        commitdelete(signal);
      }//if
    }//if
  } 
  else if (opbits & Operationrec::OP_RUN_QUEUE)
  {
    abortParallelQueueOperation(signal, operationRecPtr);
  }
  else
  {
    abortSerieQueueOperation(signal, operationRecPtr);
  }
}

void
Dbacc::commitDeleteCheck(Signal* signal)
{
  OperationrecPtr opPtr;
  OperationrecPtr lastOpPtr;
  OperationrecPtr deleteOpPtr;
  Uint32 elementDeleted = 0;
  bool deleteCheckOngoing = true;
  LHBits32 hashValue;
  lastOpPtr = operationRecPtr;
  opPtr.i = operationRecPtr.p->nextParallelQue;
  while (opPtr.i != RNIL) {
    jam();
    ptrCheckGuard(opPtr, coprecsize, operationrec);
    lastOpPtr = opPtr;
    opPtr.i = opPtr.p->nextParallelQue;
  }//while
  deleteOpPtr = lastOpPtr;
  do {
    Uint32 opbits = deleteOpPtr.p->m_op_bits;
    Uint32 op = opbits & Operationrec::OP_MASK;
    if (op == ZDELETE) {
      jam();
      /* -------------------------------------------------------------------
       * IF THE CURRENT OPERATION TO BE COMMITTED IS A DELETE OPERATION DUE TO
       * A SCAN-TAKEOVER THE ACTUAL DELETE WILL BE PERFORMED BY THE PREVIOUS 
       * OPERATION (SCAN) IN THE PARALLEL QUEUE WHICH OWNS THE LOCK.
       * THE PROBLEM IS THAT THE SCAN OPERATION DOES NOT HAVE A HASH VALUE 
       * ASSIGNED TO IT SO WE COPY IT FROM THIS OPERATION.
       *
       * WE ASSUME THAT THIS SOLUTION WILL WORK BECAUSE THE ONLY WAY A 
       * SCAN CAN PERFORM A DELETE IS BY BEING FOLLOWED BY A NORMAL 
       * DELETE-OPERATION THAT HAS A HASH VALUE.
       * ----------------------------------------------------------------- */
      hashValue = deleteOpPtr.p->hashValue;
      elementDeleted = Operationrec::OP_ELEMENT_DISAPPEARED;
      deleteCheckOngoing = false;
    } else if (op == ZREAD || op == ZSCAN_OP) {
      /* -------------------------------------------------------------------
       * We are trying to find out whether the commit will in the end delete 
       * the tuple. Normally the delete will be the last operation in the 
       * list of operations on this. It is however possible to issue reads 
       * and scans in the same savepoint as the delete operation was issued 
       * and these can end up after the delete in the list of operations 
       * in the parallel queue. Thus if we discover a read or a scan 
       * we have to continue scanning the list looking for a delete operation.
       */
      deleteOpPtr.i = deleteOpPtr.p->prevParallelQue;
      if (opbits & Operationrec::OP_LOCK_OWNER) {
        jam();
        deleteCheckOngoing = false;
      } else {
        jam();
        ptrCheckGuard(deleteOpPtr, coprecsize, operationrec);
      }//if
    } else {
      jam();
      /* ------------------------------------------------------------------ */
      /* Finding an UPDATE or INSERT before finding a DELETE 
       * means we cannot be deleting as the end result of this transaction.
       */
      deleteCheckOngoing = false;
    }//if
  } while (deleteCheckOngoing);
  opPtr = lastOpPtr;
  do {
    jam();
    opPtr.p->m_op_bits |= Operationrec::OP_COMMIT_DELETE_CHECK;
    if (elementDeleted) {
      jam();
      /* All pending dealloc operations are marked and reported to LQH */
      opPtr.p->m_op_bits |= elementDeleted;
      opPtr.p->hashValue = hashValue;
      report_pending_dealloc(signal, opPtr.p, deleteOpPtr.p);
    }//if
    opPtr.i = opPtr.p->prevParallelQue;
    if (opPtr.p->m_op_bits & Operationrec::OP_LOCK_OWNER) {
      jam();
      break;
    }//if
    ptrCheckGuard(opPtr, coprecsize, operationrec);
  } while (true);
}//Dbacc::commitDeleteCheck()

/* ------------------------------------------------------------------------- */
/* COMMIT_OPERATION                                                          */
/* INPUT: OPERATION_REC_PTR, POINTER TO AN OPERATION RECORD                  */
/* DESCRIPTION: THE OPERATION RECORD WILL BE TAKE OUT OF ANY LOCK QUEUE.     */
/*         IF IT OWNS THE ELEMENT LOCK. HEAD OF THE ELEMENT WILL BE UPDATED. */
/* ------------------------------------------------------------------------- */
void Dbacc::commitOperation(Signal* signal)
{
  validate_lock_queue(operationRecPtr);

  Uint32 opbits = operationRecPtr.p->m_op_bits;
  Uint32 op = opbits & Operationrec::OP_MASK;
  ndbrequire((opbits & Operationrec::OP_STATE_MASK) == Operationrec::OP_STATE_EXECUTED);
  if ((opbits & Operationrec::OP_COMMIT_DELETE_CHECK) == 0 && 
      (op != ZREAD && op != ZSCAN_OP))
  {
    jam();
    /*  This method is used to check whether the end result of the transaction
        will be to delete the tuple. In this case all operation will be marked
        with elementIsDisappeared = true to ensure that the last operation
        committed will remove the tuple. We only run this once per transaction
        (commitDeleteCheckFlag = true if performed earlier) and we don't
        execute this code when committing a scan operation since committing
        a scan operation only means that the scan is continuing and the scan
        lock is released.
    */
    commitDeleteCheck(signal);
    opbits = operationRecPtr.p->m_op_bits;
  }//if

  ndbassert(opbits & Operationrec::OP_RUN_QUEUE);
  
  if (opbits & Operationrec::OP_LOCK_OWNER) 
  {
    takeOutLockOwnersList(operationRecPtr);
    opbits &= ~(Uint32)Operationrec::OP_LOCK_OWNER;
    operationRecPtr.p->m_op_bits = opbits;
    
    const bool queue = (operationRecPtr.p->nextParallelQue != RNIL ||
			operationRecPtr.p->nextSerialQue != RNIL);
    
    if (!queue && (opbits & Operationrec::OP_ELEMENT_DISAPPEARED) == 0) 
    {
      /* 
       * This is the normal path through the commit for operations owning the
       * lock without any queues and not a delete operation.
       */
      Page8Ptr coPageidptr;
      Uint32 tcoElementptr;
      Uint32 tmp2Olq;
      
      coPageidptr.i = operationRecPtr.p->elementPage;
      tcoElementptr = operationRecPtr.p->elementPointer;
      ndbassert(!operationRecPtr.p->localdata.isInvalid());
      tmp2Olq = ElementHeader::setUnlocked(
                    operationRecPtr.p->localdata.m_page_idx,
                    operationRecPtr.p->reducedHashValue);
      c_page8_pool.getPtr(coPageidptr);
      arrGuard(tcoElementptr, 2048);
      coPageidptr.p->word32[tcoElementptr] = tmp2Olq;
      return;
    }
    else if (queue)
    {
      jam();
      /*
       * The case when there is a queue lined up.
       * Release the lock and pass it to the next operation lined up.
       */
      release_lockowner(signal, operationRecPtr, true);
      return;
    } 
    else 
    {
      jam();
      /*
       * No queue and elementIsDisappeared is true. 
       * We perform the actual delete operation.
       */
      commitdelete(signal);
      return;
    }//if
  } 
  else 
  {
    /**
     * THE OPERATION DOES NOT OWN THE LOCK. IT MUST BE IN A LOCK QUEUE OF THE
     * ELEMENT.
     */
    jam();
    OperationrecPtr prev, next, lockOwner;
    prev.i = operationRecPtr.p->prevParallelQue;
    next.i = operationRecPtr.p->nextParallelQue;
    lockOwner.i = operationRecPtr.p->m_lock_owner_ptr_i;
    ptrCheckGuard(prev, coprecsize, operationrec);
    
    prev.p->nextParallelQue = next.i;
    if (next.i != RNIL) 
    {
      jam();
      ptrCheckGuard(next, coprecsize, operationrec);
      next.p->prevParallelQue = prev.i;
    }
    else if (prev.p->m_op_bits & Operationrec::OP_LOCK_OWNER)
    {
      jam();
      ndbassert(lockOwner.i == prev.i);
      prev.p->m_lo_last_parallel_op_ptr_i = RNIL;
      next = prev;
    }
    else
    {
      jam();
      /**
       * Last operation in parallel queue
       */
      ndbassert(prev.i != lockOwner.i);
      ptrCheckGuard(lockOwner, coprecsize, operationrec);      
      ndbassert(lockOwner.p->m_op_bits & Operationrec::OP_LOCK_OWNER);
      lockOwner.p->m_lo_last_parallel_op_ptr_i = prev.i;
      prev.p->m_lock_owner_ptr_i = lockOwner.i;
      next = prev;
    }
    
    /**
     * Check possible lock upgrade
     */
    if(opbits & Operationrec::OP_ACC_LOCK_MODE)
    {
      jam();

      /**
       * Not lock owner...committing a exclusive operation...
       *
       * e.g
       *   T1(R) T1(X)
       *   T2(R/X)
       *
       *   If T1(X) commits T2(R/X) is not supposed to run
       *     as T1(R) should also commit
       *
       * e.g
       *   T1(R) T1(X) T1*(R)
       *   T2(R/X)
       *
       *   If T1*(R) commits T2(R/X) is not supposed to run
       *     as T1(R),T2(x) should also commit
       */
      validate_lock_queue(prev);
      return;
    }

    /**
     * We committed a shared lock
     *   Check if we can start next...
     */
    while(next.p->nextParallelQue != RNIL)
    {
      jam();
      next.i = next.p->nextParallelQue;
      ptrCheckGuard(next, coprecsize, operationrec);
      
      if ((next.p->m_op_bits & Operationrec::OP_STATE_MASK) != 
	  Operationrec::OP_STATE_EXECUTED)
      {
	jam();
	return;
      }
    }
    
    startNext(signal, next);
    
    validate_lock_queue(prev);
  }
}//Dbacc::commitOperation()

void 
Dbacc::release_lockowner(Signal* signal, OperationrecPtr opPtr, bool commit)
{
  OperationrecPtr nextP;
  OperationrecPtr nextS;
  OperationrecPtr newOwner;
  OperationrecPtr lastP;
  
  Uint32 opbits = opPtr.p->m_op_bits;
  nextP.i = opPtr.p->nextParallelQue;
  nextS.i = opPtr.p->nextSerialQue;
  lastP.i = opPtr.p->m_lo_last_parallel_op_ptr_i;
  Uint32 lastS = opPtr.p->m_lo_last_serial_op_ptr_i;

  ndbassert(lastP.i != RNIL || lastS != RNIL);
  ndbassert(nextP.i != RNIL || nextS.i != RNIL);

  enum {
    NOTHING,
    CHECK_LOCK_UPGRADE,
    START_NEW
  } action = NOTHING;

  if (nextP.i != RNIL)
  {
    jam();
    ptrCheckGuard(nextP, coprecsize, operationrec);
    newOwner = nextP;

    if (lastP.i == newOwner.i)
    {
      newOwner.p->m_lo_last_parallel_op_ptr_i = RNIL;
      lastP = nextP;
    }
    else
    {
      ptrCheckGuard(lastP, coprecsize, operationrec);
      newOwner.p->m_lo_last_parallel_op_ptr_i = lastP.i;
      lastP.p->m_lock_owner_ptr_i = newOwner.i;
    }
    
    newOwner.p->m_lo_last_serial_op_ptr_i = lastS;
    newOwner.p->nextSerialQue = nextS.i;
    
    if (nextS.i != RNIL)
    {
      jam();
      ptrCheckGuard(nextS, coprecsize, operationrec);
      ndbassert(nextS.p->prevSerialQue == opPtr.i);
      nextS.p->prevSerialQue = newOwner.i;
    }
    
    if (commit)
    {
      if ((opbits & Operationrec::OP_ACC_LOCK_MODE) == ZREADLOCK)
      {
	jam();
	/**
	 * Lock owner...committing a shared operation...
	 * this can be a lock upgrade
	 *
	 * e.g
	 *   T1(R) T2(R)
	 *   T2(X)
	 *
	 *   If T1(R) commits T2(X) is supposed to run
	 *
	 * e.g
	 *   T1(X) T1(R)
	 *   T2(R)
	 *
	 *   If T1(X) commits, then T1(R) _should_ commit before T2(R) is
	 *     allowed to proceed
	 */
	action = CHECK_LOCK_UPGRADE;
      }
      else
      {
	jam();
	newOwner.p->m_op_bits |= Operationrec::OP_LOCK_MODE;
      }
    }
    else
    {
      /**
       * Aborting an operation can *always* lead to lock upgrade
       */
      action = CHECK_LOCK_UPGRADE;
      Uint32 opstate = opbits & Operationrec::OP_STATE_MASK;
      if (opstate != Operationrec::OP_STATE_EXECUTED)
      {
	ndbassert(opstate == Operationrec::OP_STATE_RUNNING);
	if (opbits & Operationrec::OP_ELEMENT_DISAPPEARED)
	{
	  jam();
          trigger_dealloc(signal, opPtr.p);
	  newOwner.p->localdata.setInvalid();
	}
	else
	{
	  jam();
	  newOwner.p->localdata = opPtr.p->localdata;
	}
	action = START_NEW;
      }
      
      /**
       * Update ACC_LOCK_MODE
       */
      if (opbits & Operationrec::OP_LOCK_MODE)
      {
	Uint32 nextbits = nextP.p->m_op_bits;
	while ((nextbits & Operationrec::OP_LOCK_MODE) == 0)
	{
	  ndbassert(nextbits & Operationrec::OP_ACC_LOCK_MODE);
	  nextbits &= ~(Uint32)Operationrec::OP_ACC_LOCK_MODE;
	  nextP.p->m_op_bits = nextbits;
	  
	  if (nextP.p->nextParallelQue != RNIL)
	  {
	    nextP.i = nextP.p->nextParallelQue;
	    ptrCheckGuard(nextP, coprecsize, operationrec);
	    nextbits = nextP.p->m_op_bits;
	  }
	  else
	  {
	    break;
	  }
	}
      }
    }
  }
  else
  {
    jam();
    ptrCheckGuard(nextS, coprecsize, operationrec);
    newOwner = nextS;
    
    newOwner.p->m_op_bits |= Operationrec::OP_RUN_QUEUE;
    
    if (opbits & Operationrec::OP_ELEMENT_DISAPPEARED)
    {
      trigger_dealloc(signal, opPtr.p);
      newOwner.p->localdata.setInvalid();
    }
    else
    {
      jam();
      newOwner.p->localdata = opPtr.p->localdata;
    }
    
    lastP = newOwner;
    while (lastP.p->nextParallelQue != RNIL)
    {
      lastP.i = lastP.p->nextParallelQue;
      ptrCheckGuard(lastP, coprecsize, operationrec);      
      lastP.p->m_op_bits |= Operationrec::OP_RUN_QUEUE;
    }
    
    if (newOwner.i != lastP.i)
    {
      jam();
      newOwner.p->m_lo_last_parallel_op_ptr_i = lastP.i;
    }
    else
    {
      jam();
      newOwner.p->m_lo_last_parallel_op_ptr_i = RNIL;
    }

    if (newOwner.i != lastS)
    {
      jam();
      newOwner.p->m_lo_last_serial_op_ptr_i = lastS;
    }
    else
    {
      jam();
      newOwner.p->m_lo_last_serial_op_ptr_i = RNIL;
    }
    
    action = START_NEW;
  }
  
  insertLockOwnersList(newOwner);
  
  /**
   * Copy op info, and store op in element
   *
   */
  {
    newOwner.p->elementPage = opPtr.p->elementPage;
    newOwner.p->elementPointer = opPtr.p->elementPointer;
    newOwner.p->elementContainer = opPtr.p->elementContainer;
    newOwner.p->reducedHashValue = opPtr.p->reducedHashValue;
    newOwner.p->m_op_bits |= (opbits & Operationrec::OP_ELEMENT_DISAPPEARED);
    if (opbits & Operationrec::OP_ELEMENT_DISAPPEARED)
    {
      /* ------------------------------------------------------------------- */
      // If the elementIsDisappeared is set then we know that the 
      // hashValue is also set since it always originates from a 
      // committing abort or a aborting insert. 
      // Scans do not initialise the hashValue and must have this 
      // value initialised if they are
      // to successfully commit the delete.
      /* ------------------------------------------------------------------- */
      jam();
      newOwner.p->hashValue = opPtr.p->hashValue;
    }//if

    Page8Ptr pagePtr;
    pagePtr.i = newOwner.p->elementPage;
    c_page8_pool.getPtr(pagePtr);
    const Uint32 tmp = ElementHeader::setLocked(newOwner.i);
    arrGuard(newOwner.p->elementPointer, 2048);
    pagePtr.p->word32[newOwner.p->elementPointer] = tmp;
#if defined(VM_TRACE) || defined(ERROR_INSERT)
    /**
     * Invalidate page number in elements second word for test in initScanOp
     */
    if (newOwner.p->localdata.isInvalid())
    {
      pagePtr.p->word32[newOwner.p->elementPointer + 1] =
        newOwner.p->localdata.m_page_no;
    }
    else
    {
      ndbrequire(newOwner.p->localdata.m_page_no ==
                   pagePtr.p->word32[newOwner.p->elementPointer+1]);
    }
#endif
  }
  
  switch(action){
  case NOTHING:
    validate_lock_queue(newOwner);
    return;
  case START_NEW:
    startNew(signal, newOwner);
    validate_lock_queue(newOwner);
    return;
  case CHECK_LOCK_UPGRADE:
    startNext(signal, lastP);
    validate_lock_queue(lastP);
    break;
  }
  
}

void
Dbacc::startNew(Signal* signal, OperationrecPtr newOwner)
{
  OperationrecPtr save = operationRecPtr;
  operationRecPtr = newOwner;
  
  Uint32 opbits = newOwner.p->m_op_bits;
  Uint32 op = opbits & Operationrec::OP_MASK;
  ndbassert((opbits & Operationrec::OP_STATE_MASK) ==
             Operationrec::OP_STATE_WAITING);
  ndbassert(opbits & Operationrec::OP_LOCK_OWNER);
  const bool deleted = opbits & Operationrec::OP_ELEMENT_DISAPPEARED;
  Uint32 errCode = 0;

  opbits &= opbits & ~(Uint32)Operationrec::OP_STATE_MASK;
  opbits |= Operationrec::OP_STATE_RUNNING;
  
  if (op == ZSCAN_OP && (opbits & Operationrec::OP_LOCK_REQ) == 0)
    goto scan;

  /* Waiting op now runnable... */
  {
    FragmentrecPtr frp;
    frp.i = newOwner.p->fragptr;
    ptrCheckGuard(frp, cfragmentsize, fragmentrec);
    frp.p->m_lockStats.wait_ok((opbits & Operationrec::OP_LOCK_MODE) 
                               != ZREADLOCK,
                               operationRecPtr.p->m_lockTime,
                               getHighResTimer());
  }

  if (deleted)
  {
    jam();
    if (op != ZINSERT && op != ZWRITE)
    {
      errCode = ZREAD_ERROR;
      goto ref;
    }
    
    opbits &= ~(Uint32)Operationrec::OP_MASK;
    opbits &= ~(Uint32)Operationrec::OP_ELEMENT_DISAPPEARED;
    opbits |= (op = ZINSERT);
    opbits |= Operationrec::OP_INSERT_IS_DONE;
    goto conf;
  }
  else if (op == ZINSERT)
  {
    jam();
    errCode = ZWRITE_ERROR;
    goto ref;
  }
  else if (op == ZWRITE)
  {
    jam();
    opbits &= ~(Uint32)Operationrec::OP_MASK;
    opbits |= (op = ZUPDATE);
    goto conf;
  }

conf:
  newOwner.p->m_op_bits = opbits;

  sendAcckeyconf(signal);
  sendSignal(newOwner.p->userblockref, GSN_ACCKEYCONF, 
	     signal, 6, JBB);

  operationRecPtr = save;
  return;
  
scan:
  jam();
  newOwner.p->m_op_bits = opbits;
  
  takeOutScanLockQueue(newOwner.p->scanRecPtr);
  putReadyScanQueue(newOwner.p->scanRecPtr);

  operationRecPtr = save;
  return;
  
ref:
  newOwner.p->m_op_bits = opbits;
  
  signal->theData[0] = newOwner.p->userptr;
  signal->theData[1] = errCode;
  sendSignal(newOwner.p->userblockref, GSN_ACCKEYREF, signal, 
	     2, JBB);
  
  operationRecPtr = save;
  return;
}

/**
 * takeOutLockOwnersList
 *
 * Description: Take out an operation from the doubly linked 
 * lock owners list on the fragment.
 *
 */
void Dbacc::takeOutLockOwnersList(const OperationrecPtr& outOperPtr) const
{
  const Uint32 Tprev = outOperPtr.p->prevLockOwnerOp;
  const Uint32 Tnext = outOperPtr.p->nextLockOwnerOp;
#ifdef VM_TRACE
  // Check that operation is already in the list
  OperationrecPtr tmpOperPtr;
  bool inList = false;
  tmpOperPtr.i = fragrecptr.p->lockOwnersList;
  while (tmpOperPtr.i != RNIL){
    ptrCheckGuard(tmpOperPtr, coprecsize, operationrec);
    if (tmpOperPtr.i == outOperPtr.i)
      inList = true;
    tmpOperPtr.i = tmpOperPtr.p->nextLockOwnerOp;
  }
  ndbrequire(inList == true);
#endif
  
  ndbassert(outOperPtr.p->m_op_bits & Operationrec::OP_LOCK_OWNER);
  
  // Fast path through the code for the common case.
  if ((Tprev == RNIL) && (Tnext == RNIL)) {
    ndbrequire(fragrecptr.p->lockOwnersList == outOperPtr.i);
    fragrecptr.p->lockOwnersList = RNIL;
    return;
  } 

  // Check previous operation 
  if (Tprev != RNIL) {    
    jam();
    arrGuard(Tprev, coprecsize);
    operationrec[Tprev].nextLockOwnerOp = Tnext;
  } else {
    fragrecptr.p->lockOwnersList = Tnext;
  }//if

  // Check next operation
  if (Tnext == RNIL) {
    return;
  } else {
    jam();
    arrGuard(Tnext, coprecsize);
    operationrec[Tnext].prevLockOwnerOp = Tprev;
  }//if

  return;
}//Dbacc::takeOutLockOwnersList()

/**
 * insertLockOwnersList
 *
 * Description: Insert an operation first in the dubly linked lock owners 
 * list on the fragment.
 *
 */
void Dbacc::insertLockOwnersList(const OperationrecPtr& insOperPtr) const
{
  OperationrecPtr tmpOperPtr;
#ifdef VM_TRACE
  // Check that operation is not already in list
  tmpOperPtr.i = fragrecptr.p->lockOwnersList;
  while(tmpOperPtr.i != RNIL){
    ptrCheckGuard(tmpOperPtr, coprecsize, operationrec);
    ndbrequire(tmpOperPtr.i != insOperPtr.i);
    tmpOperPtr.i = tmpOperPtr.p->nextLockOwnerOp;    
  }
#endif
  tmpOperPtr.i = fragrecptr.p->lockOwnersList;
  
  ndbrequire(! (insOperPtr.p->m_op_bits & Operationrec::OP_LOCK_OWNER));

  insOperPtr.p->m_op_bits |= Operationrec::OP_LOCK_OWNER;
  insOperPtr.p->prevLockOwnerOp = RNIL;
  insOperPtr.p->nextLockOwnerOp = tmpOperPtr.i;
  
  fragrecptr.p->lockOwnersList = insOperPtr.i;
  if (tmpOperPtr.i == RNIL) {
    return;
  } else {
    jam();
    ptrCheckGuard(tmpOperPtr, coprecsize, operationrec);
    tmpOperPtr.p->prevLockOwnerOp = insOperPtr.i;
  }//if
}//Dbacc::insertLockOwnersList()


/* --------------------------------------------------------------------------------- */
/* --------------------------------------------------------------------------------- */
/* --------------------------------------------------------------------------------- */
/*                                                                                   */
/*       END OF COMMIT AND ABORT MODULE                                              */
/*                                                                                   */
/* --------------------------------------------------------------------------------- */
/* --------------------------------------------------------------------------------- */
/* --------------------------------------------------------------------------------- */
/* --------------------------------------------------------------------------------- */
/* --------------------------------------------------------------------------------- */
/* ALLOC_OVERFLOW_PAGE                                                               */
/*          DESCRIPTION:                                                             */
/* --------------------------------------------------------------------------------- */
Uint32 Dbacc::allocOverflowPage()
{
  Page8Ptr spPageptr;
  Uint32 result = seizePage(spPageptr, Page32Lists::ANY_SUB_PAGE);
  if (result > ZLIMIT_OF_ERROR)
  {
    return result;
  }
  {
    LocalContainerPageList sparselist(c_page8_pool, fragrecptr.p->sparsepages);
    sparselist.addLast(spPageptr);
  }
  initOverpage(spPageptr);
  return 0;
}//Dbacc::allocOverflowPage()

/* --------------------------------------------------------------------------------- */
/* --------------------------------------------------------------------------------- */
/* --------------------------------------------------------------------------------- */
/*                                                                                   */
/*       EXPAND/SHRINK MODULE                                                        */
/*                                                                                   */
/* --------------------------------------------------------------------------------- */
/* --------------------------------------------------------------------------------- */
/* ******************--------------------------------------------------------------- */
/*EXPANDCHECK                                        EXPAND BUCKET ORD               */
/* SENDER: ACC,    LEVEL B         */
/*   INPUT:   FRAGRECPTR, POINTS TO A FRAGMENT RECORD.                               */
/*   DESCRIPTION: A BUCKET OF A FRAGMENT PAGE WILL BE EXPAND INTO TWO BUCKETS        */
/*                                 ACCORDING TO LH3.                                 */
/* ******************--------------------------------------------------------------- */
/* ******************--------------------------------------------------------------- */
/* EXPANDCHECK                                        EXPAND BUCKET ORD              */
/* ******************------------------------------+                                 */
/* SENDER: ACC,    LEVEL B         */
/* A BUCKET OF THE FRAGMENT WILL   */
/* BE EXPANDED ACORDING TO LH3,    */
/* AND COMMIT TRANSACTION PROCESS  */
/* WILL BE CONTINUED */
Uint32 Dbacc::checkScanExpand(Uint32 splitBucket)
{
  Uint32 Ti;
  Uint32 TreturnCode = 0;
  Uint32 TPageIndex;
  Uint32 TDirInd;
  Uint32 TSplit;
  Uint32 TreleaseScanBucket;
  Page8Ptr TPageptr;
  ScanRecPtr TscanPtr;
  Uint16 releaseScanMask = 0;

  TSplit = splitBucket;
  for (Ti = 0; Ti < MAX_PARALLEL_SCANS_PER_FRAG; Ti++)
  {
    if (fragrecptr.p->scan[Ti] != RNIL)
    {
      //-------------------------------------------------------------
      // A scan is ongoing on this particular local fragment. We have
      // to check its current state.
      //-------------------------------------------------------------
      TscanPtr.i = fragrecptr.p->scan[Ti];
      ptrCheckGuard(TscanPtr, cscanRecSize, scanRec);
      if (TscanPtr.p->activeLocalFrag == fragrecptr.i) {
        if (TscanPtr.p->scanBucketState ==  ScanRec::FIRST_LAP) {
          if (TSplit == TscanPtr.p->nextBucketIndex) {
            jam();
	    //-------------------------------------------------------------
	    // We are currently scanning this bucket. We cannot split it
	    // simultaneously with the scan. We have to pass this offer for
	    // splitting the bucket.
	    //-------------------------------------------------------------
            TreturnCode = 1;
            return TreturnCode;
          }
          else if (TSplit > TscanPtr.p->nextBucketIndex)
          {
            jam();
            ndbassert(TSplit <= TscanPtr.p->startNoOfBuckets);
            if (TSplit <= TscanPtr.p->startNoOfBuckets)
            {
	      //-------------------------------------------------------------
	      // This bucket has not yet been scanned. We must reset the scanned
	      // bit indicator for this scan on this bucket.
	      //-------------------------------------------------------------
              releaseScanMask |= TscanPtr.p->scanMask;
            }
          }
          else
          {
            jam();
          }//if
        } else if (TscanPtr.p->scanBucketState ==  ScanRec::SECOND_LAP) {
          jam();
	  //-------------------------------------------------------------
	  // We are performing a second lap to handle buckets that was
	  // merged during the first lap of scanning. During this second
	  // lap we do not allow any splits or merges.
	  //-------------------------------------------------------------
          TreturnCode = 1;
          return TreturnCode;
        } else {
          ndbrequire(TscanPtr.p->scanBucketState ==  ScanRec::SCAN_COMPLETED);
          jam();
	  //-------------------------------------------------------------
	  // The scan is completed and we can thus go ahead and perform
	  // the split.
	  //-------------------------------------------------------------
        }//if
      }//if
    }//if
  }//for
  TreleaseScanBucket = TSplit;
  TPageIndex = fragrecptr.p->getPageIndex(TreleaseScanBucket);
  TDirInd = fragrecptr.p->getPageNumber(TreleaseScanBucket);
  TPageptr.i = getPagePtr(fragrecptr.p->directory, TDirInd);
  c_page8_pool.getPtr(TPageptr);
  releaseScanBucket(TPageptr, TPageIndex, releaseScanMask);
  return TreturnCode;
}//Dbacc::checkScanExpand()

void Dbacc::execEXPANDCHECK2(Signal* signal)
{
  jamEntry();

  if(refToBlock(signal->getSendersBlockRef()) == DBLQH)
  {
    jam();
    return;
  }

  fragrecptr.i = signal->theData[0];
  ptrCheckGuard(fragrecptr, cfragmentsize, fragmentrec);
  fragrecptr.p->expandOrShrinkQueued = false;
#ifdef ERROR_INSERT
  bool force_expand_shrink = false;
  if (ERROR_INSERTED(3004) && fragrecptr.p->fragmentid == 0)
  {
    if (fragrecptr.p->level.getSize() > ERROR_INSERT_EXTRA)
    {
      execSHRINKCHECK2(signal);
      return;
    }
    else if (fragrecptr.p->level.getSize() == ERROR_INSERT_EXTRA)
    {
      return;
    }
    force_expand_shrink = true;
  }
  if (!force_expand_shrink && fragrecptr.p->slack > 0)
#else
  if (fragrecptr.p->slack > 0)
#endif
  {
    jam();
    /* IT MEANS THAT IF SLACK > ZERO */
    /*--------------------------------------------------------------*/
    /*       THE SLACK HAS IMPROVED AND IS NOW ACCEPTABLE AND WE    */
    /*       CAN FORGET ABOUT THE EXPAND PROCESS.                   */
    /*--------------------------------------------------------------*/
    if (ERROR_INSERTED(3002))
      debug_lh_vars("SLK");
    if (fragrecptr.p->dirRangeFull == ZTRUE) {
      jam();
      fragrecptr.p->dirRangeFull = ZFALSE;
    }
    return;
  }//if
  if (fragrecptr.p->level.isFull())
  {
    jam();
    /*
     * The level structure does not allow more buckets.
     * Do not expand.
     */
    return;
  }
  if (fragrecptr.p->sparsepages.isEmpty())
  {
    jam();
    Uint32 result = allocOverflowPage();
    if (result > ZLIMIT_OF_ERROR) {
      jam();
      /*--------------------------------------------------------------*/
      /* WE COULD NOT ALLOCATE ANY OVERFLOW PAGE. THUS WE HAVE TO STOP*/
      /* THE EXPAND SINCE WE CANNOT GUARANTEE ITS COMPLETION.         */
      /*--------------------------------------------------------------*/
      return;
    }//if
  }//if

  Uint32 splitBucket;
  Uint32 receiveBucket;

  bool doSplit = fragrecptr.p->level.getSplitBucket(splitBucket, receiveBucket);

  // Check that splitted bucket is not currently scanned
  if (doSplit && checkScanExpand(splitBucket) == 1) {
    jam();
    /*--------------------------------------------------------------*/
    // A scan state was inconsistent with performing an expand
    // operation.
    /*--------------------------------------------------------------*/
    return;
  }//if

  /*--------------------------------------------------------------------------*/
  /*       WE START BY FINDING THE PAGE, THE PAGE INDEX AND THE PAGE DIRECTORY*/
  /*       OF THE NEW BUCKET WHICH SHALL RECEIVE THE ELEMENT WHICH HAVE A 1 IN*/
  /*       THE NEXT HASH BIT. THIS BIT IS USED IN THE SPLIT MECHANISM TO      */
  /*       DECIDE WHICH ELEMENT GOES WHERE.                                   */
  /*--------------------------------------------------------------------------*/

  Uint32 expDirInd = fragrecptr.p->getPageNumber(receiveBucket);
  Page8Ptr expPageptr;
  if (fragrecptr.p->getPageIndex(receiveBucket) == 0)
  { // Need new bucket
    expPageptr.i = RNIL;
  }
  else
  {
    expPageptr.i = getPagePtr(fragrecptr.p->directory, expDirInd);
#ifdef VM_TRACE
    require(expPageptr.i != RNIL);
#endif
  }
  if (expPageptr.i == RNIL) {
    jam();
    Uint32 result = seizePage(expPageptr, Page32Lists::ANY_SUB_PAGE);
    if (result > ZLIMIT_OF_ERROR) {
      jam();
      return;
    }//if
    if (!setPagePtr(fragrecptr.p->directory, expDirInd, expPageptr.i))
    {
      jam();
      releasePage(expPageptr);
      //result = ZDIR_RANGE_FULL_ERROR;
      return;
    }
    initPage(expPageptr, expDirInd);
  } else {
    c_page8_pool.getPtr(expPageptr);
  }//if

  /**
   * Allow use of extra index memory (m_free_pct) during expand
   * even after node have become started.
   * Reset to false in endofexpLab().
   */
  c_allow_use_of_spare_pages = true;

  fragrecptr.p->expReceivePageptr = expPageptr.i;
  fragrecptr.p->expReceiveIndex = fragrecptr.p->getPageIndex(receiveBucket);
  /*--------------------------------------------------------------------------*/
  /*       THE NEXT ACTION IS TO FIND THE PAGE, THE PAGE INDEX AND THE PAGE   */
  /*       DIRECTORY OF THE BUCKET TO BE SPLIT.                               */
  /*--------------------------------------------------------------------------*/
  Page8Ptr pageptr;
  Uint32 conidx = fragrecptr.p->getPageIndex(splitBucket);
  expDirInd = fragrecptr.p->getPageNumber(splitBucket);
  pageptr.i = getPagePtr(fragrecptr.p->directory, expDirInd);
#ifdef VM_TRACE
  require(pageptr.i != RNIL);
#endif
  fragrecptr.p->expSenderIndex = conidx;
  fragrecptr.p->expSenderPageptr = pageptr.i;
  if (pageptr.i == RNIL) {
    jam();
    endofexpLab(signal);	/* EMPTY BUCKET */
    return;
  }//if
  fragrecptr.p->expReceiveIsforward = true;
  c_page8_pool.getPtr(pageptr);
  expandcontainer(pageptr, conidx);
  endofexpLab(signal);
  return;
}//Dbacc::execEXPANDCHECK2()
  
void Dbacc::endofexpLab(Signal* signal)
{
  c_allow_use_of_spare_pages = false;
  fragrecptr.p->slack += fragrecptr.p->maxloadfactor;
  fragrecptr.p->expandCounter++;
  fragrecptr.p->level.expand();
  Uint32 noOfBuckets = fragrecptr.p->level.getSize();
  Uint32 Thysteres = fragrecptr.p->maxloadfactor - fragrecptr.p->minloadfactor;
  fragrecptr.p->slackCheck = Int64(noOfBuckets) * Thysteres;
#ifdef ERROR_INSERT
  bool force_expand_shrink = false;
  if (ERROR_INSERTED(3004) &&
      fragrecptr.p->fragmentid == 0 &&
      fragrecptr.p->level.getSize() != ERROR_INSERT_EXTRA)
  {
    force_expand_shrink = true;
  }
  if ((force_expand_shrink || fragrecptr.p->slack < 0) &&
      !fragrecptr.p->level.isFull())
#else
  if (fragrecptr.p->slack < 0 && !fragrecptr.p->level.isFull())
#endif
  {
    jam();
    /* IT MEANS THAT IF SLACK < ZERO */
    /* --------------------------------------------------------------------------------- */
    /*       IT IS STILL NECESSARY TO EXPAND THE FRAGMENT EVEN MORE. START IT FROM HERE  */
    /*       WITHOUT WAITING FOR NEXT COMMIT ON THE FRAGMENT.                            */
    /* --------------------------------------------------------------------------------- */
    signal->theData[0] = fragrecptr.i;
    fragrecptr.p->expandOrShrinkQueued = true;
    sendSignal(reference(), GSN_EXPANDCHECK2, signal, 1, JBB);
  }//if
  return;
}//Dbacc::endofexpLab()

void Dbacc::execDEBUG_SIG(Signal* signal) 
{
  jamEntry();

  progError(__LINE__, NDBD_EXIT_SR_UNDOLOG);
  return;
}//Dbacc::execDEBUG_SIG()

LHBits32 Dbacc::getElementHash(OperationrecPtr& oprec)
{
  jam();
  ndbassert(!oprec.isNull());

  // Only calculate hash value if operation does not already have a complete hash value
  if (oprec.p->hashValue.valid_bits() < fragrecptr.p->MAX_HASH_VALUE_BITS)
  {
    jam();
    union {
      Uint32 keys[2048 * MAX_XFRM_MULTIPLY];
      Uint64 keys_align;
    };
    (void)keys_align;
    Local_key localkey;
    localkey = oprec.p->localdata;
    Uint32 len = readTablePk(localkey.m_page_no,
                              localkey.m_page_idx,
                              ElementHeader::setLocked(oprec.i),
                              oprec,
                              &keys[0]);
    if (len > 0)
      oprec.p->hashValue = LHBits32(md5_hash((Uint64*)&keys[0], len));
  }
  return oprec.p->hashValue;
}

LHBits32 Dbacc::getElementHash(Uint32 const* elemptr)
{
  jam();
  assert(ElementHeader::getUnlocked(*elemptr));

  union {
    Uint32 keys[2048 * MAX_XFRM_MULTIPLY];
    Uint64 keys_align;
  };
  (void)keys_align;
  Uint32 elemhead = *elemptr;
  Local_key localkey;
  elemptr += 1;
  ndbrequire(fragrecptr.p->localkeylen == 1);
  localkey.m_page_no = *elemptr;
  localkey.m_page_idx = ElementHeader::getPageIdx(elemhead);
  OperationrecPtr oprec;
  oprec.i = RNIL;
  Uint32 len = readTablePk(localkey.m_page_no,
                           localkey.m_page_idx,
                           elemhead,
                           oprec,
                           &keys[0]);
  if (len > 0)
  {
    jam();
    return LHBits32(md5_hash((Uint64*)&keys[0], len));
  }
  else
  { // Return an invalid hash value if no data
    jam();
    return LHBits32();
  }
}

LHBits32 Dbacc::getElementHash(Uint32 const* elemptr, OperationrecPtr& oprec)
{
  jam();

  if (!oprec.isNull())
  {
    jam();
    return getElementHash(oprec);
  }

  Uint32 elemhead = *elemptr;
  if (ElementHeader::getUnlocked(elemhead))
  {
    jam();
    return getElementHash(elemptr);
  }
  else
  {
    jam();
    oprec.i = ElementHeader::getOpPtrI(elemhead);
    ptrCheckGuard(oprec, coprecsize, operationrec);
    return getElementHash(oprec);
  }
}

/* --------------------------------------------------------------------------------- */
/* EXPANDCONTAINER                                                                   */
/*        INPUT: EXC_PAGEPTR (POINTER TO THE ACTIVE PAGE RECORD)                     */
/*               CEXC_PAGEINDEX (INDEX OF THE BUCKET).                               */
/*                                                                                   */
/*        DESCRIPTION: THE HASH VALUE OF ALL ELEMENTS IN THE CONTAINER WILL BE       */
/*                  CHECKED. SOME OF THIS ELEMENTS HAVE TO MOVE TO THE NEW CONTAINER */
/* --------------------------------------------------------------------------------- */
void Dbacc::expandcontainer(Page8Ptr pageptr, Uint32 conidx)
{
  ContainerHeader containerhead;
  LHBits32 texcHashvalue;
  Uint32 tidrContainerptr;
  Uint32 tidrElemhead;

  Page8Ptr lastPageptr;
  Page8Ptr lastPrevpageptr;
  bool lastIsforward;
  Uint32 tlastPageindex;
  Uint32 tlastElementptr;
  Uint32 tlastContainerptr;
  Uint32 tlastPrevconptr;

  Uint32 elemptr;
  Uint32 prevPageptr = RNIL;
  Uint32 prevConptr = 0;
  bool isforward = true;
  Uint32 elemStep;
  const Uint32 elemLen = fragrecptr.p->elementLength;
  OperationrecPtr oprecptr;
  bool newBucket = true;
 EXP_CONTAINER_LOOP:
  Uint32 conptr = getContainerPtr(conidx, isforward);
  if (isforward)
  {
    jam();
    elemptr = conptr + Container::HEADER_SIZE;
    elemStep = elemLen;
  }
  else
  {
    jam();
    elemStep = -elemLen;
    elemptr = conptr + elemStep;
  }
  arrGuard(conptr, 2048);
  containerhead = pageptr.p->word32[conptr];
  const Uint32 conlen = containerhead.getLength();
  Uint32 cexcMovedLen = Container::HEADER_SIZE;
  if (conlen <= Container::HEADER_SIZE) {
    ndbrequire(conlen >= Container::HEADER_SIZE);
    jam();
    goto NEXT_ELEMENT;
  }//if
 NEXT_ELEMENT_LOOP:
  oprecptr.i = RNIL;
  ptrNull(oprecptr);
  /* --------------------------------------------------------------------------------- */
  /*       CEXC_PAGEINDEX         PAGE INDEX OF CURRENT CONTAINER BEING EXAMINED.      */
  /*       CEXC_CONTAINERPTR      INDEX OF CURRENT CONTAINER BEING EXAMINED.           */
  /*       CEXC_ELEMENTPTR        INDEX OF CURRENT ELEMENT BEING EXAMINED.             */
  /*       EXC_PAGEPTR            PAGE WHERE CURRENT ELEMENT RESIDES.                  */
  /*       CEXC_PREVPAGEPTR        PAGE OF PREVIOUS CONTAINER.                         */
  /*       CEXC_PREVCONPTR        INDEX OF PREVIOUS CONTAINER                          */
  /*       CEXC_FORWARD           DIRECTION OF CURRENT CONTAINER                       */
  /* --------------------------------------------------------------------------------- */
  arrGuard(elemptr, 2048);
  tidrElemhead = pageptr.p->word32[elemptr];
  bool move;
  if (ElementHeader::getLocked(tidrElemhead))
  {
    jam();
    oprecptr.i = ElementHeader::getOpPtrI(tidrElemhead);
    ptrCheckGuard(oprecptr, coprecsize, operationrec);
    ndbassert(oprecptr.p->reducedHashValue.valid_bits() >= 1);
    move = oprecptr.p->reducedHashValue.get_bit(1);
    oprecptr.p->reducedHashValue.shift_out();
    const LHBits16 reducedHashValue = oprecptr.p->reducedHashValue;
    if (!fragrecptr.p->enough_valid_bits(reducedHashValue))
    {
      jam();
      oprecptr.p->reducedHashValue =
        fragrecptr.p->level.reduceForSplit(getElementHash(oprecptr));
    }
  }
  else
  {
    jam();
    LHBits16 reducedHashValue = ElementHeader::getReducedHashValue(tidrElemhead);
    ndbassert(reducedHashValue.valid_bits() >= 1);
    move = reducedHashValue.get_bit(1);
    reducedHashValue.shift_out();
    if (!fragrecptr.p->enough_valid_bits(reducedHashValue))
    {
      jam();
      const Uint32* elemwordptr = &pageptr.p->word32[elemptr];
      const LHBits32 hashValue = getElementHash(elemwordptr);
      reducedHashValue =
        fragrecptr.p->level.reduceForSplit(hashValue);
    }
    tidrElemhead = ElementHeader::setReducedHashValue(tidrElemhead, reducedHashValue);
  }
  if (!move)
  {
    jam();
    if (ElementHeader::getUnlocked(tidrElemhead))
      pageptr.p->word32[elemptr] = tidrElemhead;
    /* --------------------------------------------------------------------------------- */
    /*       THIS ELEMENT IS NOT TO BE MOVED. WE CALCULATE THE WHEREABOUTS OF THE NEXT   */
    /*       ELEMENT AND PROCEED WITH THAT OR END THE SEARCH IF THERE ARE NO MORE        */
    /*       ELEMENTS IN THIS CONTAINER.                                                 */
    /* --------------------------------------------------------------------------------- */
    goto NEXT_ELEMENT;
  }//if
  /* --------------------------------------------------------------------------------- */
  /*       THE HASH BIT WAS SET AND WE SHALL MOVE THIS ELEMENT TO THE NEW BUCKET.      */
  /*       WE START BY READING THE ELEMENT TO BE ABLE TO INSERT IT INTO THE NEW BUCKET.*/
  /*       THEN WE INSERT THE ELEMENT INTO THE NEW BUCKET. THE NEXT STEP IS TO DELETE  */
  /*       THE ELEMENT FROM THIS BUCKET. THIS IS PERFORMED BY REPLACING IT WITH THE    */
  /*       LAST ELEMENT IN THE BUCKET. IF THIS ELEMENT IS TO BE MOVED WE MOVE IT AND   */
  /*       GET THE LAST ELEMENT AGAIN UNTIL WE EITHER FIND ONE THAT STAYS OR THIS      */
  /*       ELEMENT IS THE LAST ELEMENT.                                                */
  /* --------------------------------------------------------------------------------- */
  {
    ndbrequire(fragrecptr.p->localkeylen == 1);
    const Uint32 localkey = pageptr.p->word32[elemptr + 1];
#if defined(VM_TRACE) || !defined(NDEBUG)
    pageptr.p->word32[elemptr] = ElementHeader::setInvalid();
#endif
    Uint32 tidrPageindex = fragrecptr.p->expReceiveIndex;
    Page8Ptr idrPageptr;
    idrPageptr.i = fragrecptr.p->expReceivePageptr;
    c_page8_pool.getPtr(idrPageptr);
    bool tidrIsforward = fragrecptr.p->expReceiveIsforward;
    insertElement(Element(tidrElemhead, localkey),
                  oprecptr,
                  idrPageptr,
                  tidrPageindex,
                  tidrIsforward,
                  tidrContainerptr,
                  containerhead.getScanBits(),
                  newBucket);
    fragrecptr.p->expReceiveIndex = tidrPageindex;
    fragrecptr.p->expReceivePageptr = idrPageptr.i;
    fragrecptr.p->expReceiveIsforward = tidrIsforward;
    newBucket = false;
  }
 REMOVE_LAST_LOOP:
  jam();
  lastPageptr.i = pageptr.i;
  lastPageptr.p = pageptr.p;
  tlastContainerptr = conptr;
  lastPrevpageptr.i = prevPageptr;
  c_page8_pool.getPtrForce(lastPrevpageptr);
  tlastPrevconptr = prevConptr;
  arrGuard(tlastContainerptr, 2048);
  lastIsforward = isforward;
  tlastPageindex = conidx;
  getLastAndRemove(lastPrevpageptr,
                   tlastPrevconptr,
                   lastPageptr,
                   tlastPageindex,
                   tlastContainerptr,
                   lastIsforward,
                   tlastElementptr);
  if (pageptr.i == lastPageptr.i)
  {
    if (elemptr == tlastElementptr)
    {
      jam();
      /* --------------------------------------------------------------------------------- */
      /*       THE CURRENT ELEMENT WAS ALSO THE LAST ELEMENT.                              */
      /* --------------------------------------------------------------------------------- */
      return;
    }//if
  }//if
  /* --------------------------------------------------------------------------------- */
  /*       THE CURRENT ELEMENT WAS NOT THE LAST ELEMENT. IF THE LAST ELEMENT SHOULD    */
  /*       STAY WE COPY IT TO THE POSITION OF THE CURRENT ELEMENT, OTHERWISE WE INSERT */
  /*       INTO THE NEW BUCKET, REMOVE IT AND TRY WITH THE NEW LAST ELEMENT.           */
  /* --------------------------------------------------------------------------------- */
  oprecptr.i = RNIL;
  ptrNull(oprecptr);
  arrGuard(tlastElementptr, 2048);
  tidrElemhead = lastPageptr.p->word32[tlastElementptr];
  if (ElementHeader::getLocked(tidrElemhead))
  {
    jam();
    oprecptr.i = ElementHeader::getOpPtrI(tidrElemhead);
    ptrCheckGuard(oprecptr, coprecsize, operationrec);
    ndbassert(oprecptr.p->reducedHashValue.valid_bits() >= 1);
    move = oprecptr.p->reducedHashValue.get_bit(1);
    oprecptr.p->reducedHashValue.shift_out();
    if (!fragrecptr.p->enough_valid_bits(oprecptr.p->reducedHashValue))
    {
      jam();
      oprecptr.p->reducedHashValue =
        fragrecptr.p->level.reduceForSplit(getElementHash(oprecptr));
    }
  }
  else
  {
    jam();
    LHBits16 reducedHashValue = ElementHeader::getReducedHashValue(tidrElemhead);
    ndbassert(reducedHashValue.valid_bits() > 0);
    move = reducedHashValue.get_bit(1);
    reducedHashValue.shift_out();
    if (!fragrecptr.p->enough_valid_bits(reducedHashValue))
    {
      jam();
      const Uint32* elemwordptr = &lastPageptr.p->word32[tlastElementptr];
      const LHBits32 hashValue = getElementHash(elemwordptr);
      reducedHashValue =
        fragrecptr.p->level.reduceForSplit(hashValue);
    }
    tidrElemhead = ElementHeader::setReducedHashValue(tidrElemhead, reducedHashValue);
  }
  if (!move)
  {
    jam();
    if (ElementHeader::getUnlocked(tidrElemhead))
      lastPageptr.p->word32[tlastElementptr] = tidrElemhead;
    /* --------------------------------------------------------------------------------- */
    /*       THE LAST ELEMENT IS NOT TO BE MOVED. WE COPY IT TO THE CURRENT ELEMENT.     */
    /* --------------------------------------------------------------------------------- */
    const Page8Ptr delPageptr = pageptr;
    const Uint32 delConptr = conptr;
    const Uint32 delElemptr = elemptr;
    deleteElement(delPageptr,
                  delConptr,
                  delElemptr,
                  lastPageptr,
                  tlastElementptr);
  }
  else
  {
    jam();
    /* --------------------------------------------------------------------------------- */
    /*       THE LAST ELEMENT IS ALSO TO BE MOVED.                                       */
    /* --------------------------------------------------------------------------------- */
    {
      ndbrequire(fragrecptr.p->localkeylen == 1);
      const Uint32 localkey = lastPageptr.p->word32[tlastElementptr + 1];
      Uint32 tidrPageindex = fragrecptr.p->expReceiveIndex;
      Page8Ptr idrPageptr;
      idrPageptr.i = fragrecptr.p->expReceivePageptr;
      c_page8_pool.getPtr(idrPageptr);
      bool tidrIsforward = fragrecptr.p->expReceiveIsforward;
      insertElement(Element(tidrElemhead, localkey),
                    oprecptr,
                    idrPageptr,
                    tidrPageindex,
                    tidrIsforward,
                    tidrContainerptr,
                    containerhead.getScanBits(),
                    newBucket);
      fragrecptr.p->expReceiveIndex = tidrPageindex;
      fragrecptr.p->expReceivePageptr = idrPageptr.i;
      fragrecptr.p->expReceiveIsforward = tidrIsforward;
      newBucket = false;
    }
    goto REMOVE_LAST_LOOP;
  }//if
 NEXT_ELEMENT:
  arrGuard(conptr, 2048);
  containerhead = pageptr.p->word32[conptr];
  cexcMovedLen = cexcMovedLen + fragrecptr.p->elementLength;
  if (containerhead.getLength() > cexcMovedLen) {
    jam();
    /* --------------------------------------------------------------------------------- */
    /*       WE HAVE NOT YET MOVED THE COMPLETE CONTAINER. WE PROCEED WITH THE NEXT      */
    /*       ELEMENT IN THE CONTAINER. IT IS IMPORTANT TO READ THE CONTAINER LENGTH      */
    /*       FROM THE CONTAINER HEADER SINCE IT MIGHT CHANGE BY REMOVING THE LAST        */
    /*       ELEMENT IN THE BUCKET.                                                      */
    /* --------------------------------------------------------------------------------- */
    elemptr = elemptr + elemStep;
    goto NEXT_ELEMENT_LOOP;
  }//if
  if (containerhead.getNextEnd() != 0) {
    jam();
    /* --------------------------------------------------------------------------------- */
    /*       WE PROCEED TO THE NEXT CONTAINER IN THE BUCKET.                             */
    /* --------------------------------------------------------------------------------- */
    prevPageptr = pageptr.i;
    prevConptr = conptr;
    nextcontainerinfo(pageptr,
                      conptr,
                      containerhead,
                      conidx,
                      isforward);
    goto EXP_CONTAINER_LOOP;
  }//if
}//Dbacc::expandcontainer()

/* ******************--------------------------------------------------------------- */
/* SHRINKCHECK                                        JOIN BUCKET ORD                */
/*                                                   SENDER: ACC,    LEVEL B         */
/*   INPUT:   FRAGRECPTR, POINTS TO A FRAGMENT RECORD.                               */
/*   DESCRIPTION: TWO BUCKET OF A FRAGMENT PAGE WILL BE JOINED TOGETHER              */
/*                                 ACCORDING TO LH3.                                 */
/* ******************--------------------------------------------------------------- */
/* ******************--------------------------------------------------------------- */
/* SHRINKCHECK                                            JOIN BUCKET ORD            */
/* ******************------------------------------+                                 */
/*   SENDER: ACC,    LEVEL B       */
/* TWO BUCKETS OF THE FRAGMENT     */
/* WILL BE JOINED  ACORDING TO LH3 */
/* AND COMMIT TRANSACTION PROCESS  */
/* WILL BE CONTINUED */
Uint32 Dbacc::checkScanShrink(Uint32 sourceBucket, Uint32 destBucket)
{
  Uint32 Ti;
  Uint32 TreturnCode = 0;
  Uint32 TPageIndex;
  Uint32 TDirInd;
  Uint32 TmergeDest;
  Uint32 TmergeSource;
  Uint32 TreleaseScanBucket;
  Uint32 TreleaseInd = 0;
  enum Actions { ExtendRescan, ReduceUndefined };
  Bitmask<1> actions[MAX_PARALLEL_SCANS_PER_FRAG];
  Uint16 releaseDestScanMask = 0;
  Uint16 releaseSourceScanMask = 0;
  Page8Ptr TPageptr;
  ScanRecPtr scanPtr;

  TmergeDest = destBucket;
  TmergeSource = sourceBucket;
  for (Ti = 0; Ti < MAX_PARALLEL_SCANS_PER_FRAG; Ti++)
  {
    actions[Ti].clear();
    if (fragrecptr.p->scan[Ti] != RNIL) {
      scanPtr.i = fragrecptr.p->scan[Ti];
      ptrCheckGuard(scanPtr, cscanRecSize, scanRec);
      if (scanPtr.p->activeLocalFrag == fragrecptr.i) {
	//-------------------------------------------------------------
	// A scan is ongoing on this particular local fragment. We have
	// to check its current state.
	//-------------------------------------------------------------
        if (scanPtr.p->scanBucketState ==  ScanRec::FIRST_LAP) {
          jam();
          if ((TmergeDest == scanPtr.p->nextBucketIndex) ||
              (TmergeSource == scanPtr.p->nextBucketIndex)) {
            jam();
	    //-------------------------------------------------------------
	    // We are currently scanning one of the buckets involved in the
	    // merge. We cannot merge while simultaneously performing a scan.
	    // We have to pass this offer for merging the buckets.
	    //-------------------------------------------------------------
            TreturnCode = 1;
            return TreturnCode;
          }
          else if (TmergeDest < scanPtr.p->nextBucketIndex)
          {
            jam();
            /**
             * Merge bucket into scanned bucket.  Mark for rescan.
             */
            actions[Ti].set(ExtendRescan);
            if (TmergeSource == scanPtr.p->startNoOfBuckets)
            {
              /**
               * Merge unscanned bucket with undefined scan bits into scanned
               * bucket.  Source buckets scan bits must be cleared.
               */
              actions[Ti].set(ReduceUndefined);
              releaseSourceScanMask |= scanPtr.p->scanMask;
            }
            TreleaseInd = 1;
          }//if
          else
          {
            /**
             * Merge unscanned bucket with undefined scan bits into unscanned
             * bucket with undefined scan bits.
             */
            if (TmergeSource == scanPtr.p->startNoOfBuckets)
            {
              actions[Ti].set(ReduceUndefined);
              releaseSourceScanMask |= scanPtr.p->scanMask;
              TreleaseInd = 1;
            }
            if (TmergeDest <= scanPtr.p->startNoOfBuckets)
            {
              jam();
              // Destination bucket is not scanned by scan
              releaseDestScanMask |= scanPtr.p->scanMask;
            }
          }
        }
        else if (scanPtr.p->scanBucketState ==  ScanRec::SECOND_LAP)
        {
          jam();
	  //-------------------------------------------------------------
	  // We are performing a second lap to handle buckets that was
	  // merged during the first lap of scanning. During this second
	  // lap we do not allow any splits or merges.
	  //-------------------------------------------------------------
          TreturnCode = 1;
          return TreturnCode;
        } else if (scanPtr.p->scanBucketState ==  ScanRec::SCAN_COMPLETED) {
          jam();
	  //-------------------------------------------------------------
	  // The scan is completed and we can thus go ahead and perform
	  // the split.
	  //-------------------------------------------------------------
          releaseDestScanMask |= scanPtr.p->scanMask;
          releaseSourceScanMask |= scanPtr.p->scanMask;
        } else {
          jam();
          sendSystemerror(__LINE__);
          return TreturnCode;
        }//if
      }//if
    }//if
  }//for

  TreleaseScanBucket = TmergeSource;
  TPageIndex = fragrecptr.p->getPageIndex(TreleaseScanBucket);
  TDirInd = fragrecptr.p->getPageNumber(TreleaseScanBucket);
  TPageptr.i = getPagePtr(fragrecptr.p->directory, TDirInd);
  c_page8_pool.getPtr(TPageptr);
  releaseScanBucket(TPageptr, TPageIndex, releaseSourceScanMask);

  TreleaseScanBucket = TmergeDest;
  TPageIndex = fragrecptr.p->getPageIndex(TreleaseScanBucket);
  TDirInd = fragrecptr.p->getPageNumber(TreleaseScanBucket);
  TPageptr.i = getPagePtr(fragrecptr.p->directory, TDirInd);
  c_page8_pool.getPtr(TPageptr);
  releaseScanBucket(TPageptr, TPageIndex, releaseDestScanMask);

  if (TreleaseInd == 1) {
    jam();
    for (Ti = 0; Ti < MAX_PARALLEL_SCANS_PER_FRAG; Ti++) {
      if (!actions[Ti].isclear())
      {
        jam();
        scanPtr.i = fragrecptr.p->scan[Ti];
        ptrCheckGuard(scanPtr, cscanRecSize, scanRec);
        if (actions[Ti].get(ReduceUndefined))
        {
          scanPtr.p->startNoOfBuckets --;
        }
        if (actions[Ti].get(ExtendRescan))
        {
          if (TmergeDest < scanPtr.p->minBucketIndexToRescan)
          {
            jam();
	    //-------------------------------------------------------------
	    // We have to keep track of the starting bucket to Rescan in the
	    // second lap.
	    //-------------------------------------------------------------
            scanPtr.p->minBucketIndexToRescan = TmergeDest;
          }//if
          if (TmergeDest > scanPtr.p->maxBucketIndexToRescan)
          {
            jam();
	    //-------------------------------------------------------------
	    // We have to keep track of the ending bucket to Rescan in the
	    // second lap.
	    //-------------------------------------------------------------
            scanPtr.p->maxBucketIndexToRescan = TmergeDest;
          }//if
        }
      }//if
    }//for
  }//if
  return TreturnCode;
}//Dbacc::checkScanShrink()

void Dbacc::execSHRINKCHECK2(Signal* signal) 
{
  jamEntry();
  fragrecptr.i = signal->theData[0];
  ptrCheckGuard(fragrecptr, cfragmentsize, fragmentrec);
  fragrecptr.p->expandOrShrinkQueued = false;
#ifdef ERROR_INSERT
  bool force_expand_shrink = false;
  if (ERROR_INSERTED(3004) && fragrecptr.p->fragmentid == 0)
  {
    if (fragrecptr.p->level.getSize() < ERROR_INSERT_EXTRA)
    {
      execEXPANDCHECK2(signal);
      return;
    }
    else if (fragrecptr.p->level.getSize() == ERROR_INSERT_EXTRA)
    {
      return;
    }
    force_expand_shrink = true;
  }
  if (!force_expand_shrink &&
      fragrecptr.p->slack <= fragrecptr.p->slackCheck)
#else
  if (fragrecptr.p->slack <= fragrecptr.p->slackCheck)
#endif
  {
    jam();
    /* TIME FOR JOIN BUCKETS PROCESS */
    /*--------------------------------------------------------------*/
    /*       NO LONGER NECESSARY TO SHRINK THE FRAGMENT.            */
    /*--------------------------------------------------------------*/
    return;
  }//if
#ifdef ERROR_INSERT
  if (!force_expand_shrink && fragrecptr.p->slack < 0)
#else
  if (fragrecptr.p->slack < 0)
#endif
  {
    jam();
    /*--------------------------------------------------------------*/
    /* THE SLACK IS NEGATIVE, IN THIS CASE WE WILL NOT NEED ANY     */
    /* SHRINK.                                                      */
    /*--------------------------------------------------------------*/
    return;
  }//if
  if (fragrecptr.p->level.isEmpty())
  {
    jam();
    /* no need to shrink empty hash table */
    return;
  }
  if (fragrecptr.p->sparsepages.isEmpty())
  {
    jam();
    Uint32 result = allocOverflowPage();
    if (result > ZLIMIT_OF_ERROR) {
      jam();
      return;
    }//if
  }//if
  if (!pages.haveFreePage8(Page32Lists::ANY_SUB_PAGE))
  {
    jam();
    return;
  }

  // Since expandCounter guards more shrinks than expands and
  // all fragments starts with a full page of buckets
  ndbassert(fragrecptr.p->getPageNumber(fragrecptr.p->level.getTop()) > 0);

  Uint32 mergeSourceBucket;
  Uint32 mergeDestBucket;
  bool doMerge = fragrecptr.p->level.getMergeBuckets(mergeSourceBucket, mergeDestBucket);

  ndbassert(doMerge); // Merge always needed since we never shrink below one page of buckets

  /* check that neither of source or destination bucket are currently scanned */
  if (doMerge && checkScanShrink(mergeSourceBucket, mergeDestBucket) == 1) {
    jam();
    /*--------------------------------------------------------------*/
    // A scan state was inconsistent with performing a shrink
    // operation.
    /*--------------------------------------------------------------*/
    return;
  }//if
  
  /**
   * Allow use of extra index memory (m_free_pct) during shrink
   * even after node have become started.
   * Reset to false in endofshrinkbucketLab().
   */
  c_allow_use_of_spare_pages = true;

  if (ERROR_INSERTED(3002))
    debug_lh_vars("SHR");
  if (fragrecptr.p->dirRangeFull == ZTRUE) {
    jam();
    fragrecptr.p->dirRangeFull = ZFALSE;
  }

  shrink_adjust_reduced_hash_value(mergeDestBucket);

  /*--------------------------------------------------------------------------*/
  /*       WE START BY FINDING THE NECESSARY INFORMATION OF THE BUCKET TO BE  */
  /*       REMOVED WHICH WILL SEND ITS ELEMENTS TO THE RECEIVING BUCKET.      */
  /*--------------------------------------------------------------------------*/
  Uint32 cexcPageindex = fragrecptr.p->getPageIndex(mergeSourceBucket);
  Uint32 expDirInd = fragrecptr.p->getPageNumber(mergeSourceBucket);
  Page8Ptr pageptr;
  pageptr.i = getPagePtr(fragrecptr.p->directory, expDirInd);
  fragrecptr.p->expSenderIndex = cexcPageindex;
  fragrecptr.p->expSenderPageptr = pageptr.i;
  fragrecptr.p->expSenderDirIndex = expDirInd;
  /*--------------------------------------------------------------------------*/
  /*       WE NOW PROCEED BY FINDING THE NECESSARY INFORMATION ABOUT THE      */
  /*       RECEIVING BUCKET.                                                  */
  /*--------------------------------------------------------------------------*/
  expDirInd = fragrecptr.p->getPageNumber(mergeDestBucket);
  fragrecptr.p->expReceivePageptr = getPagePtr(fragrecptr.p->directory, expDirInd);
  fragrecptr.p->expReceiveIndex = fragrecptr.p->getPageIndex(mergeDestBucket);
  fragrecptr.p->expReceiveIsforward = true;
  if (pageptr.i == RNIL)
  {
    jam();
    endofshrinkbucketLab(signal);	/* EMPTY BUCKET */
    return;
  }//if
  /*--------------------------------------------------------------------------*/
  /*       INITIALISE THE VARIABLES FOR THE SHRINK PROCESS.                   */
  /*--------------------------------------------------------------------------*/
  c_page8_pool.getPtr(pageptr);
  bool isforward = true;
  Uint32 conptr = getForwardContainerPtr(cexcPageindex);
  arrGuard(conptr, 2048);
  ContainerHeader containerhead = pageptr.p->word32[conptr];
  Uint32 conlen = containerhead.getLength();
  if (conlen <= Container::HEADER_SIZE) {
    ndbrequire(conlen == Container::HEADER_SIZE);
  } else {
    jam();
    shrinkcontainer(pageptr, conptr, isforward, conlen);
  }//if
  /*--------------------------------------------------------------------------*/
  /*       THIS CONTAINER IS NOT YET EMPTY AND WE REMOVE ALL THE ELEMENTS.    */
  /*--------------------------------------------------------------------------*/
  if (containerhead.isUsingBothEnds()) {
    jam();
    Uint32 relconptr = conptr + (ZBUF_SIZE - Container::HEADER_SIZE);
    releaseRightlist(pageptr, cexcPageindex, relconptr);
  }//if
  ContainerHeader conthead;
  conthead.initInUse();
  arrGuard(conptr, 2048);
  pageptr.p->word32[conptr] = conthead;
  if (containerhead.getNextEnd() == 0) {
    jam();
    endofshrinkbucketLab(signal);
    return;
  }//if
  nextcontainerinfo(pageptr,
                    conptr,
                    containerhead,
                    cexcPageindex,
                    isforward);
  do {
    conptr = getContainerPtr(cexcPageindex, isforward);
    arrGuard(conptr, 2048);
    containerhead = pageptr.p->word32[conptr];
    conlen = containerhead.getLength();
    ndbrequire(conlen > Container::HEADER_SIZE);
    /*--------------------------------------------------------------------------*/
    /*       THIS CONTAINER IS NOT YET EMPTY AND WE REMOVE ALL THE ELEMENTS.    */
    /*--------------------------------------------------------------------------*/
    shrinkcontainer(pageptr, conptr, isforward, conlen);
    const Uint32 prevPageptr = pageptr.i;
    const Uint32 cexcPrevpageindex = cexcPageindex;
    const Uint32 cexcPrevisforward = isforward;
    if (containerhead.getNextEnd() != 0) {
      jam();
      /*--------------------------------------------------------------------------*/
      /*       WE MUST CALL THE NEXT CONTAINER INFO ROUTINE BEFORE WE RELEASE THE */
      /*       CONTAINER SINCE THE RELEASE WILL OVERWRITE THE NEXT POINTER.       */
      /*--------------------------------------------------------------------------*/
      nextcontainerinfo(pageptr,
                        conptr,
                        containerhead,
                        cexcPageindex,
                        isforward);
    }//if
    Page8Ptr rlPageptr;
    rlPageptr.i = prevPageptr;
    c_page8_pool.getPtr(rlPageptr);
    ndbassert(!containerhead.isScanInProgress());
    if (cexcPrevisforward)
    {
      jam();
      if (containerhead.isUsingBothEnds()) {
        jam();
        Uint32 relconptr = conptr + (ZBUF_SIZE - Container::HEADER_SIZE);
        releaseRightlist(rlPageptr, cexcPrevpageindex, relconptr);
      }//if
      ndbrequire(ContainerHeader(rlPageptr.p->word32[conptr]).isInUse());
      releaseLeftlist(rlPageptr, cexcPrevpageindex, conptr);
    }
    else
    {
      jam();
      if (containerhead.isUsingBothEnds()) {
        jam();
        Uint32 relconptr = conptr - (ZBUF_SIZE - Container::HEADER_SIZE);
        releaseLeftlist(rlPageptr, cexcPrevpageindex, relconptr);
      }//if
      ndbrequire(ContainerHeader(rlPageptr.p->word32[conptr]).isInUse());
      releaseRightlist(rlPageptr, cexcPrevpageindex, conptr);
    }//if
  } while (containerhead.getNextEnd() != 0);
  endofshrinkbucketLab(signal);
  return;
}//Dbacc::execSHRINKCHECK2()

void Dbacc::endofshrinkbucketLab(Signal* signal)
{
  c_allow_use_of_spare_pages = false;
  fragrecptr.p->level.shrink();
  fragrecptr.p->expandCounter--;
  fragrecptr.p->slack -= fragrecptr.p->maxloadfactor;
  if (fragrecptr.p->expSenderIndex == 0) {
    jam();
    if (fragrecptr.p->expSenderPageptr != RNIL) {
      jam();
      Page8Ptr rpPageptr;
      rpPageptr.i = fragrecptr.p->expSenderPageptr;
      c_page8_pool.getPtr(rpPageptr);
      releasePage(rpPageptr);
      unsetPagePtr(fragrecptr.p->directory, fragrecptr.p->expSenderDirIndex);
    }//if
    if ((fragrecptr.p->getPageNumber(fragrecptr.p->level.getSize()) & 0xff) == 0) {
      jam();
      DynArr256 dir(directoryPool, fragrecptr.p->directory);
      DynArr256::ReleaseIterator iter;
      Uint32 relcode;
#ifdef VM_TRACE
      Uint32 count = 0;
#endif
      dir.init(iter);
      while ((relcode = dir.trim(fragrecptr.p->expSenderDirIndex, iter)) != 0)
      {
#ifdef VM_TRACE
        count++;
        ndbrequire(count <= 256);
#endif
      }
    }//if
  }//if
#ifdef ERROR_INSERT
  bool force_expand_shrink = false;
  if (ERROR_INSERTED(3004) &&
      fragrecptr.p->fragmentid == 0 &&
      fragrecptr.p->level.getSize() != ERROR_INSERT_EXTRA)
  {
    force_expand_shrink = true;
  }
  if (force_expand_shrink || fragrecptr.p->slack > 0)
#else
  if (fragrecptr.p->slack > 0)
#endif
  {
    jam();
    /*--------------------------------------------------------------*/
    /* THE SLACK IS POSITIVE, IN THIS CASE WE WILL CHECK WHETHER    */
    /* WE WILL CONTINUE PERFORM ANOTHER SHRINK.                     */
    /*--------------------------------------------------------------*/
    Uint32 noOfBuckets = fragrecptr.p->level.getSize();
    Uint32 Thysteresis = fragrecptr.p->maxloadfactor - fragrecptr.p->minloadfactor;
    fragrecptr.p->slackCheck = Int64(noOfBuckets) * Thysteresis;
#ifdef ERROR_INSERT
    if (force_expand_shrink || fragrecptr.p->slack > Thysteresis)
#else
    if (fragrecptr.p->slack > Thysteresis)
#endif
    {
      /*--------------------------------------------------------------*/
      /*       IT IS STILL NECESSARY TO SHRINK THE FRAGMENT MORE. THIS*/
      /*       CAN HAPPEN WHEN A NUMBER OF SHRINKS GET REJECTED       */
      /*       DURING A LOCAL CHECKPOINT. WE START A NEW SHRINK       */
      /*       IMMEDIATELY FROM HERE WITHOUT WAITING FOR A COMMIT TO  */
      /*       START IT.                                              */
      /*--------------------------------------------------------------*/
      if (fragrecptr.p->expandCounter > 0) {
        jam();
	/*--------------------------------------------------------------*/
	/*       IT IS VERY IMPORTANT TO NOT TRY TO SHRINK MORE THAN    */
	/*       WAS EXPANDED. IF MAXP IS SET TO A VALUE BELOW 63 THEN  */
	/*       WE WILL LOSE RECORDS SINCE GETDIRINDEX CANNOT HANDLE   */
	/*       SHRINKING BELOW 2^K - 1 (NOW 63). THIS WAS A BUG THAT  */
	/*       WAS REMOVED 2000-05-12.                                */
	/*--------------------------------------------------------------*/
        signal->theData[0] = fragrecptr.i;
        ndbrequire(!fragrecptr.p->expandOrShrinkQueued);
        fragrecptr.p->expandOrShrinkQueued = true;
        sendSignal(reference(), GSN_SHRINKCHECK2, signal, 1, JBB);
      }//if
    }//if
  }//if
  ndbrequire(fragrecptr.p->getPageNumber(fragrecptr.p->level.getSize()) > 0);
  return;
}//Dbacc::endofshrinkbucketLab()

/* --------------------------------------------------------------------------------- */
/* SHRINKCONTAINER                                                                   */
/*        INPUT: EXC_PAGEPTR (POINTER TO THE ACTIVE PAGE RECORD)                     */
/*               CEXC_CONTAINERLEN (LENGTH OF THE CONTAINER).                        */
/*               CEXC_CONTAINERPTR (ARRAY INDEX OF THE CONTAINER).                   */
/*               CEXC_FORWARD (CONTAINER FORWARD (+1) OR BACKWARD (-1))              */
/*                                                                                   */
/*        DESCRIPTION: SCAN ALL ELEMENTS IN DESTINATION BUCKET BEFORE MERGE          */
/*               AND ADJUST THE STORED REDUCED HASH VALUE (SHIFT IN ZERO).           */
/* --------------------------------------------------------------------------------- */
void
Dbacc::shrink_adjust_reduced_hash_value(Uint32 bucket_number)
{
  /*
   * Note: function are a copy paste from getElement() with modified inner loop
   * instead of finding a specific element, scan through all and modify.
   */
  Uint32 tgeElementHeader;
  Uint32 tgeElemStep;
  Uint32 tgePageindex;
  Uint32 tgeNextptrtype;
  Uint32 tgeContainerptr;
  Uint32 tgeElementptr;
  register Uint32 tgeRemLen;
  const Uint32 TelemLen = fragrecptr.p->elementLength;
  const Uint32 localkeylen = fragrecptr.p->localkeylen;

  tgePageindex = fragrecptr.p->getPageIndex(bucket_number);
  Page8Ptr gePageptr;
  gePageptr.i = getPagePtr(fragrecptr.p->directory, fragrecptr.p->getPageNumber(bucket_number));
  c_page8_pool.getPtr(gePageptr);

  ndbrequire(TelemLen == ZELEM_HEAD_SIZE + localkeylen);
  tgeNextptrtype = ZLEFT;

  /* Loop through all containers in a bucket */
  do {
    if (tgeNextptrtype == ZLEFT)
    {
      jam();
      tgeContainerptr = getForwardContainerPtr(tgePageindex);
      tgeElementptr = tgeContainerptr + Container::HEADER_SIZE;
      tgeElemStep = TelemLen;
      ndbrequire(tgeContainerptr < 2048);
      tgeRemLen = ContainerHeader(gePageptr.p->word32[tgeContainerptr]).getLength();
      ndbrequire((tgeContainerptr + tgeRemLen - 1) < 2048);
    }
    else if (tgeNextptrtype == ZRIGHT)
    {
      jam();
      tgeContainerptr = getBackwardContainerPtr(tgePageindex);
      tgeElementptr = tgeContainerptr - TelemLen;
      tgeElemStep = 0 - TelemLen;
      ndbrequire(tgeContainerptr < 2048);
      tgeRemLen = ContainerHeader(gePageptr.p->word32[tgeContainerptr]).getLength();
      ndbrequire((tgeContainerptr - tgeRemLen) < 2048);
    }
    else
    {
      jam();
      jamLine(tgeNextptrtype);
      ndbrequire(false);
    }//if
    if (tgeRemLen >= Container::HEADER_SIZE + TelemLen)
    {
      ndbrequire(tgeRemLen <= ZBUF_SIZE);
      /* ------------------------------------------------------------------- */
      /* Loop through all elements in a container */
      do
      {
        tgeElementHeader = gePageptr.p->word32[tgeElementptr];
        tgeRemLen = tgeRemLen - TelemLen;
        /*
         * Adjust the stored reduced hash value for element, shifting in a zero
         */
        if (ElementHeader::getLocked(tgeElementHeader))
        {
          jam();
          OperationrecPtr oprec;
          oprec.i = ElementHeader::getOpPtrI(tgeElementHeader);
          ptrCheckGuard(oprec, coprecsize, operationrec);
          oprec.p->reducedHashValue.shift_in(false);
        }
        else
        {
          jam();
          LHBits16 reducedHashValue = ElementHeader::getReducedHashValue(tgeElementHeader);
          reducedHashValue.shift_in(false);
          tgeElementHeader = ElementHeader::setReducedHashValue(tgeElementHeader, reducedHashValue);
          gePageptr.p->word32[tgeElementptr] = tgeElementHeader;
        }
        if (tgeRemLen <= Container::HEADER_SIZE)
        {
          break;
        }
        tgeElementptr = tgeElementptr + tgeElemStep;
      } while (true);
    }//if
    ndbrequire(tgeRemLen == Container::HEADER_SIZE);
    ContainerHeader containerhead = gePageptr.p->word32[tgeContainerptr];
    ndbassert((containerhead.getScanBits() & ~fragrecptr.p->activeScanMask) == 0);
    tgeNextptrtype = containerhead.getNextEnd();
    if (tgeNextptrtype == 0)
    {
      jam();
      return;	/* NO MORE CONTAINER */
    }//if
    tgePageindex = containerhead.getNextIndexNumber();	/* NEXT CONTAINER PAGE INDEX 7 BITS */
    ndbrequire((tgePageindex <= Container::MAX_CONTAINER_INDEX) || (tgePageindex == Container::NO_CONTAINER_INDEX));
    if (!containerhead.isNextOnSamePage())
    {
      jam();
      gePageptr.i = gePageptr.p->word32[tgeContainerptr + 1];  /* NEXT PAGE I */
      c_page8_pool.getPtr(gePageptr);
    }//if
  } while (1);

  return;
}//Dbacc::shrink_adjust_reduced_hash_value()

void Dbacc::shrinkcontainer(Page8Ptr pageptr,
                            Uint32 conptr,
                            bool isforward,
                            Uint32 conlen)
{
  Uint32 tshrElementptr;
  Uint32 tshrRemLen;
  Uint32 tidrContainerptr;
  Uint32 tidrElemhead;
  const Uint32 elemLen = fragrecptr.p->elementLength;
  Uint32 elemStep;
  OperationrecPtr oprecptr;
  tshrRemLen = conlen - Container::HEADER_SIZE;
  if (isforward)
  {
    jam();
    tshrElementptr = conptr + Container::HEADER_SIZE;
    elemStep = elemLen;
  }
  else
  {
    jam();
    elemStep = -elemLen;
    tshrElementptr = conptr + elemStep;
  }//if
 SHR_LOOP:
  oprecptr.i = RNIL;
  ptrNull(oprecptr);
  /* --------------------------------------------------------------------------------- */
  /*       THE CODE BELOW IS ALL USED TO PREPARE FOR THE CALL TO INSERT_ELEMENT AND    */
  /*       HANDLE THE RESULT FROM INSERT_ELEMENT. INSERT_ELEMENT INSERTS THE ELEMENT   */
  /*       INTO ANOTHER BUCKET.                                                        */
  /* --------------------------------------------------------------------------------- */
  arrGuard(tshrElementptr, 2048);
  tidrElemhead = pageptr.p->word32[tshrElementptr];
  if (ElementHeader::getLocked(tidrElemhead)) {
    jam();
    /* --------------------------------------------------------------------------------- */
    /*       IF THE ELEMENT IS LOCKED WE MUST UPDATE THE ELEMENT INFO IN THE OPERATION   */
    /*       RECORD OWNING THE LOCK. WE DO THIS BY READING THE OPERATION RECORD POINTER  */
    /*       FROM THE ELEMENT HEADER.                                                    */
    /* --------------------------------------------------------------------------------- */
    oprecptr.i = ElementHeader::getOpPtrI(tidrElemhead);
    ptrCheckGuard(oprecptr, coprecsize, operationrec);
    oprecptr.p->reducedHashValue.shift_in(true);
  }//if
  else
  {
    LHBits16 reducedHashValue = ElementHeader::getReducedHashValue(tidrElemhead);
    reducedHashValue.shift_in(true);
    tidrElemhead = ElementHeader::setReducedHashValue(tidrElemhead, reducedHashValue);
  }
  {
    ndbrequire(fragrecptr.p->localkeylen == 1);
    const Uint32 localkey = pageptr.p->word32[tshrElementptr + 1];
    Uint32 tidrPageindex = fragrecptr.p->expReceiveIndex;
    Page8Ptr idrPageptr;
    idrPageptr.i = fragrecptr.p->expReceivePageptr;
    c_page8_pool.getPtr(idrPageptr);
    bool tidrIsforward = fragrecptr.p->expReceiveIsforward;
    insertElement(Element(tidrElemhead, localkey),
                  oprecptr,
                  idrPageptr,
                  tidrPageindex,
                  tidrIsforward,
                  tidrContainerptr,
                  ContainerHeader(pageptr.p->word32[conptr]).getScanBits(),
                  false);
    /* --------------------------------------------------------------- */
    /*       TAKE CARE OF RESULT FROM INSERT_ELEMENT.                  */
    /* --------------------------------------------------------------- */
    fragrecptr.p->expReceiveIndex = tidrPageindex;
    fragrecptr.p->expReceivePageptr = idrPageptr.i;
    fragrecptr.p->expReceiveIsforward = tidrIsforward;
  }
  if (tshrRemLen < elemLen) {
    jam();
    sendSystemerror(__LINE__);
  }//if
  tshrRemLen = tshrRemLen - elemLen;
  if (tshrRemLen != 0) {
    jam();
    tshrElementptr += elemStep;
    goto SHR_LOOP;
  }//if
}//Dbacc::shrinkcontainer()

void Dbacc::initFragAdd(Signal* signal,
                        FragmentrecPtr regFragPtr) const
{
  const AccFragReq * const req = (AccFragReq*)&signal->theData[0];  
  Uint32 minLoadFactor = (req->minLoadFactor * ZBUF_SIZE) / 100;
  Uint32 maxLoadFactor = (req->maxLoadFactor * ZBUF_SIZE) / 100;
  if (ERROR_INSERTED(3003)) // use small LoadFactors to force sparse hash table
  {
    jam();
    minLoadFactor = 1;
    maxLoadFactor = 2; 
  }
  if (minLoadFactor >= maxLoadFactor) {
    jam();
    minLoadFactor = maxLoadFactor - 1;
  }//if
  regFragPtr.p->fragState = ACTIVEFRAG;
  // NOTE: next line must match calculation in Dblqh::execLQHFRAGREQ
  regFragPtr.p->myfid = req->fragId;
  regFragPtr.p->myTableId = req->tableId;
  ndbrequire(req->kValue == 6);
  ndbrequire(req->kValue == regFragPtr.p->k);
  regFragPtr.p->expandCounter = 0;

  /**
   * Only allow shrink during SR
   *   - to make sure we don't run out of pages during REDO log execution
   *
   * Is later restored to 0 by LQH at end of REDO log execution
   */
  regFragPtr.p->expandOrShrinkQueued = false;
  regFragPtr.p->level.setSize(1 << req->kValue);
  regFragPtr.p->minloadfactor = minLoadFactor;
  regFragPtr.p->maxloadfactor = maxLoadFactor;
  regFragPtr.p->slack = Int64(regFragPtr.p->level.getSize()) * maxLoadFactor;
  regFragPtr.p->localkeylen = req->localKeyLen;
  regFragPtr.p->nodetype = (req->reqInfo >> 4) & 0x3;
  regFragPtr.p->keyLength = req->keyLength;
  ndbrequire(req->keyLength != 0);
  ndbrequire(regFragPtr.p->elementLength ==
             ZELEM_HEAD_SIZE + regFragPtr.p->localkeylen);
  Uint32 Tmp1 = regFragPtr.p->level.getSize();
  Uint32 Tmp2 = regFragPtr.p->maxloadfactor - regFragPtr.p->minloadfactor;
  regFragPtr.p->slackCheck = Int64(Tmp1) * Tmp2;
  regFragPtr.p->mytabptr = req->tableId;
  regFragPtr.p->roothashcheck = req->kValue + req->lhFragBits;
  regFragPtr.p->m_commit_count = 0; // stable results
  for (Uint32 i = 0; i < MAX_PARALLEL_SCANS_PER_FRAG; i++) {
    regFragPtr.p->scan[i] = RNIL;
  }//for
  
  Uint32 hasCharAttr = g_key_descriptor_pool.getPtr(req->tableId)->hasCharAttr;
  regFragPtr.p->hasCharAttr = hasCharAttr;
}//Dbacc::initFragAdd()

void Dbacc::initFragGeneral(FragmentrecPtr regFragPtr)const
{
  new (&regFragPtr.p->directory) DynArr256::Head();

  regFragPtr.p->lockOwnersList = RNIL;

  regFragPtr.p->hasCharAttr = ZFALSE;
  regFragPtr.p->dirRangeFull = ZFALSE;
  regFragPtr.p->fragState = FREEFRAG;

  regFragPtr.p->sparsepages.init();
  regFragPtr.p->fullpages.init();
  regFragPtr.p->m_noOfAllocatedPages = 0;
  regFragPtr.p->activeScanMask = 0;

  regFragPtr.p->m_lockStats.init();
}//Dbacc::initFragGeneral()


void Dbacc::execACC_SCANREQ(Signal* signal) //Direct Executed
{
  jamEntry();
  AccScanReq * req = (AccScanReq*)&signal->theData[0];
  Uint32 userptr = req->senderData;
  BlockReference userblockref = req->senderRef;
  tabptr.i = req->tableId;
  Uint32 fid = req->fragmentNo;
  Uint32 scanFlag = req->requestInfo;
  Uint32 scanTrid1 = req->transId1;
  Uint32 scanTrid2 = req->transId2;
  
  ptrCheckGuard(tabptr, ctablesize, tabrec);
  ndbrequire(getfragmentrec(fragrecptr, fid));
  
  Uint32 i;
  for (i = 0; i < MAX_PARALLEL_SCANS_PER_FRAG; i++) {
    jam();
    if (fragrecptr.p->scan[i] == RNIL) {
      jam();
      break;
    }
  }
  ndbrequire(i != MAX_PARALLEL_SCANS_PER_FRAG);
  ndbrequire(cfirstFreeScanRec != RNIL);
  seizeScanRec();

  fragrecptr.p->scan[i] = scanPtr.i;
  scanPtr.p->scanBucketState =  ScanRec::FIRST_LAP;
  scanPtr.p->scanLockMode = AccScanReq::getLockMode(scanFlag);
  scanPtr.p->scanReadCommittedFlag = AccScanReq::getReadCommittedFlag(scanFlag);
  
  /* TWELVE BITS OF THE ELEMENT HEAD ARE SCAN */
  /* CHECK BITS. THE MASK NOTES WHICH BIT IS */
  /* ALLOCATED FOR THE ACTIVE SCAN */
  scanPtr.p->scanMask = 1 << i;
  scanPtr.p->scanUserptr = userptr;
  scanPtr.p->scanUserblockref = userblockref;
  scanPtr.p->scanTrid1 = scanTrid1;
  scanPtr.p->scanTrid2 = scanTrid2;
  scanPtr.p->scanLockHeld = 0;
  scanPtr.p->scanLockCount = 0;
  scanPtr.p->scanOpsAllocated = 0;
  scanPtr.p->scanFirstActiveOp = RNIL;
  scanPtr.p->scanFirstQueuedOp = RNIL;
  scanPtr.p->scanLastQueuedOp = RNIL;
  scanPtr.p->scanFirstLockedOp = RNIL;
  scanPtr.p->scanLastLockedOp = RNIL;
  scanPtr.p->scanState = ScanRec::WAIT_NEXT;
  scanPtr.p->scan_lastSeen = __LINE__;
  initScanFragmentPart();

  /* ************************ */
  /*  ACC_SCANCONF            */
  /* ************************ */
  signal->theData[0] = scanPtr.p->scanUserptr;
  signal->theData[1] = scanPtr.i;
  signal->theData[2] = 1; /* NR OF LOCAL FRAGMENT */
  signal->theData[3] = fragrecptr.p->fragmentid;
  signal->theData[4] = RNIL;
  signal->theData[7] = AccScanConf::ZNOT_EMPTY_FRAGMENT;
  signal->theData[8] = 0; /* Success */
  /**
   * Return with signal->theData[8] == 0 indicates ACC_SCANCONF
   * return signal.
   */
  return;
}//Dbacc::execACC_SCANREQ()

/* ******************--------------------------------------------------------------- */
/*  NEXT_SCANREQ                                       REQUEST FOR NEXT ELEMENT OF   */
/* ******************------------------------------+   A FRAGMENT.                   */
/*   SENDER: LQH,    LEVEL B       */
void Dbacc::execNEXT_SCANREQ(Signal* signal) 
{
  Uint32 tscanNextFlag;
  jamEntryDebug();
  scanPtr.i = signal->theData[0];
  operationRecPtr.i = signal->theData[1];
  tscanNextFlag = signal->theData[2];
  /* ------------------------------------------ */
  /* 1 = ZCOPY_NEXT  GET NEXT ELEMENT           */
  /* 2 = ZCOPY_NEXT_COMMIT COMMIT THE           */
  /* ACTIVE ELEMENT AND GET THE NEXT ONE        */
  /* 3 = ZCOPY_COMMIT COMMIT THE ACTIVE ELEMENT */
  /* 4 = ZCOPY_REPEAT GET THE ACTIVE ELEMENT    */
  /* 5 = ZCOPY_ABORT RELOCK THE ACTIVE ELEMENT  */
  /* 6 = ZCOPY_CLOSE THE SCAN PROCESS IS READY  */
  /* ------------------------------------------ */
  ptrCheckGuard(scanPtr, cscanRecSize, scanRec);
  ndbrequire(scanPtr.p->scanState == ScanRec::WAIT_NEXT);

  switch (tscanNextFlag) {
  case NextScanReq::ZSCAN_NEXT:
    jam();
    /*empty*/;
    break;
  case NextScanReq::ZSCAN_NEXT_COMMIT:
  case NextScanReq::ZSCAN_COMMIT:
    jam();
    /* --------------------------------------------------------------------- */
    /* COMMIT ACTIVE OPERATION. 
     * SEND NEXT SCAN ELEMENT IF IT IS ZCOPY_NEXT_COMMIT.
     * --------------------------------------------------------------------- */
    ptrCheckGuard(operationRecPtr, coprecsize, operationrec); 
    fragrecptr.i = operationRecPtr.p->fragptr;
    ptrCheckGuard(fragrecptr, cfragmentsize, fragmentrec);
    if (!scanPtr.p->scanReadCommittedFlag) {
      commitOperation(signal);
    }//if
    operationRecPtr.p->m_op_bits = Operationrec::OP_INITIAL;
    takeOutActiveScanOp();
    releaseOpRec();
    scanPtr.p->scanOpsAllocated--;
    if (tscanNextFlag == NextScanReq::ZSCAN_COMMIT) {
      jam();
      signal->theData[0] = 0; /* Success */
      /**
       * signal->theData[0] = 0 indicates NEXT_SCANCONF return
       * signal for NextScanReq::ZSCAN_COMMIT
       */
      return;
    }//if
    break;
  case NextScanReq::ZSCAN_CLOSE:
    jam();
    fragrecptr.i = scanPtr.p->activeLocalFrag;
    ptrCheckGuard(fragrecptr, cfragmentsize, fragmentrec);
    ndbassert(fragrecptr.p->activeScanMask & scanPtr.p->scanMask);
    /* ---------------------------------------------------------------------
     * THE SCAN PROCESS IS FINISHED. RELOCK ALL LOCKED EL. 
     * RELESE ALL INVOLVED REC.
     * ------------------------------------------------------------------- */
    releaseScanLab(signal);
    return;
  default:
    ndbrequire(false);
    break;
  }//switch
  scanPtr.p->scan_lastSeen = __LINE__;
  signal->theData[0] = scanPtr.i;
  signal->theData[1] = AccCheckScan::ZNOT_CHECK_LCP_STOP;
  execACC_CHECK_SCAN(signal);
  return;
}//Dbacc::execNEXT_SCANREQ()

void Dbacc::checkNextBucketLab(Signal* signal)
{
  Page8Ptr nsPageptr;
  Page8Ptr gnsPageidptr;
  Page8Ptr tnsPageidptr;
  Uint32 tnsElementptr;
  Uint32 tnsContainerptr;
  Uint32 tnsIsLocked;
  Uint32 tnsCopyDir;

  tnsCopyDir = fragrecptr.p->getPageNumber(scanPtr.p->nextBucketIndex);
  tnsPageidptr.i = getPagePtr(fragrecptr.p->directory, tnsCopyDir);
  c_page8_pool.getPtr(tnsPageidptr);
  gnsPageidptr.i = tnsPageidptr.i;
  gnsPageidptr.p = tnsPageidptr.p;
  Uint32 conidx = fragrecptr.p->getPageIndex(scanPtr.p->nextBucketIndex);
  Page8Ptr pageptr;
  pageptr.i = gnsPageidptr.i;
  pageptr.p = gnsPageidptr.p;
  Uint32 conptr;
  bool isforward;
  Uint32 elemptr;
  Uint32 islocked;
  if (!getScanElement(pageptr, conidx, conptr, isforward, elemptr, islocked))
  {
    scanPtr.p->nextBucketIndex++;
    if (scanPtr.p->scanBucketState ==  ScanRec::SECOND_LAP) {
      if (scanPtr.p->nextBucketIndex > scanPtr.p->maxBucketIndexToRescan) {
	/* ---------------------------------------------------------------- */
	// We have finished the rescan phase. 
	// We are ready to proceed with the next fragment part.
	/* ---------------------------------------------------------------- */
        jam();
        checkNextFragmentLab(signal);
        return;
      }//if
    } else if (scanPtr.p->scanBucketState ==  ScanRec::FIRST_LAP) {
      if (fragrecptr.p->level.getTop() < scanPtr.p->nextBucketIndex) {
	/* ---------------------------------------------------------------- */
	// All buckets have been scanned a first time.
	/* ---------------------------------------------------------------- */
        if (scanPtr.p->minBucketIndexToRescan == 0xFFFFFFFF) {
          jam();
	  /* -------------------------------------------------------------- */
	  // We have not had any merges behind the scan. 
	  // Thus it is not necessary to perform any rescan any buckets 
	  // and we can proceed immediately with the next fragment part.
	  /* --------------------------------------------------------------- */
          checkNextFragmentLab(signal);
          return;
        } else {
          jam();
	  /* --------------------------------------------------------------------------------- */
	  // Some buckets are in the need of rescanning due to merges that have moved records
	  // from in front of the scan to behind the scan. During the merges we kept track of
	  // which buckets that need a rescan. We start with the minimum and end with maximum.
	  /* --------------------------------------------------------------------------------- */
          scanPtr.p->nextBucketIndex = scanPtr.p->minBucketIndexToRescan;
	  scanPtr.p->scanBucketState =  ScanRec::SECOND_LAP;
          if (scanPtr.p->maxBucketIndexToRescan > fragrecptr.p->level.getTop()) {
            jam();
	    /* --------------------------------------------------------------------------------- */
	    // If we have had so many merges that the maximum is bigger than the number of buckets
	    // then we will simply satisfy ourselves with scanning to the end. This can only happen
	    // after bringing down the total of buckets to less than half and the minimum should
	    // be 0 otherwise there is some problem.
	    /* --------------------------------------------------------------------------------- */
            if (scanPtr.p->minBucketIndexToRescan != 0) {
              jam();
              sendSystemerror(__LINE__);
              return;
            }//if
            scanPtr.p->maxBucketIndexToRescan = fragrecptr.p->level.getTop();
          }//if
        }//if
      }//if
    }//if
    if ((scanPtr.p->scanBucketState ==  ScanRec::FIRST_LAP) &&
        (scanPtr.p->nextBucketIndex <= scanPtr.p->startNoOfBuckets)) {
      /* --------------------------------------------------------------------------------- */
      // We will only reset the scan indicator on the buckets that existed at the start of the
      // scan. The others will be handled by the split and merge code.
      /* --------------------------------------------------------------------------------- */
      Uint32 conidx = fragrecptr.p->getPageIndex(scanPtr.p->nextBucketIndex);
      if (conidx == 0) {
        jam();
        Uint32 pagei = fragrecptr.p->getPageNumber(scanPtr.p->nextBucketIndex);
        gnsPageidptr.i = getPagePtr(fragrecptr.p->directory, pagei);
        c_page8_pool.getPtr(gnsPageidptr);
      }//if
      ndbassert(!scanPtr.p->isInContainer());
      releaseScanBucket(gnsPageidptr, conidx, scanPtr.p->scanMask);
    }//if
    scanPtr.p->scan_lastSeen = __LINE__;
    BlockReference ref = scanPtr.p->scanUserblockref;
    signal->theData[0] = scanPtr.p->scanUserptr;
    signal->theData[1] = GSN_ACC_CHECK_SCAN;
    signal->theData[2] = AccCheckScan::ZCHECK_LCP_STOP;
    sendSignal(ref, GSN_ACC_CHECK_SCAN, signal, 3, JBB);
    return;
  }//if
  /* ----------------------------------------------------------------------- */
  /*	AN ELEMENT WHICH HAVE NOT BEEN SCANNED WAS FOUND. WE WILL PREPARE IT */
  /*	TO BE SENT TO THE LQH BLOCK FOR FURTHER PROCESSING.                  */
  /*    WE ASSUME THERE ARE OPERATION RECORDS AVAILABLE SINCE LQH SHOULD HAVE*/
  /*    GUARANTEED THAT THROUGH EARLY BOOKING.                               */
  /* ----------------------------------------------------------------------- */
  tnsIsLocked = islocked;
  tnsElementptr = elemptr;
  tnsContainerptr = conptr;
  nsPageptr.i = pageptr.i;
  nsPageptr.p = pageptr.p;
  seizeOpRec();
  initScanOpRec(nsPageptr, tnsContainerptr, tnsElementptr);
 
  if (!tnsIsLocked){
    if (!scanPtr.p->scanReadCommittedFlag) {
      jam();
      /* Immediate lock grant as element unlocked */
      fragrecptr.p->m_lockStats.
        req_start_imm_ok(scanPtr.p->scanLockMode != ZREADLOCK,
                         operationRecPtr.p->m_lockTime,
                         getHighResTimer());
      
      setlock(nsPageptr, tnsElementptr);
      insertLockOwnersList(operationRecPtr);
      operationRecPtr.p->m_op_bits |= 
	Operationrec::OP_STATE_RUNNING | Operationrec::OP_RUN_QUEUE;
    }//if
  } else {
    arrGuard(tnsElementptr, 2048);
    queOperPtr.i = 
      ElementHeader::getOpPtrI(nsPageptr.p->word32[tnsElementptr]);
    ptrCheckGuard(queOperPtr, coprecsize, operationrec);
    if (queOperPtr.p->m_op_bits & Operationrec::OP_ELEMENT_DISAPPEARED ||
	queOperPtr.p->localdata.isInvalid())
    {
      jam();
      /* ------------------------------------------------------------------ */
      // If the lock owner indicates the element is disappeared then 
      // we will not report this tuple. We will continue with the next tuple.
      /* ------------------------------------------------------------------ */
      /* FC : Is this correct, shouldn't we wait for lock holder commit? */
      operationRecPtr.p->m_op_bits = Operationrec::OP_INITIAL;
      releaseOpRec();
      scanPtr.p->scanOpsAllocated--;
      scanPtr.p->scan_lastSeen = __LINE__;
      BlockReference ref = scanPtr.p->scanUserblockref;
      signal->theData[0] = scanPtr.p->scanUserptr;
      signal->theData[1] = GSN_ACC_CHECK_SCAN;
      signal->theData[2] = AccCheckScan::ZCHECK_LCP_STOP;
      sendSignal(ref, GSN_ACC_CHECK_SCAN, signal, 3, JBB);
      return;
    }//if
    if (!scanPtr.p->scanReadCommittedFlag) {
      Uint32 return_result;
      if (scanPtr.p->scanLockMode == ZREADLOCK) {
        jam();
        return_result = placeReadInLockQueue(queOperPtr);
      } else {
        jam();
        return_result = placeWriteInLockQueue(queOperPtr);
      }//if
      if (return_result == ZSERIAL_QUEUE) {
	/* -----------------------------------------------------------------
	 * WE PLACED THE OPERATION INTO A SERIAL QUEUE AND THUS WE HAVE TO 
	 * WAIT FOR THE LOCK TO BE RELEASED. WE CONTINUE WITH THE NEXT ELEMENT
	 * ----------------------------------------------------------------- */
        fragrecptr.p->
          m_lockStats.req_start(scanPtr.p->scanLockMode != ZREADLOCK,
                                operationRecPtr.p->m_lockTime,
                                getHighResTimer());
        putOpScanLockQue();	/* PUT THE OP IN A QUE IN THE SCAN REC */
        scanPtr.p->scan_lastSeen = __LINE__;
        BlockReference ref = scanPtr.p->scanUserblockref;
        signal->theData[0] = scanPtr.p->scanUserptr;
        signal->theData[1] = GSN_ACC_CHECK_SCAN;
        signal->theData[2] = AccCheckScan::ZCHECK_LCP_STOP;
        sendSignal(ref, GSN_ACC_CHECK_SCAN, signal, 3, JBB);
        return;
      } else if (return_result != ZPARALLEL_QUEUE) {
        jam();
	/* ----------------------------------------------------------------- */
	// The tuple is either not committed yet or a delete in 
	// the same transaction (not possible here since we are a scan). 
	// Thus we simply continue with the next tuple.
	/* ----------------------------------------------------------------- */
	operationRecPtr.p->m_op_bits = Operationrec::OP_INITIAL;
        releaseOpRec();
	scanPtr.p->scanOpsAllocated--;
        scanPtr.p->scan_lastSeen = __LINE__;
        BlockReference ref = scanPtr.p->scanUserblockref;
        signal->theData[0] = scanPtr.p->scanUserptr;
        signal->theData[1] = GSN_ACC_CHECK_SCAN;
        signal->theData[2] = AccCheckScan::ZCHECK_LCP_STOP;
        sendSignal(ref, GSN_ACC_CHECK_SCAN, signal, 3, JBB);
        return;
      }//if
      ndbassert(return_result == ZPARALLEL_QUEUE);
      /* We got into the parallel queue - immediate grant */
      fragrecptr.p->m_lockStats.
        req_start_imm_ok(scanPtr.p->scanLockMode != ZREADLOCK,
                         operationRecPtr.p->m_lockTime,
                         getHighResTimer());
    }//if
  }//if
  /* ----------------------------------------------------------------------- */
  // Committed read proceed without caring for locks immediately 
  // down here except when the tuple was deleted permanently 
  // and no new operation has inserted it again.
  /* ----------------------------------------------------------------------- */
  scanPtr.p->scan_lastSeen = __LINE__;
  putActiveScanOp();
  sendNextScanConf(signal);
  return;
}//Dbacc::checkNextBucketLab()


void Dbacc::checkNextFragmentLab(Signal* signal)
{
  scanPtr.p->scanBucketState =  ScanRec::SCAN_COMPLETED;
  // The scan is completed. ACC_CHECK_SCAN will perform all the necessary 
  // checks to see
  // what the next step is.
  signal->theData[0] = scanPtr.i;
  signal->theData[1] = AccCheckScan::ZCHECK_LCP_STOP;
  execACC_CHECK_SCAN(signal);
  return;
}//Dbacc::checkNextFragmentLab()

void Dbacc::initScanFragmentPart()
{
  Page8Ptr cnfPageidptr;
  /* ----------------------------------------------------------------------- */
  // Set the active fragment part.
  // Set the current bucket scanned to the first.
  // Start with the first lap.
  // Remember the number of buckets at start of the scan.
  // Set the minimum and maximum to values that will always be smaller and 
  //    larger than.
  // Reset the scan indicator on the first bucket.
  /* ----------------------------------------------------------------------- */
  ndbassert(scanPtr.p->activeLocalFrag == RNIL);
  scanPtr.p->activeLocalFrag = fragrecptr.i;
  scanPtr.p->nextBucketIndex = 0;	/* INDEX OF SCAN BUCKET */
  ndbassert(!scanPtr.p->isInContainer());
  scanPtr.p->scanBucketState = ScanRec::FIRST_LAP;
  scanPtr.p->startNoOfBuckets = fragrecptr.p->level.getTop();
  scanPtr.p->minBucketIndexToRescan = 0xFFFFFFFF;
  scanPtr.p->maxBucketIndexToRescan = 0;
  cnfPageidptr.i = getPagePtr(fragrecptr.p->directory, 0);
  c_page8_pool.getPtr(cnfPageidptr);
  const Uint32 conidx = fragrecptr.p->getPageIndex(scanPtr.p->nextBucketIndex);
  ndbassert(!(fragrecptr.p->activeScanMask & scanPtr.p->scanMask));
  ndbassert(!scanPtr.p->isInContainer());
  releaseScanBucket(cnfPageidptr, conidx, scanPtr.p->scanMask);
  fragrecptr.p->activeScanMask |= scanPtr.p->scanMask;
}//Dbacc::initScanFragmentPart()

/* -------------------------------------------------------------------------
 * FLAG = 6 = ZCOPY_CLOSE THE SCAN PROCESS IS READY OR ABORTED. 
 * ALL OPERATION IN THE ACTIVE OR WAIT QUEUE ARE RELEASED, 
 * SCAN FLAG OF ROOT FRAG IS RESET AND THE SCAN RECORD IS RELEASED.
 * ------------------------------------------------------------------------ */
void Dbacc::releaseScanLab(Signal* signal)
{
  releaseAndCommitActiveOps(signal);
  releaseAndCommitQueuedOps(signal);
  releaseAndAbortLockedOps(signal);

  fragrecptr.i = scanPtr.p->activeLocalFrag;
  ptrCheckGuard(fragrecptr, cfragmentsize, fragmentrec);
  ndbassert(fragrecptr.p->activeScanMask & scanPtr.p->scanMask);

  /**
   * Dont leave partial scanned bucket as partial scanned.
   * Elements scanbits must match containers scanbits.
   */
  if ((scanPtr.p->scanBucketState ==  ScanRec::FIRST_LAP &&
       scanPtr.p->nextBucketIndex <= fragrecptr.p->level.getTop()) ||
      (scanPtr.p->scanBucketState ==  ScanRec::SECOND_LAP &&
       scanPtr.p->nextBucketIndex <= scanPtr.p->maxBucketIndexToRescan))
  {
    jam();
    Uint32 conidx = fragrecptr.p->getPageIndex(scanPtr.p->nextBucketIndex);
    Uint32 pagei = fragrecptr.p->getPageNumber(scanPtr.p->nextBucketIndex);
    Page8Ptr pageptr;
    pageptr.i = getPagePtr(fragrecptr.p->directory, pagei);
    c_page8_pool.getPtr(pageptr);

    Uint32 inPageI;
    Uint32 inConptr;
    if(scanPtr.p->getContainer(inPageI, inConptr))
    {
      Page8Ptr page;
      page.i = inPageI;
      c_page8_pool.getPtr(page);
      ContainerHeader conhead(page.p->word32[inConptr]);
      scanPtr.p->leaveContainer(inPageI, inConptr);
      page.p->clearScanContainer(scanPtr.p->scanMask, inConptr);
      if (!page.p->checkScanContainer(inConptr))
      {
        conhead.clearScanInProgress();
        page.p->word32[inConptr] = Uint32(conhead);
      }
    }
    releaseScanBucket(pageptr, conidx, scanPtr.p->scanMask);
  }

  for (Uint32 i = 0; i < MAX_PARALLEL_SCANS_PER_FRAG; i++) {
    jam();
    if (fragrecptr.p->scan[i] == scanPtr.i)
    {
      jam();
      fragrecptr.p->scan[i] = RNIL;
    }//if
  }//for
  // Stops the heartbeat
  NextScanConf* const conf = (NextScanConf*)signal->getDataPtrSend();
  conf->scanPtr = scanPtr.p->scanUserptr;
  conf->accOperationPtr = RNIL;
  conf->fragId = RNIL;
  fragrecptr.p->activeScanMask &= ~scanPtr.p->scanMask;
  scanPtr.p->activeLocalFrag = RNIL;
  releaseScanRec();
  signal->setLength(NextScanConf::SignalLengthNoTuple);
  c_lqh->exec_next_scan_conf(signal);
  return;
}//Dbacc::releaseScanLab()


void Dbacc::releaseAndCommitActiveOps(Signal* signal)
{
  OperationrecPtr trsoOperPtr;
  operationRecPtr.i = scanPtr.p->scanFirstActiveOp;
  while (operationRecPtr.i != RNIL) {
    jam();
    ptrCheckGuard(operationRecPtr, coprecsize, operationrec);
    trsoOperPtr.i = operationRecPtr.p->nextOp;
    fragrecptr.i = operationRecPtr.p->fragptr;
    ptrCheckGuard(fragrecptr, cfragmentsize, fragmentrec);
    if (!scanPtr.p->scanReadCommittedFlag) {
      jam();
      if ((operationRecPtr.p->m_op_bits & Operationrec::OP_STATE_MASK) ==
	  Operationrec::OP_STATE_EXECUTED)
      {
	commitOperation(signal);
      }
      else
      {
	abortOperation(signal);
      }
    }//if
    operationRecPtr.p->m_op_bits = Operationrec::OP_INITIAL;
    takeOutActiveScanOp();
    releaseOpRec();
    scanPtr.p->scanOpsAllocated--;
    operationRecPtr.i = trsoOperPtr.i;
  }//if
}//Dbacc::releaseAndCommitActiveOps()


void Dbacc::releaseAndCommitQueuedOps(Signal* signal)
{
  OperationrecPtr trsoOperPtr;
  operationRecPtr.i = scanPtr.p->scanFirstQueuedOp;
  while (operationRecPtr.i != RNIL) {
    jam();
    ptrCheckGuard(operationRecPtr, coprecsize, operationrec);
    trsoOperPtr.i = operationRecPtr.p->nextOp;
    fragrecptr.i = operationRecPtr.p->fragptr;
    ptrCheckGuard(fragrecptr, cfragmentsize, fragmentrec);
    if (!scanPtr.p->scanReadCommittedFlag) {
      jam();
      if ((operationRecPtr.p->m_op_bits & Operationrec::OP_STATE_MASK) ==
	  Operationrec::OP_STATE_EXECUTED)
      {
	commitOperation(signal);
      }
      else
      {
	abortOperation(signal);
      }
    }//if
    operationRecPtr.p->m_op_bits = Operationrec::OP_INITIAL;
    takeOutReadyScanQueue();
    releaseOpRec();
    scanPtr.p->scanOpsAllocated--;
    operationRecPtr.i = trsoOperPtr.i;
  }//if
}//Dbacc::releaseAndCommitQueuedOps()

void Dbacc::releaseAndAbortLockedOps(Signal* signal) {

  OperationrecPtr trsoOperPtr;
  operationRecPtr.i = scanPtr.p->scanFirstLockedOp;
  while (operationRecPtr.i != RNIL) {
    jam();
    ptrCheckGuard(operationRecPtr, coprecsize, operationrec);
    trsoOperPtr.i = operationRecPtr.p->nextOp;
    fragrecptr.i = operationRecPtr.p->fragptr;
    ptrCheckGuard(fragrecptr, cfragmentsize, fragmentrec);
    if (!scanPtr.p->scanReadCommittedFlag) {
      jam();
      abortOperation(signal);
    }//if
    takeOutScanLockQueue(scanPtr.i);
    operationRecPtr.p->m_op_bits = Operationrec::OP_INITIAL;
    releaseOpRec();
    scanPtr.p->scanOpsAllocated--;
    operationRecPtr.i = trsoOperPtr.i;
  }//if
}//Dbacc::releaseAndAbortLockedOps()

/* 3.18.3  ACC_CHECK_SCAN */
/* ******************--------------------------------------------------------------- */
/* ACC_CHECK_SCAN                                                                    */
/*          ENTER ACC_CHECK_SCAN WITH                                                */
/*                    SCAN_PTR                                                       */
/* ******************--------------------------------------------------------------- */
/* ******************--------------------------------------------------------------- */
/* ACC_CHECK_SCAN                                                                    */
/* ******************------------------------------+                                 */
void Dbacc::execACC_CHECK_SCAN(Signal* signal) 
{
  Uint32 TcheckLcpStop;
  jamEntry();
  scanPtr.i = signal->theData[0];
  TcheckLcpStop = signal->theData[1];
  ptrCheckGuard(scanPtr, cscanRecSize, scanRec);
  while (scanPtr.p->scanFirstQueuedOp != RNIL) {
    jam();
    //---------------------------------------------------------------------
    // An operation has been released from the lock queue. 
    // We are in the parallel queue of this tuple. We are 
    // ready to report the tuple now.
    //------------------------------------------------------------------------
    operationRecPtr.i = scanPtr.p->scanFirstQueuedOp;
    ptrCheckGuard(operationRecPtr, coprecsize, operationrec);
    takeOutReadyScanQueue();
    fragrecptr.i = operationRecPtr.p->fragptr;
    ptrCheckGuard(fragrecptr, cfragmentsize, fragmentrec);

    /* Scan op that had to wait for a lock is now runnable */
    fragrecptr.p->m_lockStats.wait_ok(scanPtr.p->scanLockMode != ZREADLOCK,
                                      operationRecPtr.p->m_lockTime,
                                      getHighResTimer());

    if (operationRecPtr.p->m_op_bits & Operationrec::OP_ELEMENT_DISAPPEARED) 
    {
      jam();
      /**
       * Despite aborting, this is an 'ok' wait.
       * This op is waking up to find the entity it locked has gone.
       * As a 'QueuedOp', we are in the parallel queue of the element, so 
       * at the abort below we don't double-count abort as a failure.
       */
      abortOperation(signal);
      operationRecPtr.p->m_op_bits = Operationrec::OP_INITIAL;
      releaseOpRec();
      scanPtr.p->scanOpsAllocated--;
      continue;
    }//if
    scanPtr.p->scan_lastSeen = __LINE__;
    putActiveScanOp();
    sendNextScanConf(signal);
    return;
  }//while


  if ((scanPtr.p->scanBucketState == ScanRec::SCAN_COMPLETED) &&
      (scanPtr.p->scanLockHeld == 0)) {
    jam();
    //----------------------------------------------------------------------------
    // The scan is now completed and there are no more locks outstanding. Thus we
    // we will report the scan as completed to LQH.
    //----------------------------------------------------------------------------
    scanPtr.p->scan_lastSeen = __LINE__;
    NextScanConf* const conf = (NextScanConf*)signal->getDataPtrSend();
    conf->scanPtr = scanPtr.p->scanUserptr;
    conf->accOperationPtr = RNIL;
    conf->fragId = RNIL;
    signal->setLength(NextScanConf::SignalLengthNoTuple);
    c_lqh->exec_next_scan_conf(signal);
    return;
  }//if
  if (TcheckLcpStop == AccCheckScan::ZCHECK_LCP_STOP) {
  //---------------------------------------------------------------------------
  // To ensure that the block of the fragment occurring at the start of a local
  // checkpoint is not held for too long we insert a release and reacquiring of
  // that lock here. This is performed in LQH. If we are blocked or if we have
  // requested a sleep then we will receive RNIL in the returning signal word.
  //---------------------------------------------------------------------------
    signal->theData[0] = scanPtr.p->scanUserptr;
    signal->theData[1] =
      (((scanPtr.p->scanLockHeld >= ZSCAN_MAX_LOCK) ||
        (scanPtr.p->scanBucketState ==  ScanRec::SCAN_COMPLETED)) ?
       CheckLcpStop::ZSCAN_RESOURCE_WAIT:
       CheckLcpStop::ZSCAN_RUNNABLE);

    EXECUTE_DIRECT(DBLQH, GSN_CHECK_LCP_STOP, signal, 2);
    jamEntry();
    if (signal->theData[0] == CheckLcpStop::ZTAKE_A_BREAK) {
      jam();
      scanPtr.p->scan_lastSeen = __LINE__;
      return;
    }//if
  }//if
  /**
   * If we have more than max locks held OR
   * scan is completed AND at least one lock held
   *  - Inform LQH about this condition
   */
  if ((scanPtr.p->scanLockHeld >= ZSCAN_MAX_LOCK) ||
      (cfreeopRec == RNIL) ||
      ((scanPtr.p->scanBucketState == ScanRec::SCAN_COMPLETED) &&
       (scanPtr.p->scanLockHeld > 0))) {
    jam();
    scanPtr.p->scan_lastSeen = __LINE__;
    NextScanConf* const conf = (NextScanConf*)signal->getDataPtrSend();
    conf->scanPtr = scanPtr.p->scanUserptr;
    conf->accOperationPtr = RNIL;
    conf->fragId = 512; // MASV
    sendSignal(scanPtr.p->scanUserblockref,
               GSN_NEXT_SCANCONF,
               signal,
               NextScanConf::SignalLengthNoTuple,
               JBB);
    return;
  }
  if (scanPtr.p->scanBucketState == ScanRec::SCAN_COMPLETED) {
    jam();
    signal->theData[0] = scanPtr.i;
    signal->theData[1] = AccCheckScan::ZCHECK_LCP_STOP;
    execACC_CHECK_SCAN(signal);
    return;
  }//if

  fragrecptr.i = scanPtr.p->activeLocalFrag;
  ptrCheckGuard(fragrecptr, cfragmentsize, fragmentrec);
  ndbassert(fragrecptr.p->activeScanMask & scanPtr.p->scanMask);
  checkNextBucketLab(signal);
  return;
}//Dbacc::execACC_CHECK_SCAN()

/* ******************---------------------------------------------------- */
/* ACC_TO_REQ                                       PERFORM A TAKE OVER   */
/* ******************-------------------+                                 */
/*   SENDER: LQH,    LEVEL B       */
void Dbacc::execACC_TO_REQ(Signal* signal) 
{
  OperationrecPtr tatrOpPtr;

  jamEntry();
  tatrOpPtr.i = signal->theData[1];     /*  OPER PTR OF ACC                */
  ptrCheckGuard(tatrOpPtr, coprecsize, operationrec);

  /* Only scan locks can be taken over */
  if ((tatrOpPtr.p->m_op_bits & Operationrec::OP_MASK) == ZSCAN_OP)
  {
    if (signal->theData[2] == tatrOpPtr.p->transId1 &&
        signal->theData[3] == tatrOpPtr.p->transId2)
    {
      /* If lock is from same transaction as take over, lock can
       * be taken over several times.
       *
       * This occurs for example in this scenario:
       *
       * create table t (x int primary key, y int);
       * insert into t (x, y) values (1, 0);
       * begin;
       * # Scan and lock rows in t, update using take over operation.
       * update t set y = 1;
       * # The second update on same row, will take over the same lock as previous update
       * update t set y = 2;
       * commit;
       */
      return;
    }
    else if (tatrOpPtr.p->m_op_bits & Operationrec::OP_LOCK_OWNER &&
             tatrOpPtr.p->nextParallelQue == RNIL)
    {
      /* If lock is taken over from other transaction it must be
       * the only one in the parallel queue.  Otherwise one could
       * end up with mixing operations from different transaction
       * in a parallel queue.
       */
      tatrOpPtr.p->transId1 = signal->theData[2];
      tatrOpPtr.p->transId2 = signal->theData[3];
      validate_lock_queue(tatrOpPtr);
      return;
    }
  }
  jam();
  signal->theData[0] = Uint32(-1);
  signal->theData[1] = ZTO_OP_STATE_ERROR;
  return;
}//Dbacc::execACC_TO_REQ()

/** ---------------------------------------------------------------------------
 * Get next unscanned element in fragment.
 *
 * @param[in,out]  pageptr    Page of first container to scan, on return
 *                            container for found element.
 * @param[in,out]  conidx     Index within page for first container to scan, on
 *                            return container for found element.
 * @param[out]     conptr     Pointer withing page of first container to scan,
 *                            on return container for found element.
 * @param[in,out]  isforward  Direction of first container to scan, on return
 *                            the direction of container for found element.
 * @param[out]     elemptr    Pointer within page of next element in scan.
 * @param[out]     islocked   Indicates if element is locked.
 * @return                    Return true if an unscanned element was found.
 * ------------------------------------------------------------------------- */
bool Dbacc::getScanElement(Page8Ptr& pageptr,
                           Uint32& conidx,
                           Uint32& conptr,
                           bool& isforward,
                           Uint32& elemptr,
                           Uint32& islocked) const
{
  /* Input is always the bucket header container */
  isforward = true;
  /* Check if scan is already active in a container */
  Uint32 inPageI;
  Uint32 inConptr;
  if (scanPtr.p->getContainer(inPageI, inConptr))
  {
    // TODO: in VM_TRACE double check container is in bucket!
    pageptr.i = inPageI;
    c_page8_pool.getPtr(pageptr);
    conptr = inConptr;
    ContainerHeader conhead(pageptr.p->word32[conptr]);
    ndbassert(conhead.isScanInProgress());
    ndbassert((conhead.getScanBits() & scanPtr.p->scanMask)==0);
    getContainerIndex(conptr, conidx, isforward);
  }
  else // if first bucket is not in scan nor scanned , start it
  {
    Uint32 conptr = getContainerPtr(conidx, isforward);
    ContainerHeader containerhead(pageptr.p->word32[conptr]);
    if (!(containerhead.getScanBits() & scanPtr.p->scanMask))
    {
      if(!containerhead.isScanInProgress())
      {
        containerhead.setScanInProgress();
        pageptr.p->word32[conptr] = containerhead;
      }
      scanPtr.p->enterContainer(pageptr.i, conptr);
      pageptr.p->setScanContainer(scanPtr.p->scanMask, conptr);
    }
  }
 NEXTSEARCH_SCAN_LOOP:
  conptr = getContainerPtr(conidx, isforward);
  ContainerHeader containerhead(pageptr.p->word32[conptr]);
  Uint32 conlen = containerhead.getLength();
  if (containerhead.getScanBits() & scanPtr.p->scanMask)
  { // Already scanned, go to next.
    ndbassert(!pageptr.p->checkScans(scanPtr.p->scanMask, conptr));
  }
  else
  {
    ndbassert(containerhead.isScanInProgress());
    if (searchScanContainer(pageptr,
                            conptr,
                            isforward,
                            conlen,
                            elemptr,
                            islocked))
    {
      jam();
      return true;
    }//if
  }
  if ((containerhead.getScanBits() & scanPtr.p->scanMask) == 0)
  {
    containerhead.setScanBits(scanPtr.p->scanMask);
    scanPtr.p->leaveContainer(pageptr.i, conptr);
    pageptr.p->clearScanContainer(scanPtr.p->scanMask, conptr);
    if (!pageptr.p->checkScanContainer(conptr))
    {
      containerhead.clearScanInProgress();
    }
    pageptr.p->word32[conptr] = Uint32(containerhead);
  }
  if (containerhead.haveNext())
  {
    jam();
    nextcontainerinfo(pageptr, conptr, containerhead, conidx, isforward);
    conptr=getContainerPtr(conidx,isforward);
    containerhead=pageptr.p->word32[conptr];
    if ((containerhead.getScanBits() & scanPtr.p->scanMask) == 0)
    {
      if(!containerhead.isScanInProgress())
      {
        containerhead.setScanInProgress();
      }
      pageptr.p->word32[conptr] = Uint32(containerhead);
      scanPtr.p->enterContainer(pageptr.i, conptr);
      pageptr.p->setScanContainer(scanPtr.p->scanMask, conptr);
    } // else already scanned, get next
    goto NEXTSEARCH_SCAN_LOOP;
  }//if
  pageptr.p->word32[conptr] = Uint32(containerhead);
  return false;
}//Dbacc::getScanElement()

/* --------------------------------------------------------------------------------- */
/*  INIT_SCAN_OP_REC                                                                 */
/* --------------------------------------------------------------------------------- */
void Dbacc::initScanOpRec(Page8Ptr pageptr,
                          Uint32 conptr,
                          Uint32 elemptr) const
{
  Uint32 tisoLocalPtr;
  Uint32 localkeylen = fragrecptr.p->localkeylen;

  scanPtr.p->scanOpsAllocated++;

  Uint32 opbits = 0;
  opbits |= ZSCAN_OP;
  opbits |= scanPtr.p->scanLockMode ? (Uint32) Operationrec::OP_LOCK_MODE : 0;
  opbits |= scanPtr.p->scanLockMode ? (Uint32) Operationrec::OP_ACC_LOCK_MODE : 0;
  opbits |= (scanPtr.p->scanReadCommittedFlag ? 
             (Uint32) Operationrec::OP_EXECUTED_DIRTY_READ : 0);
  opbits |= Operationrec::OP_COMMIT_DELETE_CHECK;
  operationRecPtr.p->userptr = RNIL;
  operationRecPtr.p->scanRecPtr = scanPtr.i;
  operationRecPtr.p->fid = fragrecptr.p->myfid;
  operationRecPtr.p->fragptr = fragrecptr.i;
  operationRecPtr.p->nextParallelQue = RNIL;
  operationRecPtr.p->prevParallelQue = RNIL;
  operationRecPtr.p->nextSerialQue = RNIL;
  operationRecPtr.p->prevSerialQue = RNIL;
  operationRecPtr.p->transId1 = scanPtr.p->scanTrid1;
  operationRecPtr.p->transId2 = scanPtr.p->scanTrid2;
  operationRecPtr.p->elementContainer = conptr;
  operationRecPtr.p->elementPointer = elemptr;
  operationRecPtr.p->elementPage = pageptr.i;
  operationRecPtr.p->m_op_bits = opbits;
  tisoLocalPtr = elemptr + 1;

  arrGuard(tisoLocalPtr, 2048);
  if(ElementHeader::getUnlocked(pageptr.p->word32[elemptr]))
  {
    Local_key key;
    key.m_page_no = pageptr.p->word32[tisoLocalPtr];
    key.m_page_idx = ElementHeader::getPageIdx(pageptr.p->word32[elemptr]);
    operationRecPtr.p->localdata = key;
  }
  else
  {
    OperationrecPtr oprec;
    oprec.i = ElementHeader::getOpPtrI(pageptr.p->word32[elemptr]);
    ptrCheckGuard(oprec, coprecsize, operationrec);
#if defined(VM_TRACE) || defined(ERROR_INSERT)
    ndbrequire(oprec.p->localdata.m_page_no == pageptr.p->word32[tisoLocalPtr]);
#endif
    operationRecPtr.p->localdata = oprec.p->localdata;
  }
  tisoLocalPtr = tisoLocalPtr + 1;
  ndbrequire(localkeylen == 1)
  operationRecPtr.p->hashValue.clear();
  operationRecPtr.p->tupkeylen = fragrecptr.p->keyLength;
  operationRecPtr.p->m_key_or_scan_info.xfrmtupkeylen = 0; // not used
  NdbTick_Invalidate(&operationRecPtr.p->m_lockTime);
}//Dbacc::initScanOpRec()

/* ----------------------------------------------------------------------------
 * Get information of next container.
 *
 * @param[in,out] pageptr          Page of current container, and on return to
 *                                 next container.
 * @param[in]     conptr           Pointer within page to current container.
 * @param[in]     containerheader  Header of current container.
 * @param[out]    nextConidx       Index within page to next container.
 * @param[out]    nextIsforward    Direction of next container.
 * ------------------------------------------------------------------------- */
void Dbacc::nextcontainerinfo(Page8Ptr& pageptr,
                              Uint32 conptr,
                              ContainerHeader containerhead,
                              Uint32& nextConidx,
                              bool& nextIsforward) const
{
  /* THE NEXT CONTAINER IS IN THE SAME PAGE */
  nextConidx = containerhead.getNextIndexNumber();
  if (containerhead.getNextEnd() == ZLEFT)
  {
    jam();
    nextIsforward = true;
  }
  else if (containerhead.getNextEnd() == ZRIGHT)
  {
    jam();
    nextIsforward = false;
  }
  else
  {
    ndbrequire(containerhead.getNextEnd() == ZLEFT ||
               containerhead.getNextEnd() == ZRIGHT);
  }
  if (!containerhead.isNextOnSamePage())
  {
    jam();
    /* NEXT CONTAINER IS IN AN OVERFLOW PAGE */
    arrGuard(conptr + 1, 2048);
    pageptr.i = pageptr.p->word32[conptr + 1];
    c_page8_pool.getPtr(pageptr);
  }//if
}//Dbacc::nextcontainerinfo()

/* --------------------------------------------------------------------------------- */
/* PUT_ACTIVE_SCAN_OP                                                                */
/* --------------------------------------------------------------------------------- */
void Dbacc::putActiveScanOp() const
{
  OperationrecPtr pasOperationRecPtr;
  pasOperationRecPtr.i = scanPtr.p->scanFirstActiveOp;
  if (pasOperationRecPtr.i != RNIL) {
    jam();
    ptrCheckGuard(pasOperationRecPtr, coprecsize, operationrec);
    pasOperationRecPtr.p->prevOp = operationRecPtr.i;
  }//if
  operationRecPtr.p->nextOp = pasOperationRecPtr.i;
  operationRecPtr.p->prevOp = RNIL;
  scanPtr.p->scanFirstActiveOp = operationRecPtr.i;
}//Dbacc::putActiveScanOp()

/**
 * putOpScanLockQueue
 *
 * Description: Put an operation in the doubly linked 
 * lock list on a scan record. The list is used to 
 * keep track of which operations belonging
 * to the scan are put in serial lock list of another 
 * operation
 *
 * @note Use takeOutScanLockQueue to remove an operation
 *       from the list
 *
 */
void Dbacc::putOpScanLockQue() const
{

#ifdef VM_TRACE
  // DEBUG CODE
  // Check that there are as many operations in the lockqueue as 
  // scanLockHeld indicates
  OperationrecPtr tmpOp;
  int numLockedOpsBefore = 0;
  tmpOp.i = scanPtr.p->scanFirstLockedOp;
  while(tmpOp.i != RNIL){
    numLockedOpsBefore++;
    ptrCheckGuard(tmpOp, coprecsize, operationrec);
    if (tmpOp.p->nextOp == RNIL)
    {
      ndbrequire(tmpOp.i == scanPtr.p->scanLastLockedOp);
    }
    tmpOp.i = tmpOp.p->nextOp;
  } 
  ndbrequire(numLockedOpsBefore==scanPtr.p->scanLockHeld);
#endif

  OperationrecPtr pslOperationRecPtr;
  ScanRec theScanRec;
  theScanRec = *scanPtr.p;

  pslOperationRecPtr.i = scanPtr.p->scanLastLockedOp;
  operationRecPtr.p->prevOp = pslOperationRecPtr.i;
  operationRecPtr.p->nextOp = RNIL;
  if (pslOperationRecPtr.i != RNIL) {
    jam();
    ptrCheckGuard(pslOperationRecPtr, coprecsize, operationrec);
    pslOperationRecPtr.p->nextOp = operationRecPtr.i;
  } else {
    jam();
    scanPtr.p->scanFirstLockedOp = operationRecPtr.i;
  }//if
  scanPtr.p->scanLastLockedOp = operationRecPtr.i;
  scanPtr.p->scanLockHeld++;
  scanPtr.p->scanLockCount++;

}//Dbacc::putOpScanLockQue()

/* --------------------------------------------------------------------------------- */
/* PUT_READY_SCAN_QUEUE                                                              */
/* --------------------------------------------------------------------------------- */
void Dbacc::putReadyScanQueue(Uint32 scanRecIndex) const
{
  OperationrecPtr prsOperationRecPtr;
  ScanRecPtr TscanPtr;

  TscanPtr.i = scanRecIndex;
  ptrCheckGuard(TscanPtr, cscanRecSize, scanRec);

  prsOperationRecPtr.i = TscanPtr.p->scanLastQueuedOp;
  operationRecPtr.p->prevOp = prsOperationRecPtr.i;
  operationRecPtr.p->nextOp = RNIL;
  TscanPtr.p->scanLastQueuedOp = operationRecPtr.i;
  if (prsOperationRecPtr.i != RNIL) {
    jam();
    ptrCheckGuard(prsOperationRecPtr, coprecsize, operationrec);
    prsOperationRecPtr.p->nextOp = operationRecPtr.i;
  } else {
    jam();
    TscanPtr.p->scanFirstQueuedOp = operationRecPtr.i;
  }//if
}//Dbacc::putReadyScanQueue()

/** ---------------------------------------------------------------------------
 * Reset scan bit for all elements within a bucket.
 *
 * Which scan bit are determined by scanPtr.
 *
 * @param[in]  pageptr  Page of first container of bucket
 * @param[in]  conidx   Index within page to first container of bucket
 * @param[in]  scanMask Scan bit mask for scan bits that should be cleared
 * ------------------------------------------------------------------------- */
void Dbacc::releaseScanBucket(Page8Ptr pageptr,
                              Uint32 conidx,
                              Uint16 scanMask) const
{
  scanMask |= (~fragrecptr.p->activeScanMask &
               ((1 << MAX_PARALLEL_SCANS_PER_FRAG) - 1));
  bool isforward = true;
 NEXTRELEASESCANLOOP:
  Uint32 conptr = getContainerPtr(conidx, isforward);
  ContainerHeader containerhead(pageptr.p->word32[conptr]);
  Uint32 conlen = containerhead.getLength();
  const Uint16 isScanned = containerhead.getScanBits() & scanMask;
  releaseScanContainer(pageptr, conptr, isforward, conlen, scanMask, isScanned);
  if (isScanned)
  {
    containerhead.clearScanBits(isScanned);
    pageptr.p->word32[conptr] = Uint32(containerhead);
  }
  if (containerhead.getNextEnd() != 0) {
    jam();
    nextcontainerinfo(pageptr, conptr, containerhead, conidx, isforward);
    goto NEXTRELEASESCANLOOP;
  }//if
}//Dbacc::releaseScanBucket()

/** --------------------------------------------------------------------------
 * Reset scan bit of the element for each element in a container.
 * Which scan bit are determined by scanPtr.
 *
 * @param[in]  pageptr  Pointer to page holding container.
 * @param[in]  conptr   Pointer within page to container.
 * @param[in]  forward  Container growing direction.
 * @param[in]  conlen   Containers current size.
 * @param[in]  scanMask   Scan bits that should be cleared if set
 * @param[in]  allScanned All elements should have this bits set (debug)
 * ------------------------------------------------------------------------- */
void Dbacc::releaseScanContainer(const Page8Ptr pageptr,
                                 const Uint32 conptr,
                                 const bool isforward,
                                 const Uint32 conlen,
                                 const Uint16 scanMask,
                                 const Uint16 allScanned) const
{
  OperationrecPtr rscOperPtr;
  Uint32 trscElemStep;
  Uint32 trscElementptr;
  Uint32 trscElemlens;
  Uint32 trscElemlen;

  if (conlen < 4) {
    if (conlen != Container::HEADER_SIZE) {
      jam();
      sendSystemerror(__LINE__);
    }//if
    return;	/* 2 IS THE MINIMUM SIZE OF THE ELEMENT */
  }//if
  trscElemlens = conlen - Container::HEADER_SIZE;
  trscElemlen = fragrecptr.p->elementLength;
  if (isforward)
  {
    jam();
    trscElementptr = conptr + Container::HEADER_SIZE;
    trscElemStep = trscElemlen;
  }
  else
  {
    jam();
    trscElementptr = conptr - trscElemlen;
    trscElemStep = 0 - trscElemlen;
  }//if
  if (trscElemlens % trscElemlen != 0)
  {
    jam();
    sendSystemerror(__LINE__);
  }//if
}//Dbacc::releaseScanContainer()

/* --------------------------------------------------------------------------------- */
/* RELEASE_SCAN_REC                                                                  */
/* --------------------------------------------------------------------------------- */
void Dbacc::releaseScanRec()
{  
  // Check that all ops this scan has allocated have been 
  // released
  ndbrequire(scanPtr.p->scanOpsAllocated==0);

  // Check that all locks this scan might have aquired 
  // have been properly released
  ndbrequire(scanPtr.p->scanLockHeld == 0);
  ndbrequire(scanPtr.p->scanFirstLockedOp == RNIL);
  ndbrequire(scanPtr.p->scanLastLockedOp == RNIL);

  // Check that all active operations have been 
  // properly released
  ndbrequire(scanPtr.p->scanFirstActiveOp == RNIL);

  // Check that all queued operations have been 
  // properly released
  ndbrequire(scanPtr.p->scanFirstQueuedOp == RNIL);
  ndbrequire(scanPtr.p->scanLastQueuedOp == RNIL);

  // Put scan record in free list
  scanPtr.p->scanNextfreerec = cfirstFreeScanRec;
  scanPtr.p->scanState = ScanRec::SCAN_DISCONNECT;
  scanPtr.p->scan_lastSeen = __LINE__;
  cfirstFreeScanRec = scanPtr.i;

}//Dbacc::releaseScanRec()

/* --------------------------------------------------------------------------------- */
/*  SEARCH_SCAN_CONTAINER                                                            */
/*       INPUT:           TSSC_CONTAINERLEN                                          */
/*                        TSSC_CONTAINERPTR                                          */
/*                        TSSC_ISFORWARD                                             */
/*                        SSC_PAGEIDPTR                                              */
/*                        SCAN_PTR                                                   */
/*       OUTPUT:          TSSC_IS_LOCKED                                             */
/*                                                                                   */
/*            DESCRIPTION: SEARCH IN A CONTAINER TO FIND THE NEXT SCAN ELEMENT.      */
/*                    TO DO THIS THE SCAN BIT OF THE ELEMENT HEADER IS CHECKED. IF   */
/*                    THIS BIT IS ZERO, IT IS SET TO ONE AND THE ELEMENT IS RETURNED.*/
/* --------------------------------------------------------------------------------- */
bool Dbacc::searchScanContainer(Page8Ptr pageptr,
                                Uint32 conptr,
                                bool isforward,
                                Uint32 conlen,
                                Uint32& elemptr,
                                Uint32& islocked) const
{
  OperationrecPtr operPtr;
  Uint32 elemlens;
  Uint32 elemlen;
  Uint32 elemStep;
  Uint32 Telemptr;
  Uint32 Tislocked;

#ifdef VM_TRACE
  ContainerHeader chead(pageptr.p->word32[conptr]);
  ndbassert((chead.getScanBits()&scanPtr.p->scanMask)==0);
  ndbassert(chead.isScanInProgress());
  ndbassert(scanPtr.p->isInContainer());
  {
    Uint32 pagei; Uint32 cptr;
    ndbassert(scanPtr.p->getContainer(pagei, cptr));
    ndbassert(pageptr.i==pagei);
    ndbassert(conptr==cptr);
  }
#endif

  if (conlen < 4) {
    jam();
    return false;	/* 2 IS THE MINIMUM SIZE OF THE ELEMENT */
  }//if
  elemlens = conlen - Container::HEADER_SIZE;
  elemlen = fragrecptr.p->elementLength;
  /* LENGTH OF THE ELEMENT */
  if (isforward)
  {
    jam();
    Telemptr = conptr + Container::HEADER_SIZE;
    elemStep = elemlen;
  }
  else
  {
    jam();
    Telemptr = conptr - elemlen;
    elemStep = 0 - elemlen;
  }//if
 SCANELEMENTLOOP001:
  arrGuard(Telemptr, 2048);
  const Uint32 eh = pageptr.p->word32[Telemptr];
  bool found=false;
  if (!scanPtr.p->isScanned(Telemptr))
  {
    found=true;
    scanPtr.p->setScanned(Telemptr);
  }
  Tislocked = ElementHeader::getLocked(eh);
  if (found)
  {
    elemptr = Telemptr;
    islocked = Tislocked;
    return true;
  }
  ndbassert(!found);
  /* THE ELEMENT IS ALREADY SENT. */
  /* SEARCH FOR NEXT ONE */
  elemlens = elemlens - elemlen;
  if (elemlens > 1) {
    jam();
    Telemptr = Telemptr + elemStep;
    goto SCANELEMENTLOOP001;
  }//if
  return false;
}//Dbacc::searchScanContainer()

/* --------------------------------------------------------------------------------- */
/*  SEND THE RESPONSE NEXT_SCANCONF AND POSSIBLE KEYINFO SIGNALS AS WELL.            */
/* --------------------------------------------------------------------------------- */
void Dbacc::sendNextScanConf(Signal* signal)
{
  const Local_key localKey = operationRecPtr.p->localdata;

  c_tup->prepare_scanTUPKEYREQ(localKey.m_page_no, localKey.m_page_idx);

  const Uint32 scanUserPtr = scanPtr.p->scanUserptr;
  const Uint32 opPtrI = operationRecPtr.i;
  const Uint32 fid = operationRecPtr.p->fid;
  /** ---------------------------------------------------------------------
   * LQH WILL NOT HAVE ANY USE OF THE TUPLE KEY LENGTH IN THIS CASE AND 
   * SO WE DO NOT PROVIDE IT. IN THIS CASE THESE VALUES ARE UNDEFINED. 
   * ---------------------------------------------------------------------- */
  NextScanConf* const conf = (NextScanConf*)signal->getDataPtrSend();
  conf->scanPtr = scanUserPtr;
  conf->accOperationPtr = opPtrI;
  conf->fragId = fid;
  conf->localKey[0] = localKey.m_page_no;
  conf->localKey[1] = localKey.m_page_idx;
  signal->setLength(NextScanConf::SignalLengthNoGCI);
  c_lqh->exec_next_scan_conf(signal);
}//Dbacc::sendNextScanConf()

/** ---------------------------------------------------------------------------
 * Sets lock on an element.
 *
 * Information about the element is copied from element head into operation
 * record.  A pointer to operation record are inserted in element header
 * instead.
 *
 * @param[in]  pageptr  Pointer to page holding element.
 * @param[in]  elemptr  Pointer within page to element.
 * ------------------------------------------------------------------------- */
void Dbacc::setlock(Page8Ptr pageptr, Uint32 elemptr) const
{
  Uint32 tselTmp1;

  arrGuard(elemptr, 2048);
  tselTmp1 = pageptr.p->word32[elemptr];
  operationRecPtr.p->reducedHashValue = ElementHeader::getReducedHashValue(tselTmp1);

  tselTmp1 = ElementHeader::setLocked(operationRecPtr.i);
  pageptr.p->word32[elemptr] = tselTmp1;
}//Dbacc::setlock()

/* --------------------------------------------------------------------------------- */
/*  TAKE_OUT_ACTIVE_SCAN_OP                                                          */
/*         DESCRIPTION: AN ACTIVE SCAN OPERATION IS BELOGED TO AN ACTIVE LIST OF THE */
/*                      SCAN RECORD. BY THIS SUBRUTIN THE LIST IS UPDATED.           */
/* --------------------------------------------------------------------------------- */
void Dbacc::takeOutActiveScanOp() const
{
  OperationrecPtr tasOperationRecPtr;

  if (operationRecPtr.p->prevOp != RNIL) {
    jam();
    tasOperationRecPtr.i = operationRecPtr.p->prevOp;
    ptrCheckGuard(tasOperationRecPtr, coprecsize, operationrec);
    tasOperationRecPtr.p->nextOp = operationRecPtr.p->nextOp;
  } else {
    jam();
    scanPtr.p->scanFirstActiveOp = operationRecPtr.p->nextOp;
  }//if
  if (operationRecPtr.p->nextOp != RNIL) {
    jam();
    tasOperationRecPtr.i = operationRecPtr.p->nextOp;
    ptrCheckGuard(tasOperationRecPtr, coprecsize, operationrec);
    tasOperationRecPtr.p->prevOp = operationRecPtr.p->prevOp;
  }//if
}//Dbacc::takeOutActiveScanOp()

/**
 * takeOutScanLockQueue
 *
 * Description: Take out an operation from the doubly linked 
 * lock list on a scan record.
 *
 * @note Use putOpScanLockQue to insert a operation in 
 *       the list
 *
 */
void Dbacc::takeOutScanLockQueue(Uint32 scanRecIndex) const
{
  OperationrecPtr tslOperationRecPtr;
  ScanRecPtr TscanPtr;

  TscanPtr.i = scanRecIndex;
  ptrCheckGuard(TscanPtr, cscanRecSize, scanRec);

  if (operationRecPtr.p->prevOp != RNIL) {
    jam();
    tslOperationRecPtr.i = operationRecPtr.p->prevOp;
    ptrCheckGuard(tslOperationRecPtr, coprecsize, operationrec);
    tslOperationRecPtr.p->nextOp = operationRecPtr.p->nextOp;
  } else {
    jam();
    // Check that first are pointing at operation to take out
    ndbrequire(TscanPtr.p->scanFirstLockedOp==operationRecPtr.i);
    TscanPtr.p->scanFirstLockedOp = operationRecPtr.p->nextOp;
  }//if
  if (operationRecPtr.p->nextOp != RNIL) {
    jam();
    tslOperationRecPtr.i = operationRecPtr.p->nextOp;
    ptrCheckGuard(tslOperationRecPtr, coprecsize, operationrec);
    tslOperationRecPtr.p->prevOp = operationRecPtr.p->prevOp;
  } else {
    jam();
    // Check that last are pointing at operation to take out
    ndbrequire(TscanPtr.p->scanLastLockedOp==operationRecPtr.i);
    TscanPtr.p->scanLastLockedOp = operationRecPtr.p->prevOp;
  }//if
  TscanPtr.p->scanLockHeld--;

#ifdef VM_TRACE
  // DEBUG CODE
  // Check that there are as many operations in the lockqueue as 
  // scanLockHeld indicates
  OperationrecPtr tmpOp;
  int numLockedOps = 0;
  tmpOp.i = TscanPtr.p->scanFirstLockedOp;
  while(tmpOp.i != RNIL){
    numLockedOps++;
    ptrCheckGuard(tmpOp, coprecsize, operationrec);
    if (tmpOp.p->nextOp == RNIL)
    {
      ndbrequire(tmpOp.i == TscanPtr.p->scanLastLockedOp);
    }
    tmpOp.i = tmpOp.p->nextOp;
  } 
  ndbrequire(numLockedOps==TscanPtr.p->scanLockHeld);
#endif
}//Dbacc::takeOutScanLockQueue()

/* --------------------------------------------------------------------------------- */
/* TAKE_OUT_READY_SCAN_QUEUE                                                         */
/* --------------------------------------------------------------------------------- */
void Dbacc::takeOutReadyScanQueue() const
{
  OperationrecPtr trsOperationRecPtr;

  if (operationRecPtr.p->prevOp != RNIL) {
    jam();
    trsOperationRecPtr.i = operationRecPtr.p->prevOp;
    ptrCheckGuard(trsOperationRecPtr, coprecsize, operationrec);
    trsOperationRecPtr.p->nextOp = operationRecPtr.p->nextOp;
  } else {
    jam();
    scanPtr.p->scanFirstQueuedOp = operationRecPtr.p->nextOp;
  }//if
  if (operationRecPtr.p->nextOp != RNIL) {
    jam();
    trsOperationRecPtr.i = operationRecPtr.p->nextOp;
    ptrCheckGuard(trsOperationRecPtr, coprecsize, operationrec);
    trsOperationRecPtr.p->prevOp = operationRecPtr.p->prevOp;
  } else {
    jam();
    scanPtr.p->scanLastQueuedOp = operationRecPtr.p->nextOp;
  }//if
}//Dbacc::takeOutReadyScanQueue()

/* --------------------------------------------------------------------------------- */
/* --------------------------------------------------------------------------------- */
/* --------------------------------------------------------------------------------- */
/*                                                                                   */
/*       END OF SCAN MODULE                                                          */
/*                                                                                   */
/* --------------------------------------------------------------------------------- */
/* --------------------------------------------------------------------------------- */

bool Dbacc::getfragmentrec(FragmentrecPtr& rootPtr, Uint32 fid)
{
  for (Uint32 i = 0; i < NDB_ARRAY_SIZE(tabptr.p->fragholder); i++) {
    jam();
    if (tabptr.p->fragholder[i] == fid) {
      jam();
      fragrecptr.i = tabptr.p->fragptrholder[i];
      ptrCheckGuard(fragrecptr, cfragmentsize, fragmentrec);
      return true;
    }//if
  }//for
  return false;
}//Dbacc::getrootfragmentrec()

/* --------------------------------------------------------------------------------- */
/* INIT_OVERPAGE                                                                     */
/*         INPUT. IOP_PAGEPTR, POINTER TO AN OVERFLOW PAGE RECORD                    */
/*         DESCRIPTION: CONTAINERS AND FREE LISTS OF THE PAGE, GET INITIALE VALUE    */
/*         ACCORDING TO LH3 AND PAGE STRUCTOR DESCRIPTION OF NDBACC BLOCK            */
/* --------------------------------------------------------------------------------- */
void Dbacc::initOverpage(Page8Ptr iopPageptr)
{
  Page32* p32 = reinterpret_cast<Page32*>(iopPageptr.p - (iopPageptr.i % 4));
  ndbrequire(p32->magic == Page32::MAGIC);
  Uint32 tiopPrevFree;
  Uint32 tiopNextFree;

  // Clear page, but keep page list entries
  // Setting word32[ALLOC_CONTAINERS] and word32[CHECK_SUM] to zero is essential
  Uint32 nextPage = iopPageptr.p->word32[Page8::NEXT_PAGE];
  Uint32 prevPage = iopPageptr.p->word32[Page8::PREV_PAGE];
  bzero(iopPageptr.p->word32 + Page8::P32_WORD_COUNT,
        sizeof(iopPageptr.p->word32) - Page8::P32_WORD_COUNT * sizeof(Uint32));
  iopPageptr.p->word32[Page8::NEXT_PAGE] = nextPage;
  iopPageptr.p->word32[Page8::PREV_PAGE] = prevPage;

  iopPageptr.p->word32[Page8::EMPTY_LIST] = (1 << ZPOS_PAGE_TYPE_BIT);
  /* --------------------------------------------------------------------------------- */
  /*       INITIALISE PREVIOUS PART OF DOUBLY LINKED LIST FOR LEFT CONTAINERS.         */
  /* --------------------------------------------------------------------------------- */
  Uint32 iopIndex = ZHEAD_SIZE + 1;
  iopPageptr.p->word32[iopIndex] = Container::NO_CONTAINER_INDEX;
  for (tiopPrevFree = 0; tiopPrevFree <= Container::MAX_CONTAINER_INDEX - 1; tiopPrevFree++) {
    iopIndex = iopIndex + ZBUF_SIZE;
    iopPageptr.p->word32[iopIndex] = tiopPrevFree;
  }//for
  /* --------------------------------------------------------------------------------- */
  /*       INITIALISE NEXT PART OF DOUBLY LINKED LIST FOR LEFT CONTAINERS.             */
  /* --------------------------------------------------------------------------------- */
  iopIndex = ZHEAD_SIZE;
  for (tiopNextFree = 1; tiopNextFree <= Container::MAX_CONTAINER_INDEX; tiopNextFree++) {
    iopPageptr.p->word32[iopIndex] = tiopNextFree;
    iopIndex = iopIndex + ZBUF_SIZE;
  }//for
  iopPageptr.p->word32[iopIndex] = Container::NO_CONTAINER_INDEX;	/* LEFT_LIST IS UPDATED */
  /* --------------------------------------------------------------------------------- */
  /*       INITIALISE PREVIOUS PART OF DOUBLY LINKED LIST FOR RIGHT CONTAINERS.        */
  /* --------------------------------------------------------------------------------- */
  iopIndex = (ZBUF_SIZE + ZHEAD_SIZE) - 1;
  iopPageptr.p->word32[iopIndex] = Container::NO_CONTAINER_INDEX;
  for (tiopPrevFree = 0; tiopPrevFree <= Container::MAX_CONTAINER_INDEX - 1; tiopPrevFree++) {
    iopIndex = iopIndex + ZBUF_SIZE;
    iopPageptr.p->word32[iopIndex] = tiopPrevFree;
  }//for
  /* --------------------------------------------------------------------------------- */
  /*       INITIALISE NEXT PART OF DOUBLY LINKED LIST FOR RIGHT CONTAINERS.            */
  /* --------------------------------------------------------------------------------- */
  iopIndex = (ZBUF_SIZE + ZHEAD_SIZE) - 2;
  for (tiopNextFree = 1; tiopNextFree <= Container::MAX_CONTAINER_INDEX; tiopNextFree++) {
    iopPageptr.p->word32[iopIndex] = tiopNextFree;
    iopIndex = iopIndex + ZBUF_SIZE;
  }//for
  iopPageptr.p->word32[iopIndex] = Container::NO_CONTAINER_INDEX;	/* RIGHT_LIST IS UPDATED */
}//Dbacc::initOverpage()

/* --------------------------------------------------------------------------------- */
/* INIT_PAGE                                                                         */
/*         INPUT. INP_PAGEPTR, POINTER TO A PAGE RECORD                              */
/*         DESCRIPTION: CONTAINERS AND FREE LISTS OF THE PAGE, GET INITIALE VALUE    */
/*         ACCORDING TO LH3 AND PAGE STRUCTOR DISACRIPTION OF NDBACC BLOCK           */
/* --------------------------------------------------------------------------------- */
void Dbacc::initPage(Page8Ptr inpPageptr, Uint32 tipPageId)
{
  Uint32 tinpIndex;
  Uint32 tinpTmp;
  Uint32 tinpPrevFree;
  Uint32 tinpNextFree;

  Page32* p32 = reinterpret_cast<Page32*>(inpPageptr.p - (inpPageptr.i % 4));
  ndbrequire(p32->magic == Page32::MAGIC);
  for (Uint32 i = Page8::P32_WORD_COUNT; i <= 2047; i++)
  {
    // Do not clear page list
    if (i == Page8::NEXT_PAGE) continue;
    if (i == Page8::PREV_PAGE) continue;

    inpPageptr.p->word32[i] = 0;
  }//for
  /* --------------------------------------------------------------------------------- */
  /*       SET PAGE ID FOR USE OF CHECKPOINTER.                                        */
  /*       PREPARE CONTAINER HEADERS INDICATING EMPTY CONTAINERS WITHOUT NEXT.         */
  /* --------------------------------------------------------------------------------- */
  inpPageptr.p->word32[Page8::PAGE_ID] = tipPageId;
  ContainerHeader tinpTmp1;
  tinpTmp1.initInUse();
  /* --------------------------------------------------------------------------------- */
  /*       INITIALISE ZNO_CONTAINERS PREDEFINED HEADERS ON LEFT SIZE.                  */
  /* --------------------------------------------------------------------------------- */
  tinpIndex = ZHEAD_SIZE;
  for (tinpTmp = 0; tinpTmp <= ZNO_CONTAINERS - 1; tinpTmp++) {
    inpPageptr.p->word32[tinpIndex] = tinpTmp1;
    tinpIndex = tinpIndex + ZBUF_SIZE;
  }//for
  /* WORD32(Page8::EMPTY_LIST) DATA STRUCTURE:*/
  /*--------------------------------------- */
  /*| PAGE TYPE|LEFT FREE|RIGHT FREE        */
  /*|     1    |  LIST   |  LIST            */
  /*|    BIT   | 7 BITS  | 7 BITS           */
  /*--------------------------------------- */
  /* --------------------------------------------------------------------------------- */
  /*       INITIALISE FIRST POINTER TO DOUBLY LINKED LIST OF FREE CONTAINERS.          */
  /*       INITIALISE LEFT FREE LIST TO 64 AND RIGHT FREE LIST TO ZERO.                */
  /*       ALSO INITIALISE PAGE TYPE TO NOT OVERFLOW PAGE.                             */
  /* --------------------------------------------------------------------------------- */
  tinpTmp = (ZNO_CONTAINERS << 7);
  inpPageptr.p->word32[Page8::EMPTY_LIST] = tinpTmp;
  /* --------------------------------------------------------------------------------- */
  /*       INITIALISE PREVIOUS PART OF DOUBLY LINKED LIST FOR RIGHT CONTAINERS.        */
  /* --------------------------------------------------------------------------------- */
  tinpIndex = (ZHEAD_SIZE + ZBUF_SIZE) - 1;
  inpPageptr.p->word32[tinpIndex] = Container::NO_CONTAINER_INDEX;
  for (tinpPrevFree = 0; tinpPrevFree <= Container::MAX_CONTAINER_INDEX - 1; tinpPrevFree++) {
    tinpIndex = tinpIndex + ZBUF_SIZE;
    inpPageptr.p->word32[tinpIndex] = tinpPrevFree;
  }//for
  /* --------------------------------------------------------------------------------- */
  /*       INITIALISE NEXT PART OF DOUBLY LINKED LIST FOR RIGHT CONTAINERS.            */
  /* --------------------------------------------------------------------------------- */
  tinpIndex = (ZHEAD_SIZE + ZBUF_SIZE) - 2;
  for (tinpNextFree = 1; tinpNextFree <= Container::MAX_CONTAINER_INDEX; tinpNextFree++) {
    inpPageptr.p->word32[tinpIndex] = tinpNextFree;
    tinpIndex = tinpIndex + ZBUF_SIZE;
  }//for
  inpPageptr.p->word32[tinpIndex] = Container::NO_CONTAINER_INDEX;
  /* --------------------------------------------------------------------------------- */
  /*       INITIALISE PREVIOUS PART OF DOUBLY LINKED LIST FOR LEFT CONTAINERS.         */
  /*       THE FIRST ZNO_CONTAINERS ARE NOT PUT INTO FREE LIST SINCE THEY ARE          */
  /*       PREDEFINED AS OCCUPIED.                                                     */
  /* --------------------------------------------------------------------------------- */
  tinpIndex = (ZNO_CONTAINERS * ZBUF_SIZE) + ZHEAD_SIZE;
  for (tinpNextFree = ZNO_CONTAINERS + 1; tinpNextFree <= Container::MAX_CONTAINER_INDEX; tinpNextFree++) {
    inpPageptr.p->word32[tinpIndex] = tinpNextFree;
    tinpIndex = tinpIndex + ZBUF_SIZE;
  }//for
  inpPageptr.p->word32[tinpIndex] = Container::NO_CONTAINER_INDEX;
  /* --------------------------------------------------------------------------------- */
  /*       INITIALISE NEXT PART OF DOUBLY LINKED LIST FOR LEFT CONTAINERS.             */
  /*       THE FIRST ZNO_CONTAINERS ARE NOT PUT INTO FREE LIST SINCE THEY ARE          */
  /*       PREDEFINED AS OCCUPIED.                                                     */
  /* --------------------------------------------------------------------------------- */
  tinpIndex = ((ZNO_CONTAINERS * ZBUF_SIZE) + ZHEAD_SIZE) + 1;
  inpPageptr.p->word32[tinpIndex] = Container::NO_CONTAINER_INDEX;
  for (tinpPrevFree = ZNO_CONTAINERS; tinpPrevFree <= Container::MAX_CONTAINER_INDEX - 1; tinpPrevFree++) {
    tinpIndex = tinpIndex + ZBUF_SIZE;
    inpPageptr.p->word32[tinpIndex] = tinpPrevFree;
  }//for
  /* --------------------------------------------------------------------------------- */
  /*       INITIALISE HEADER POSITIONS NOT CURRENTLY USED AND ENSURE USE OF OVERFLOW   */
  /*       RECORD POINTER ON THIS PAGE LEADS TO ERROR.                                 */
  /* --------------------------------------------------------------------------------- */
  inpPageptr.p->word32[Page8::CHECKSUM] = 0;
  inpPageptr.p->word32[Page8::ALLOC_CONTAINERS] = 0;
}//Dbacc::initPage()

/* --------------------------------------------------------------------------------- */
/* RELEASE OP RECORD                                                                 */
/*         PUT A FREE OPERATION IN A FREE LIST OF THE OPERATIONS                     */
/* --------------------------------------------------------------------------------- */
void Dbacc::releaseOpRec()
{
#if 0
  // DEBUG CODE
  // Check that the operation to be released isn't 
  // already in the list of free operations
  // Since this code loops through the entire list of free operations
  // it's only enabled in VM_TRACE mode
  OperationrecPtr opRecPtr;
  bool opInList = false;
  opRecPtr.i = cfreeopRec;
  while (opRecPtr.i != RNIL){
    if (opRecPtr.i == operationRecPtr.i){
      opInList = true;
      break;
    }
    ptrCheckGuard(opRecPtr, coprecsize, operationrec);
    opRecPtr.i = opRecPtr.p->nextOp;
  }
  ndbrequire(opInList == false);
#endif
  ndbrequire(operationRecPtr.p->m_op_bits == Operationrec::OP_INITIAL);

  operationRecPtr.p->nextOp = cfreeopRec;
  cfreeopRec = operationRecPtr.i;	/* UPDATE FREE LIST OF OP RECORDS */
  operationRecPtr.p->prevOp = RNIL;
  operationRecPtr.p->m_op_bits = Operationrec::OP_INITIAL;
}//Dbacc::releaseOpRec()

/* --------------------------------------------------------------------------------- */
/* RELEASE_OVERPAGE                                                                  */
/* --------------------------------------------------------------------------------- */
void Dbacc::releaseOverpage(Page8Ptr ropPageptr)
{
  jam();
  {
    LocalContainerPageList sparselist(c_page8_pool, fragrecptr.p->sparsepages);
    sparselist.remove(ropPageptr);
  }
  jam();
  releasePage(ropPageptr);
}//Dbacc::releaseOverpage()


/* ------------------------------------------------------------------------- */
/* RELEASE_PAGE                                                              */
/* ------------------------------------------------------------------------- */
void Dbacc::releasePage(Page8Ptr rpPageptr)
{
  jam();
  pages.releasePage8(c_page_pool, rpPageptr);
  cnoOfAllocatedPages--;
  fragrecptr.p->m_noOfAllocatedPages--;

  Page32Ptr page32ptr;
  pages.dropLastPage32(c_page_pool, page32ptr, 5);
  if (page32ptr.i != RNIL)
  {
    g_acc_pages_used[instance()]--;
    ndbassert(cpageCount >= 4);
    cpageCount -= 4; // 8KiB pages per 32KiB page
    m_ctx.m_mm.release_page(RT_DBACC_PAGE, page32ptr.i);
  }

  ndbassert(pages.getCount() ==
            cfreepages.getCount() + cnoOfAllocatedPages);
  ndbassert(pages.getCount() <= cpageCount);
}//Dbacc::releasePage()

bool Dbacc::validatePageCount() const
{
  jam();
  FragmentrecPtr regFragPtr;
  Uint32 pageCount = 0;
  for (regFragPtr.i = 0; regFragPtr.i < cfragmentsize; regFragPtr.i++)
  {
    ptrAss(regFragPtr, fragmentrec);
    pageCount += regFragPtr.p->m_noOfAllocatedPages;
  }
  return pageCount==cnoOfAllocatedPages;
}//Dbacc::validatePageCount()


Uint64 Dbacc::getLinHashByteSize(Uint32 fragId) const
{
  ndbassert(validatePageCount());
  FragmentrecPtr fragPtr(NULL, fragId);
  ptrCheck(fragPtr, cfragmentsize, fragmentrec);
  if (unlikely(fragPtr.p == NULL))
  {
    jam();
    ndbassert(false);
    return 0;
  }
  else
  {
    jam();
    ndbassert(fragPtr.p->fragState == ACTIVEFRAG);
    return fragPtr.p->m_noOfAllocatedPages * static_cast<Uint64>(sizeof(Page8));
  }
}

/* --------------------------------------------------------------------------------- */
/* SEIZE    FRAGREC                                                                  */
/* --------------------------------------------------------------------------------- */
void Dbacc::seizeFragrec()
{
  RSS_OP_ALLOC(cnoOfFreeFragrec);
  fragrecptr.i = cfirstfreefrag;
  ptrCheckGuard(fragrecptr, cfragmentsize, fragmentrec);
  cfirstfreefrag = fragrecptr.p->nextfreefrag;
  fragrecptr.p->nextfreefrag = RNIL;
}//Dbacc::seizeFragrec()

/* --------------------------------------------------------------------------------- */
/* SEIZE_OP_REC                                                                      */
/* --------------------------------------------------------------------------------- */
void Dbacc::seizeOpRec()
{
  operationRecPtr.i = cfreeopRec;
  ptrCheckGuard(operationRecPtr, coprecsize, operationrec);
  cfreeopRec = operationRecPtr.p->nextOp;	/* UPDATE FREE LIST OF OP RECORDS */
  /* PUTS OPERTION RECORD PTR IN THE LIST */
  /* OF OPERATION IN CONNECTION RECORD */
  operationRecPtr.p->nextOp = RNIL;
}//Dbacc::seizeOpRec()

/** 
 * A ZPAGESIZE_ERROR has occured, out of index pages
 * Print some debug info if debug compiled
 */
void Dbacc::zpagesize_error(const char* where){
  ACC_DEBUG(where << endl
	<< "  ZPAGESIZE_ERROR" << endl
        << "  cfreepages.getCount()=" << cfreepages.getCount() << endl
	<< "  cnoOfAllocatedPages="<<cnoOfAllocatedPages);
}


/* --------------------------------------------------------------------------------- */
/* SEIZE_PAGE                                                                        */
/* --------------------------------------------------------------------------------- */
Uint32 Dbacc::seizePage(Page8Ptr& spPageptr, int sub_page_id)
{
  jam();
  pages.seizePage8(c_page_pool, spPageptr, sub_page_id);
  if (spPageptr.i == RNIL)
  {
    jam();
    /**
     * Need to allocate a new 32KiB page
     */
    Page32Ptr ptr;
    void * p = m_ctx.m_mm.alloc_page(RT_DBACC_PAGE,
                                     &ptr.i,
                                     Ndbd_mem_manager::NDB_ZONE_LE_30);
    if (p == NULL && c_allow_use_of_spare_pages)
    {
      jam();
      p = m_ctx.m_mm.alloc_spare_page(RT_DBACC_PAGE,
                                      &ptr.i,
                                      Ndbd_mem_manager::NDB_ZONE_LE_30);
    }
    if (p == NULL)
    {
      jam();
      zpagesize_error("Dbacc::seizePage");
      return Uint32(ZPAGESIZE_ERROR);
    }
    ptr.p = static_cast<Page32*>(p);

    g_acc_pages_used[instance()]++;
    cpageCount += 4; // 8KiB pages per 32KiB page
    pages.addPage32(c_page_pool, ptr);
    pages.seizePage8(c_page_pool, spPageptr, sub_page_id);
    ndbrequire(spPageptr.i != RNIL);
    ndbassert(spPageptr.p == &ptr.p->page8[spPageptr.i % 4]);
    ndbassert((spPageptr.i >> 2) == ptr.i);
  }
  cnoOfAllocatedPages++;
  ndbassert(pages.getCount() == cfreepages.getCount() + cnoOfAllocatedPages);
  ndbassert(pages.getCount() <= cpageCount);
  fragrecptr.p->m_noOfAllocatedPages++;

  if (cnoOfAllocatedPages > cnoOfAllocatedPagesMax)
  {
    cnoOfAllocatedPagesMax = cnoOfAllocatedPages;
  }
  return Uint32(0);
}//Dbacc::seizePage()

/* --------------------------------------------------------------------------------- */
/* SEIZE_ROOTFRAGREC                                                                 */
/* --------------------------------------------------------------------------------- */

/* --------------------------------------------------------------------------------- */
/* SEIZE_SCAN_REC                                                                    */
/* --------------------------------------------------------------------------------- */
void Dbacc::seizeScanRec()
{
  scanPtr.i = cfirstFreeScanRec;
  ptrCheckGuard(scanPtr, cscanRecSize, scanRec);
  ndbrequire(scanPtr.p->scanState == ScanRec::SCAN_DISCONNECT);
  cfirstFreeScanRec = scanPtr.p->scanNextfreerec;
}//Dbacc::seizeScanRec()

/* --------------------------------------------------------------------------------- */
/* SEIZE_SR_VERSION_REC                                                              */
/* --------------------------------------------------------------------------------- */
/* --------------------------------------------------------------------------------- */
/* SEND_SYSTEMERROR                                                                  */
/* --------------------------------------------------------------------------------- */
void Dbacc::sendSystemerror(int line)const
{
  progError(line, NDBD_EXIT_PRGERR);
}//Dbacc::sendSystemerror()

void Dbacc::execDBINFO_SCANREQ(Signal *signal)
{
  jamEntry();
  DbinfoScanReq req= *(DbinfoScanReq*)signal->theData;
  const Ndbinfo::ScanCursor* cursor =
    CAST_CONSTPTR(Ndbinfo::ScanCursor, DbinfoScan::getCursorPtr(&req));

  Ndbinfo::Ratelimit rl;

  switch(req.tableId){
  case Ndbinfo::POOLS_TABLEID:
  {
    jam();
    const DynArr256Pool::Info pmpInfo = directoryPool.getInfo();

    Ndbinfo::pool_entry pools[] =
    {
      { "Index memory",
        cnoOfAllocatedPages,
        cpageCount,
        sizeof(Page8),
        cnoOfAllocatedPagesMax,
        { CFG_DB_INDEX_MEM,0,0,0 }},
      { "L2PMap pages",
        pmpInfo.pg_count,
        0,                  /* No real limit */
        pmpInfo.pg_byte_sz,
        /*
          No HWM for this row as it would be a fixed fraction of "Data memory"
          and therefore of limited interest.
        */
        0,
        { 0, 0, 0}},
      { "L2PMap nodes",
        pmpInfo.inuse_nodes,
        pmpInfo.pg_count * pmpInfo.nodes_per_page, // Max within current pages.
        pmpInfo.node_byte_sz,
        /*
          No HWM for this row as it would be a fixed fraction of "Data memory"
          and therefore of limited interest.
        */
        0,
        { 0, 0, 0 }},
      { NULL, 0,0,0,0,{ 0,0,0,0 }}
    };

    static const size_t num_config_params =
      sizeof(pools[0].config_params)/sizeof(pools[0].config_params[0]);
    Uint32 pool = cursor->data[0];
    BlockNumber bn = blockToMain(number());
    while(pools[pool].poolname)
    {
      jam();
      Ndbinfo::Row row(signal, req);
      row.write_uint32(getOwnNodeId());
      row.write_uint32(bn);           // block number
      row.write_uint32(instance());   // block instance
      row.write_string(pools[pool].poolname);

      row.write_uint64(pools[pool].used);
      row.write_uint64(pools[pool].total);
      row.write_uint64(pools[pool].used_hi);
      row.write_uint64(pools[pool].entry_size);
      for (size_t i = 0; i < num_config_params; i++)
        row.write_uint32(pools[pool].config_params[i]);
      ndbinfo_send_row(signal, req, row, rl);
      pool++;
      if (rl.need_break(req))
      {
        jam();
        ndbinfo_send_scan_break(signal, req, rl, pool);
        return;
      }
    }
    break;
  }
  case Ndbinfo::FRAG_LOCKS_TABLEID:
  {
    Uint32 tableid = cursor->data[0];
    
    for (;tableid < ctablesize; tableid++)
    {
      TabrecPtr tabPtr;
      tabPtr.i = tableid;
      ptrAss(tabPtr, tabrec);
      if (tabPtr.p->fragholder[0] != RNIL)
      {
        jam();
        // Loop over all fragments for this table.
        for (Uint32 f = 0; f < NDB_ARRAY_SIZE(tabPtr.p->fragholder); f++)
        {
          if (tabPtr.p->fragholder[f] != RNIL)
          {
            jam();
            FragmentrecPtr frp;
            frp.i = tabPtr.p->fragptrholder[f];
            ptrCheckGuard(frp, cfragmentsize, fragmentrec);
            
            const Fragmentrec::LockStats& ls = frp.p->m_lockStats;
            
            Ndbinfo::Row row(signal, req);
            row.write_uint32(getOwnNodeId());
            row.write_uint32(instance());
            row.write_uint32(tableid);
            row.write_uint32(tabPtr.p->fragholder[f]);

            row.write_uint64(ls.m_ex_req_count);
            row.write_uint64(ls.m_ex_imm_ok_count);
            row.write_uint64(ls.m_ex_wait_ok_count);
            row.write_uint64(ls.m_ex_wait_fail_count);
            
            row.write_uint64(ls.m_sh_req_count);
            row.write_uint64(ls.m_sh_imm_ok_count);
            row.write_uint64(ls.m_sh_wait_ok_count);
            row.write_uint64(ls.m_sh_wait_fail_count);

            row.write_uint64(ls.m_wait_ok_millis);
            row.write_uint64(ls.m_wait_fail_millis);

            ndbinfo_send_row(signal, req, row, rl);
          }
        }
      }

      /*
        If a break is needed, break on a table boundary, 
        as we use the table id as a cursor.
      */
      if (rl.need_break(req))
      {
        jam();
        ndbinfo_send_scan_break(signal, req, rl, tableid + 1);
        return;
      }
    }
    break;
  }
  case Ndbinfo::ACC_OPERATIONS_TABLEID:
  {
    jam();
    /* Take a break periodically when scanning records */
    Uint32 maxToCheck = 1024;
    NDB_TICKS now = getHighResTimer();
    OperationrecPtr opRecPtr;
    opRecPtr.i = cursor->data[0];

    while (opRecPtr.i < coprecsize)
    {
      ptrCheckGuard(opRecPtr, coprecsize, operationrec);
     
      /**
       * ACC holds lock requests/operations in a 2D queue 
       * structure.
       * The lock owning operation is directly linked from the
       * PK hash element.  Only one operation is the 'owner'
       * at any one time.
       * 
       * The lock owning operation may have other operations
       * concurrently holding the lock, for example other
       * operations in the same transaction, or, for shared
       * reads, in other transactions.
       * These operations are in the 'parallel' queue of the
       * lock owning operation, linked from its 
       * nextParallelQue member.
       *
       * Non-compatible lock requests must wait until some/
       * all of the current lock holder(s) have released the
       * lock before they can run.  They are held in the
       * 'serial' queue, lined from the lockOwner's 
       * nextSerialQue member.
       * 
       * Note also : Only one operation per row can 'run' 
       * in LDM at any one time, but this serialisation 
       * is not considered as locking overhead.
       *
       * Note also : These queue members are part of overlays
       * and are not always guaranteed to be valid, m_op_bits
       * often must be consulted too.
       */
      if (opRecPtr.p->m_op_bits != Operationrec::OP_INITIAL)
      {
        jam();

        FragmentrecPtr fp;
        fp.i = opRecPtr.p->fragptr;
        ptrCheckGuard(fp, cfragmentsize, fragmentrec);

        const Uint32 tableId = fp.p->myTableId;
        const Uint32 fragId = fp.p->myfid;
        const Uint64 rowId = 
          Uint64(opRecPtr.p->localdata.m_page_no) << 32 |
          Uint64(opRecPtr.p->localdata.m_page_idx);
        /* Send as separate attrs, as in cluster_operations */
        const Uint32 transId0 = opRecPtr.p->transId1;
        const Uint32 transId1 = opRecPtr.p->transId2;
        const Uint32 prevSerialQue = opRecPtr.p->prevSerialQue;
        const Uint32 nextSerialQue = opRecPtr.p->nextSerialQue;
        const Uint32 prevParallelQue = opRecPtr.p->prevParallelQue;
        const Uint32 nextParallelQue = opRecPtr.p->nextParallelQue;
        const Uint32 flags = opRecPtr.p->m_op_bits;
        /* Ignore Uint32 overflow at ~ 50 days */
        const Uint32 durationMillis = 
          (Uint32) NdbTick_Elapsed(opRecPtr.p->m_lockTime,
                                   now).milliSec();
        const Uint32 userPtr = opRecPtr.p->userptr;

        /* Live operation */
        Ndbinfo::Row row(signal, req);
        row.write_uint32(getOwnNodeId());
        row.write_uint32(instance());
        row.write_uint32(tableId);
        row.write_uint32(fragId);
        row.write_uint64(rowId);
        row.write_uint32(transId0);
        row.write_uint32(transId1);
        row.write_uint32(opRecPtr.i);
        row.write_uint32(flags);
        row.write_uint32(prevSerialQue);
        row.write_uint32(nextSerialQue);
        row.write_uint32(prevParallelQue);
        row.write_uint32(nextParallelQue);
        row.write_uint32(durationMillis);
        row.write_uint32(userPtr);

        ndbinfo_send_row(signal, req, row, rl);
      }
      maxToCheck--;
      opRecPtr.i++;

      if (rl.need_break(req) || maxToCheck == 0)
      {
        jam();
        ndbinfo_send_scan_break(signal, req, rl, opRecPtr.i);
        return;
      }
    }

    break;
  }
  default:
    break;
  }

  ndbinfo_send_scan_conf(signal, req, rl);
}

void
Dbacc::execDUMP_STATE_ORD(Signal* signal)
{
  DumpStateOrd * const dumpState = (DumpStateOrd *)&signal->theData[0];
  if (dumpState->args[0] == DumpStateOrd::AccDumpOneScanRec){
    Uint32 recordNo = RNIL;
    if (signal->length() == 2)
      recordNo = dumpState->args[1];
    else 
      return;

    if (recordNo >= cscanRecSize) 
      return;
    
    scanPtr.i = recordNo;
    ptrAss(scanPtr, scanRec);
    infoEvent("Dbacc::ScanRec[%d]: state=%d, transid(0x%x, 0x%x)",
	      scanPtr.i, scanPtr.p->scanState,scanPtr.p->scanTrid1,
	      scanPtr.p->scanTrid2);
    infoEvent("activeLocalFrag=%d, nextBucketIndex=%d",
	      scanPtr.p->activeLocalFrag,
	      scanPtr.p->nextBucketIndex);
    infoEvent("scanNextfreerec=%d firstActOp=%d firstLockedOp=%d",
	      scanPtr.p->scanNextfreerec,
	      scanPtr.p->scanFirstActiveOp,
	      scanPtr.p->scanFirstLockedOp);
    infoEvent("scanLastLockedOp=%d firstQOp=%d lastQOp=%d",
	      scanPtr.p->scanLastLockedOp,
	      scanPtr.p->scanFirstQueuedOp,
	      scanPtr.p->scanLastQueuedOp);
    infoEvent("scanUserP=%d, startNoBuck=%d, minBucketIndexToRescan=%d",
	      scanPtr.p->scanUserptr,
	      scanPtr.p->startNoOfBuckets,
	      scanPtr.p->minBucketIndexToRescan);
    infoEvent("maxBucketIndexToRescan=%d, scan_lastSeen = %d, cfreeopRec=%d",
	      scanPtr.p->maxBucketIndexToRescan,
              scanPtr.p->scan_lastSeen,
              cfreeopRec);
    infoEvent("scanBucketState=%d, scanLockHeld=%d, userBlockRef=%d",
	      scanPtr.p->scanBucketState,
	      scanPtr.p->scanLockHeld,
	      scanPtr.p->scanUserblockref);
    infoEvent("scanMask=%d scanLockMode=%d, scanLockCount=%d",
	      scanPtr.p->scanMask,
	      scanPtr.p->scanLockMode,
              scanPtr.p->scanLockCount);
    return;
  }

  // Dump all ScanRec(ords)
  if (dumpState->args[0] == DumpStateOrd::AccDumpAllScanRec){
    Uint32 recordNo = 0;
    if (signal->length() == 1)
      infoEvent("ACC: Dump all ScanRec - size: %d",
		cscanRecSize);
    else if (signal->length() == 2)
      recordNo = dumpState->args[1];
    else
      return;
    
    dumpState->args[0] = DumpStateOrd::AccDumpOneScanRec;
    dumpState->args[1] = recordNo;
    execDUMP_STATE_ORD(signal);
    
    if (recordNo < cscanRecSize-1){
      dumpState->args[0] = DumpStateOrd::AccDumpAllScanRec;
      dumpState->args[1] = recordNo+1;
      sendSignal(reference(), GSN_DUMP_STATE_ORD, signal, 2, JBB);
    }
    return;
  }

  // Dump all active ScanRec(ords)
  if (dumpState->args[0] == DumpStateOrd::AccDumpAllActiveScanRec){
    Uint32 recordNo = 0;
    if (signal->length() == 1)
      infoEvent("ACC: Dump active ScanRec - size: %d",
		cscanRecSize);
    else if (signal->length() == 2)
      recordNo = dumpState->args[1];
    else
      return;

    ScanRecPtr sp;
    sp.i = recordNo;
    ptrAss(sp, scanRec);
    if (sp.p->scanState != ScanRec::SCAN_DISCONNECT){
      dumpState->args[0] = DumpStateOrd::AccDumpOneScanRec;
      dumpState->args[1] = recordNo;
      execDUMP_STATE_ORD(signal);
    }

    if (recordNo < cscanRecSize-1){
      dumpState->args[0] = DumpStateOrd::AccDumpAllActiveScanRec;
      dumpState->args[1] = recordNo+1;
      sendSignal(reference(), GSN_DUMP_STATE_ORD, signal, 2, JBB);
    }
    return;
  }

  if(dumpState->args[0] == DumpStateOrd::EnableUndoDelayDataWrite){
    ndbout << "Dbacc:: delay write of datapages for table = " 
	   << dumpState->args[1]<< endl;
    SET_ERROR_INSERT_VALUE(3000);
    return;
  }

  if(dumpState->args[0] == DumpStateOrd::AccDumpOneOperationRec){
    Uint32 recordNo = RNIL;
    if (signal->length() == 2)
      recordNo = dumpState->args[1];
    else 
      return;

    if (recordNo >= coprecsize) 
      return;
    
    OperationrecPtr tmpOpPtr;
    tmpOpPtr.i = recordNo;
    ptrAss(tmpOpPtr, operationrec);
    infoEvent("Dbacc::operationrec[%d]: transid(0x%x, 0x%x)",
	      tmpOpPtr.i, tmpOpPtr.p->transId1,
	      tmpOpPtr.p->transId2);
    infoEvent("elementPage=%d, elementPointer=%d ",
	      tmpOpPtr.p->elementPage, 
	      tmpOpPtr.p->elementPointer);
    infoEvent("fid=%d, fragptr=%d ",
              tmpOpPtr.p->fid, tmpOpPtr.p->fragptr);
    infoEvent("hashValue=%d", tmpOpPtr.p->hashValue.pack());
    infoEvent("nextLockOwnerOp=%d, nextOp=%d, nextParallelQue=%d ",
	      tmpOpPtr.p->nextLockOwnerOp, tmpOpPtr.p->nextOp, 
	      tmpOpPtr.p->nextParallelQue);
    infoEvent("nextSerialQue=%d, prevOp=%d ",
	      tmpOpPtr.p->nextSerialQue, 
	      tmpOpPtr.p->prevOp);
    infoEvent("prevLockOwnerOp=%d, prevParallelQue=%d",
	      tmpOpPtr.p->prevLockOwnerOp, tmpOpPtr.p->nextParallelQue);
    infoEvent("prevSerialQue=%d, scanRecPtr=%d",
	      tmpOpPtr.p->prevSerialQue, tmpOpPtr.p->scanRecPtr);
    infoEvent("m_op_bits=0x%x, reducedHashValue=%x ",
              tmpOpPtr.p->m_op_bits, tmpOpPtr.p->reducedHashValue.pack());
    return;
  }

  if(dumpState->args[0] == DumpStateOrd::AccDumpNumOpRecs){

    Uint32 freeOpRecs = 0;
    OperationrecPtr opRecPtr;
    opRecPtr.i = cfreeopRec;
    while (opRecPtr.i != RNIL){
      freeOpRecs++;
      ptrCheckGuard(opRecPtr, coprecsize, operationrec);
      opRecPtr.i = opRecPtr.p->nextOp;
    }

    infoEvent("Dbacc::OperationRecords: num=%d, free=%d",	      
	      coprecsize, freeOpRecs);

    return;
  }
  if(dumpState->args[0] == DumpStateOrd::AccDumpFreeOpRecs){

    OperationrecPtr opRecPtr;
    opRecPtr.i = cfreeopRec;
    while (opRecPtr.i != RNIL){
      
      dumpState->args[0] = DumpStateOrd::AccDumpOneOperationRec;
      dumpState->args[1] = opRecPtr.i;
      execDUMP_STATE_ORD(signal);

      ptrCheckGuard(opRecPtr, coprecsize, operationrec);
      opRecPtr.i = opRecPtr.p->nextOp;
    }


    return;
  }

  if(dumpState->args[0] == DumpStateOrd::AccDumpNotFreeOpRecs){
    Uint32 recordStart = RNIL;
    if (signal->length() == 2)
      recordStart = dumpState->args[1];
    else 
      return;

    if (recordStart >= coprecsize) 
      return;

    for (Uint32 i = recordStart; i < coprecsize; i++){

      bool inFreeList = false;
      OperationrecPtr opRecPtr;
      opRecPtr.i = cfreeopRec;
      while (opRecPtr.i != RNIL){
	if (opRecPtr.i == i){
	  inFreeList = true;
	  break;
	}
	ptrCheckGuard(opRecPtr, coprecsize, operationrec);
	opRecPtr.i = opRecPtr.p->nextOp;
      }
      if (inFreeList == false){
	dumpState->args[0] = DumpStateOrd::AccDumpOneOperationRec;
	dumpState->args[1] = i;
	execDUMP_STATE_ORD(signal);	
      }
    }
    return;
  }

#if 0
  if (type == 100) {
    RelTabMemReq * const req = (RelTabMemReq *)signal->getDataPtrSend();
    req->primaryTableId = 2;
    req->secondaryTableId = RNIL;
    req->userPtr = 2;
    req->userRef = DBDICT_REF;
    sendSignal(reference(), GSN_REL_TABMEMREQ, signal,
               RelTabMemReq::SignalLength, JBB);
    return;
  }//if
  if (type == 101) {
    RelTabMemReq * const req = (RelTabMemReq *)signal->getDataPtrSend();
    req->primaryTableId = 4;
    req->secondaryTableId = 5;
    req->userPtr = 4;
    req->userRef = DBDICT_REF;
    sendSignal(reference(), GSN_REL_TABMEMREQ, signal,
               RelTabMemReq::SignalLength, JBB);
    return;
  }//if
  if (type == 102) {
    RelTabMemReq * const req = (RelTabMemReq *)signal->getDataPtrSend();
    req->primaryTableId = 6;
    req->secondaryTableId = 8;
    req->userPtr = 6;
    req->userRef = DBDICT_REF;
    sendSignal(reference(), GSN_REL_TABMEMREQ, signal,
               RelTabMemReq::SignalLength, JBB);
    return;
  }//if
  if (type == 103) {
    DropTabFileReq * const req = (DropTabFileReq *)signal->getDataPtrSend();
    req->primaryTableId = 2;
    req->secondaryTableId = RNIL;
    req->userPtr = 2;
    req->userRef = DBDICT_REF;
    sendSignal(reference(), GSN_DROP_TABFILEREQ, signal,
               DropTabFileReq::SignalLength, JBB);
    return;
  }//if
  if (type == 104) {
    DropTabFileReq * const req = (DropTabFileReq *)signal->getDataPtrSend();
    req->primaryTableId = 4;
    req->secondaryTableId = 5;
    req->userPtr = 4;
    req->userRef = DBDICT_REF;
    sendSignal(reference(), GSN_DROP_TABFILEREQ, signal,
               DropTabFileReq::SignalLength, JBB);
    return;
  }//if
  if (type == 105) {
    DropTabFileReq * const req = (DropTabFileReq *)signal->getDataPtrSend();
    req->primaryTableId = 6;
    req->secondaryTableId = 8;
    req->userPtr = 6;
    req->userRef = DBDICT_REF;
    sendSignal(reference(), GSN_DROP_TABFILEREQ, signal,
               DropTabFileReq::SignalLength, JBB);
    return;
  }//if
#endif

  if (signal->theData[0] == DumpStateOrd::SchemaResourceSnapshot)
  {
    RSS_OP_SNAPSHOT_SAVE(cnoOfFreeFragrec);
    return;
  }

  if (signal->theData[0] == DumpStateOrd::SchemaResourceCheckLeak)
  {
    RSS_OP_SNAPSHOT_CHECK(cnoOfFreeFragrec);
    return;
  }
}//Dbacc::execDUMP_STATE_ORD()

Uint32
Dbacc::getL2PMapAllocBytes(Uint32 fragId) const
{
  jam();
  FragmentrecPtr fragPtr(NULL, fragId);
  ptrCheckGuard(fragPtr, cfragmentsize, fragmentrec);
  return fragPtr.p->directory.getByteSize();
}

#ifdef VM_TRACE
void
Dbacc::debug_lh_vars(const char* where)const
{
  Uint32 b = fragrecptr.p->level.getTop();
  Uint32 di = fragrecptr.p->getPageNumber(b);
  Uint32 ri = di >> 8;
  ndbout
    << "DBACC: " << where << ":"
    << " frag:" << fragrecptr.p->myTableId
    << "/" << fragrecptr.p->myfid
    << " slack:" << fragrecptr.p->slack
    << "/" << fragrecptr.p->slackCheck
    << " top:" << fragrecptr.p->level.getTop()
    << " di:" << di
    << " ri:" << ri
    << " full:" << fragrecptr.p->dirRangeFull
    << "\n";
}
#endif

/**
 * Implementation of Dbacc::Page32Lists
 */

void Dbacc::Page32Lists::addPage32(Page32_pool& pool, Page32Ptr p)
{
  const Uint8 list_id = 0; // List of 32KiB pages with all 8KiB pages free
  LocalPage32_list list(pool, lists[list_id]);
  list.addFirst(p);
  nonempty_lists |= (1 << list_id);
  p.p->list_id = list_id;
  p.p->magic = Page32::MAGIC;
}

void Dbacc::Page32Lists::dropLastPage32(Page32_pool& pool,
                                         Page32Ptr& p,
                                         Uint32 keep)
{
  if (lists[0].getCount() <= keep)
  {
    p.i = RNIL;
    p.p = NULL;
    return;
  }
  LocalPage32_list list(pool, lists[0]);
  list.last(p);
  dropPage32(pool, p);
}

void Dbacc::Page32Lists::dropPage32(Page32_pool& pool, Page32Ptr p)
{
  require(p.p->magic == Page32::MAGIC);
  require(p.p->list_id == 0);
  p.p->magic = ~Page32::MAGIC;
  const Uint8 list_id = 0; // The list of pages with all its four 8KiB pages free
  LocalPage32_list list(pool, lists[list_id]);
  list.remove(p);
  if (list.isEmpty())
  {
    nonempty_lists &= ~(1 << list_id);
  }
}

void Dbacc::Page32Lists::seizePage8(Page32_pool& pool,
                                    Page8Ptr& /* out */ p8,
                                    int sub_page_id)
{
  Uint16 list_id_set;
  Uint8 sub_page_id_set;
  if (sub_page_id == LEAST_COMMON_SUB_PAGE)
  { // Find out least common sub_page_ids
    Uint32 min_sub_page_count = UINT32_MAX;
    for (int i = 0; i < 4; i++)
    {
      if (sub_page_id_count[i] < min_sub_page_count)
      {
        min_sub_page_count = sub_page_id_count[i];
      }
    }
    list_id_set = 0;
    sub_page_id_set = 0;
    for (int i = 0; i < 4; i++)
    {
      if (sub_page_id_count[i] == min_sub_page_count)
      {
        list_id_set |= sub_page_id_to_list_id_set(sub_page_id);
        sub_page_id_set |= (1 << i);
      }
    }
  }
  else
  {
    list_id_set = sub_page_id_to_list_id_set(sub_page_id);
    if (sub_page_id < 0)
    {
      sub_page_id_set = 0xf;
    }
    else
    {
      sub_page_id_set = 1 << sub_page_id;
    }
  }
  list_id_set &= nonempty_lists;
  if (list_id_set == 0)
  {
    p8.i = RNIL;
    p8.p = NULL;
    return;
  }
  Uint8 list_id = least_free_list(list_id_set);
  Uint8 list_sub_page_id_set = list_id_to_sub_page_id_set(list_id);
  if (sub_page_id < 0)
  {
    Uint32 set = sub_page_id_set & list_sub_page_id_set;
    require(set != 0);
    sub_page_id = BitmaskImpl::fls(set);
  }
  list_sub_page_id_set ^= (1 << sub_page_id);
  Uint8 new_list_id = sub_page_id_set_to_list_id(list_sub_page_id_set);

  LocalPage32_list old_list(pool, lists[list_id]);
  LocalPage32_list new_list(pool, lists[new_list_id]);

  Page32Ptr p;
  old_list.removeFirst(p);
  if (old_list.isEmpty())
  {
    nonempty_lists &= ~(1 << list_id);
  }
  require(p.p->magic == Page32::MAGIC);
  require(p.p->list_id == list_id);
  new_list.addFirst(p);
  nonempty_lists |= (1 << new_list_id);
  p.p->list_id = new_list_id;
  p8.i = (p.i << 2) | sub_page_id;
  p8.p = &p.p->page8[sub_page_id];
  sub_page_id_count[sub_page_id] ++;
}

void Dbacc::Page32Lists::releasePage8(Page32_pool& pool, Page8Ptr p8)
{
  int sub_page_id = p8.i & 3;
  Page32Ptr p;
  p.i = p8.i >> 2;
  p.p = reinterpret_cast<Page32*>(p8.p-sub_page_id);

  Uint8 list_id = p.p->list_id;
  Uint8 sub_page_id_set = list_id_to_sub_page_id_set(list_id);
  sub_page_id_set ^= (1 << sub_page_id);
  Uint8 new_list_id = sub_page_id_set_to_list_id(sub_page_id_set);

  LocalPage32_list old_list(pool, lists[list_id]);
  LocalPage32_list new_list(pool, lists[new_list_id]);

  old_list.remove(p);
  if (old_list.isEmpty())
  {
    nonempty_lists &= ~(1 << list_id);
  }
  require(p.p->magic == Page32::MAGIC);
  require(p.p->list_id == list_id);
  new_list.addFirst(p);
  nonempty_lists |= (1 << new_list_id);
  p.p->list_id = new_list_id;
  sub_page_id_count[sub_page_id] --;
}<|MERGE_RESOLUTION|>--- conflicted
+++ resolved
@@ -3753,22 +3753,14 @@
           bool found;
           if (! searchLocalKey) 
 	  {
-<<<<<<< HEAD
             Uint32 len = readTablePk(localkey.m_page_no,
                                      localkey.m_page_idx,
                                      tgeElementHeader,
                                      lockOwnerPtr,
                                      &keys[0]);
-            found = (len == operationRecPtr.p->xfrmtupkeylen) &&
-	      (memcmp(Tkeydata, &keys[0], len << 2) == 0);
-=======
-            Uint32 len = readTablePk(localkey.m_page_no, localkey.m_page_idx, tgeElementHeader,
-				     lockOwnerPtr);
             found =
               (len == operationRecPtr.p->m_key_or_scan_info.xfrmtupkeylen) &&
-	      (memcmp(Tkeydata, ckeys, len << 2) == 0);
-
->>>>>>> bfe4eb17
+              (memcmp(Tkeydata, &keys[0], len << 2) == 0);
           } else {
             jam();
             found = (localkey.m_page_no == Tkeydata[0] && Uint32(localkey.m_page_idx) == Tkeydata[1]);
