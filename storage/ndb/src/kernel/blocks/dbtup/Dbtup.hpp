--- conflicted
+++ resolved
@@ -3239,14 +3239,11 @@
   /* For debugging, dump the contents of a tuple. */
   void dump_tuple(const KeyReqStruct* req_struct, const Tablerec* tabPtrP);
 
-<<<<<<< HEAD
 #ifdef VM_TRACE
   void check_page_map(Fragrecord*);
   bool find_page_id_in_list(Fragrecord*, Uint32 pid);
 #endif
-=======
   void handle_lcp_keep(Signal*, Fragrecord*, ScanOp*, Uint32 rowid);
->>>>>>> 693dfeb5
 };
 
 #if 0
