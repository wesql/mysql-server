/*
   Copyright (c) 2005, 2018, Oracle and/or its affiliates. All rights reserved.

   This program is free software; you can redistribute it and/or modify
   it under the terms of the GNU General Public License as published by
   the Free Software Foundation; version 2 of the License.

   This program is distributed in the hope that it will be useful,
   but WITHOUT ANY WARRANTY; without even the implied warranty of
   MERCHANTABILITY or FITNESS FOR A PARTICULAR PURPOSE.  See the
   GNU General Public License for more details.

   You should have received a copy of the GNU General Public License
   along with this program; if not, write to the Free Software
   Foundation, Inc., 51 Franklin St, Fifth Floor, Boston, MA 02110-1301  USA
*/

#define DBTUP_C
#define DBTUP_SCAN_CPP
#include "Dbtup.hpp"
#include "../backup/Backup.hpp"
#include <signaldata/AccScan.hpp>
#include <signaldata/NextScan.hpp>
#include <signaldata/AccLock.hpp>
#include <md5_hash.hpp>
#include <portlib/ndb_prefetch.h>
#include "../dblqh/Dblqh.hpp"

#define JAM_FILE_ID 408

#ifdef VM_TRACE
//#define DEBUG_LCP 1
//#define DEBUG_LCP_DEL 1
//#define DEBUG_LCP_DEL2 1
//#define DEBUG_LCP_DEL_EXTRA 1
//#define DEBUG_LCP_SKIP 1
//#define DEBUG_LCP_SKIP_EXTRA 1
//#define DEBUG_LCP_KEEP 1
//#define DEBUG_LCP_REL 1
//#define DEBUG_NR_SCAN 1
//#define DEBUG_NR_SCAN_EXTRA 1
//#define DEBUG_LCP_SCANNED_BIT 1
//#define DEBUG_LCP_FILTER 1
//#define DEBUG_LCP_SKIP 1
//#define DEBUG_LCP_DEL 1
//#define DEBUG_LCP_DELAY 1
#endif

#ifdef DEBUG_LCP_DELAY
#define DEB_LCP_DELAY(arglist) do { g_eventLogger->info arglist ; } while (0)
#else
#define DEB_LCP_DELAY(arglist) do { } while (0)
#endif

#ifdef DEBUG_LCP_FILTER
#define DEB_LCP_FILTER(arglist) do { g_eventLogger->info arglist ; } while (0)
#else
#define DEB_LCP_FILTER(arglist) do { } while (0)
#endif

#ifdef DEBUG_LCP
#define DEB_LCP(arglist) do { g_eventLogger->info arglist ; } while (0)
#else
#define DEB_LCP(arglist) do { } while (0)
#endif

#ifdef DEBUG_LCP_DEL
#define DEB_LCP_DEL(arglist) do { g_eventLogger->info arglist ; } while (0)
#else
#define DEB_LCP_DEL(arglist) do { } while (0)
#endif

#ifdef DEBUG_LCP_DEL2
#define DEB_LCP_DEL2(arglist) do { g_eventLogger->info arglist ; } while (0)
#else
#define DEB_LCP_DEL2(arglist) do { } while (0)
#endif

#ifdef DEBUG_LCP_DEL_EXTRA
#define DEB_LCP_DEL_EXTRA(arglist) do { g_eventLogger->info arglist ; } while (0)
#else
#define DEB_LCP_DEL_EXTRA(arglist) do { } while (0)
#endif

#ifdef DEBUG_LCP_SKIP
#define DEB_LCP_SKIP(arglist) do { g_eventLogger->info arglist ; } while (0)
#else
#define DEB_LCP_SKIP(arglist) do { } while (0)
#endif

#ifdef DEBUG_LCP_SKIP_EXTRA
#define DEB_LCP_SKIP_EXTRA(arglist) do { g_eventLogger->info arglist ; } while (0)
#else
#define DEB_LCP_SKIP_EXTRA(arglist) do { } while (0)
#endif

#ifdef DEBUG_LCP_KEEP
#define DEB_LCP_KEEP(arglist) do { g_eventLogger->info arglist ; } while (0)
#else
#define DEB_LCP_KEEP(arglist) do { } while (0)
#endif

#ifdef DEBUG_LCP_REL
#define DEB_LCP_REL(arglist) do { g_eventLogger->info arglist ; } while (0)
#else
#define DEB_LCP_REL(arglist) do { } while (0)
#endif

#ifdef DEBUG_NR_SCAN
#define DEB_NR_SCAN(arglist) do { g_eventLogger->info arglist ; } while (0)
#else
#define DEB_NR_SCAN(arglist) do { } while (0)
#endif

#ifdef DEBUG_NR_SCAN_EXTRA
#define DEB_NR_SCAN_EXTRA(arglist) do { g_eventLogger->info arglist ; } while (0)
#else
#define DEB_NR_SCAN_EXTRA(arglist) do { } while (0)
#endif

#ifdef VM_TRACE
#define dbg(x) globalSignalLoggers.log x
#else
#define dbg(x)
#endif

void
Dbtup::execACC_SCANREQ(Signal* signal)
{
  jamEntry();
  const AccScanReq reqCopy = *(const AccScanReq*)signal->getDataPtr();
  const AccScanReq* const req = &reqCopy;
  ScanOpPtr scanPtr;
  scanPtr.i = RNIL;
  do {
    // find table and fragment
    TablerecPtr tablePtr;
    tablePtr.i = req->tableId;
    ptrCheckGuard(tablePtr, cnoOfTablerec, tablerec);
    FragrecordPtr fragPtr;
    Uint32 fragId = req->fragmentNo;
    fragPtr.i = RNIL;
    getFragmentrec(fragPtr, fragId, tablePtr.p);
    ndbrequire(fragPtr.i != RNIL);
    Fragrecord& frag = *fragPtr.p;
    // flags
    Uint32 bits = 0;
    
    if (AccScanReq::getLcpScanFlag(req->requestInfo))
    {
      jam();
      bits |= ScanOp::SCAN_LCP;
      c_scanOpPool.getPtr(scanPtr, c_lcp_scan_op);
      ndbrequire(scanPtr.p->m_fragPtrI == fragPtr.i);
      ndbrequire(scanPtr.p->m_state == ScanOp::First);
    }
    else
    {
      // seize from pool and link to per-fragment list
      Local_ScanOp_list list(c_scanOpPool, frag.m_scanList);
      if (! list.seizeFirst(scanPtr)) {
	jam();
	break;
      }
      new (scanPtr.p) ScanOp;
      jam();
    }

    if (!AccScanReq::getNoDiskScanFlag(req->requestInfo)
        && tablePtr.p->m_no_of_disk_attributes)
    {
      jam();
      bits |= ScanOp::SCAN_DD;
    }
      
    bool mm = (bits & ScanOp::SCAN_DD);
    if ((tablePtr.p->m_attributes[mm].m_no_of_varsize +
         tablePtr.p->m_attributes[mm].m_no_of_dynamic) > 0) 
    {
      if (bits & ScanOp::SCAN_DD)
      {
        // only dd scan varsize pages
        // mm always has a fixed part
        jam();
        bits |= ScanOp::SCAN_VS;
      }
    }

    if (! AccScanReq::getReadCommittedFlag(req->requestInfo)) 
    {
      if (AccScanReq::getLockMode(req->requestInfo) == 0)
      {
        jam();
        bits |= ScanOp::SCAN_LOCK_SH;
      }
      else
      {
        jam();
        bits |= ScanOp::SCAN_LOCK_EX;
      }
    }

    if (AccScanReq::getNRScanFlag(req->requestInfo))
    {
      jam();
      bits |= ScanOp::SCAN_NR;
      scanPtr.p->m_endPage = req->maxPage;
      if (req->maxPage != RNIL && req->maxPage > frag.m_max_page_cnt)
      {
        DEB_NR_SCAN(("%u %u endPage: %u (noOfPages: %u maxPage: %u)", 
                     tablePtr.i,
                     fragId,
                     req->maxPage,
                     fragPtr.p->noOfPages,
                     fragPtr.p->m_max_page_cnt));
      }
    }
    else if (AccScanReq::getLcpScanFlag(req->requestInfo))
    {
      jam();
      ndbrequire((bits & ScanOp::SCAN_DD) == 0);
      ndbrequire((bits & ScanOp::SCAN_LOCK) == 0);
    }
    else
    {
      jam();
      scanPtr.p->m_endPage = RNIL;
    }

    if (bits & ScanOp::SCAN_VS)
    {
      jam();
      ndbrequire((bits & ScanOp::SCAN_NR) == 0);
      ndbrequire((bits & ScanOp::SCAN_LCP) == 0);
    }
    
    // set up scan op
    ScanOp& scan = *scanPtr.p;
    scan.m_state = ScanOp::First;
    scan.m_bits = bits;
    scan.m_userPtr = req->senderData;
    scan.m_userRef = req->senderRef;
    scan.m_tableId = tablePtr.i;
    scan.m_fragId = frag.fragmentId;
    scan.m_fragPtrI = fragPtr.i;
    scan.m_transId1 = req->transId1;
    scan.m_transId2 = req->transId2;
    scan.m_savePointId = req->savePointId;

    // conf
    AccScanConf* const conf = (AccScanConf*)signal->getDataPtrSend();
    conf->scanPtr = req->senderData;
    conf->accPtr = scanPtr.i;
    conf->flag = AccScanConf::ZNOT_EMPTY_FRAGMENT;
    signal->theData[8] = 0;
    /* Return ACC_SCANCONF */
    return;
  } while (0);
  if (scanPtr.i != RNIL) {
    jam();
    releaseScanOp(scanPtr);
  }
  // LQH does not handle REF
  ndbrequire(false);
  signal->theData[8] = 1; /* Failure */
  /* Return ACC_SCANREF */
}

void
Dbtup::execNEXT_SCANREQ(Signal* signal)
{
  jamEntryDebug();
  const NextScanReq reqCopy = *(const NextScanReq*)signal->getDataPtr();
  const NextScanReq* const req = &reqCopy;
  ScanOpPtr scanPtr;
  c_scanOpPool.getPtr(scanPtr, req->accPtr);
  ScanOp& scan = *scanPtr.p;
  switch (req->scanFlag) {
  case NextScanReq::ZSCAN_NEXT:
    jam();
    break;
  case NextScanReq::ZSCAN_COMMIT:
    jam();
  case NextScanReq::ZSCAN_NEXT_COMMIT:
    jam();
    if ((scan.m_bits & ScanOp::SCAN_LOCK) != 0) {
      jam();
      AccLockReq* const lockReq = (AccLockReq*)signal->getDataPtrSend();
      lockReq->returnCode = RNIL;
      lockReq->requestInfo = AccLockReq::Unlock;
      lockReq->accOpPtr = req->accOperationPtr;
      EXECUTE_DIRECT(DBACC, GSN_ACC_LOCKREQ,
          signal, AccLockReq::UndoSignalLength);
      jamEntry();
      ndbrequire(lockReq->returnCode == AccLockReq::Success);
      removeAccLockOp(scan, req->accOperationPtr);
    }
    if (req->scanFlag == NextScanReq::ZSCAN_COMMIT) {
      signal->theData[0] = 0; /* Success */
      /**
       * signal->theData[0] = 0 means return signal
       * NEXT_SCANCONF for NextScanReq::ZSCAN_COMMIT
       */
      return;
    }
    break;
  case NextScanReq::ZSCAN_CLOSE:
    jam();
    if (scan.m_bits & ScanOp::SCAN_LOCK_WAIT) {
      jam();
      ndbrequire(scan.m_accLockOp != RNIL);
      // use ACC_ABORTCONF to flush out any reply in job buffer
      AccLockReq* const lockReq = (AccLockReq*)signal->getDataPtrSend();
      lockReq->returnCode = RNIL;
      lockReq->requestInfo = AccLockReq::AbortWithConf;
      lockReq->accOpPtr = scan.m_accLockOp;
      EXECUTE_DIRECT(DBACC, GSN_ACC_LOCKREQ,
		     signal, AccLockReq::UndoSignalLength);
      jamEntry();
      ndbrequire(lockReq->returnCode == AccLockReq::Success);
      scan.m_last_seen = __LINE__;
      scan.m_state = ScanOp::Aborting;
      return;
    }
    if (scan.m_state == ScanOp::Locked) {
      jam();
      ndbrequire(scan.m_accLockOp != RNIL);
      AccLockReq* const lockReq = (AccLockReq*)signal->getDataPtrSend();
      lockReq->returnCode = RNIL;
      lockReq->requestInfo = AccLockReq::Abort;
      lockReq->accOpPtr = scan.m_accLockOp;
      EXECUTE_DIRECT(DBACC, GSN_ACC_LOCKREQ,
		     signal, AccLockReq::UndoSignalLength);
      jamEntry();
      ndbrequire(lockReq->returnCode == AccLockReq::Success);
      scan.m_accLockOp = RNIL;
    }
    scan.m_last_seen = __LINE__;
    scan.m_state = ScanOp::Aborting;
    scanClose(signal, scanPtr);
    return;
  case NextScanReq::ZSCAN_NEXT_ABORT:
    jam();
  default:
    jam();
    ndbrequire(false);
    break;
  }
  // start looking for next scan result
  AccCheckScan* checkReq = (AccCheckScan*)signal->getDataPtrSend();
  checkReq->accPtr = scanPtr.i;
  checkReq->checkLcpStop = AccCheckScan::ZNOT_CHECK_LCP_STOP;
  EXECUTE_DIRECT(DBTUP, GSN_ACC_CHECK_SCAN, signal, AccCheckScan::SignalLength);
  jamEntryDebug();
}

void
Dbtup::execACC_CHECK_SCAN(Signal* signal)
{
  jamEntryDebug();
  const AccCheckScan reqCopy = *(const AccCheckScan*)signal->getDataPtr();
  const AccCheckScan* const req = &reqCopy;
  ScanOpPtr scanPtr;
  c_scanOpPool.getPtr(scanPtr, req->accPtr);
  ScanOp& scan = *scanPtr.p;
  // fragment
  FragrecordPtr fragPtr;
  fragPtr.i = scan.m_fragPtrI;
  ptrCheckGuard(fragPtr, cnoOfFragrec, fragrecord);
  Fragrecord& frag = *fragPtr.p;
  if (req->checkLcpStop == AccCheckScan::ZCHECK_LCP_STOP)
  {
    jam();
    CheckLcpStop* cls = (CheckLcpStop*) signal->theData;
    cls->scanPtrI = scan.m_userPtr;
    cls->scanState = CheckLcpStop::ZSCAN_RESOURCE_WAIT;
    EXECUTE_DIRECT(DBLQH, GSN_CHECK_LCP_STOP, signal, 2);
    jamEntry();
    ndbassert(signal->theData[0] == CheckLcpStop::ZTAKE_A_BREAK);
    return;
  }
  if (scan.m_bits & ScanOp::SCAN_LOCK_WAIT) {
    jam();
    // LQH asks if we are waiting for lock and we tell it to ask again
    NextScanConf* const conf = (NextScanConf*)signal->getDataPtrSend();
    conf->scanPtr = scan.m_userPtr;
    conf->accOperationPtr = RNIL;       // no tuple returned
    conf->fragId = frag.fragmentId;
    // if TC has ordered scan close, it will be detected here
    sendSignal(scan.m_userRef,
               GSN_NEXT_SCANCONF,
               signal,
               NextScanConf::SignalLengthNoTuple,
               JBB);
    return;     // stop
  }

  const bool lcp = (scan.m_bits & ScanOp::SCAN_LCP);

  if (scan.m_state == ScanOp::First)
  {
    if (lcp && ! fragPtr.p->m_lcp_keep_list_head.isNull())
    {
      jam();
      /**
       * Handle lcp keep list already here
       *   So that scan state is not altered
       *   if lcp_keep rows are found in ScanOp::First
       */
      scan.m_last_seen = __LINE__;
      handle_lcp_keep(signal, fragPtr, scanPtr.p);
      return;
    }
    jam();
    scanFirst(signal, scanPtr);
  }
  if (scan.m_state == ScanOp::Next)
  {
    jam();
    bool immediate = scanNext(signal, scanPtr);
    if (! immediate) {
      jam();
      // time-slicing via TUP or PGMAN
      return;
    }
    jam();
  }
  scanReply(signal, scanPtr);
}

void
Dbtup::scanReply(Signal* signal, ScanOpPtr scanPtr)
{
  ScanOp& scan = *scanPtr.p;
  FragrecordPtr fragPtr;
  fragPtr.i = scan.m_fragPtrI;
  ptrCheckGuard(fragPtr, cnoOfFragrec, fragrecord);
  Fragrecord& frag = *fragPtr.p;
  // for reading tuple key in Current state
  Uint32* pkData = (Uint32*)c_dataBuffer;
  unsigned pkSize = 0;
  if (scan.m_state == ScanOp::Current) {
    // found an entry to return
    jamDebug();
    ndbrequire(scan.m_accLockOp == RNIL);
    Uint32 scan_bits = scan.m_bits;
    if (scan_bits & ScanOp::SCAN_LOCK) {
      jam();
      ndbrequire((scan_bits & ScanOp::SCAN_LCP) == 0);
      scan.m_last_seen = __LINE__;
      // read tuple key - use TUX routine
      const ScanPos& pos = scan.m_scanPos;
      const Local_key& key_mm = pos.m_key_mm;
      int ret = tuxReadPk(fragPtr.i, pos.m_realpid_mm, key_mm.m_page_idx,
			  pkData, true);
      ndbrequire(ret > 0);
      pkSize = ret;
      dbg((DBTUP, "PK size=%d data=%08x", pkSize, pkData[0]));
      // get read lock or exclusive lock
      AccLockReq* const lockReq = (AccLockReq*)signal->getDataPtrSend();
      lockReq->returnCode = RNIL;
      lockReq->requestInfo = (scan.m_bits & ScanOp::SCAN_LOCK_SH) ?
        AccLockReq::LockShared : AccLockReq::LockExclusive;
      lockReq->accOpPtr = RNIL;
      lockReq->userPtr = scanPtr.i;
      lockReq->userRef = reference();
      lockReq->tableId = scan.m_tableId;
      lockReq->fragId = frag.fragmentId;
      lockReq->fragPtrI = RNIL; // no cached frag ptr yet
      lockReq->hashValue = md5_hash((Uint64*)pkData, pkSize);
      lockReq->page_id = key_mm.m_page_no;
      lockReq->page_idx = key_mm.m_page_idx;
      lockReq->transId1 = scan.m_transId1;
      lockReq->transId2 = scan.m_transId2;
      EXECUTE_DIRECT(DBACC, GSN_ACC_LOCKREQ,
          signal, AccLockReq::LockSignalLength);
      jamEntryDebug();
      switch (lockReq->returnCode) {
      case AccLockReq::Success:
      {
        jam();
        scan.m_state = ScanOp::Locked;
        scan.m_accLockOp = lockReq->accOpPtr;
        break;
      }
      case AccLockReq::IsBlocked:
      {
        jam();
        // normal lock wait
        scan.m_state = ScanOp::Blocked;
        scan.m_bits |= ScanOp::SCAN_LOCK_WAIT;
        scan.m_accLockOp = lockReq->accOpPtr;
        // LQH will wake us up
        CheckLcpStop* cls = (CheckLcpStop*) signal->theData;
        cls->scanPtrI = scan.m_userPtr;
        cls->scanState = CheckLcpStop::ZSCAN_RESOURCE_WAIT;
        EXECUTE_DIRECT(DBLQH, GSN_CHECK_LCP_STOP, signal, 2);
        jamEntry();
        ndbassert(signal->theData[0] == CheckLcpStop::ZTAKE_A_BREAK);
        return;
        break;
      }
      case AccLockReq::Refused:
      {
        jam();
        // we cannot see deleted tuple (assert only)
        ndbassert(false);
        // skip it
        scan.m_state = ScanOp::Next;
        CheckLcpStop* cls = (CheckLcpStop*) signal->theData;
        cls->scanPtrI = scan.m_userPtr;
        cls->scanState = CheckLcpStop::ZSCAN_RESOURCE_WAIT;
        EXECUTE_DIRECT(DBLQH, GSN_CHECK_LCP_STOP, signal, 2);
        jamEntry();
        ndbassert(signal->theData[0] == CheckLcpStop::ZTAKE_A_BREAK);
        return;
        break;
      }
      case AccLockReq::NoFreeOp:
      {
        jam();
        // max ops should depend on max scans (assert only)
        ndbassert(false);
        // stay in Current state
        scan.m_state = ScanOp::Current;
        CheckLcpStop* cls = (CheckLcpStop*) signal->theData;
        cls->scanPtrI = scan.m_userPtr;
        cls->scanState = CheckLcpStop::ZSCAN_RESOURCE_WAIT;
        EXECUTE_DIRECT(DBLQH, GSN_CHECK_LCP_STOP, signal, 2);
        jamEntry();
        ndbassert(signal->theData[0] == CheckLcpStop::ZTAKE_A_BREAK);
        return;
        break;
      }
      default:
        ndbrequire(false);
        break;
      }
    } else {
      scan.m_state = ScanOp::Locked;
    }
  } 

  if (scan.m_state == ScanOp::Locked) {
    // we have lock or do not need one
    jamDebug();
    // conf signal
    NextScanConf* const conf = (NextScanConf*)signal->getDataPtrSend();
    conf->scanPtr = scan.m_userPtr;
    // the lock is passed to LQH
    Uint32 accLockOp = scan.m_accLockOp;
    if (accLockOp != RNIL) {
      scan.m_accLockOp = RNIL;
      // remember it until LQH unlocks it
      addAccLockOp(scan, accLockOp);
      scan.m_last_seen = __LINE__;
    } else {
      ndbrequire(! (scan.m_bits & ScanOp::SCAN_LOCK));
      // operation RNIL in LQH would signal no tuple returned
      accLockOp = (Uint32)-1;
      scan.m_last_seen = __LINE__;
    }
    const ScanPos& pos = scan.m_scanPos;
    conf->accOperationPtr = accLockOp;
    conf->fragId = frag.fragmentId;
    conf->localKey[0] = pos.m_key_mm.m_page_no;
    conf->localKey[1] = pos.m_key_mm.m_page_idx;
    // next time look for next entry
    scan.m_state = ScanOp::Next;
    prepareTUPKEYREQ(pos.m_key_mm.m_page_no,
                     pos.m_key_mm.m_page_idx,
                     fragPtr.i);
    /**
     * Running the lock code takes some extra execution time, one could
     * have this effect the number of tuples to read in one time slot.
     * We decided to ignore this here.
     */
    Uint32 blockNo = refToMain(scan.m_userRef);
    EXECUTE_DIRECT(blockNo,
                   GSN_NEXT_SCANCONF,
                   signal,
                   NextScanConf::SignalLengthNoGCI);
    jamEntryDebug();
    return;
  }
  if (scan.m_state == ScanOp::Last ||
      scan.m_state == ScanOp::Invalid) {
    jam();
    scan.m_last_seen = __LINE__;
    NextScanConf* const conf = (NextScanConf*)signal->getDataPtrSend();
    conf->scanPtr = scan.m_userPtr;
    conf->accOperationPtr = RNIL;
    conf->fragId = RNIL;
    Uint32 blockNo = refToMain(scan.m_userRef);
    EXECUTE_DIRECT(blockNo,
                   GSN_NEXT_SCANCONF,
                   signal,
                   NextScanConf::SignalLengthNoTuple);
    jamEntry();
    return;
  }
  ndbrequire(false);
}

/*
 * Lock succeeded (after delay) in ACC.  If the lock is for current
 * entry, set state to Locked.  If the lock is for an entry we were
 * moved away from, simply unlock it.  Finally, if we are closing the
 * scan, do nothing since we have already sent an abort request.
 */
void
Dbtup::execACCKEYCONF(Signal* signal)
{
  jamEntry();
  ScanOpPtr scanPtr;
  scanPtr.i = signal->theData[0];

  Uint32 localKey1 = signal->theData[3];
  Uint32 localKey2 = signal->theData[4];
  Local_key tmp;
  tmp.m_page_no = localKey1;
  tmp.m_page_idx = localKey2;

  c_scanOpPool.getPtr(scanPtr);
  ScanOp& scan = *scanPtr.p;
  ndbrequire(scan.m_bits & ScanOp::SCAN_LOCK_WAIT && scan.m_accLockOp != RNIL);
  scan.m_bits &= ~ ScanOp::SCAN_LOCK_WAIT;
  if (scan.m_state == ScanOp::Blocked) {
    // the lock wait was for current entry
    jam();

    if (likely(scan.m_scanPos.m_key_mm.m_page_no == tmp.m_page_no &&
               scan.m_scanPos.m_key_mm.m_page_idx == tmp.m_page_idx))
    {
      jam();
      scan.m_state = ScanOp::Locked;
      // LQH has the ball
      return;
    }
    else
    {
      jam();
      /**
       * This means that there was DEL/INS on rowid that we tried to lock
       *   and the primary key that was previously located on this rowid
       *   (scanPos.m_key_mm) has moved.
       *   (DBACC keeps of track of primary keys)
       *
       * We don't care about the primary keys, but is interested in ROWID
       *   so rescan this position.
       *   Which is implemented by using execACCKEYREF...
       */
      ndbout << "execACCKEYCONF "
             << scan.m_scanPos.m_key_mm
             << " != " << tmp << " ";
      scan.m_bits |= ScanOp::SCAN_LOCK_WAIT;
      execACCKEYREF(signal);
      return;
    }
  }

  if (scan.m_state != ScanOp::Aborting) {
    // we were moved, release lock
    jam();
    AccLockReq* const lockReq = (AccLockReq*)signal->getDataPtrSend();
    lockReq->returnCode = RNIL;
    lockReq->requestInfo = AccLockReq::Abort;
    lockReq->accOpPtr = scan.m_accLockOp;
    EXECUTE_DIRECT(DBACC, GSN_ACC_LOCKREQ, signal, AccLockReq::UndoSignalLength);
    jamEntry();
    ndbrequire(lockReq->returnCode == AccLockReq::Success);
    scan.m_accLockOp = RNIL;
    // LQH has the ball
    return;
  }
  // lose the lock
  scan.m_accLockOp = RNIL;
  // continue at ACC_ABORTCONF
}

/*
 * Lock failed (after delay) in ACC.  Probably means somebody ahead of
 * us in lock queue deleted the tuple.
 */
void
Dbtup::execACCKEYREF(Signal* signal)
{
  jamEntry();
  ScanOpPtr scanPtr;
  scanPtr.i = signal->theData[0];
  c_scanOpPool.getPtr(scanPtr);
  ScanOp& scan = *scanPtr.p;
  ndbrequire(scan.m_bits & ScanOp::SCAN_LOCK_WAIT && scan.m_accLockOp != RNIL);
  scan.m_bits &= ~ ScanOp::SCAN_LOCK_WAIT;
  if (scan.m_state != ScanOp::Aborting) {
    jam();
    // release the operation
    AccLockReq* const lockReq = (AccLockReq*)signal->getDataPtrSend();
    lockReq->returnCode = RNIL;
    lockReq->requestInfo = AccLockReq::Abort;
    lockReq->accOpPtr = scan.m_accLockOp;
    EXECUTE_DIRECT(DBACC, GSN_ACC_LOCKREQ, signal, AccLockReq::UndoSignalLength);
    jamEntry();
    ndbrequire(lockReq->returnCode == AccLockReq::Success);
    scan.m_accLockOp = RNIL;
    // scan position should already have been moved (assert only)
    if (scan.m_state == ScanOp::Blocked) {
      jam();
      //ndbassert(false);
      if (scan.m_bits & ScanOp::SCAN_NR)
      {
	jam();
	scan.m_state = ScanOp::Next;
	scan.m_scanPos.m_get = ScanPos::Get_tuple;
	DEB_NR_SCAN(("Ignoring scan.m_state == ScanOp::Blocked, refetch"));
      }
      else
      {
	jam();
	scan.m_state = ScanOp::Next;
	DEB_NR_SCAN(("Ignoring scan.m_state == ScanOp::Blocked"));
      }
    }
    // LQH has the ball
    return;
  }
  // lose the lock
  scan.m_accLockOp = RNIL;
  // continue at ACC_ABORTCONF
}

/*
 * Received when scan is closing.  This signal arrives after any
 * ACCKEYCON or ACCKEYREF which may have been in job buffer.
 */
void
Dbtup::execACC_ABORTCONF(Signal* signal)
{
  jamEntry();
  ScanOpPtr scanPtr;
  scanPtr.i = signal->theData[0];
  c_scanOpPool.getPtr(scanPtr);
  ScanOp& scan = *scanPtr.p;
  ndbrequire(scan.m_state == ScanOp::Aborting);
  // most likely we are still in lock wait
  if (scan.m_bits & ScanOp::SCAN_LOCK_WAIT) {
    jam();
    scan.m_bits &= ~ ScanOp::SCAN_LOCK_WAIT;
    scan.m_accLockOp = RNIL;
  }
  scanClose(signal, scanPtr);
}

void
Dbtup::scanFirst(Signal*, ScanOpPtr scanPtr)
{
  ScanOp& scan = *scanPtr.p;
  ScanPos& pos = scan.m_scanPos;
  Local_key& key = pos.m_key;
  const Uint32 bits = scan.m_bits;
  // fragment
  FragrecordPtr fragPtr;
  fragPtr.i = scan.m_fragPtrI;
  ptrCheckGuard(fragPtr, cnoOfFragrec, fragrecord);
  Fragrecord& frag = *fragPtr.p;

  if (bits & ScanOp::SCAN_NR)
  { 
    if (scan.m_endPage == 0 && frag.m_max_page_cnt == 0)
    {
      jam();
      scan.m_state = ScanOp::Last;
      return;
    }
  }
  else if (frag.noOfPages == 0)
  {
    jam();
    if (!(bits & ScanOp::SCAN_LCP))
    {
      jam();
      scan.m_state = ScanOp::Last;
      return;
    }
    /**
     * LCP scans will have to go through all pages even if no pages are still
     * remaining to ensure that we reset the LCP scanned bits that possibly
     * have been set before arriving here.
     */
  }

  if (bits & ScanOp::SCAN_LCP)
  {
    jam();
    if (scan.m_endPage == 0)
    {
      jam();
      /**
       * Partition was empty at start of LCP, no records to report.
       * In this case we cannot have set any LCP scanned bit since
       * no page was around in table when the scan was started.
       */
      scan.m_last_seen = __LINE__;
      scan.m_state = ScanOp::Last;
      return;
    }
    c_backup->init_lcp_scan(scan.m_scanGCI,
                            pos.m_lcp_scan_changed_rows_page);
    scan.m_last_seen = __LINE__;
  }

  if (! (bits & ScanOp::SCAN_DD)) {
    key.m_file_no = ZNIL;
    key.m_page_no = 0;
    pos.m_get = ScanPos::Get_page_mm;

    // for MM scan real page id is cached for efficiency
    pos.m_realpid_mm = RNIL;
  } else {
    Disk_alloc_info& alloc = frag.m_disk_alloc_info;
    // for now must check disk part explicitly
    if (alloc.m_extent_list.isEmpty()) {
      jam();
      scan.m_state = ScanOp::Last;
      return;
    }
    pos.m_extent_info_ptr_i = alloc.m_extent_list.getFirst();
    Extent_info* ext = c_extent_pool.getPtr(pos.m_extent_info_ptr_i);
    key.m_file_no = ext->m_key.m_file_no;
    key.m_page_no = ext->m_first_page_no;
    pos.m_get = ScanPos::Get_page_dd;
  }
  key.m_page_idx = ((bits & ScanOp::SCAN_VS) == 0) ? 0 : 1;
  // let scanNext() do the work
  scan.m_state = ScanOp::Next;
}

#define ZSCAN_FOUND_TUPLE 1
#define ZSCAN_FOUND_DELETED_ROWID 2
#define ZSCAN_FOUND_PAGE_END 3
#define ZSCAN_FOUND_DROPPED_CHANGE_PAGE 4
#define ZSCAN_FOUND_NEXT_ROW 5
/**
 * Start a scan of a page in LCP scan
 * ----------------------------------
 * We have seven options here for LCP scans:
 * 1) The page entry is empty and was empty at start of
 * LCP. In this case there is no flag set in the page
 * map indicating that page was dropped since last it
 * was dropped.
 * 1a) The page was belonging to the CHANGED ROWS pages and the
 * last LCP state was A. In this case we need to record a
 * DELETE by PAGEID in the LCP.
 *
 * 1b) The page belonged to the CHANGED ROWS pages and the last
 * LCP state was D. In this case we can ignore the page.
 *
 * 1c) The page was belonging to the ALL ROWS category.
 * We can ignore it since we only record rows existing at start of
 * the LCP.
 * Then we continue with the next page.
 *
 * 2) The page entry is empty and it was recorded as being
 * dropped since the LCP started. In this case the LCP scan
 * have already taken care of this page, the needed information
 * was sent to the LCP scan through the LCP keep list.
 * 3) The page entry was not empty but the page map indicates
 * that the page was dropped after the LCP scan started. In this
 * tricky case the LCP scan started, the page was dropped, the
 * page was resurrected again and finally now we come here to
 * handle the page. Again in this case we can move on since the
 * page was handled at the time the page was dropped.
 *
 * 2) and 3) are found through either the LCP_SCANNED_BIT being
 * set in the page map, or by the page_to_skip_lcp bit being set
 * on the page object.
 *
 * 4) The page entry is non-empty. This is the normal page
 * handling where we scan one row at a time.
 *
 * Finally the case 4) can have four distinct options as well.
 * 4a) The page existed before the LCP started and had rows
 * in it that need to checked one by one. This is the normal
 * case and by far the most commonly executed.
 *
 * 4b) The page did not exist before the LCP scan was started, but
 * it was allocated after the LCP scan started and before we scanned
 * it (thus got the LCP skip bit set on the page). It belonged to
 * the ALL ROWS pages and thus the page will be skipped.
 *
 * Discovered either by LCP_SCANNED_BIT or by page_to_skip_lcp bit
 * being set on the page.
 *
 * 4c) Same as 4b) except that it belongs to the CHANGED ROWS pages.
 * Also the last LCP state was D. Page is ignored.
 *
 * 4d) Same as 4c) except that last LCP state was A. In this we
 * record the page as a DELETE by PAGEID in the LCP.
 */
Uint32
Dbtup::prepare_lcp_scan_page(ScanOp& scan,
                             Local_key& key,
                             Uint32 *next_ptr,
                             Uint32 *prev_ptr)
{
  ScanPos& pos = scan.m_scanPos;
  bool lcp_page_already_scanned = get_lcp_scanned_bit(next_ptr);
  if (lcp_page_already_scanned)
  {
    jam();
    /* Coverage tested */
#ifdef DEBUG_LCP_SCANNED_BIT
    if (next_ptr)
    {
      g_eventLogger->info("(%u)tab(%u,%u).%u"
                          " reset_lcp_scanned_bit(2)",
                          instance(),
                          m_curr_fragptr.p->fragTableId,
                          m_curr_fragptr.p->fragmentId,
                          key.m_page_no);
    }
#endif
    reset_lcp_scanned_bit(next_ptr);
    c_backup->skip_page_lcp_scanned_bit();
    /* Either 2) or 3) as described above */
    /**
     * No state in page map to update, the page hasn't been
     * defined yet, so the position in page map is empty.
     */
    pos.m_get = ScanPos::Get_next_page_mm;
    scan.m_last_seen = __LINE__;
    return ZSCAN_FOUND_PAGE_END; // incr loop count
  }
  else if (unlikely(pos.m_realpid_mm == RNIL))
  {
    bool is_last_lcp_state_A = !get_last_lcp_state(prev_ptr);
    bool need_record_dropped_change =
      pos.m_lcp_scan_changed_rows_page && is_last_lcp_state_A;
    /**
     * Case 1) from above
     * If we come here without having LCP_SCANNED_BIT set then
     * we haven't released the page during LCP scan. Thus the
     * new last LCP state is D. Ensure that LAST_LCP_FREE_BIT
    * is set to indicate that LCP state is D for this LCP.
     */
    DEB_LCP_DEL2(("(%u)tab(%u,%u) page(%u),"
                  " is_last_lcp_state_A: %u, CHANGED: %u",
                  instance(),
                  m_curr_fragptr.p->fragTableId,
                  m_curr_fragptr.p->fragmentId,
                  key.m_page_no,
                  is_last_lcp_state_A,
                  pos.m_lcp_scan_changed_rows_page));

    set_last_lcp_state(prev_ptr, true);
    if (!need_record_dropped_change)
    {
      jam();
      /* Coverage tested */
      /* LCP case 1b) and 1c) above goes this way */
      scan.m_last_seen = __LINE__;
      pos.m_get = ScanPos::Get_next_page_mm;
      c_backup->skip_empty_page_lcp();
      return ZSCAN_FOUND_PAGE_END; // incr loop count
    }
    else
    {
      jam();
      /* Coverage tested */
      /* 1a) as described above */
      scan.m_last_seen = __LINE__;
      pos.m_get = ScanPos::Get_next_page_mm;
      c_backup->record_dropped_empty_page_lcp();
      return ZSCAN_FOUND_DROPPED_CHANGE_PAGE;
    }
  }
  else
  {
    jam();
    /**
     * Case 4) above, we need to set the last LCP state flag
     * on the pos object to ensure that we know when a row
     * needs to be DELETE by ROWID or if it needs to be ignored.
     */
    pos.m_is_last_lcp_state_D = get_last_lcp_state(prev_ptr);
    scan.m_last_seen = __LINE__;
  }
  return ZSCAN_FOUND_TUPLE;
}

Uint32
Dbtup::handle_lcp_skip_page(ScanOp& scan,
                            Local_key key,
                            Page* page)
{
  ScanPos& pos = scan.m_scanPos;
  /**
   * The page was allocated after the LCP started, so it can only
   * contain rows that was allocated after start of LCP and should
   * thus not be part of LCP. It is case 4b), 4c) or 4d). We need to
   * clear the skip bit on the page. We need to get the old lcp state
   * to be able to decide if it is 4c) or 4d). We also need to set
   * the last LCP* state to D.
   */
  DEB_LCP_SKIP(("(%u)Clear LCP_SKIP on tab(%u,%u), page(%u), change: %u, D: %u",
                instance(),
                m_curr_fragptr.p->fragTableId,
                m_curr_fragptr.p->fragmentId,
                key.m_page_no,
                pos.m_lcp_scan_changed_rows_page,
                pos.m_is_last_lcp_state_D));

  page->clear_page_to_skip_lcp();
  set_last_lcp_state(m_curr_fragptr.p,
                     key.m_page_no,
                     true /* Set state to D */);

  if (pos.m_lcp_scan_changed_rows_page && !pos.m_is_last_lcp_state_D)
  {
    jam();
    /* Coverage tested */
    /**
     * Case 4d) from above
     * At start of LCP the page was dropped, we have information that
     * the page was dropped after the previous LCP. Thus we need to
     * record the entire page as DELETE by PAGEID.
     */
    scan.m_last_seen = __LINE__;
    pos.m_get = ScanPos::Get_next_page_mm;
    c_backup->record_late_alloc_page_lcp();
    return ZSCAN_FOUND_DROPPED_CHANGE_PAGE;
  }
  jam();
  /* Coverage tested */
  /**
   * Case 4b) and 4c) from above
   * For ALL ROWS pages the rows should be skipped for LCP, we clear
   * the LCP skip flag on page in this case to speed up skipping.
   *
   * We need to keep track of the state Get_next_page_mm when checking
   * if a rowid is part of the remaining lcp set. If we do a real-time
   * break right after setting Get_next_page_mm we need to move the
   * page number forward one step since we have actually completed the
   * current page number.
   */
  scan.m_last_seen = __LINE__;
  pos.m_get = ScanPos::Get_next_page_mm;
  c_backup->page_to_skip_lcp(!pos.m_is_last_lcp_state_D);
  return ZSCAN_FOUND_PAGE_END; //incr loop count
}

Uint32
Dbtup::handle_scan_change_page_rows(ScanOp& scan,
                                    Fix_page *fix_page,
                                    Tuple_header *tuple_header_ptr,
                                    Uint32 & foundGCI)
{
  ScanPos& pos = scan.m_scanPos;
  Local_key& key = pos.m_key;
  /**
   * Coming here means that the following condition is true.
   * bits & ScanOp::SCAN_LCP && pos.m_lcp_changed_page
   *
   * We have 3 cases here,
   * foundGCI == 0:
   *   This means that the row has not been committed yet
   *   and it has not had any previous rows in this row
   *   id either. However the previous LCP might still have
   *   had a row in this position since we could have
   *   deallocated a page and allocated it again between
   *   2 LCPs. In this case we have to ensure that the
   *   row id is deleted as part of the restore.
   *
   * foundGCI > scanGCI
   * Record has changed since last LCP
   *   if header says tuple is free then the row is a deleted
   *   row and we record it
   *   otherwise it is a normal row to be recorded in normal
   *   manner for LCPs.
   *
   * We record deleted rowid's only if scanGCI which indicates
   * that we are recording only changes from this row. We need
   * not record deleted rowids for those parts where we record
   * all rows.
   */
  Uint32 thbits = tuple_header_ptr->m_header_bits;
  if ((foundGCI = *tuple_header_ptr->get_mm_gci(m_curr_tabptr.p)) >
       scan.m_scanGCI)
  {
    if (unlikely(thbits & Tuple_header::LCP_DELETE))
    {
      jam();
      /* Ensure that LCP_DELETE bit is clear before we move on */
      /* Coverage tested */
      tuple_header_ptr->m_header_bits =
        thbits & (~Tuple_header::LCP_DELETE);
      updateChecksum(tuple_header_ptr,
                     m_curr_tabptr.p,
                     thbits,
                     tuple_header_ptr->m_header_bits);
      fix_page->set_change_map(key.m_page_idx);
      jamDebug();
      jamLineDebug((Uint16)key.m_page_idx);
      ndbassert(!(thbits & Tuple_header::LCP_SKIP));
      DEB_LCP_DEL(("(%u)Reset LCP_DELETE on tab(%u,%u),"
                   " row(%u,%u), header: %x",
                   instance(),
                   m_curr_fragptr.p->fragTableId,
                   m_curr_fragptr.p->fragmentId,
                   key.m_page_no,
                   key.m_page_idx,
                   thbits));
      scan.m_last_seen = __LINE__;
      return ZSCAN_FOUND_DELETED_ROWID;
    }
    else if (! (thbits & Tuple_header::FREE ||
                thbits & Tuple_header::ALLOC))
    {
      jam();
      /**
       * Tuple has changed since last LCP, we need to record
       * the row as a changed row unless the LCP_SKIP bit is
       * set on the rowid which means that the row was inserted
       * after starting the LCP.
       */
      scan.m_last_seen = __LINE__;
      return ZSCAN_FOUND_TUPLE;
    }
    else if (scan.m_scanGCI > 0 &&
             !(thbits & Tuple_header::LCP_SKIP))
    {
      jam();
      /**
       * We have found a row which is free, we are however scanning
       * CHANGED ROWS pages and thus we need to insert a DELETE by
       * ROWID in LCP since the page was deleted since the last
       * LCP was executed. We check that LCP_SKIP bit isn't set, if
       * LCP_SKIP bit is set it means that the tuple was deleted
       * since the LCP started and we have already recorded the
       * row present at start of LCP when the tuple was deleted.
       *
       * If we delete it after LCP start we will certainly set
       * the GCI on the record > scanGCI, so it is an important
       * check for LCP_SKIP bit set.
       */
      scan.m_last_seen = __LINE__;
      return ZSCAN_FOUND_DELETED_ROWID;
    }
    else if (unlikely(thbits & Tuple_header::LCP_SKIP))
    {
      /* Ensure that LCP_SKIP bit is clear before we move on */
      jam();
      /* Coverage tested */
      tuple_header_ptr->m_header_bits =
        thbits & (~Tuple_header::LCP_SKIP);
      DEB_LCP_SKIP(("(%u) 2 Reset LCP_SKIP on tab(%u,%u), row(%u,%u)"
                    ", header: %x",
                    instance(),
                    m_curr_fragptr.p->fragTableId,
                    m_curr_fragptr.p->fragmentId,
                    key.m_page_no,
                    key.m_page_idx,
                    thbits));
      updateChecksum(tuple_header_ptr,
                     m_curr_tabptr.p,
                     thbits,
                     tuple_header_ptr->m_header_bits);
      fix_page->set_change_map(key.m_page_idx);
      jamDebug();
      jamLineDebug((Uint16)key.m_page_idx);
    }
    else
    {
      jamDebug();
      ndbassert(!(thbits & Tuple_header::LCP_SKIP));
      DEB_LCP_SKIP_EXTRA(("(%u)Skipped tab(%u,%u), row(%u,%u),"
                    " foundGCI: %u, scanGCI: %u, header: %x",
                    instance(),
                    m_curr_fragptr.p->fragTableId,
                    m_curr_fragptr.p->fragmentId,
                    key.m_page_no,
                    key.m_page_idx,
                    foundGCI,
                    scan.m_scanGCI,
                    thbits));
      /* Coverage tested */
    }
    jam();
    scan.m_last_seen = __LINE__;
    /* Continue with next row */
    return ZSCAN_FOUND_NEXT_ROW;
  }
  else
  {
    /**
     * When setting LCP_DELETE flag we must also have deleted the
     * row and set rowGCI > scanGCI. So can't be set if we arrive
     * here. Same goes for LCP_SKIP flag.
     */
    ndbassert(!(thbits & Tuple_header::LCP_DELETE));
    if (foundGCI == 0 && scan.m_scanGCI > 0)
    {
      jam();
      /* Coverage tested */
      /* Cannot have LCP_SKIP bit set on rowid's not yet used */
      ndbrequire(!(thbits & Tuple_header::LCP_SKIP));
      scan.m_last_seen = __LINE__;
      return ZSCAN_FOUND_DELETED_ROWID;
    }
    else
    {
      jam();
      /* Coverage tested */
      ndbassert(!(thbits & Tuple_header::LCP_SKIP));
      DEB_LCP_SKIP_EXTRA(("(%u)Skipped tab(%u,%u), row(%u,%u),"
                    " foundGCI: %u, scanGCI: %u, header: %x",
                    instance(),
                    m_curr_fragptr.p->fragTableId,
                    m_curr_fragptr.p->fragmentId,
                    key.m_page_no,
                    key.m_page_idx,
                    foundGCI,
                    scan.m_scanGCI,
                    thbits));
    }
  }
  scan.m_last_seen = __LINE__;
  return ZSCAN_FOUND_NEXT_ROW;
  /* Continue LCP scan, no need to handle this row in this LCP */
}

 /**
 * LCP scanning of CHANGE ROW pages:
 * ---------------------------------
 * The below description is implemented by the setup_change_page_for_scan and
 * handle_scan_change_page_rows methods.
 *
 * When scanning changed pages we only need to record those rows that actually
 * changed. There are two things that we need to ensure here. The first is
 * that we need to ensure that we restore the correct data. The second is that
 * we ensure that each checkpoint maintains structural consistency.
 *
 * To prove that we will restore the correct data we notice that the last
 * change to restore is in a previous checkpoint.
 *
 * In the previous checkpoint we wrote all rows that changed in the first GCI
 * that wasn't completed before we started the GCI or in any later GCI.
 * From this follows that we will definitely have written all changes since
 * the last checkpoint and even more than that.
 *
 * Given that we restore using multiple LCPs there could be a risk that we cut
 * away the LCP part where the changed row was recorded. This is not possible
 * for the following reason:
 * Restore of a page always start at a LCP where the page was fully written.
 * If this happened after the change we know that the record is there.
 * If the change happened after the LCP where ALL changes were recorded we
 * know that the LCP part is part of the restore AND we know that our change is
 * in this LCP part.
 *
 * From this it follows that we will restore the correct data since no changes
 * will be missing from the restored data.
 *
 * Next we need to verify that maintain structural consistency.This means that
 * we must restore exactly the set of rows that was present at the start of
 * the LCP that we are restoring.
 *
 * To maintain this we need to ensure that any INSERTs that happened after
 * start of the previous LCP but before we scanned this row is not missed due
 * to that no changes occurred in this page since we last scanned it. To ensure
 * that we don't miss those rows we will notice that those rows will always
 * be marked with an LCP_DELETE flag for CHANGE pages. This means that when we
 * encounter a row with this flag we need to set the bit in the change map to
 * ensure that this row is recorded in the next LCP.
 *
 * Next we need to handle DELETEs that occur after the LCP started but before
 * we scanned the page. All these rows have the LCP_SKIP bit set. This means
 * that when we encounter the LCP_SKIP for CHANGE pages we should ensure that
 * the row is checked also in the next LCP by setting the change map to
 * indicate this.
 *
 * Finally if there are so many deletes that the state on the page is deleted
 * since the page is dropped, this we need not worry about since this is
 * handled in the same manner as the original partial LCP solution. So the
 * proof of this applies.
 *
 * Finally UPDATEs that occur after the LCP start but before we scan the row
 * will be recorded in the previous LCP and will not require setting any bits
 * in the change map. This is in line with normal behaviour of the LCPs, the
 * LCP is structurally consistent with the start of the LCP (the exact same
 * set of rows exists that existed at start of LCP). The data is however not
 * necessarily consistent since we rely o* the REDO log to bring data
 * consistency.
 *
 * The major benefit of these change map pages comes when an entire page can
 * be skipped. In this case we can change scanning hundreds of rows to a
 * simple check of a small bitmap on the page. To handle very large databases
 * well we implement the bitmaps using a sort of BLOOM filter.
 *
 * We have 8 bits that indicate changes in 4 kB of the page. If this bit isn't
 * set we can skip an entire 4 kB part of page that could easily contain up to
 * a bit more than * one hundred rows.
 *
 * Finally we have a bitmap consisting of 128 bits that each means we can skip
 * 256 bytes at a time when a bit isn't set.
 *
 * One problem with scanning using those bitmaps is that there is a cost
 * attached to skipping rows since it is harder to prefetch data. Thus we will
 * ignore the small area change bitmap when we have enough bits set and simply
 * scan all rows, we will still check the large area change bitmap though
 * also in this case.
 *
 * One special case we need to be careful with is when a new page has been
 * allocated. If this new page is reusing a previously used page slot and
 * thus reusing row ids we need to ensure that we scan the entire page.
 * This is required to generate DELETE BY ROWID for all row ids not yet
 * inserted into (there could be old inserts into these row ids in older
 * LCP data files, so important to remove those to get a consistent LCP.
 * We solve this by always ensuring that we scan the page the first time
 * by setting all bits in the change map and thus ensuring that the
 * m_all_rows is set to true while scanning the page. We could be more
 * elaborate and only set it on pages that reuse a page slot or we could
 * even use a bit in the tuple header for it. But this method should be
 * good enough for now.
 */
Uint32
Dbtup::setup_change_page_for_scan(ScanOp& scan,
                                  Fix_page *fix_page,
                                  Local_key& key,
                                  Uint32 size)
{
  ScanPos& pos = scan.m_scanPos;
  /**
   * This is the first row of the page, we need to decide how
   * to scan this page or possibly even that we don't need to
   * scan it at all since no changes exist on the page. No need
   * to check this once we started scanning the page.
   */
  if (!fix_page->get_any_changes())
  {
    /**
     * We only check this condition for the first row in the page.
     * If we passed this point we will start clearing the bits on
     * the page piece by piece, thus this check is only ok at the
     * first row of the page.
     *
     * No one has touched the page since the start of the
     * previous LCP. It is possible that some updates occurred
     * after the start of the LCP but before the previous LCP
     * scanned this page. These updates will have been recorded
     * in the previous LCP and thus as proved above will be part
     * of the previous LCP that will be part of the recovery
     * processing.
     */
#ifdef VM_TRACE
    Uint32 debug_idx = key.m_page_idx;
    do
    {
      Tuple_header* tuple_header_ptr;
      tuple_header_ptr = (Tuple_header*)&fix_page->m_data[debug_idx];
      Uint32 thbits = tuple_header_ptr->m_header_bits;
      if (thbits & Tuple_header::LCP_DELETE ||
          thbits & Tuple_header::LCP_SKIP)
      {
        g_eventLogger->info("(%u)LCP_DELETE on page with no"
                            " changes tab(%u,%u), page(%u,%u)"
                            ", thbits: %x",
                            instance(),
                            m_curr_fragptr.p->fragTableId,
                            m_curr_fragptr.p->fragmentId,
                            key.m_page_no,
                            key.m_page_idx,
                            thbits);

      }
      ndbassert(!(thbits & Tuple_header::LCP_DELETE));
      ndbassert(!(thbits & Tuple_header::LCP_SKIP));
      debug_idx += size;
    } while ((debug_idx + size) <= Fix_page::DATA_WORDS);
#endif
    DEB_LCP_FILTER(("(%u) tab(%u,%u) page(%u) filtered out",
                    instance(),
                    m_curr_fragptr.p->fragTableId,
                    m_curr_fragptr.p->fragmentId,
                    fix_page->frag_page_id));
    scan.m_last_seen = __LINE__;
    pos.m_get = ScanPos::Get_next_page_mm;
    c_backup->skip_no_change_page();
    return ZSCAN_FOUND_PAGE_END;
  }
  Uint32 num_changes = fix_page->get_num_changes();
  num_changes = 16;
  if (num_changes <= 15)
  {
    jam();
    /**
     * We will check every individual small area and also
     * check the large areas. There are only a few areas
     * that actually contain changes.
     * In this case we will not use any prefetches since
     * it is hard to predict which cache lines we will
     * actually read.
     *
     * When NDB is used with very large data sizes this
     * will be the most common code path since this only
     * looks at one individual page. If there is
     * 1 TB of data memory this means that we have
     * 32M of 32kB pages and thus the update frequency
     * must be at least 500M updates per LCP for the
     * number of changes to exceed 15 on most pages.
     * This is clearly not going to be the common case.
     *
     * For smaller databases with say 1 GB of data memory
     * there will be only 32k pages and thus around
     * 500k updates per LCP will be sufficient to exceed
     * 15 updates per page in the common case. Thus much
     * more likely.
     *
     * We keep the bits here until we have passed them with
     * the scan. Exactly the same proof that this works on
     * a page level now applies on the row level.
     *
     * Thus when we check the large area bit and find that no
     * changes have occurred we also know that no small area
     * bits are set, so no need to reset those. We know that
     * no one has touched those pages since the start of the
     * last LCP apart possibly from updates that doesn't change
     * structural consistency of the LCP.
     *
     * We initialise both the small area check index and the
     * large area check index to 0 to ensure that we check
     * already at the first row both of those areas.
     */
    pos.m_all_rows = false;
    pos.m_next_small_area_check_idx = 0;
    pos.m_next_large_area_check_idx = 0;
  }
  else
  {
    jam();
    /**
     * There are more than 15 parts that have changed.
     * In this case we expect to gain more from checking
     * all rows since this means that we can prefetch
     * memory to the CPU caches when we scan in linear
     * order.
     *
     * In this case we can clear the small area change map and
     * the large area change map already here since we won't
     * clear any bits during the page scan.
     *
     * With 15 changes or more the likelihhod is very high that all
     * 8 large areas are also set. So we will ignore checking these
     * to avoid extra costs attached to checking this on
     * each row.
     *
     * We set area check indexes to an impossible value to ensure
     * that we don't use those by mistake.
     */
    pos.m_all_rows = true;
    fix_page->clear_small_change_map();
    fix_page->clear_large_change_map();
    pos.m_next_small_area_check_idx = RNIL;
    pos.m_next_large_area_check_idx = RNIL;
  }
  return ZSCAN_FOUND_TUPLE;
}

Uint32
Dbtup::move_to_next_change_page_row(ScanOp & scan,
                                    Fix_page *fix_page,
                                    Tuple_header **tuple_header_ptr,
                                    Uint32 & loop_count,
                                    Uint32 size)
{
  ScanPos& pos = scan.m_scanPos;
  Local_key& key = pos.m_key;
  jam();
  ndbrequire(pos.m_next_large_area_check_idx != RNIL &&
             pos.m_next_small_area_check_idx != RNIL);
  do
  {
    loop_count++;
    if (pos.m_next_large_area_check_idx == key.m_page_idx)
    {
      jamDebug();
      jamLineDebug(Uint16(key.m_page_idx));
      pos.m_next_large_area_check_idx =
        fix_page->get_next_large_idx(key.m_page_idx, size);
      if (!fix_page->get_and_clear_large_change_map(key.m_page_idx))
      {
        jamDebug();
        DEB_LCP_FILTER(("(%u) tab(%u,%u) page(%u) large area filtered"
                        ", start_idx: %u",
                        instance(),
                        m_curr_fragptr.p->fragTableId,
                        m_curr_fragptr.p->fragmentId,
                        fix_page->frag_page_id,
                        key.m_page_idx));

        if (unlikely((pos.m_next_large_area_check_idx + size) >
                      Fix_page::DATA_WORDS))
        {
          jamDebug();
          ndbassert(fix_page->verify_change_maps());
          return ZSCAN_FOUND_PAGE_END;
        }
        jamDebug();
        /**
         * We have moved forward to a new large area. We assume that all
         * small areas we move past don't have their bits set.
         * It is important to start checking immediately the small area
         * since we have no idea if the first small area is to be checked
         * or not.
         */
        Uint32 next_to_check = pos.m_next_large_area_check_idx;
        key.m_page_idx = next_to_check;
        pos.m_next_small_area_check_idx = next_to_check;
        continue;
      }
    }
    if (pos.m_next_small_area_check_idx == key.m_page_idx)
    {
      jamDebug();
      jamLineDebug(Uint16(key.m_page_idx));
      pos.m_next_small_area_check_idx =
        fix_page->get_next_small_idx(key.m_page_idx, size);
      if (!fix_page->get_and_clear_small_change_map(key.m_page_idx))
      {
        jamDebug();
        DEB_LCP_FILTER(("(%u) tab(%u,%u) page(%u) small area filtered"
                        ", start_idx: %u",
                        instance(),
                        m_curr_fragptr.p->fragTableId,
                        m_curr_fragptr.p->fragmentId,
                        fix_page->frag_page_id,
                        key.m_page_idx));
        if (unlikely((pos.m_next_small_area_check_idx + size) >
                      Fix_page::DATA_WORDS))
        {
          jamDebug();
          ndbassert(fix_page->verify_change_maps());
          return ZSCAN_FOUND_PAGE_END;
        }
        jamDebug();
        /**
         * Since 1024 is a multiple of 64 there is no risk that we move
         * ourselves past the next large area check.
         */
        key.m_page_idx = pos.m_next_small_area_check_idx;
        ndbassert(key.m_page_idx <= pos.m_next_large_area_check_idx);
        continue;
      }
    }
    break;
  } while (1);
  (*tuple_header_ptr) = (Tuple_header*)&fix_page->m_data[key.m_page_idx];
  jamDebug();
  jamLineDebug(Uint16(key.m_page_idx));
  Uint32 map_val = (fix_page->m_change_map[3] >> 16);
  jamLineDebug(Uint16(map_val));
  (void)map_val;
  return ZSCAN_FOUND_TUPLE;
}

/**
 * Handling heavy insert and delete activity during LCP scans
 * ----------------------------------------------------------
 * As part of the LCP we need to record all rows that existed at the beginning
 * of the LCP. This means that any rows that are inserted after the LCP
 * started can be skipped. This is a common activity during database load
 * activity, so we ensure that the LCP can run quick in this case to provide
 * much CPU resources for the insert activity. Also important to make good
 * progress on LCPs to ensure that we can free REDO log space to avoid running
 * out of this resource.
 *
 * We use three ways to signal that a row or a set of rows is not needed to
 * record during an LCP.
 *
 * 1) We record the maximum page number at the start of the LCP, we never
 *    need to scan beyond this point, there can only be pages here that
 *    won't need recording in an LCP. We also avoid setting LCP_SKIP bits
 *    on these pages and rows.
 *    This will cover the common case of a small set of pages at the
 *    start of the LCP that grows quickly during the LCP scan.
 *
 * 2) If a page was allocated after the LCP started, then it can only contain
 *    rows that won't need recording in the LCP. If the page number was
 *    within the maximum page number at start of LCP, and beyond the page
 *    currently checked in LCP, then we will record the LCP skip information
 *    in the page header. So when the LCP scan reaches this page it will
 *    quickly move on to the next page since the page didn't have any records
 *    eligible for LCP recording. After skipping the page we clear the LCP
 *    skip flag since the rows should be recorded in the next LCP.
 *
 * 3) In case a row is allocated in a page that existed at start of LCP, then
 *    we record the LCP skip information in the tuple header unless the row
 *    has already been checked by the current LCP. We skip all rows with this
 *    bit set and reset it to ensure that we record it in the next LCP.
 */

bool
Dbtup::scanNext(Signal* signal, ScanOpPtr scanPtr)
{
  ScanOp& scan = *scanPtr.p;
  ScanPos& pos = scan.m_scanPos;
  Local_key& key = pos.m_key;
  const Uint32 bits = scan.m_bits;
  // table
  TablerecPtr tablePtr;
  tablePtr.i = scan.m_tableId;
  ptrCheckGuard(tablePtr, cnoOfTablerec, tablerec);
  Tablerec& table = *tablePtr.p;
  m_curr_tabptr = tablePtr;
  // fragment
  FragrecordPtr fragPtr;
  fragPtr.i = scan.m_fragPtrI;
  ptrCheckGuard(fragPtr, cnoOfFragrec, fragrecord);
  Fragrecord& frag = *fragPtr.p;
  m_curr_fragptr = fragPtr;
  // tuple found
  Tuple_header* tuple_header_ptr = 0;
  Uint32 thbits = 0;
  Uint32 loop_count = 0;
  Uint32 foundGCI;

  const bool mm_index = (bits & ScanOp::SCAN_DD);
  const bool lcp = (bits & ScanOp::SCAN_LCP);

  const Uint32 size = ((bits & ScanOp::SCAN_VS) == 0) ?
    table.m_offsets[mm_index].m_fix_header_size : 1;
  const Uint32 first = ((bits & ScanOp::SCAN_VS) == 0) ? 0 : 1;

  if (lcp && ! fragPtr.p->m_lcp_keep_list_head.isNull())
  {
    jam();
    /**
     * Handle lcp keep list here too, due to scanCont
     */
    /* Coverage tested */
    handle_lcp_keep(signal, fragPtr, scanPtr.p);
    scan.m_last_seen = __LINE__;
    return false;
  }

  switch(pos.m_get){
  case ScanPos::Get_next_tuple:
    jam();
    key.m_page_idx += size;
    pos.m_get = ScanPos::Get_page;
    pos.m_realpid_mm = RNIL;
    break;
  case ScanPos::Get_tuple:
    jam();
    /**
     * We need to refetch page after timeslice
     */
    pos.m_get = ScanPos::Get_page;
    pos.m_realpid_mm = RNIL;
    break;
  default:
    break;
  }
  
  while (true) {
    switch (pos.m_get) {
    case ScanPos::Get_next_page:
      // move to next page
      jam();
      {
        if (! (bits & ScanOp::SCAN_DD))
          pos.m_get = ScanPos::Get_next_page_mm;
        else
          pos.m_get = ScanPos::Get_next_page_dd;
      }
      continue;
    case ScanPos::Get_page:
      // get real page
      jam();
      {
        if (! (bits & ScanOp::SCAN_DD))
          pos.m_get = ScanPos::Get_page_mm;
        else
          pos.m_get = ScanPos::Get_page_dd;
      }
      continue;
    case ScanPos::Get_next_page_mm:
      // move to next logical TUP page
      jam();
      {
        /**
         * Code for future activation, see  below for more details.
         * bool break_flag;
         * break_flag = false;
         */
        key.m_page_no++;
        if (likely(bits & ScanOp::SCAN_LCP))
        {
          jam();
          /* Coverage tested path */
          /**
           * We could be scanning for a long time and only finding LCP_SKIP
           * records, we need to keep the LCP watchdog aware that we are
           * progressing, so we report each change to a new page by reporting
           * the id of the next page to scan.
           */
          c_backup->update_lcp_pages_scanned(signal,
                      c_lqh->get_scan_api_op_ptr(scan.m_userPtr),
                      key.m_page_no,
                      scan.m_scanGCI,
                      pos.m_lcp_scan_changed_rows_page);
          scan.m_last_seen = __LINE__;
        }
        if (unlikely(key.m_page_no >= frag.m_max_page_cnt))
        {
          if ((bits & ScanOp::SCAN_NR) && (scan.m_endPage != RNIL))
          {
            if (key.m_page_no < scan.m_endPage)
            {
              jam();
              DEB_NR_SCAN(("scanning page %u", key.m_page_no));
              goto cont;
            }
            jam();
            // no more pages, scan ends
            pos.m_get = ScanPos::Get_undef;
            scan.m_state = ScanOp::Last;
            return true;
          }
          else if (bits & ScanOp::SCAN_LCP &&
                   key.m_page_no < scan.m_endPage)
          {
            /**
             * We come here with ScanOp::SCAN_LCP set AND
             * frag.m_max_page_cnt < scan.m_endPage. In this case
             * it is still ok to finish the LCP scan. The missing
             * pages are handled when they are dropped, so before
             * we drop a page we record all entries that needs
             * recording for the LCP. These have been sent to the
             * LCP keep list. Since when we come here the LCP keep
             * list is empty we are done with the scan.
             *
             * We will however continue the scan for LCP scans. The
             * reason is that we might have set the LCP_SCANNED_BIT
             * on pages already dropped. So we need to continue scanning
             * to ensure that all the lcp scanned bits are reset.
             *
             * For the moment this code is unreachable since m_max_page_cnt
             * cannot decrease. Thus m_max_page_cnt cannot be smaller
             * than scan.m_endPage since scan.m_endPage is initialised to
             * m_max_page_cnt at start of scan.
             *
             * This is currently not implemented. So we
             * will make this code path using an ndbrequire instead.
             * 
             * We keep the code as comments to be activated when we implement
             * the possibility to release pages in the directory.
             */
            ndbrequire(false);
            /* We will not scan this page, so reset flag immediately */
            // reset_lcp_scanned_bit(fragPtr.p, key.m_page_no);
            // scan.m_last_seen = __LINE__;
            // break_flag = true;
          }
          else
          {
            // no more pages, scan ends
            pos.m_get = ScanPos::Get_undef;
            scan.m_last_seen = __LINE__;
            scan.m_state = ScanOp::Last;
            return true;
          }
        }
        if (unlikely((bits & ScanOp::SCAN_LCP) &&
                     (key.m_page_no >= scan.m_endPage)))
        {
          jam();
          /**
           * We have arrived at a page number that didn't exist at start of
           * LCP, we can quit the LCP scan since we cannot find any more
           * pages that are containing rows to be saved in LCP.
           */
          // no more pages, scan ends
          pos.m_get = ScanPos::Get_undef;
          scan.m_last_seen = __LINE__;
          scan.m_state = ScanOp::Last;
          return true;
        }
        /**
         * Activate this code if we implement support for decreasing
         * frag.m_max_page_cnt
         *
         * if (break_flag)
         * {
         * jam();
         * pos.m_get = ScanPos::Get_next_page_mm;
         * scan.m_last_seen = __LINE__;
         * break; // incr loop count
         * }
         */
    cont:
        key.m_page_idx = first;
        pos.m_get = ScanPos::Get_page_mm;
        // clear cached value
        pos.m_realpid_mm = RNIL;
      }
      /*FALLTHRU*/
    case ScanPos::Get_page_mm:
      // get TUP real page
      {
        PagePtr pagePtr;
        loop_count+= 4;
        if (pos.m_realpid_mm == RNIL)
        {
          Uint32 *next_ptr, *prev_ptr;
          pos.m_realpid_mm = getRealpidScan(fragPtr.p,
                                            key.m_page_no,
                                            &next_ptr,
                                            &prev_ptr);
          if (bits & ScanOp::SCAN_LCP)
          {
            jam();
            Uint32 ret_val = prepare_lcp_scan_page(scan,
                                                   key,
                                                   next_ptr,
                                                   prev_ptr);
            if (ret_val == ZSCAN_FOUND_PAGE_END)
              break;
            else if (ret_val == ZSCAN_FOUND_DROPPED_CHANGE_PAGE)
             goto record_dropped_change_page;
            /* else continue */
          }
          else if (unlikely(pos.m_realpid_mm == RNIL))
          {
            jam();
            if (bits & ScanOp::SCAN_NR)
            {
              jam();
              goto nopage;
            }
            pos.m_get = ScanPos::Get_next_page_mm;
            break; // incr loop count
          }
          else
          {
            jam();
          }
        }
        else
        {
          jam();
        }
	c_page_pool.getPtr(pagePtr, pos.m_realpid_mm);
        /**
         * We are in the process of performing a Full table scan, this can be
         * either due to a user requesting a full table scan, it can also be
         * as part of Node Recovery where we are assisting the starting node
         * to be synchronized (SCAN_NR set) and it is also used for LCP scans
         * (SCAN_LCP set).
         * 
         * We know that we will touch all cache lines where there is a tuple
         * header and all scans using main memory pages are done on the fixed
         * pages. To speed up scan processing we will prefetch such that we
         * always are a few tuples ahead. We scan ahead 4 tuples here and then
         * we scan yet one more ahead at each new tuple we get to. We only need
         * initialise by scanning 3 rows ahead since we will immediately fetch
         * the fourth one before looking at the first row.
         *
         * PREFETCH_SCAN_TUPLE:
         */
        if (likely((key.m_page_idx + (size * 3)) <= Fix_page::DATA_WORDS))
        {
          struct Tup_fixsize_page *page_ptr =
            (struct Tup_fixsize_page*)pagePtr.p;
          NDB_PREFETCH_READ(page_ptr->get_ptr(key.m_page_idx,
                                              size));
          NDB_PREFETCH_READ(page_ptr->get_ptr(key.m_page_idx + size,
                                              size));
          NDB_PREFETCH_READ(page_ptr->get_ptr(key.m_page_idx + (size * 2),
                                              size));
        }
        if (bits & ScanOp::SCAN_LCP)
        {
          if (pagePtr.p->is_page_to_skip_lcp())
          {
            Uint32 ret_val = handle_lcp_skip_page(scan,
                                                  key,
                                                  pagePtr.p);
            if (ret_val == ZSCAN_FOUND_PAGE_END)
            {
              jamDebug();
              break;
            }
            else
            {
              jamDebug();
              assert(ret_val == ZSCAN_FOUND_DROPPED_CHANGE_PAGE);
              goto record_dropped_change_page;
            }
          }
          else if (pos.m_lcp_scan_changed_rows_page)
          {
            /* CHANGE page is accessed */
            if (key.m_page_idx == 0)
            {
              jamDebug();
              /* First access of a CHANGE page */
              Uint32 ret_val = setup_change_page_for_scan(scan,
                                                          (Fix_page*)pagePtr.p,
                                                          key,
                                                          size);
              if (ret_val == ZSCAN_FOUND_PAGE_END)
              {
                jamDebug();
                /* No changes found on page level bitmaps */
                break;
              }
              else
              {
                ndbassert(ret_val == ZSCAN_FOUND_TUPLE);
              }
            }
          }
          else
          {
            /* LCP ALL page is accessed */
            jamDebug();
            /**
             * Make sure those values have defined values if we were to enter
             * the wrong path for some reason. These values will lead to a
             * crash if we try to run the CHANGE page code for an ALL page.
             */
            pos.m_all_rows = false;
            pos.m_next_small_area_check_idx = RNIL;
            pos.m_next_large_area_check_idx = RNIL;
          }
        }
        /* LCP normal case 4a) above goes here */

    nopage:
        pos.m_page = pagePtr.p;
        pos.m_get = ScanPos::Get_tuple;
      }
      continue;
    case ScanPos::Get_next_page_dd:
      // move to next disk page
      jam();
      {
        Disk_alloc_info& alloc = frag.m_disk_alloc_info;
        Local_fragment_extent_list list(c_extent_pool, alloc.m_extent_list);
        Ptr<Extent_info> ext_ptr;
        c_extent_pool.getPtr(ext_ptr, pos.m_extent_info_ptr_i);
        Extent_info* ext = ext_ptr.p;
        key.m_page_no++;
        if (key.m_page_no >= ext->m_first_page_no + alloc.m_extent_size) {
          // no more pages in this extent
          jam();
          if (! list.next(ext_ptr)) {
            // no more extents, scan ends
            jam();
            pos.m_get = ScanPos::Get_undef;
            scan.m_state = ScanOp::Last;
            return true;
          } else {
            // move to next extent
            jam();
            pos.m_extent_info_ptr_i = ext_ptr.i;
            ext = c_extent_pool.getPtr(pos.m_extent_info_ptr_i);
            key.m_file_no = ext->m_key.m_file_no;
            key.m_page_no = ext->m_first_page_no;
          }
        }
        key.m_page_idx = first;
        pos.m_get = ScanPos::Get_page_dd;
        /*
          read ahead for scan in disk order
          do read ahead every 8:th page
        */
        if ((bits & ScanOp::SCAN_DD) &&
            (((key.m_page_no - ext->m_first_page_no) & 7) == 0))
        {
          jam();
          // initialize PGMAN request
          Page_cache_client::Request preq;
          preq.m_page = pos.m_key;
          preq.m_callback = TheNULLCallback;

          // set maximum read ahead
          Uint32 read_ahead = m_max_page_read_ahead;

          while (true)
          {
            // prepare page read ahead in current extent
            Uint32 page_no = preq.m_page.m_page_no;
            Uint32 page_no_limit = page_no + read_ahead;
            Uint32 limit = ext->m_first_page_no + alloc.m_extent_size;
            if (page_no_limit > limit)
            {
              jam();
              // read ahead crosses extent, set limit for this extent
              read_ahead = page_no_limit - limit;
              page_no_limit = limit;
              // and make sure we only read one extra extent next time around
              if (read_ahead > alloc.m_extent_size)
                read_ahead = alloc.m_extent_size;
            }
            else
            {
              jam();
              read_ahead = 0; // no more to read ahead after this
            }
            // do read ahead pages for this extent
            while (page_no < page_no_limit)
            {
              // page request to PGMAN
              jam();
              preq.m_page.m_page_no = page_no;
              preq.m_table_id = frag.fragTableId;
              preq.m_fragment_id = frag.fragmentId;
              int flags = Page_cache_client::DISK_SCAN;
              // ignore result
              Page_cache_client pgman(this, c_pgman);
              pgman.get_page(signal, preq, flags);
              jamEntry();
              page_no++;
            }
            if (!read_ahead || !list.next(ext_ptr))
            {
              // no more extents after this or read ahead done
              jam();
              break;
            }
            // move to next extent and initialize PGMAN request accordingly
            Extent_info* ext = c_extent_pool.getPtr(ext_ptr.i);
            preq.m_page.m_file_no = ext->m_key.m_file_no;
            preq.m_page.m_page_no = ext->m_first_page_no;
          }
        } // if ScanOp::SCAN_DD read ahead
      }
      /*FALLTHRU*/
    case ScanPos::Get_page_dd:
      // get global page in PGMAN cache
      jam();
      {
        // check if page is un-allocated or empty
	if (likely(! (bits & ScanOp::SCAN_NR)))
	{
          D("Tablespace_client - scanNext");
	  Tablespace_client tsman(signal, this, c_tsman,
                         frag.fragTableId, 
                         frag.fragmentId,
                         c_lqh->getCreateSchemaVersion(frag.fragTableId),
                         frag.m_tablespace_id);
	  unsigned uncommitted, committed;
	  uncommitted = committed = ~(unsigned)0;
	  int ret = tsman.get_page_free_bits(&key, &uncommitted, &committed);
	  ndbrequire(ret == 0);
	  if (committed == 0 && uncommitted == 0) {
	    // skip empty page
	    jam();
	    pos.m_get = ScanPos::Get_next_page_dd;
	    break; // incr loop count
	  }
	}
        // page request to PGMAN
        Page_cache_client::Request preq;
        preq.m_page = pos.m_key;
        preq.m_table_id = frag.fragTableId;
        preq.m_fragment_id = frag.fragmentId;
        preq.m_callback.m_callbackData = scanPtr.i;
        preq.m_callback.m_callbackFunction =
          safe_cast(&Dbtup::disk_page_tup_scan_callback);
        int flags = Page_cache_client::DISK_SCAN;
        Page_cache_client pgman(this, c_pgman);
        Ptr<GlobalPage> pagePtr;
        int res = pgman.get_page(signal, preq, flags);
        pagePtr = pgman.m_ptr;
        jamEntry();
        if (res == 0) {
          jam();
          // request queued
          pos.m_get = ScanPos::Get_tuple;
          return false;
        }
        ndbrequire(res > 0);
        pos.m_page = (Page*)pagePtr.p;
      }
      pos.m_get = ScanPos::Get_tuple;
      continue;
      // get tuple
      // move to next tuple
    case ScanPos::Get_next_tuple:
      // move to next fixed size tuple
      jam();
      {
        key.m_page_idx += size;
        pos.m_get = ScanPos::Get_tuple;
      }
      /*FALLTHRU*/
    case ScanPos::Get_tuple:
      // get fixed size tuple
      jam();
      if ((bits & ScanOp::SCAN_VS) == 0)
      {
        Fix_page* page = (Fix_page*)pos.m_page;
        if (key.m_page_idx + size <= Fix_page::DATA_WORDS) 
	{
	  pos.m_get = ScanPos::Get_next_tuple;
	  if (unlikely((bits & ScanOp::SCAN_NR) &&
              pos.m_realpid_mm == RNIL))
          {
            /**
             * pos.m_page isn't initialized this path, so handle early
             * We're doing a node restart and we are scanning beyond our
             * existing rowid's since starting node had those rowid's
             * defined.
             */
            jam();
            foundGCI = 0;
            goto found_deleted_rowid;
          }
#ifdef VM_TRACE
          if (! (bits & ScanOp::SCAN_DD))
          {
            Uint32 realpid = getRealpidCheck(fragPtr.p, key.m_page_no);
            ndbassert(pos.m_realpid_mm == realpid);
          }
#endif
          tuple_header_ptr = (Tuple_header*)&page->m_data[key.m_page_idx];

          if ((key.m_page_idx + (size * 4)) <= Fix_page::DATA_WORDS)
          {
            /**
             * Continue staying ahead of scan on this page by prefetching
             * a row 4 tuples ahead of this tuple, prefetched the first 3
             * at PREFETCH_SCAN_TUPLE.
             */
            struct Tup_fixsize_page *page_ptr =
              (struct Tup_fixsize_page*)page;
            NDB_PREFETCH_READ(page_ptr->get_ptr(key.m_page_idx + (size * 3),
                                                size));
          }
<<<<<<< HEAD
	  if (likely((! ((bits & ScanOp::SCAN_NR) ||
                         (bits & ScanOp::SCAN_LCP))) ||
                     ((bits & ScanOp::SCAN_LCP) &&
                      !pos.m_lcp_scan_changed_rows_page)))
          {
            jam();
            /**
             * We come here for normal full table scans and also for LCP
             * scans where we scan ALL ROWS pages.
             *
             * We simply check if the row is free, if it isn't then we will
             * handle it. For LCP scans we will also check at found_tuple that
             * the LCP_SKIP bit isn't set. If it is then the rowid was empty
             * at start of LCP. If the rowid is free AND we are scanning an
             * ALL ROWS page then the LCP_SKIP cannot be set, this is set only
             * for CHANGED ROWS pages when deleting tuples.
             *
             * Free rowid's might have existed at start of LCP. This was
             * handled by using the LCP keep list when tuple was deleted.
             * So when we come here we don't have to worry about LCP scanning
             * those rows.
             *
             * LCP_DELETE flag can never be set on ALL ROWS pages.
             *
             * The state Tuple_header::ALLOC means that the row is being
             * inserted, it thus have no current committed state and is
             * thus here equivalent to the FREE state for LCP scans.
             */
            thbits = tuple_header_ptr->m_header_bits;
            if ((bits & ScanOp::SCAN_LCP) &&
                (thbits & Tuple_header::LCP_DELETE))
            {
              g_eventLogger->info("(%u)LCP_DELETE on tab(%u,%u), row(%u,%u)"
                                  " ALL ROWS page, header: %x",
                                  instance(),
                                  fragPtr.p->fragTableId,
                                  fragPtr.p->fragmentId,
                                  key.m_page_no,
                                  key.m_page_idx,
                                  thbits);
              ndbrequire(false);
            }
	    if (! ((thbits & Tuple_header::FREE) ||
                   ((bits & ScanOp::SCAN_LCP) &&
                    (thbits & Tuple_header::ALLOC))))
=======
	  
	  if (likely(! (bits & ScanOp::SCAN_NR)))
	  {
	    jam();
            thbits = th->m_header_bits;
      if (! ((thbits & Tuple_header::FREE) ||
             (thbits & Tuple_header::DELETE_WAIT)))
>>>>>>> b7bf7f7e
	    {
              jam();
              scan.m_last_seen = __LINE__;
              goto found_tuple;
	    }
            /**
             * Ensure that LCP_SKIP bit is clear before we move on
             * It could be set if the row was inserted after LCP
             * start and then followed by a delete of the row before
             * we arrive here.
             */
            if ((bits & ScanOp::SCAN_LCP) &&
                (thbits & Tuple_header::LCP_SKIP))
            {
              jam();
              tuple_header_ptr->m_header_bits =
                thbits & (~Tuple_header::LCP_SKIP);
              DEB_LCP_SKIP(("(%u)Reset LCP_SKIP on tab(%u,%u), row(%u,%u)"
                            ", header: %x"
                            ", new header: %x"
                            ", tuple_header_ptr: %p",
                            instance(),
                            fragPtr.p->fragTableId,
                            fragPtr.p->fragmentId,
                            key.m_page_no,
                            key.m_page_idx,
                            thbits,
                            tuple_header_ptr->m_header_bits,
                            tuple_header_ptr));
              updateChecksum(tuple_header_ptr,
                             tablePtr.p,
                             thbits,
                             tuple_header_ptr->m_header_bits);
            }
            scan.m_last_seen = __LINE__;
	  }
	  else if (bits & ScanOp::SCAN_NR)
	  {
            thbits = tuple_header_ptr->m_header_bits;
	    if ((foundGCI = *tuple_header_ptr->get_mm_gci(tablePtr.p)) >
                 scan.m_scanGCI ||
                foundGCI == 0)
	    {
<<<<<<< HEAD
              /**
               * foundGCI == 0 means that the row is initialised but has not
               * yet been committed as part of insert transaction. All other
               * rows have the GCI entry set to last GCI it was changed, this
               * is true for even deleted rows as long as the page is still
               * maintained by the fragment.
               */
	      if (! (thbits & Tuple_header::FREE))
=======
	      if (! ((thbits & Tuple_header::FREE) ||
	             (thbits & Tuple_header::DELETE_WAIT)))
>>>>>>> b7bf7f7e
	      {
		jam();
		goto found_tuple;
	      }
	      else
	      {
		goto found_deleted_rowid;
	      }
	    }
	    else if ((thbits & Fix_page::FREE_RECORD) != Fix_page::FREE_RECORD && 
		      tuple_header_ptr->m_operation_ptr_i != RNIL)
	    {
	      jam();
	      goto found_tuple; // Locked tuple...
	      // skip free tuple
	    }
            DEB_NR_SCAN_EXTRA(("(%u)NR_SCAN_SKIP:tab(%u,%u) row(%u,%u),"
                               " recGCI: %u, scanGCI: %u, header: %x",
                               instance(),
                               fragPtr.p->fragTableId,
                               fragPtr.p->fragmentId,
                               key.m_page_no,
                               key.m_page_idx,
                               foundGCI,
                               scan.m_scanGCI,
                               thbits));
	  }
          else
          {
            ndbassert(c_backup->is_partial_lcp_enabled());
            ndbassert((bits & ScanOp::SCAN_LCP) &&
                       pos.m_lcp_scan_changed_rows_page);
            Uint32 ret_val;
            if (!pos.m_all_rows)
            {
              ret_val = move_to_next_change_page_row(scan,
                                                     page,
                                                     &tuple_header_ptr,
                                                     loop_count,
                                                     size);
              if (ret_val == ZSCAN_FOUND_PAGE_END)
              {
                /**
                 * We've finished scanning a page that was using filtering using
                 * the bitmaps on the page. We are ready to set the last LCP
                 * state to A.
                 */
                /* Coverage tested */
                set_last_lcp_state(fragPtr.p,
                                   key.m_page_no,
                                   false /* Set state to A */);
                scan.m_last_seen = __LINE__;
                pos.m_get = ScanPos::Get_next_page;
                break;
              }
            }
            ret_val = handle_scan_change_page_rows(scan,
                                                   page,
                                                   tuple_header_ptr,
                                                   foundGCI);
            if (likely(ret_val == ZSCAN_FOUND_TUPLE))
            {
              thbits = tuple_header_ptr->m_header_bits;
              goto found_tuple;
            }
            else if (ret_val == ZSCAN_FOUND_DELETED_ROWID)
              goto found_deleted_rowid;
            ndbassert(ret_val == ZSCAN_FOUND_NEXT_ROW);
          }
        }
        else
        {
          jam();
          /**
           * We've finished scanning a page, for LCPs we are ready to
           * set the last LCP state to A.
           */
          if (bits & ScanOp::SCAN_LCP)
          {
            jam();
            /* Coverage tested */
            set_last_lcp_state(fragPtr.p,
                               key.m_page_no,
                               false /* Set state to A */);
            if (!pos.m_all_rows)
            {
              ndbassert(page->verify_change_maps());
            }
            scan.m_last_seen = __LINE__;
          }
          // no more tuples on this page
          pos.m_get = ScanPos::Get_next_page;
        }
      }
      else
      {
        jam();
        Var_page * page = (Var_page*)pos.m_page;
        if (key.m_page_idx < page->high_index)
        {
          jam();
          pos.m_get = ScanPos::Get_next_tuple;
          if (!page->is_free(key.m_page_idx))
          {
            tuple_header_ptr = (Tuple_header*)page->get_ptr(key.m_page_idx);
            thbits = tuple_header_ptr->m_header_bits;
            goto found_tuple;
          }
        }
        else
        {
          jam();
          // no more tuples on this page
          pos.m_get = ScanPos::Get_next_page;
          break;
        }
      }
      break; // incr loop count
  found_tuple:
      // found possible tuple to return
      jam();
      {
        // caller has already set pos.m_get to next tuple
        if (likely(! (bits & ScanOp::SCAN_LCP &&
                      thbits & Tuple_header::LCP_SKIP)))
        {
          Local_key& key_mm = pos.m_key_mm;
          if (likely(! (bits & ScanOp::SCAN_DD)))
          {
            key_mm = pos.m_key;
            // real page id is already set
            if (bits & ScanOp::SCAN_LCP)
            {
              c_backup->update_pause_lcp_counter(loop_count);
            }
          }
          else
          {
            tuple_header_ptr->get_base_record_ref(key_mm);
            // recompute for each disk tuple
            pos.m_realpid_mm = getRealpid(fragPtr.p, key_mm.m_page_no);
          }
          // TUPKEYREQ handles savepoint stuff
          scan.m_state = ScanOp::Current;
          return true;
        }
        else
        {
          jam();
          /* Clear LCP_SKIP bit so that it will not show up in next LCP */
          tuple_header_ptr->m_header_bits =
            thbits & ~(Uint32)Tuple_header::LCP_SKIP;

          DEB_LCP_SKIP(("(%u) 3 Reset LCP_SKIP on tab(%u,%u), row(%u,%u)"
                        ", header: %x",
                        instance(),
                        fragPtr.p->fragTableId,
                        fragPtr.p->fragmentId,
                        key.m_page_no,
                        key.m_page_idx,
                        thbits));

          updateChecksum(tuple_header_ptr,
                         tablePtr.p,
                         thbits,
                         tuple_header_ptr->m_header_bits);
          scan.m_last_seen = __LINE__;
        }
      }
      break;

  record_dropped_change_page:
      {
        ndbassert(c_backup->is_partial_lcp_enabled());
        c_backup->update_pause_lcp_counter(loop_count);
        record_delete_by_pageid(signal,
                                frag.fragTableId,
                                frag.fragmentId,
                                scan,
                                key.m_page_no,
                                size,
                                true);
        return false;
      }

  found_deleted_rowid:

      ndbrequire((bits & ScanOp::SCAN_NR) ||
                 (bits & ScanOp::SCAN_LCP));
      if (!(bits & ScanOp::SCAN_LCP && pos.m_is_last_lcp_state_D))
      {
        ndbassert(bits & ScanOp::SCAN_NR ||
                  pos.m_lcp_scan_changed_rows_page);

        Local_key& key_mm = pos.m_key_mm;
        if (! (bits & ScanOp::SCAN_DD))
        {
          jam();
          key_mm = pos.m_key;
          // caller has already set pos.m_get to next tuple
          // real page id is already set
        }
        else
        {
          jam();
          /**
           * Currently dead code since NR scans never use Disk data scans.
           */
          ndbassert(bits & ScanOp::SCAN_NR);
          tuple_header_ptr->get_base_record_ref(key_mm);
          // recompute for each disk tuple
          pos.m_realpid_mm = getRealpid(fragPtr.p, key_mm.m_page_no);
  
          Fix_page *mmpage = (Fix_page*)c_page_pool.getPtr(pos.m_realpid_mm);
          tuple_header_ptr =
            (Tuple_header*)(mmpage->m_data + key_mm.m_page_idx);
          if ((foundGCI = *tuple_header_ptr->get_mm_gci(tablePtr.p)) >
               scan.m_scanGCI ||
              foundGCI == 0)
<<<<<<< HEAD
          {
            thbits = tuple_header_ptr->m_header_bits;
            if (! (thbits & Tuple_header::FREE))
            {
              jam();
              break;
            }
            jam();
          }
        }
        /**
         * This code handles Node recovery, the row might still exist at the
         * starting node although it no longer exists at this live node. We
         * send a DELETE by ROWID to the starting node.
         *
         * This code is also used by LCPs to record deleted row ids.
         */
        c_backup->update_pause_lcp_counter(loop_count);
        record_delete_by_rowid(signal,
                               frag.fragTableId,
                               frag.fragmentId,
                               scan,
                               pos.m_key_mm,
                               foundGCI,
                               true);
        // TUPKEYREQ handles savepoint stuff
        return false;
=======
	  {
      if (! ((thbits & Tuple_header::FREE) ||
             (thbits & Tuple_header::DELETE_WAIT)))
	      break;
	  }
	}
	
	NextScanConf* const conf = (NextScanConf*)signal->getDataPtrSend();
	conf->scanPtr = scan.m_userPtr;
	conf->accOperationPtr = RNIL;
	conf->fragId = frag.fragmentId;
	conf->localKey[0] = pos.m_key_mm.m_page_no;
	conf->localKey[1] = pos.m_key_mm.m_page_idx;
	conf->gci = foundGCI;
	Uint32 blockNo = refToMain(scan.m_userRef);
	scan.m_state = ScanOp::Next;
	EXECUTE_DIRECT(blockNo, GSN_NEXT_SCANCONF, signal, 6);
	jamEntry();
	// TUPKEYREQ handles savepoint stuff
	return false;
>>>>>>> b7bf7f7e
      }
      scan.m_last_seen = __LINE__;
      break; // incr loop count
    default:
      ndbrequire(false);
      break;
    }
    loop_count+= 4;
    if (loop_count >= 512)
    {
      jam();
      if (bits & ScanOp::SCAN_LCP)
      {
        jam();
        c_backup->update_pause_lcp_counter(loop_count);
        if (!c_backup->check_pause_lcp())
        {
          loop_count = 0;
          continue;
        }
        c_backup->pausing_lcp(5,loop_count);
      }
      break;
    }
  }
  // TODO: at drop table we have to flush and terminate these
  jam();
  scan.m_last_seen = __LINE__;
  signal->theData[0] = ZTUP_SCAN;
  signal->theData[1] = scanPtr.i;
  if (!c_lqh->rt_break_is_scan_prioritised(scan.m_userPtr))
  {
    jam();
    sendSignal(reference(), GSN_CONTINUEB, signal, 2, JBB);
  }
  else
  {
    /**
     * Sending with bounded delay means that we allow all signals in job buffer
     * to be executed until the maximum is arrived at which is currently 100.
     * So sending with bounded delay means that we get more predictable delay.
     * It might be longer than with priority B, but it will never be longer
     * than 100 signals.
     */
    jam();
//#ifdef VM_TRACE
    c_debug_count++;
    if (c_debug_count % 10000 == 0)
    {
      DEB_LCP_DELAY(("(%u)TupScan delayed 10000 times", instance()));
    }
//#endif
    sendSignalWithDelay(reference(), GSN_CONTINUEB, signal, BOUNDED_DELAY, 2);
  }
  return false;
}

void
Dbtup::record_delete_by_rowid(Signal *signal,
                              Uint32 tableId,
                              Uint32 fragmentId,
                              ScanOp &scan,
                              Local_key &key,
                              Uint32 foundGCI,
                              bool set_scan_state)
{
  const Uint32 bits = scan.m_bits;
  DEB_LCP_DEL_EXTRA(("(%u)Delete by rowid tab(%u,%u), row(%u,%u)",
                     instance(),
                     tableId,
                     fragmentId,
                     key.m_page_no,
                     key.m_page_idx));
  NextScanConf* const conf = (NextScanConf*)signal->getDataPtrSend();
  conf->scanPtr = scan.m_userPtr;
  conf->accOperationPtr = (bits & ScanOp::SCAN_LCP) ? Uint32(-1) : RNIL;
  conf->fragId = fragmentId;
  conf->localKey[0] = key.m_page_no;
  conf->localKey[1] = key.m_page_idx;
  conf->gci = foundGCI;
  Uint32 blockNo = refToMain(scan.m_userRef);
  if (set_scan_state)
    scan.m_state = ScanOp::Next;
  EXECUTE_DIRECT(blockNo,
                 GSN_NEXT_SCANCONF,
                 signal,
                 NextScanConf::SignalLengthNoKeyInfo);
  jamEntry();
}

void
Dbtup::record_delete_by_pageid(Signal *signal,
                               Uint32 tableId,
                               Uint32 fragmentId,
                               ScanOp &scan,
                               Uint32 page_no,
                               Uint32 record_size,
                               bool set_scan_state)
{
  DEB_LCP_DEL_EXTRA(("(%u)Delete by pageid tab(%u,%u), page(%u)",
                     instance(),
                     tableId,
                     fragmentId,
                     page_no));
  jam();
  /**
   * Set page_idx to flag to LQH that it is a
   * DELETE by PAGEID, this also ensures that we go to the next
   * page when we return to continue the LCP scan.
   */
  Uint32 page_idx = ZNIL;

  NextScanConf* const conf = (NextScanConf*)signal->getDataPtrSend();
  conf->scanPtr = scan.m_userPtr;
  conf->accOperationPtr = Uint32(-1);
  conf->fragId = fragmentId;
  conf->localKey[0] = page_no;
  conf->localKey[1] = page_idx;
  conf->gci = record_size; /* Used to transport record size */
  Uint32 blockNo = refToMain(scan.m_userRef);
  if (set_scan_state)
    scan.m_state = ScanOp::Next;
  EXECUTE_DIRECT(blockNo,
                 GSN_NEXT_SCANCONF,
                 signal,
                 NextScanConf::SignalLengthNoKeyInfo);
  jamEntry();
}

/**
 * The LCP requires that some rows which are deleted during the main-memory
 * scan of fragments with disk-data parts are included in the main-memory LCP.
 * This is done so that during recovery, the main-memory part can be used to
 * find the disk-data part again, so that it can be deleted during Redo
 * application.
 *
 * This is implemented by copying the row content into
 * 'undo memory' / copy tuple space, and adding it to a per-fragment
 * 'lcp keep list', before deleting it at transaction commit time.
 * The row content is then only reachable via the lcp keep list, and does not
 * cause any ROWID reuse issues (899).
 *
 * The LCP scan treats the fragment's 'lcp keep list' as a top-priority source
 * of rows to be included in the fragment LCP, so rows should only be kept
 * momentarily.
 *
 * As these rows exist solely in DBTUP undo memory, it is not necessary to
 * perform the normal ACC locking protocols etc, but it is necessary to prepare
 * TUP for the coming TUPKEYREQ...
 *
 * The principle behind the LCP keep list is described in more detail in
 * the research paper:
 * Recovery Principles of MySQL Cluster 5.1 presented at VLDB in 2005.
 * The main thought is that we restore the disk data part to the point in time
 * when we start the LCP on the fragment. Thus we need to ensure that any rows
 * that exist at start of LCP also exist in the LCP and vice versa any row
 * that didn't exist at start of LCP doesn't exist in LCP. Updates of rows
 * don't matter since the REDO log application will ensure that the row
 * gets synchronized.
 *
 * An important part of this is to record the number of pages at start of LCP.
 * We don't need to worry about scanning pages deleted during LCP since the
 * LCP keep list ensures that those rows were checkpointed before being
 * deleted.
 */
void
Dbtup::handle_lcp_keep(Signal* signal,
                       FragrecordPtr fragPtr,
                       ScanOp* scanPtrP)
{
  TablerecPtr tablePtr;
  tablePtr.i = scanPtrP->m_tableId;
  ptrCheckGuard(tablePtr, cnoOfTablerec, tablerec);

  ndbassert(!fragPtr.p->m_lcp_keep_list_head.isNull());
  Local_key tmp = fragPtr.p->m_lcp_keep_list_head;
  Uint32 * copytuple = get_copy_tuple_raw(&tmp);
  if (copytuple[0] == FREE_PAGE_RNIL)
  {
    jam();
    ndbassert(c_backup->is_partial_lcp_enabled());
    /* Handle DELETE by ROWID or DELETE by PAGEID */
    Uint32 num_entries = copytuple[4];
    Uint32 page_id = copytuple[5];
    Uint16 *page_index_array = (Uint16*)&copytuple[6];
    c_backup->change_current_page_temp(page_id);
    if (page_index_array[0] == ZNIL)
    {
      jam();
      /* DELETE by PAGEID */
      const Uint32 size = tablePtr.p->m_offsets[MM].m_fix_header_size;
      Local_key key;
      key.m_page_no = page_id;
      key.m_page_idx = ZNIL;
      ndbrequire(num_entries == 1);
      DEB_LCP_KEEP(("(%u)tab(%u,%u) page(%u): Handle LCP keep DELETE by PAGEID",
                    instance(),
                    fragPtr.p->fragTableId,
                    fragPtr.p->fragmentId,
                    page_id));
      remove_top_from_lcp_keep_list(fragPtr.p, copytuple, tmp);
      c_backup->lcp_keep_delete_by_page_id();
      record_delete_by_pageid(signal,
                              fragPtr.p->fragTableId,
                              fragPtr.p->fragmentId,
                              *scanPtrP,
                              page_id,
                              size,
                              false);
      c_undo_buffer.free_copy_tuple(&tmp);
    }
    else
    {
      jam();
      /* DELETE by ROWID */
      Local_key key;
      key.m_page_no = page_id;
      ndbrequire(num_entries > 0);
      num_entries--;
      key.m_page_no = page_id;
      key.m_page_idx = page_index_array[num_entries];
      copytuple[4] = num_entries;
      c_backup->lcp_keep_delete_row();
      DEB_LCP_KEEP(("(%u)tab(%u,%u) page(%u,%u): "
                    "Handle LCP keep DELETE by ROWID",
                    instance(),
                    fragPtr.p->fragTableId,
                    fragPtr.p->fragmentId,
                    key.m_page_no,
                    key.m_page_idx));
      if (num_entries == 0)
      {
        jam();
        remove_top_from_lcp_keep_list(fragPtr.p, copytuple, tmp);
      }
      record_delete_by_rowid(signal,
                             fragPtr.p->fragTableId,
                             fragPtr.p->fragmentId,
                             *scanPtrP,
                             key,
                             0,
                             false);
      if (num_entries == 0)
      {
        jam();
        c_undo_buffer.free_copy_tuple(&tmp);
      }
    }
  }
  else
  {
    jam();
    /**
     * tmp points to copy tuple. We need real page id to change to correct
     * current page temporarily. This can be found in copytuple[0]
     * where handle_lcp_keep_commit puts it.
     */
    c_backup->change_current_page_temp(copytuple[0]);
    c_backup->lcp_keep_row();
    remove_top_from_lcp_keep_list(fragPtr.p, copytuple, tmp);
    DEB_LCP_KEEP(("(%u)tab(%u,%u) row(%u,%u) page(%u,%u): Handle LCP keep"
                  " insert entry",
                  instance(),
                  fragPtr.p->fragTableId,
                  fragPtr.p->fragmentId,
                  copytuple[0],
                  copytuple[1],
                  tmp.m_page_no,
                  tmp.m_page_idx));
    Local_key save = tmp;
    setCopyTuple(tmp.m_page_no, tmp.m_page_idx);
    prepareTUPKEYREQ(tmp.m_page_no, tmp.m_page_idx, fragPtr.i);
    NextScanConf* const conf = (NextScanConf*)signal->getDataPtrSend();
    conf->scanPtr = scanPtrP->m_userPtr;
    conf->accOperationPtr = (Uint32)-1;
    conf->fragId = fragPtr.p->fragmentId;
    conf->localKey[0] = tmp.m_page_no;
    conf->localKey[1] = tmp.m_page_idx;
    Uint32 blockNo = refToMain(scanPtrP->m_userRef);
    EXECUTE_DIRECT(blockNo,
                   GSN_NEXT_SCANCONF,
                   signal,
                   NextScanConf::SignalLengthNoGCI);
    c_undo_buffer.free_copy_tuple(&save);
  }
}

void
Dbtup::remove_top_from_lcp_keep_list(Fragrecord *fragPtrP,
                                     Uint32 *copytuple,
                                     Local_key tmp)
{
  memcpy(&fragPtrP->m_lcp_keep_list_head,
         copytuple+2,
         sizeof(Local_key));

  if (fragPtrP->m_lcp_keep_list_head.isNull())
  {
    jam();
    DEB_LCP_KEEP(("(%u) tab(%u,%u) tmp(%u,%u) keep_list(%u,%u):"
                  " LCP keep list empty again",
                  instance(),
                  fragPtrP->fragTableId,
                  fragPtrP->fragmentId,
                  tmp.m_page_no,
                  tmp.m_page_idx,
                  fragPtrP->m_lcp_keep_list_tail.m_page_no,
                  fragPtrP->m_lcp_keep_list_tail.m_page_idx));
    ndbassert(tmp.m_page_no == fragPtrP->m_lcp_keep_list_tail.m_page_no);
    ndbassert(tmp.m_page_idx == fragPtrP->m_lcp_keep_list_tail.m_page_idx);
    fragPtrP->m_lcp_keep_list_tail.setNull();
  }
  else
  {
    jam();
    DEB_LCP_KEEP(("(%u)tab(%u,%u) move LCP keep head(%u,%u),tail(%u,%u)",
                  instance(),
                  fragPtrP->fragTableId,
                  fragPtrP->fragmentId,
                  fragPtrP->m_lcp_keep_list_head.m_page_no,
                  fragPtrP->m_lcp_keep_list_head.m_page_idx,
                  fragPtrP->m_lcp_keep_list_tail.m_page_no,
                  fragPtrP->m_lcp_keep_list_tail.m_page_idx));
  }
}

void
Dbtup::handle_lcp_drop_change_page(Fragrecord *fragPtrP,
                                   Uint32 logicalPageId,
                                   PagePtr pagePtr,
                                   bool delete_by_pageid)
{
  /**
   * We are performing an LCP scan currently. This page is part of the
   * CHANGED ROWS pages. This means that we need to record all rows
   * that was deleted at start of LCP. If the row was deleted since the
   * last LCP scan then we need to record it as a DELETE by ROWID in
   * the LCP. The rows that was deleted after LCP start have already
   * been handled. Those that have been handled have got the LCP_SKIP
   * bit set in the tuple header. Those not handled we need to check
   * the Row GCI to see if it is either 0 or >= scanGCI. If so then
   * we need to record them as part of LCP.
   *
   * We store all the rowid's we find to record as DELETE by ROWID in
   * in a local data array on the stack before we start writing them
   * into the LCP keep list.
   *
   * The page itself that we are scanning will be returned to the same
   * memory pool as we are allocating copy tuples from. So after
   * scanning the page we will do the following:
   * 1) Acquire a global lock on the NDB memory manager to ensure that
   *    no other thread is allowed to snatch the page from us until
   *    we are sure that we got what we needed.
   * 2) Release the page with the lock held
   * 3) Acquire the needed set of copy tuples (called with a lock flag
   *    set).
   * 4) Release the lock on the NDB memory manager
   *
   * This procedure will guarantee that we have space to record the
   * DELETE by ROWIDs in the LCP keep list.
   *
   * An especially complex case happens when the LCP scan is in the
   * middle of scanning this page. This could happen due to an
   * inopportune real-time break in combination with multiple
   * deletes happening within this real-time break.
   *
   * If page_to_skip_lcp bit was set we will perform delete_by_pageid
   * here. So we need not worry about this flag in call to
   * is_rowid_in_remaining_lcp_set for each row in loop, this call will
   * ensure that we will skip any rows already handled by the LCP scan.
   */
  ScanOpPtr scanPtr;
  TablerecPtr tablePtr;
  c_scanOpPool.getPtr(scanPtr, fragPtrP->m_lcp_scan_op);
  tablePtr.i = fragPtrP->fragTableId;
  ptrCheckGuard(tablePtr, cnoOfTablerec, tablerec);
  Uint32 scanGCI = scanPtr.p->m_scanGCI;
  Uint32 idx = 0; /* First record index */
  Uint32 size = tablePtr.p->m_offsets[MM].m_fix_header_size; /* Row size */
  Fix_page *page = (Fix_page*)pagePtr.p;
  Uint32 found_idx_count = 0;
  ndbrequire(size >= 4);
  Uint16 found_idx[2048]; /* Fixed size header never smaller than 16 bytes */
  DEB_LCP_REL(("(%u)tab(%u,%u)page(%u) handle_lcp_drop_page,"
               " delete_by_page: %u",
               instance(),
               fragPtrP->fragTableId,
               fragPtrP->fragmentId,
               logicalPageId,
               delete_by_pageid));
  if (!delete_by_pageid)
  {
    jam();
    Local_key key;
    /* Coverage tested */
    key.m_page_no = logicalPageId;
    while ((idx + size) <= Fix_page::DATA_WORDS)
    {
      Tuple_header *th = (Tuple_header*)&page->m_data[idx];
      Uint32 thbits = th->m_header_bits;
      Uint32 rowGCI = *th->get_mm_gci(tablePtr.p);
      bool lcp_skip_not_set =
        (thbits & Tuple_header::LCP_SKIP) ? false : true;
      ndbassert(thbits & Tuple_header::FREE);
      ndbassert(!(thbits & Tuple_header::LCP_DELETE) || lcp_skip_not_set);
      /**
       * We ignore LCP_DELETE on row here since if it is set then we also
       * know that LCP_SKIP isn't set, also we know rowGCI > scanGCI since the
       * row was inserted after start of LCP. So we will definitely record it
       * here for DELETE by ROWID.
       */
      key.m_page_idx = idx;
      bool is_in_remaining_lcp_set =
        is_rowid_in_remaining_lcp_set(pagePtr.p,
                                      fragPtrP,
                                      key,
                                      *scanPtr.p,
                                      0);
      if ((rowGCI > scanGCI || rowGCI == 0) &&
          lcp_skip_not_set &&
          is_in_remaining_lcp_set)
      {
        /* Coverage tested */
        jam();
        jamLine((Uint16)idx);
        found_idx[found_idx_count] = idx;
        found_idx_count++;
        DEB_LCP_REL(("(%u)tab(%u,%u)page(%u,%u) Keep_list DELETE_BY_ROWID",
                     instance(),
                     fragPtrP->fragTableId,
                     fragPtrP->fragmentId,
                     logicalPageId,
                     idx));
      }
      else
      {
        /* Coverage tested */
        DEB_LCP_REL(("(%u)tab(%u,%u)page(%u,%u) skipped "
                     "lcp_skip_not_set: %u, rowGCI: %u"
                     " scanGCI: %u, in LCP set: %u",
                     instance(),
                     fragPtrP->fragTableId,
                     fragPtrP->fragmentId,
                     logicalPageId,
                     idx,
                     lcp_skip_not_set,
                     rowGCI,
                     scanGCI,
                     is_in_remaining_lcp_set));
      }
      idx += size;
    }
  }
  else
  {
    jam();
    //ndbassert(false); //COVERAGE TEST
    found_idx_count = 1;
    found_idx[0] = ZNIL; /* Indicates DELETE by PAGEID */
    DEB_LCP_REL(("(%u)tab(%u,%u)page(%u) Keep_list DELETE_BY_PAGEID",
                 instance(),
                 fragPtrP->fragTableId,
                 fragPtrP->fragmentId,
                 logicalPageId));
  }
  Local_key location;
  /**
   * We store the following content into the copy tuple with a set of
   * DELETE by ROWID.
   * 1) Header (4 words)
   * 2) Number of rowids stored (1 word)
   * 3) Page Id (1 word)
   * 4) Array of Page indexes (1/2 word per entry)
   */
  if (found_idx_count == 0)
  {
    /* Nothing to store, all rows were already handled. */
    jam();
    returnCommonArea(pagePtr.i, 1);
    return;
  }
  Uint32 words = 6 + ((found_idx_count + 1) / 2);
  m_ctx.m_mm.lock();
  returnCommonArea(pagePtr.i, 1, true);
  ndbrequire(c_undo_buffer.alloc_copy_tuple(&location, words, true) != 0);
  m_ctx.m_mm.unlock();
  Uint32 * copytuple = get_copy_tuple_raw(&location);
  Local_key flag_key;
  flag_key.m_page_no = FREE_PAGE_RNIL;
  flag_key.m_page_idx = 0;
  flag_key.m_file_no = 0;

  copytuple[4] = found_idx_count;
  copytuple[5] = logicalPageId;
  memcpy(&copytuple[6], &found_idx[0], 2 * found_idx_count);
  insert_lcp_keep_list(fragPtrP,
                       location,
                       copytuple,
                       &flag_key);
}

void
Dbtup::insert_lcp_keep_list(Fragrecord *fragPtrP,
                            Local_key location,
                            Uint32 *copytuple,
                            const Local_key *rowid)
{
  /**
   * Store original row-id in copytuple[0,1]
   * Store next-ptr in copytuple[2,3] (set to RNIL/RNIL)
   */
  assert(sizeof(Local_key) == 8);
  memcpy(copytuple+0, rowid, sizeof(Local_key));
  Local_key nil;
  nil.setNull();
  memcpy(copytuple+2, &nil, sizeof(Local_key));
  DEB_LCP_KEEP(("(%u)tab(%u,%u) Insert LCP keep for row(%u,%u)"
                " from location page(%u,%u)",
                instance(),
                fragPtrP->fragTableId,
                fragPtrP->fragmentId,
                rowid->m_page_no,
                rowid->m_page_idx,
                location.m_page_no,
                location.m_page_idx));

  /**
   * Link in the copy tuple into the LCP keep list.
   */
  if (fragPtrP->m_lcp_keep_list_tail.isNull())
  {
    jam();
    fragPtrP->m_lcp_keep_list_head = location;
  }
  else
  {
    jam();
    Uint32 *tail = get_copy_tuple_raw(&fragPtrP->m_lcp_keep_list_tail);
    Local_key nextptr;
    memcpy(&nextptr, tail+2, sizeof(Local_key));
    ndbrequire(nextptr.isNull());
    memcpy(tail+2, &location, sizeof(Local_key));
  }
  fragPtrP->m_lcp_keep_list_tail = location;
}

void
Dbtup::scanCont(Signal* signal, ScanOpPtr scanPtr)
{
  bool immediate = scanNext(signal, scanPtr);
  if (! immediate) {
    jam();
    // time-slicing again
    return;
  }
  scanReply(signal, scanPtr);
}

void
Dbtup::disk_page_tup_scan_callback(Signal* signal, Uint32 scanPtrI, Uint32 page_i)
{
  ScanOpPtr scanPtr;
  c_scanOpPool.getPtr(scanPtr, scanPtrI);
  ScanOp& scan = *scanPtr.p;
  ScanPos& pos = scan.m_scanPos;
  // get cache page
  Ptr<GlobalPage> gptr;
  m_global_page_pool.getPtr(gptr, page_i);
  pos.m_page = (Page*)gptr.p;
  // continue
  scanCont(signal, scanPtr);
}

void
Dbtup::scanClose(Signal* signal, ScanOpPtr scanPtr)
{
  ScanOp& scan = *scanPtr.p;
  ndbrequire(! (scan.m_bits & ScanOp::SCAN_LOCK_WAIT) && scan.m_accLockOp == RNIL);
  {
    /**
     * unlock all not unlocked by LQH
     * Ensure that LocalDLFifoList is destroyed before calling
     * EXECUTE_DIRECT on NEXT_SCANCONF which might end up
     * creating the same object further down the stack.
     */
    Local_ScanLock_fifo list(c_scanLockPool, scan.m_accLockOps);
    ScanLockPtr lockPtr;
    while (list.first(lockPtr)) {
      jam();
      AccLockReq* const lockReq = (AccLockReq*)signal->getDataPtrSend();
      lockReq->returnCode = RNIL;
      lockReq->requestInfo = AccLockReq::Abort;
      lockReq->accOpPtr = lockPtr.p->m_accLockOp;
      EXECUTE_DIRECT(DBACC, GSN_ACC_LOCKREQ, signal, AccLockReq::UndoSignalLength);
      jamEntry();
      ndbrequire(lockReq->returnCode == AccLockReq::Success);
      list.release(lockPtr);
    }
  }
  // send conf
  scan.m_last_seen = __LINE__;
  Uint32 blockNo = refToMain(scanPtr.p->m_userRef);
  NextScanConf* const conf = (NextScanConf*)signal->getDataPtrSend();
  conf->scanPtr = scanPtr.p->m_userPtr;
  conf->accOperationPtr = RNIL;
  conf->fragId = RNIL;
  releaseScanOp(scanPtr);
  EXECUTE_DIRECT(blockNo,
                 GSN_NEXT_SCANCONF,
                 signal,
                 NextScanConf::SignalLengthNoTuple);
}

void
Dbtup::addAccLockOp(ScanOp& scan, Uint32 accLockOp)
{
  Local_ScanLock_fifo list(c_scanLockPool, scan.m_accLockOps);
  ScanLockPtr lockPtr;
#ifdef VM_TRACE
  list.first(lockPtr);
  while (lockPtr.i != RNIL) {
    ndbrequire(lockPtr.p->m_accLockOp != accLockOp);
    list.next(lockPtr);
  }
#endif
  bool ok = list.seizeLast(lockPtr);
  ndbrequire(ok);
  lockPtr.p->m_accLockOp = accLockOp;
}

void
Dbtup::removeAccLockOp(ScanOp& scan, Uint32 accLockOp)
{
  Local_ScanLock_fifo list(c_scanLockPool, scan.m_accLockOps);
  ScanLockPtr lockPtr;
  list.first(lockPtr);
  while (lockPtr.i != RNIL) {
    if (lockPtr.p->m_accLockOp == accLockOp) {
      jam();
      break;
    }
    list.next(lockPtr);
  }
  ndbrequire(lockPtr.i != RNIL);
  list.release(lockPtr);
}

void
Dbtup::stop_lcp_scan(Uint32 tableId, Uint32 fragId)
{
  jamEntry();
  TablerecPtr tablePtr;
  tablePtr.i = tableId;
  ptrCheckGuard(tablePtr, cnoOfTablerec, tablerec);

  FragrecordPtr fragPtr;
  fragPtr.i = RNIL;
  getFragmentrec(fragPtr, fragId, tablePtr.p);
  ndbrequire(fragPtr.i != RNIL);
  Fragrecord& frag = *fragPtr.p;

  ndbrequire(frag.m_lcp_scan_op != RNIL && c_lcp_scan_op != RNIL);
  ScanOpPtr scanPtr;
  c_scanOpPool.getPtr(scanPtr, frag.m_lcp_scan_op);
  ndbrequire(scanPtr.p->m_fragPtrI != RNIL);

  fragPtr.p->m_lcp_scan_op = RNIL;
  scanPtr.p->m_fragPtrI = RNIL;
  scanPtr.p->m_tableId = RNIL;
}

void
Dbtup::releaseScanOp(ScanOpPtr& scanPtr)
{
  FragrecordPtr fragPtr;
  fragPtr.i = scanPtr.p->m_fragPtrI;
  ptrCheckGuard(fragPtr, cnoOfFragrec, fragrecord);

  if(scanPtr.p->m_bits & ScanOp::SCAN_LCP)
  {
    jam();
    /**
     * Ignore, handled in release_lcp_scan, an LCP scan
     * can happen in several scans, one per LCP file.
     */
  }
  else
  {
    jam();
    Local_ScanOp_list list(c_scanOpPool, fragPtr.p->m_scanList);
    list.release(scanPtr);
  }
}

void
Dbtup::start_lcp_scan(Uint32 tableId,
                      Uint32 fragId,
                      Uint32 & max_page_cnt)
{
  jamEntry();
  TablerecPtr tablePtr;
  tablePtr.i = tableId;
  ptrCheckGuard(tablePtr, cnoOfTablerec, tablerec);

  FragrecordPtr fragPtr;
  fragPtr.i = RNIL;
  getFragmentrec(fragPtr, fragId, tablePtr.p);
  ndbrequire(fragPtr.i != RNIL);
  Fragrecord& frag = *fragPtr.p;
  
  ndbrequire(frag.m_lcp_scan_op == RNIL && c_lcp_scan_op != RNIL);
  frag.m_lcp_scan_op = c_lcp_scan_op;
  ScanOpPtr scanPtr;
  c_scanOpPool.getPtr(scanPtr, frag.m_lcp_scan_op);
  ndbrequire(scanPtr.p->m_fragPtrI == RNIL);
  new (scanPtr.p) ScanOp;
  scanPtr.p->m_fragPtrI = fragPtr.i;
  scanPtr.p->m_tableId = tableId;
  scanPtr.p->m_state = ScanOp::First;
  scanPtr.p->m_last_seen = __LINE__;
  scanPtr.p->m_endPage = frag.m_max_page_cnt;
  max_page_cnt = frag.m_max_page_cnt;

  ndbassert(frag.m_lcp_keep_list_head.isNull());
  ndbassert(frag.m_lcp_keep_list_tail.isNull());
}

void
Dbtup::lcp_frag_watchdog_print(Uint32 tableId, Uint32 fragId)
{
  TablerecPtr tablePtr;
  tablePtr.i = tableId;
  if (tableId > cnoOfTablerec)
  {
    jam();
    return;
  }
  ptrCheckGuard(tablePtr, cnoOfTablerec, tablerec);

  FragrecordPtr fragPtr;
  fragPtr.i = RNIL;
  getFragmentrec(fragPtr, fragId, tablePtr.p);
  ndbrequire(fragPtr.i != RNIL);
  Fragrecord& frag = *fragPtr.p;

  if (c_lcp_scan_op == RNIL)
  {
    jam();
    g_eventLogger->info("No LCP scan ongoing in TUP tab(%u,%u)",
                        tableId, fragId);
    ndbrequire(false);
  }
  else if (frag.m_lcp_scan_op == RNIL)
  {
    jam();
    DEB_LCP(("LCP scan stopped, signal to stop watchdog still in flight tab(%u,%u)",
             tableId, fragId));
  }
  else if (frag.m_lcp_scan_op != c_lcp_scan_op)
  {
    jam();
    g_eventLogger->info("Corrupt internal, LCP scan not on correct tab(%u,%u)",
                        tableId, fragId);
    ndbrequire(false);
  }
  else
  {
    jam();
    ScanOpPtr scanPtr;
    c_scanOpPool.getPtr(scanPtr, frag.m_lcp_scan_op);
    g_eventLogger->info("LCP Frag watchdog: tab(%u,%u), state: %u,"
                        " last seen line %u",
                        tableId, fragId,
                        scanPtr.p->m_state,
                        scanPtr.p->m_last_seen);
  }
}<|MERGE_RESOLUTION|>--- conflicted
+++ resolved
@@ -2139,7 +2139,6 @@
             NDB_PREFETCH_READ(page_ptr->get_ptr(key.m_page_idx + (size * 3),
                                                 size));
           }
-<<<<<<< HEAD
 	  if (likely((! ((bits & ScanOp::SCAN_NR) ||
                          (bits & ScanOp::SCAN_LCP))) ||
                      ((bits & ScanOp::SCAN_LCP) &&
@@ -2182,18 +2181,10 @@
                                   thbits);
               ndbrequire(false);
             }
-	    if (! ((thbits & Tuple_header::FREE) ||
+	    if (! (((thbits & Tuple_header::FREE) ||
+	            (thbits & Tuple_header::DELETE_WAIT)) ||
                    ((bits & ScanOp::SCAN_LCP) &&
                     (thbits & Tuple_header::ALLOC))))
-=======
-	  
-	  if (likely(! (bits & ScanOp::SCAN_NR)))
-	  {
-	    jam();
-            thbits = th->m_header_bits;
-      if (! ((thbits & Tuple_header::FREE) ||
-             (thbits & Tuple_header::DELETE_WAIT)))
->>>>>>> b7bf7f7e
 	    {
               jam();
               scan.m_last_seen = __LINE__;
@@ -2237,7 +2228,6 @@
                  scan.m_scanGCI ||
                 foundGCI == 0)
 	    {
-<<<<<<< HEAD
               /**
                * foundGCI == 0 means that the row is initialised but has not
                * yet been committed as part of insert transaction. All other
@@ -2245,11 +2235,8 @@
                * is true for even deleted rows as long as the page is still
                * maintained by the fragment.
                */
-	      if (! (thbits & Tuple_header::FREE))
-=======
-	      if (! ((thbits & Tuple_header::FREE) ||
-	             (thbits & Tuple_header::DELETE_WAIT)))
->>>>>>> b7bf7f7e
+        if (! ((thbits & Tuple_header::FREE) ||
+               (thbits & Tuple_header::DELETE_WAIT)))
 	      {
 		jam();
 		goto found_tuple;
@@ -2469,10 +2456,10 @@
           if ((foundGCI = *tuple_header_ptr->get_mm_gci(tablePtr.p)) >
                scan.m_scanGCI ||
               foundGCI == 0)
-<<<<<<< HEAD
           {
             thbits = tuple_header_ptr->m_header_bits;
-            if (! (thbits & Tuple_header::FREE))
+            if (! ((thbits & Tuple_header::FREE) ||
+                   (thbits & Tuple_header::DELETE_WAIT)))
             {
               jam();
               break;
@@ -2497,28 +2484,6 @@
                                true);
         // TUPKEYREQ handles savepoint stuff
         return false;
-=======
-	  {
-      if (! ((thbits & Tuple_header::FREE) ||
-             (thbits & Tuple_header::DELETE_WAIT)))
-	      break;
-	  }
-	}
-	
-	NextScanConf* const conf = (NextScanConf*)signal->getDataPtrSend();
-	conf->scanPtr = scan.m_userPtr;
-	conf->accOperationPtr = RNIL;
-	conf->fragId = frag.fragmentId;
-	conf->localKey[0] = pos.m_key_mm.m_page_no;
-	conf->localKey[1] = pos.m_key_mm.m_page_idx;
-	conf->gci = foundGCI;
-	Uint32 blockNo = refToMain(scan.m_userRef);
-	scan.m_state = ScanOp::Next;
-	EXECUTE_DIRECT(blockNo, GSN_NEXT_SCANCONF, signal, 6);
-	jamEntry();
-	// TUPKEYREQ handles savepoint stuff
-	return false;
->>>>>>> b7bf7f7e
       }
       scan.m_last_seen = __LINE__;
       break; // incr loop count
