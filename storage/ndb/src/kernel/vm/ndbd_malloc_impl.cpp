--- conflicted
+++ resolved
@@ -33,7 +33,6 @@
 #endif
 #define MAX_CHUNKS 10
 
-<<<<<<< HEAD
 /*
  * For muti-threaded ndbd, these calls are used for locking around
  * memory allocation operations.
@@ -43,7 +42,7 @@
  */
 extern void mt_mem_manager_lock();
 extern void mt_mem_manager_unlock();
-=======
+
 #define ZONE_LO 0
 #define ZONE_HI 1
 
@@ -51,7 +50,6 @@
  * POOL_RECORD_BITS == 13 => 32 - 13 = 19 bits for page
  */
 #define ZONE_LO_BOUND (1u << 19)
->>>>>>> 2b5af66f
 
 struct InitChunk
 {
@@ -681,12 +679,8 @@
 void
 Ndbd_mem_manager::dump() const
 {
-<<<<<<< HEAD
   mt_mem_manager_lock();
-  for(Uint32 i = 0; i<16; i++)
-=======
   for (Uint32 zone = 0; zone < 2; zone ++)
->>>>>>> 2b5af66f
   {
     for (Uint32 i = 0; i<16; i++)
     {
@@ -744,11 +738,7 @@
       return m_base_page + *i;
     }
   }
-<<<<<<< HEAD
   mt_mem_manager_unlock();
-=======
-
->>>>>>> 2b5af66f
   return 0;
 }
 
@@ -831,8 +821,8 @@
     mt_mem_manager_unlock();
     return ;
   }
+  mt_mem_manager_unlock();
   * cnt = req;
-  mt_mem_manager_unlock();
   return;
 }
 
