--- conflicted
+++ resolved
@@ -2847,21 +2847,18 @@
         m_node_state[node].m_thr_no_sender = thr_no;
         break;
       }
-<<<<<<< HEAD
+      
+      /* Release chunk-wise to decrease pressure on lock */
+      this_send_thread->m_watchdog_counter = 3;
+      this_send_thread->m_send_buffer_pool.release_chunk(g_thr_repository->m_mm,
+                                     RG_TRANSPORTER_BUFFERS);
+
       /**
        * We set node = 0 for the very rare case where theRestartFlag is set
        * to perform_stop, we should never need this, but add it in just in
        * case.
        */
       node = 0;
-=======
-      
-      /* Release chunk-wise to decrease pressure on lock */
-      this_send_thread->m_watchdog_counter = 3;
-      this_send_thread->m_send_buffer_pool.release_chunk(g_thr_repository->m_mm,
-                                     RG_TRANSPORTER_BUFFERS);
-
->>>>>>> b22574d6
     } // while (get_node()...)
 
     /* No more nodes having data to send right now, prepare to sleep */
