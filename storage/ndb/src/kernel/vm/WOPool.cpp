/*
<<<<<<< HEAD
   Copyright (c) 2006, 2014, Oracle and/or its affiliates. All rights reserved.
=======
   Copyright (c) 2006, 2016, Oracle and/or its affiliates. All rights reserved.
>>>>>>> 0920cfc8

   This program is free software; you can redistribute it and/or modify
   it under the terms of the GNU General Public License as published by
   the Free Software Foundation; version 2 of the License.

   This program is distributed in the hope that it will be useful,
   but WITHOUT ANY WARRANTY; without even the implied warranty of
   MERCHANTABILITY or FITNESS FOR A PARTICULAR PURPOSE.  See the
   GNU General Public License for more details.

   You should have received a copy of the GNU General Public License
   along with this program; if not, write to the Free Software
   Foundation, Inc., 51 Franklin St, Fifth Floor, Boston, MA 02110-1301  USA
*/

#if 0
#include "WOPool.hpp"
#include <ndbd_exit_codes.h>
#include <NdbOut.hpp>

#define JAM_FILE_ID 294
<<<<<<< HEAD


WOPool::WOPool() 
=======
#endif

template<typename T>
WOPool<T>::WOPool() 
>>>>>>> 0920cfc8
{
  memset(this, 0, sizeof(* this));
  m_current_pos = WOPage::WOPAGE_WORDS;
}

template<typename T>
void
WOPool<T>::init(const Record_info& ri, const Pool_context& pc)
{
  m_ctx = pc;
  m_record_info = ri;
  m_record_info.m_size = ((ri.m_size + 3) >> 2); // Align to word boundary
  m_record_info.m_offset_magic = ((ri.m_offset_magic + 3) >> 2);
  m_memroot = (WOPage*)m_ctx.get_memroot();
#ifdef VM_TRACE
<<<<<<< HEAD
  ndbout_c("WOPool::init(%x, %d)",ri.m_type_id, m_record_info.m_size);
=======
  ndbout_c("WOPool<T>::init(%x, %d)",ri.m_type_id, m_record_info.m_size);
>>>>>>> 0920cfc8
#endif
}

template<typename T>
bool
WOPool<T>::seize_new_page(Ptr<T>& ptr)
{
  WOPage* page;
  Uint32 page_no = RNIL;
  if ((page = (WOPage*)m_ctx.alloc_page(m_record_info.m_type_id, &page_no)))
  {
    if (m_current_page)
    {
      m_current_page->m_ref_count = m_current_ref_count;
    }
    
    m_current_pos = 0;
    m_current_ref_count = 0;
    m_current_page_no = page_no;
    m_current_page = page;
    page->m_type_id = m_record_info.m_type_id;
    seize_in_page(ptr);
    return true;
  }
  return false;
}

template<typename T>
void
WOPool<T>::release_not_current(Ptr<T> ptr)
{
  WOPage* page = (WOPage*)(UintPtr(ptr.p) & ~(GLOBAL_PAGE_SIZE - 1));
  Uint32 cnt = page->m_ref_count;
  Uint32 type = page->m_type_id;
  Uint32 ri_type = m_record_info.m_type_id;
  if (likely(cnt && type == ri_type))
  {
    if (cnt == 1)
    {
      m_ctx.release_page(ri_type, ptr.i >> POOL_RECORD_BITS);
      return;
    }
    page->m_ref_count = cnt - 1;
    return;
  }
  
  handle_inconsistent_release(ptr);
}

template<typename T>
void
WOPool<T>::handle_invalid_release(Ptr<T> ptr)
{
  char buf[255];

  Uint32 pos = ptr.i & POOL_RECORD_MASK;
  Uint32 pageI = ptr.i >> POOL_RECORD_BITS;
  Uint32 * record_ptr_p = (Uint32*)ptr.p;
  Uint32 * record_ptr_i = (m_memroot+pageI)->m_data + pos;
  
  Uint32 magic = * (record_ptr_p + m_record_info.m_offset_magic);
  BaseString::snprintf(buf, sizeof(buf),
	   "Invalid memory release: ptr (%x %p %p) magic: (%.8x %.8x) memroot: %p page: %x",
	   ptr.i, ptr.p, record_ptr_i, magic, m_record_info.m_type_id,
	   m_memroot,
	   (m_memroot+pageI)->m_type_id);
  
  m_ctx.handleAbort(NDBD_EXIT_PRGERR, buf);
}

template<typename T>
void
WOPool<T>::handle_invalid_get_ptr(Uint32 ptrI) const
{
  char buf[255];

  Uint32 pos = ptrI & POOL_RECORD_MASK;
  Uint32 pageI = ptrI >> POOL_RECORD_BITS;
  Uint32 * record_ptr_i = (m_memroot+pageI)->m_data + pos;
  
  Uint32 magic = * (record_ptr_i + m_record_info.m_offset_magic);
  BaseString::snprintf(buf, sizeof(buf),
	   "Invalid memory access: ptr (%x %p) magic: (%.8x %.8x) memroot: %p page: %x",
	   ptrI, record_ptr_i, magic, m_record_info.m_type_id,
	   m_memroot,
	   (m_memroot+pageI)->m_type_id);
  
  m_ctx.handleAbort(NDBD_EXIT_PRGERR, buf);
}

template<typename T>
void
WOPool<T>::handle_inconsistent_release(Ptr<T> ptr)
{
  WOPage* page = (WOPage*)(UintPtr(ptr.p) & ~(GLOBAL_PAGE_SIZE - 1));
  Uint32 cnt = page->m_ref_count;
  Uint32 type = page->m_type_id;
  Uint32 ri_type = m_record_info.m_type_id;

  char buf[255];
  
  BaseString::snprintf(buf, sizeof(buf),
	   "Memory corruption: ptr (%x %p) page (%d %x %x)",
	   ptr.i, ptr.p, cnt, type, ri_type);
  
  m_ctx.handleAbort(NDBD_EXIT_PRGERR, buf);
}<|MERGE_RESOLUTION|>--- conflicted
+++ resolved
@@ -1,9 +1,5 @@
 /*
-<<<<<<< HEAD
-   Copyright (c) 2006, 2014, Oracle and/or its affiliates. All rights reserved.
-=======
    Copyright (c) 2006, 2016, Oracle and/or its affiliates. All rights reserved.
->>>>>>> 0920cfc8
 
    This program is free software; you can redistribute it and/or modify
    it under the terms of the GNU General Public License as published by
@@ -25,16 +21,10 @@
 #include <NdbOut.hpp>
 
 #define JAM_FILE_ID 294
-<<<<<<< HEAD
-
-
-WOPool::WOPool() 
-=======
 #endif
 
 template<typename T>
 WOPool<T>::WOPool() 
->>>>>>> 0920cfc8
 {
   memset(this, 0, sizeof(* this));
   m_current_pos = WOPage::WOPAGE_WORDS;
@@ -50,11 +40,7 @@
   m_record_info.m_offset_magic = ((ri.m_offset_magic + 3) >> 2);
   m_memroot = (WOPage*)m_ctx.get_memroot();
 #ifdef VM_TRACE
-<<<<<<< HEAD
-  ndbout_c("WOPool::init(%x, %d)",ri.m_type_id, m_record_info.m_size);
-=======
   ndbout_c("WOPool<T>::init(%x, %d)",ri.m_type_id, m_record_info.m_size);
->>>>>>> 0920cfc8
 #endif
 }
 
