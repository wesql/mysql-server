--- conflicted
+++ resolved
@@ -1,9 +1,5 @@
 /*
-<<<<<<< HEAD
-   Copyright (c) 2003, 2016, Oracle and/or its affiliates. All rights reserved.
-=======
    Copyright (c) 2003, 2017, Oracle and/or its affiliates. All rights reserved.
->>>>>>> 0920cfc8
 
    This program is free software; you can redistribute it and/or modify
    it under the terms of the GNU General Public License as published by
@@ -32,10 +28,7 @@
 #include <BlockNumbers.h>
 #include <mgmapi.h>
 #include "trp_buffer.hpp"
-<<<<<<< HEAD
-=======
 #include <my_thread.h>
->>>>>>> 0920cfc8
 
 class ClusterMgr;
 class ArbitMgr;
@@ -89,13 +82,8 @@
   /** 
    * Get/Set wait time in the send thread.
    */
-<<<<<<< HEAD
- void setSendThreadInterval(Uint32 ms);
- Uint32 getSendThreadInterval(void);
-=======
   void setSendThreadInterval(Uint32 ms);
   Uint32 getSendThreadInterval(void) const;
->>>>>>> 0920cfc8
 
   Uint32 mapRefToIdx(Uint32 blockReference) const;
 
@@ -180,28 +168,15 @@
   pick the last thread which is likely to be the last to complete
   its reception.
 */
-<<<<<<< HEAD
-  void start_poll(trp_client*);
   void do_poll(trp_client* clnt,
                Uint32 wait_time,
                bool stay_poll_owner = false);
-  void complete_poll(trp_client*);
-=======
-  void do_poll(trp_client* clnt,
-               Uint32 wait_time,
-               bool stay_poll_owner = false);
->>>>>>> 0920cfc8
   void wakeup(trp_client*);
 
   void external_poll(Uint32 wait_time);
 
-<<<<<<< HEAD
-  void remove_from_poll_queue(trp_client* const *, Uint32 cnt);
-  void unlock_and_signal(trp_client* const *, Uint32 cnt);
-=======
   void remove_from_poll_queue(trp_client* const arr[], Uint32 cnt);
   static void unlock_and_signal(trp_client* const arr[], Uint32 cnt);
->>>>>>> 0920cfc8
 
   trp_client* get_poll_owner(bool) const { return m_poll_owner;}
   void add_to_poll_queue(trp_client* clnt);
@@ -233,12 +208,8 @@
   int lock_recv_thread_cpu();
   int unlock_recv_thread_cpu();
 
-<<<<<<< HEAD
-  /* All 3 poll_owner and poll_queue members below need thePollMutex */
-=======
   /* All 5 poll_owner and poll_queue members below need thePollMutex */
   my_thread_t  m_poll_owner_tid;  // poll_owner thread id
->>>>>>> 0920cfc8
   trp_client * m_poll_owner;
   trp_client * m_poll_queue_head; // First in queue
   trp_client * m_poll_queue_tail; // Last in queue
@@ -293,12 +264,6 @@
 
   void propose_poll_owner(); 
   bool try_become_poll_owner(trp_client* clnt, Uint32 wait_time);
-<<<<<<< HEAD
-  static void finish_poll(trp_client* clnt,
-                          Uint32 cnt,
-                          Uint32& cnt_woken,
-                          trp_client** arr);
-=======
 
   /* Used in debug asserts to enforce sendSignal rules: */
   bool is_poll_owner_thread() const;
@@ -327,7 +292,6 @@
    */
   Uint32 m_locked_cnt;
   trp_client *m_locked_clients[MAX_LOCKED_CLIENTS];
->>>>>>> 0920cfc8
 
   Uint32 m_num_active_clients;
   volatile bool m_check_connections;
@@ -448,10 +412,6 @@
    * Add a send buffer to out-buffer
    */
   void flush_send_buffer(Uint32 node, const TFBuffer* buffer);
-<<<<<<< HEAD
-  void flush_and_send_buffer(Uint32 node, const TFBuffer* buffer);
-=======
->>>>>>> 0920cfc8
 
   /**
    * Allocate a send buffer
@@ -488,12 +448,8 @@
         m_node_active(false),
         m_current_send_buffer_size(0),
         m_buffer(),
-<<<<<<< HEAD
-        m_out_buffer()
-=======
         m_out_buffer(),
         m_flushed_cnt(0)
->>>>>>> 0920cfc8
     {}
 
     /**
@@ -533,25 +489,18 @@
     TFBuffer m_out_buffer;
 
     /**
-<<<<<<< HEAD
-=======
      * Number of buffer flushed since last send.
      * Used as metric for adaptive send algorithm
      */
     Uint32 m_flushed_cnt;
 
     /**
->>>>>>> 0920cfc8
      *  Implements the 'm_out_buffer' locking as described above.
      */
     bool try_lock_send();
     void unlock_send();
   } m_send_buffers[MAX_NODES];
 
-<<<<<<< HEAD
-  void do_send_buffer(Uint32 node, TFSendBuffer *b);
-
-=======
   /**
    * The set of nodes having a 'm_send_buffer[]::m_node_active '== true'
    * This is the set of all nodes we have been configured to send to.
@@ -564,7 +513,6 @@
   void try_send_all(const NodeBitmask& nodes);
   void do_send_adaptive(const NodeBitmask& nodes);
 
->>>>>>> 0920cfc8
   Uint32 get_current_send_buffer_size(NodeId node) const
   {
     return m_send_buffers[node].m_current_send_buffer_size;
@@ -572,9 +520,6 @@
   void wakeup_send_thread(void);
   NdbMutex * m_send_thread_mutex;
   NdbCondition * m_send_thread_cond;
-<<<<<<< HEAD
-  NodeBitmask m_send_thread_nodes;
-=======
 
   // Members below protected with m_send_thread_mutex
   NodeBitmask m_send_thread_nodes;  //Future use: multiple send threads
@@ -587,7 +532,6 @@
    * of sending to these nodes.
    */
   NodeBitmask m_has_data_nodes;
->>>>>>> 0920cfc8
 };
 
 inline
@@ -600,7 +544,6 @@
 inline
 void 
 TransporterFacade::unlock_poll_mutex()
-<<<<<<< HEAD
 {
   NdbMutex_Unlock(thePollMutex);
 }
@@ -619,26 +562,6 @@
 }
 
 inline
-=======
-{
-  NdbMutex_Unlock(thePollMutex);
-}
-
-inline
-bool
-TransporterFacade::TFSendBuffer::try_lock_send()
-{
-  //assert(NdbMutex_Trylock(&m_mutex) != 0); //Lock should be held
-  if (!m_sending)
-  {
-    m_sending = true;
-    return true;
-  }
-  return false;
-}
-
-inline
->>>>>>> 0920cfc8
 void
 TransporterFacade::TFSendBuffer::unlock_send()
 {
