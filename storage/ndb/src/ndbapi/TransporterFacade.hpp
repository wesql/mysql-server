--- conflicted
+++ resolved
@@ -368,9 +368,6 @@
   /**
    * Allocate a send buffer
    */
-<<<<<<< HEAD
-  TFPage *alloc_sb_page() { return m_send_buffer.try_alloc(1);}
-=======
   TFPage *alloc_sb_page(Uint32 node) 
   {
     /**
@@ -381,21 +378,17 @@
     bool reserved = (node == theOwnId);
     return m_send_buffer.try_alloc(1, reserved);
   }
->>>>>>> 64c88599
 
   Uint32 get_bytes_to_send_iovec(NodeId node, struct iovec *dst, Uint32 max);
   Uint32 bytes_sent(NodeId node, Uint32 bytes);
   bool has_data_to_send(NodeId node);
   void reset_send_buffer(NodeId node, bool should_be_empty);
 
-<<<<<<< HEAD
-=======
 #ifdef ERROR_INSERT
   void consume_sendbuffer(Uint32 bytes_remain);
   void release_consumed_sendbuffer();
 #endif
 
->>>>>>> 64c88599
 private:
   TFMTPool m_send_buffer;
   struct TFSendBuffer
