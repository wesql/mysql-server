/*
   Copyright (c) 2003, 2010, Oracle and/or its affiliates. All rights reserved.

   This program is free software; you can redistribute it and/or modify
   it under the terms of the GNU General Public License as published by
   the Free Software Foundation; version 2 of the License.

   This program is distributed in the hope that it will be useful,
   but WITHOUT ANY WARRANTY; without even the implied warranty of
   MERCHANTABILITY or FITNESS FOR A PARTICULAR PURPOSE.  See the
   GNU General Public License for more details.

   You should have received a copy of the GNU General Public License
   along with this program; if not, write to the Free Software
   Foundation, Inc., 51 Franklin St, Fifth Floor, Boston, MA 02110-1301  USA
*/

#include <ndb_global.h>

#include <TransporterRegistry.hpp>
#include "TransporterInternalDefinitions.hpp"

#include "Transporter.hpp"
#include <SocketAuthenticator.hpp>

#ifdef NDB_TCP_TRANSPORTER
#include "TCP_Transporter.hpp"
#include "Loopback_Transporter.hpp"
#endif

#ifdef NDB_SCI_TRANSPORTER
#include "SCI_Transporter.hpp"
#endif

#ifdef NDB_SHM_TRANSPORTER
#include "SHM_Transporter.hpp"
extern int g_ndb_shm_signum;
#endif

#include "NdbOut.hpp"
#include <NdbSleep.h>
#include <NdbTick.h>
#include <InputStream.hpp>
#include <OutputStream.hpp>

#include <mgmapi/mgmapi.h>
#include <mgmapi_internal.h>
#include <mgmapi/mgmapi_debug.h>

#include <EventLogger.hpp>
extern EventLogger * g_eventLogger;

struct in_addr
TransporterRegistry::get_connect_address(NodeId node_id) const
{
  return theTransporters[node_id]->m_connect_address;
}

Uint64
TransporterRegistry::get_bytes_sent(NodeId node_id) const
{
  return theTransporters[node_id]->m_bytes_sent;
}

Uint64
TransporterRegistry::get_bytes_received(NodeId node_id) const
{
  return theTransporters[node_id]->m_bytes_received;
}

SocketServer::Session * TransporterService::newSession(NDB_SOCKET_TYPE sockfd)
{
  DBUG_ENTER("SocketServer::Session * TransporterService::newSession");
  if (m_auth && !m_auth->server_authenticate(sockfd)){
    NDB_CLOSE_SOCKET(sockfd);
    DBUG_RETURN(0);
  }

  BaseString msg;
  if (!m_transporter_registry->connect_server(sockfd, msg))
  {
    NDB_CLOSE_SOCKET(sockfd);
    DBUG_RETURN(0);
  }

  DBUG_RETURN(0);
}

TransporterReceiveData::TransporterReceiveData()
{
  /**
   * With multi receiver threads
   *   an interface to reassign these is needed...
   */
  m_transporters.set();            // Handle all
  m_transporters.clear(Uint32(0)); // Except wakeup socket...

#if defined(HAVE_EPOLL_CREATE)
  m_epoll_fd = -1;
  m_epoll_events = 0;
#endif
}

bool
TransporterReceiveData::init(unsigned maxTransporters)
{
  maxTransporters += 1; /* wakeup socket */
#if defined(HAVE_EPOLL_CREATE)
  m_epoll_fd = epoll_create(maxTransporters);
  if (m_epoll_fd == -1)
  {
    perror("epoll_create failed... falling back to select!");
    goto fallback;
  }
  m_epoll_events = new struct epoll_event[maxTransporters];
  if (m_epoll_events == 0)
  {
    perror("Failed to alloc epoll-array... falling back to select!");
    close(m_epoll_fd);
    m_epoll_fd = -1;
    goto fallback;
  }
  bzero(m_epoll_events, maxTransporters * sizeof(struct epoll_event));
  return true;
fallback:
#endif
  return m_socket_poller.set_max_count(maxTransporters);
}

bool
TransporterReceiveData::epoll_add(TCP_Transporter *t)
{
  assert(m_transporters.get(t->getRemoteNodeId()));
#if defined(HAVE_EPOLL_CREATE)
  if (m_epoll_fd != -1)
  {
    bool add = true;
    struct epoll_event event_poll;
    bzero(&event_poll, sizeof(event_poll));
    NDB_SOCKET_TYPE sock_fd = t->getSocket();
    int node_id = t->getRemoteNodeId();
    int op = EPOLL_CTL_ADD;
    int ret_val, error;

    if (!my_socket_valid(sock_fd))
      return FALSE;

    event_poll.data.u32 = t->getRemoteNodeId();
    event_poll.events = EPOLLIN;
    ret_val = epoll_ctl(m_epoll_fd, op, sock_fd.fd, &event_poll);
    if (!ret_val)
      goto ok;
    error= errno;
    if (error == ENOENT && !add)
    {
      /*
       * Could be that socket was closed premature to this call.
       * Not a problem that this occurs.
       */
      goto ok;
    }
    if (!add || (add && (error != ENOMEM)))
    {
      /*
       * Serious problems, we are either using wrong parameters,
       * have permission problems or the socket doesn't support
       * epoll!!
       */
      ndbout_c("Failed to %s epollfd: %u fd " MY_SOCKET_FORMAT
               " node %u to epoll-set,"
               " errno: %u %s",
               add ? "ADD" : "DEL",
               m_epoll_fd,
               MY_SOCKET_FORMAT_VALUE(sock_fd),
               node_id,
               error,
               strerror(error));
      abort();
    }
    ndbout << "We lacked memory to add the socket for node id ";
    ndbout << node_id << endl;
    return false;
  }

ok:
#endif
  return true;
}

TransporterReceiveData::~TransporterReceiveData()
{
#if defined(HAVE_EPOLL_CREATE)
  if (m_epoll_fd != -1)
  {
    close(m_epoll_fd);
    m_epoll_fd = -1;
  }

  if (m_epoll_events)
  {
    delete [] m_epoll_events;
    m_epoll_events = 0;
  }
#endif
}

TransporterRegistry::TransporterRegistry(TransporterCallback *callback,
                                         TransporterReceiveHandle * recvHandle,
                                         bool use_default_send_buffer,
                                         unsigned _maxTransporters) :
  m_mgm_handle(0),
  localNodeId(0),
  m_transp_count(0),
  m_use_default_send_buffer(use_default_send_buffer),
  m_send_buffers(0), m_page_freelist(0), m_send_buffer_memory(0),
  m_total_max_send_buffer(0)
{
  DBUG_ENTER("TransporterRegistry::TransporterRegistry");

  receiveHandle = recvHandle;
  maxTransporters = _maxTransporters;
  sendCounter = 1;
  
  callbackObj=callback;

  theTCPTransporters  = new TCP_Transporter * [maxTransporters];
  theSCITransporters  = new SCI_Transporter * [maxTransporters];
  theSHMTransporters  = new SHM_Transporter * [maxTransporters];
  theTransporterTypes = new TransporterType   [maxTransporters];
  theTransporters     = new Transporter     * [maxTransporters];
  performStates       = new PerformState      [maxTransporters];
  ioStates            = new IOState           [maxTransporters]; 
  m_disconnect_errnum = new int               [maxTransporters];
  m_error_states      = new ErrorState        [maxTransporters];

  m_has_extra_wakeup_socket = false;

#ifdef ERROR_INSERT
  m_blocked.clear();
  m_blocked_disconnected.clear();
#endif
  // Initialize member variables
  nTransporters    = 0;
  nTCPTransporters = 0;
  nSCITransporters = 0;
  nSHMTransporters = 0;
  
  // Initialize the transporter arrays
  ErrorState default_error_state = { TE_NO_ERROR, (const char *)~(UintPtr)0 };
  for (unsigned i=0; i<maxTransporters; i++) {
    theTCPTransporters[i] = NULL;
    theSCITransporters[i] = NULL;
    theSHMTransporters[i] = NULL;
    theTransporters[i]    = NULL;
    performStates[i]      = DISCONNECTED;
    ioStates[i]           = NoHalt;
    m_disconnect_errnum[i]= 0;
    m_error_states[i]     = default_error_state;
  }

  DBUG_VOID_RETURN;
}

#define MIN_SEND_BUFFER_SIZE (4 * 1024 * 1024)

void
TransporterRegistry::allocate_send_buffers(Uint64 total_send_buffer,
                                           Uint64 extra_send_buffer)
{
  if (!m_use_default_send_buffer)
    return;

  if (total_send_buffer == 0)
    total_send_buffer = get_total_max_send_buffer();

  total_send_buffer += extra_send_buffer;

  if (!extra_send_buffer)
  {
    /**
     * If extra send buffer memory is 0 it means we can decide on an
     * appropriate value for it. We select to always ensure that the
     * minimum send buffer memory is 4M, otherwise we simply don't
     * add any extra send buffer memory at all.
     */
    if (total_send_buffer < MIN_SEND_BUFFER_SIZE)
    {
      total_send_buffer = (Uint64)MIN_SEND_BUFFER_SIZE;
    }
  }

  if (m_send_buffers)
  {
    /* Send buffers already allocated -> resize the buffer pages */
    assert(m_send_buffer_memory);

    // TODO resize send buffer pages

    return;
  }

  /* Initialize transporter send buffers (initially empty). */
  m_send_buffers = new SendBuffer[maxTransporters];
  for (unsigned i = 0; i < maxTransporters; i++)
  {
    SendBuffer &b = m_send_buffers[i];
    b.m_first_page = NULL;
    b.m_last_page = NULL;
    b.m_used_bytes = 0;
  }

  /* Initialize the page freelist. */
  Uint64 send_buffer_pages =
    (total_send_buffer + SendBufferPage::PGSIZE - 1)/SendBufferPage::PGSIZE;
  /* Add one extra page of internal fragmentation overhead per transporter. */
  send_buffer_pages += nTransporters;

  m_send_buffer_memory =
    new unsigned char[UintPtr(send_buffer_pages * SendBufferPage::PGSIZE)];
  if (m_send_buffer_memory == NULL)
  {
    ndbout << "Unable to allocate "
           << send_buffer_pages * SendBufferPage::PGSIZE
           << " bytes of memory for send buffers, aborting." << endl;
    abort();
  }

  m_page_freelist = NULL;
  for (unsigned i = 0; i < send_buffer_pages; i++)
  {
    SendBufferPage *page =
      (SendBufferPage *)(m_send_buffer_memory + i * SendBufferPage::PGSIZE);
    page->m_bytes = 0;
    page->m_next = m_page_freelist;
    m_page_freelist = page;
  }
}

void TransporterRegistry::set_mgm_handle(NdbMgmHandle h)
{
  DBUG_ENTER("TransporterRegistry::set_mgm_handle");
  if (m_mgm_handle)
    ndb_mgm_destroy_handle(&m_mgm_handle);
  m_mgm_handle= h;
  ndb_mgm_set_timeout(m_mgm_handle, 5000);
#ifndef DBUG_OFF
  if (h)
  {
    char buf[256];
    DBUG_PRINT("info",("handle set with connectstring: %s",
		       ndb_mgm_get_connectstring(h,buf, sizeof(buf))));
  }
  else
  {
    DBUG_PRINT("info",("handle set to NULL"));
  }
#endif
  DBUG_VOID_RETURN;
}

TransporterRegistry::~TransporterRegistry()
{
  DBUG_ENTER("TransporterRegistry::~TransporterRegistry");
 
  disconnectAll(); 
  removeAll();
  
  delete[] theTCPTransporters;
  delete[] theSCITransporters;
  delete[] theSHMTransporters;
  delete[] theTransporterTypes;
  delete[] theTransporters;
  delete[] performStates;
  delete[] ioStates;
  delete[] m_disconnect_errnum;
  delete[] m_error_states;

  if (m_send_buffers)
    delete[] m_send_buffers;
  m_page_freelist = NULL;
  if (m_send_buffer_memory)
    delete[] m_send_buffer_memory;

  if (m_mgm_handle)
    ndb_mgm_destroy_handle(&m_mgm_handle);

  if (m_has_extra_wakeup_socket)
  {
    my_socket_close(m_extra_wakeup_sockets[0]);
    my_socket_close(m_extra_wakeup_sockets[1]);
  }

  DBUG_VOID_RETURN;
}

void
TransporterRegistry::removeAll(){
  for(unsigned i = 0; i<maxTransporters; i++){
    if(theTransporters[i] != NULL)
      removeTransporter(theTransporters[i]->getRemoteNodeId());
  }
}

void
TransporterRegistry::disconnectAll(){
  for(unsigned i = 0; i<maxTransporters; i++){
    if(theTransporters[i] != NULL)
      theTransporters[i]->doDisconnect();
  }
}

bool
TransporterRegistry::init(NodeId nodeId) {
  DBUG_ENTER("TransporterRegistry::init");
  assert(localNodeId == 0 ||
         localNodeId == nodeId);

  localNodeId = nodeId;

  DEBUG("TransporterRegistry started node: " << localNodeId);

  if (receiveHandle)
  {
    if (!init(* receiveHandle))
      DBUG_RETURN(false);
  }

  DBUG_RETURN(true);
}

bool
TransporterRegistry::init(TransporterReceiveHandle& recvhandle)
{
  return recvhandle.init(maxTransporters);
}

bool
TransporterRegistry::connect_server(NDB_SOCKET_TYPE sockfd,
                                    BaseString & msg) const
{
  DBUG_ENTER("TransporterRegistry::connect_server(sockfd)");

  // Read "hello" that consists of node id and transporter
  // type from client
  SocketInputStream s_input(sockfd);
  char buf[11+1+11+1]; // <int> <int>
  if (s_input.gets(buf, sizeof(buf)) == 0) {
    msg.assfmt("line: %u : Failed to get nodeid from client", __LINE__);
    DBUG_PRINT("error", ("Failed to read 'hello' from client"));
    DBUG_RETURN(false);
  }

  int nodeId, remote_transporter_type= -1;
  int r= sscanf(buf, "%d %d", &nodeId, &remote_transporter_type);
  switch (r) {
  case 2:
    break;
  case 1:
    // we're running version prior to 4.1.9
    // ok, but with no checks on transporter configuration compatability
    break;
  default:
    msg.assfmt("line: %u : Incorrect reply from client: >%s<", __LINE__, buf);
    DBUG_PRINT("error", ("Failed to parse 'hello' from client, buf: '%.*s'",
                         (int)sizeof(buf), buf));
    DBUG_RETURN(false);
  }

  DBUG_PRINT("info", ("Client hello, nodeId: %d transporter type: %d",
		      nodeId, remote_transporter_type));


  // Check that nodeid is in range before accessing the arrays
  if (nodeId < 0 ||
      nodeId >= (int)maxTransporters)
  {
    msg.assfmt("line: %u : Incorrect reply from client: >%s<", __LINE__, buf);
    DBUG_PRINT("error", ("Out of range nodeId: %d from client",
                         nodeId));
    DBUG_RETURN(false);
  }

  // Check that transporter is allocated
  Transporter *t= theTransporters[nodeId];
  if (t == 0)
  {
    msg.assfmt("line: %u : Incorrect reply from client: >%s<, node: %u",
               __LINE__, buf, nodeId);
    DBUG_PRINT("error", ("No transporter available for node id %d", nodeId));
    DBUG_RETURN(false);
  }

  // Check that the transporter should be connecting
  if (performStates[nodeId] != TransporterRegistry::CONNECTING)
  {
    msg.assfmt("line: %u : Incorrect state for node %u state: %s (%u)",
               __LINE__, nodeId,
               getPerformStateString(performStates[nodeId]),
               performStates[nodeId]);

    DBUG_PRINT("error", ("Transporter for node id %d in wrong state",
                         nodeId));
    DBUG_RETURN(false);
  }

  // Check transporter type
  if (remote_transporter_type != -1 &&
      remote_transporter_type != t->m_type)
  {
    g_eventLogger->error("Connection from node: %d uses different transporter "
                         "type: %d, expected type: %d",
                         nodeId, remote_transporter_type, t->m_type);
    DBUG_RETURN(false);
  }

  // Send reply to client
  SocketOutputStream s_output(sockfd);
  if (s_output.println("%d %d", t->getLocalNodeId(), t->m_type) < 0)
  {
    msg.assfmt("line: %u : Failed to reply to connecting socket (node: %u)",
               __LINE__, nodeId);
    DBUG_PRINT("error", ("Send of reply failed"));
    DBUG_RETURN(false);
  }

  // Setup transporter (transporter responsible for closing sockfd)
  bool res = t->connect_server(sockfd, msg);

  if (res && performStates[nodeId] != TransporterRegistry::CONNECTING)
  {
    msg.assfmt("line: %u : Incorrect state for node %u state: %s (%u)",
               __LINE__, nodeId,
               getPerformStateString(performStates[nodeId]),
               performStates[nodeId]);
    // Connection suceeded, but not connecting anymore, return
    // false to close the connection
    DBUG_RETURN(false);
  }

  DBUG_RETURN(res);
}


bool
TransporterRegistry::configureTransporter(TransporterConfiguration *config)
{
  NodeId remoteNodeId = config->remoteNodeId;

  assert(localNodeId);
  assert(config->localNodeId == localNodeId);

  if (remoteNodeId >= maxTransporters)
    return false;

  Transporter* t = theTransporters[remoteNodeId];
  if(t != NULL)
  {
    // Transporter already exist, try to reconfigure it
    return t->configure(config);
  }

  DEBUG("Configuring transporter from " << localNodeId
	<< " to " << remoteNodeId);

  switch (config->type){
  case tt_TCP_TRANSPORTER:
    return createTCPTransporter(config);
  case tt_SHM_TRANSPORTER:
    return createSHMTransporter(config);
  case tt_SCI_TRANSPORTER:
    return createSCITransporter(config);
  default:
    abort();
    break;
  }
  return false;
}


bool
TransporterRegistry::createTCPTransporter(TransporterConfiguration *config) {
#ifdef NDB_TCP_TRANSPORTER

  TCP_Transporter * t = 0;
  if (config->remoteNodeId == config->localNodeId)
  {
    t = new Loopback_Transporter(* this, config);
  }
  else
  {
    t = new TCP_Transporter(*this, config);
  }

  if (t == NULL) 
    return false;
  else if (!t->initTransporter()) {
    delete t;
    return false;
  }

  // Put the transporter in the transporter arrays
  theTCPTransporters[nTCPTransporters]      = t;
  theTransporters[t->getRemoteNodeId()]     = t;
  theTransporterTypes[t->getRemoteNodeId()] = tt_TCP_TRANSPORTER;
  performStates[t->getRemoteNodeId()]       = DISCONNECTED;
  nTransporters++;
  nTCPTransporters++;
  m_total_max_send_buffer += t->get_max_send_buffer();

  return true;
#else
  return false;
#endif
}

bool
TransporterRegistry::createSCITransporter(TransporterConfiguration *config) {
#ifdef NDB_SCI_TRANSPORTER

  if(!SCI_Transporter::initSCI())
    abort();

  SCI_Transporter * t = new SCI_Transporter(*this,
                                            config->localHostName,
                                            config->remoteHostName,
                                            config->s_port,
					    config->isMgmConnection,
                                            config->sci.sendLimit, 
					    config->sci.bufferSize,
					    config->sci.nLocalAdapters,
					    config->sci.remoteSciNodeId0,
					    config->sci.remoteSciNodeId1,
					    localNodeId,
					    config->remoteNodeId,
					    config->serverNodeId,
					    config->checksum,
					    config->signalId);
  
  if (t == NULL) 
    return false;
  else if (!t->initTransporter()) {
    delete t;
    return false;
  }
  // Put the transporter in the transporter arrays
  theSCITransporters[nSCITransporters]      = t;
  theTransporters[t->getRemoteNodeId()]     = t;
  theTransporterTypes[t->getRemoteNodeId()] = tt_SCI_TRANSPORTER;
  performStates[t->getRemoteNodeId()]       = DISCONNECTED;
  nTransporters++;
  nSCITransporters++;
  m_total_max_send_buffer += t->get_max_send_buffer();
  
  return true;
#else
  return false;
#endif
}

bool
TransporterRegistry::createSHMTransporter(TransporterConfiguration *config) {
  DBUG_ENTER("TransporterRegistry::createTransporter SHM");
#ifdef NDB_SHM_TRANSPORTER

  if (!g_ndb_shm_signum) {
    g_ndb_shm_signum= config->shm.signum;
    DBUG_PRINT("info",("Block signum %d",g_ndb_shm_signum));
    /**
     * Make sure to block g_ndb_shm_signum
     *   TransporterRegistry::init is run from "main" thread
     */
    NdbThread_set_shm_sigmask(TRUE);
  }

  if(config->shm.signum != g_ndb_shm_signum)
    return false;

  SHM_Transporter * t = new SHM_Transporter(*this,
					    config->localHostName,
					    config->remoteHostName,
					    config->s_port,
					    config->isMgmConnection,
					    localNodeId,
					    config->remoteNodeId,
					    config->serverNodeId,
					    config->checksum,
					    config->signalId,
					    config->shm.shmKey,
					    config->shm.shmSize
					    );
  if (t == NULL)
    return false;
  else if (!t->initTransporter()) {
    delete t;
    return false;
  }
  // Put the transporter in the transporter arrays
  theSHMTransporters[nSHMTransporters]      = t;
  theTransporters[t->getRemoteNodeId()]     = t;
  theTransporterTypes[t->getRemoteNodeId()] = tt_SHM_TRANSPORTER;
  performStates[t->getRemoteNodeId()]       = DISCONNECTED;
  
  nTransporters++;
  nSHMTransporters++;
  m_total_max_send_buffer += t->get_max_send_buffer();

  DBUG_RETURN(true);
#else
  DBUG_RETURN(false);
#endif
}


void
TransporterRegistry::removeTransporter(NodeId nodeId) {

  DEBUG("Removing transporter from " << localNodeId
	<< " to " << nodeId);
  
  if(theTransporters[nodeId] == NULL)
    return;
  
  theTransporters[nodeId]->doDisconnect();
  
  const TransporterType type = theTransporterTypes[nodeId];

  int ind = 0;
  switch(type){
  case tt_TCP_TRANSPORTER:
#ifdef NDB_TCP_TRANSPORTER
    for(; ind < nTCPTransporters; ind++)
      if(theTCPTransporters[ind]->getRemoteNodeId() == nodeId)
	break;
    ind++;
    for(; ind<nTCPTransporters; ind++)
      theTCPTransporters[ind-1] = theTCPTransporters[ind];
    nTCPTransporters --;
#endif
    break;
  case tt_SCI_TRANSPORTER:
#ifdef NDB_SCI_TRANSPORTER
    for(; ind < nSCITransporters; ind++)
      if(theSCITransporters[ind]->getRemoteNodeId() == nodeId)
	break;
    ind++;
    for(; ind<nSCITransporters; ind++)
      theSCITransporters[ind-1] = theSCITransporters[ind];
    nSCITransporters --;
#endif
    break;
  case tt_SHM_TRANSPORTER:
#ifdef NDB_SHM_TRANSPORTER
    for(; ind < nSHMTransporters; ind++)
      if(theSHMTransporters[ind]->getRemoteNodeId() == nodeId)
	break;
    ind++;
    for(; ind<nSHMTransporters; ind++)
      theSHMTransporters[ind-1] = theSHMTransporters[ind];
    nSHMTransporters --;
#endif
    break;
  }

  nTransporters--;

  // Delete the transporter and remove it from theTransporters array
  delete theTransporters[nodeId];
  theTransporters[nodeId] = NULL;        
}

SendStatus
TransporterRegistry::prepareSend(TransporterSendBufferHandle *sendHandle,
                                 const SignalHeader * const signalHeader,
				 Uint8 prio,
				 const Uint32 * const signalData,
				 NodeId nodeId, 
				 const LinearSectionPtr ptr[3]){


  Transporter *t = theTransporters[nodeId];
  if(t != NULL && 
     (((ioStates[nodeId] != HaltOutput) && (ioStates[nodeId] != HaltIO)) || 
      ((signalHeader->theReceiversBlockNumber == 252) ||
       (signalHeader->theReceiversBlockNumber == 4002)))) {
	 
    if(t->isConnected()){
      Uint32 lenBytes = t->m_packer.getMessageLength(signalHeader, ptr);
      if(lenBytes <= MAX_SEND_MESSAGE_BYTESIZE){
	Uint32 * insertPtr = getWritePtr(sendHandle, nodeId, lenBytes, prio);
	if(insertPtr != 0){
	  t->m_packer.pack(insertPtr, prio, signalHeader, signalData, ptr);
	  updateWritePtr(sendHandle, nodeId, lenBytes, prio);
	  return SEND_OK;
	}

        set_status_overloaded(nodeId, true);
        int sleepTime = 2;

	/**
	 * @note: on linux/i386 the granularity is 10ms
	 *        so sleepTime = 2 generates a 10 ms sleep.
	 */
	for(int i = 0; i<50; i++){
	  if((nSHMTransporters+nSCITransporters) == 0)
	    NdbSleep_MilliSleep(sleepTime);
          /* FC : Consider counting sleeps here */
	  insertPtr = getWritePtr(sendHandle, nodeId, lenBytes, prio);
	  if(insertPtr != 0){
	    t->m_packer.pack(insertPtr, prio, signalHeader, signalData, ptr);
	    updateWritePtr(sendHandle, nodeId, lenBytes, prio);
	    break;
	  }
	}
	
	if(insertPtr != 0){
	  /**
	   * Send buffer full, but resend works
	   */
	  report_error(nodeId, TE_SEND_BUFFER_FULL);
	  return SEND_OK;
	}
	
	WARNING("Signal to " << nodeId << " lost(buffer)");
	report_error(nodeId, TE_SIGNAL_LOST_SEND_BUFFER_FULL);
	return SEND_BUFFER_FULL;
      } else {
	return SEND_MESSAGE_TOO_BIG;
      }
    } else {
#ifdef ERROR_INSERT
      if (m_blocked.get(nodeId))
      {
        /* Looks like it disconnected while blocked.  We'll pretend
         * not to notice for now
         */
        WARNING("Signal to " << nodeId << " discarded as node blocked + disconnected");
        return SEND_OK;
      }
#endif
      DEBUG("Signal to " << nodeId << " lost(disconnect) ");
      return SEND_DISCONNECTED;
    }
  } else {
    DEBUG("Discarding message to block: " 
	  << signalHeader->theReceiversBlockNumber 
	  << " node: " << nodeId);
    
    if(t == NULL)
      return SEND_UNKNOWN_NODE;
    
    return SEND_BLOCKED;
  }
}

SendStatus
TransporterRegistry::prepareSend(TransporterSendBufferHandle *sendHandle,
                                 const SignalHeader * const signalHeader,
				 Uint8 prio,
				 const Uint32 * const signalData,
				 NodeId nodeId, 
				 class SectionSegmentPool & thePool,
				 const SegmentedSectionPtr ptr[3]){
  

  Transporter *t = theTransporters[nodeId];
  if(t != NULL && 
     (((ioStates[nodeId] != HaltOutput) && (ioStates[nodeId] != HaltIO)) || 
      ((signalHeader->theReceiversBlockNumber == 252)|| 
       (signalHeader->theReceiversBlockNumber == 4002)))) {
    
    if(t->isConnected()){
      Uint32 lenBytes = t->m_packer.getMessageLength(signalHeader, ptr);
      if(lenBytes <= MAX_SEND_MESSAGE_BYTESIZE){
	Uint32 * insertPtr = getWritePtr(sendHandle, nodeId, lenBytes, prio);
	if(insertPtr != 0){
	  t->m_packer.pack(insertPtr, prio, signalHeader, signalData, thePool, ptr);
	  updateWritePtr(sendHandle, nodeId, lenBytes, prio);
	  return SEND_OK;
	}
	
	/**
	 * @note: on linux/i386 the granularity is 10ms
	 *        so sleepTime = 2 generates a 10 ms sleep.
	 */
        set_status_overloaded(nodeId, true);
        int sleepTime = 2;
	for(int i = 0; i<50; i++){
	  if((nSHMTransporters+nSCITransporters) == 0)
	    NdbSleep_MilliSleep(sleepTime); 
	  insertPtr = getWritePtr(sendHandle, nodeId, lenBytes, prio);
	  if(insertPtr != 0){
	    t->m_packer.pack(insertPtr, prio, signalHeader, signalData, thePool, ptr);
	    updateWritePtr(sendHandle, nodeId, lenBytes, prio);
	    break;
	  }
	}
	
	if(insertPtr != 0){
	  /**
	   * Send buffer full, but resend works
	   */
	  report_error(nodeId, TE_SEND_BUFFER_FULL);
	  return SEND_OK;
	}
	
	WARNING("Signal to " << nodeId << " lost(buffer)");
	report_error(nodeId, TE_SIGNAL_LOST_SEND_BUFFER_FULL);
	return SEND_BUFFER_FULL;
      } else {
	return SEND_MESSAGE_TOO_BIG;
      }
    } else {
#ifdef ERROR_INSERT
      if (m_blocked.get(nodeId))
      {
        /* Looks like it disconnected while blocked.  We'll pretend
         * not to notice for now
         */
        WARNING("Signal to " << nodeId << " discarded as node blocked + disconnected");
        return SEND_OK;
      }
#endif
      DEBUG("Signal to " << nodeId << " lost(disconnect) ");
      return SEND_DISCONNECTED;
    }
  } else {
    DEBUG("Discarding message to block: " 
	  << signalHeader->theReceiversBlockNumber 
	  << " node: " << nodeId);
    
    if(t == NULL)
      return SEND_UNKNOWN_NODE;
    
    return SEND_BLOCKED;
  }
}


SendStatus
TransporterRegistry::prepareSend(TransporterSendBufferHandle *sendHandle,
                                 const SignalHeader * const signalHeader,
				 Uint8 prio,
				 const Uint32 * const signalData,
				 NodeId nodeId, 
				 const GenericSectionPtr ptr[3]){


  Transporter *t = theTransporters[nodeId];
  if(t != NULL && 
     (((ioStates[nodeId] != HaltOutput) && (ioStates[nodeId] != HaltIO)) || 
      ((signalHeader->theReceiversBlockNumber == 252) ||
       (signalHeader->theReceiversBlockNumber == 4002)))) {
	 
    if(t->isConnected()){
      Uint32 lenBytes = t->m_packer.getMessageLength(signalHeader, ptr);
      if(lenBytes <= MAX_SEND_MESSAGE_BYTESIZE){
        Uint32 * insertPtr = getWritePtr(sendHandle, nodeId, lenBytes, prio);
        if(insertPtr != 0){
          t->m_packer.pack(insertPtr, prio, signalHeader, signalData, ptr);
          updateWritePtr(sendHandle, nodeId, lenBytes, prio);
          return SEND_OK;
	}

	/**
	 * @note: on linux/i386 the granularity is 10ms
	 *        so sleepTime = 2 generates a 10 ms sleep.
	 */
        set_status_overloaded(nodeId, true);
        int sleepTime = 2;
	for(int i = 0; i<50; i++){
	  if((nSHMTransporters+nSCITransporters) == 0)
	    NdbSleep_MilliSleep(sleepTime); 
	  insertPtr = getWritePtr(sendHandle, nodeId, lenBytes, prio);
	  if(insertPtr != 0){
	    t->m_packer.pack(insertPtr, prio, signalHeader, signalData, ptr);
	    updateWritePtr(sendHandle, nodeId, lenBytes, prio);
	    break;
	  }
	}
	
	if(insertPtr != 0){
	  /**
	   * Send buffer full, but resend works
	   */
	  report_error(nodeId, TE_SEND_BUFFER_FULL);
	  return SEND_OK;
	}
	
	WARNING("Signal to " << nodeId << " lost(buffer)");
	report_error(nodeId, TE_SIGNAL_LOST_SEND_BUFFER_FULL);
	return SEND_BUFFER_FULL;
      } else {
	return SEND_MESSAGE_TOO_BIG;
      }
    } else {
      DEBUG("Signal to " << nodeId << " lost(disconnect) ");
      return SEND_DISCONNECTED;
    }
  } else {
    DEBUG("Discarding message to block: " 
	  << signalHeader->theReceiversBlockNumber 
	  << " node: " << nodeId);
    
    if(t == NULL)
      return SEND_UNKNOWN_NODE;
    
    return SEND_BLOCKED;
  }
}

void
TransporterRegistry::external_IO(Uint32 timeOutMillis) {
  //-----------------------------------------------------------
  // Most of the time we will send the buffers here and then wait
  // for new signals. Thus we start by sending without timeout
  // followed by the receive part where we expect to sleep for
  // a while.
  //-----------------------------------------------------------
  if(pollReceive(timeOutMillis, * receiveHandle)){
    performReceive(* receiveHandle);
  }
  performSend();
}

bool
TransporterRegistry::setup_wakeup_socket(TransporterReceiveHandle& recvdata)
{
  assert((receiveHandle == &recvdata) || (receiveHandle == 0));

  if (m_has_extra_wakeup_socket)
  {
    return true;
  }

  assert(!recvdata.m_transporters.get(0));

  if (my_socketpair(m_extra_wakeup_sockets))
  {
    perror("socketpair failed!");
    return false;
  }

  if (!TCP_Transporter::setSocketNonBlocking(m_extra_wakeup_sockets[0]) ||
      !TCP_Transporter::setSocketNonBlocking(m_extra_wakeup_sockets[1]))
  {
    goto err;
  }

#if defined(HAVE_EPOLL_CREATE)
  if (recvdata.m_epoll_fd != -1)
  {
    int sock = m_extra_wakeup_sockets[0].fd;
    struct epoll_event event_poll;
    bzero(&event_poll, sizeof(event_poll));
    event_poll.data.u32 = 0;
    event_poll.events = EPOLLIN;
    int ret_val = epoll_ctl(recvdata.m_epoll_fd, EPOLL_CTL_ADD, sock,
                            &event_poll);
    if (ret_val != 0)
    {
      int error= errno;
      fprintf(stderr, "Failed to add extra sock %u to epoll-set: %u\n",
              sock, error);
      fflush(stderr);
      goto err;
    }
  }
#endif
  m_has_extra_wakeup_socket = true;
  recvdata.m_transporters.set(Uint32(0));
  return true;

err:
  my_socket_close(m_extra_wakeup_sockets[0]);
  my_socket_close(m_extra_wakeup_sockets[1]);
  my_socket_invalidate(m_extra_wakeup_sockets+0);
  my_socket_invalidate(m_extra_wakeup_sockets+1);
  return false;
}

void
TransporterRegistry::wakeup()
{
  if (m_has_extra_wakeup_socket)
  {
    static char c = 37;
    my_send(m_extra_wakeup_sockets[1], &c, 1, 0);
  }
}

Uint32
TransporterRegistry::pollReceive(Uint32 timeOutMillis,
                                 TransporterReceiveHandle& recvdata)
{
  assert((receiveHandle == &recvdata) || (receiveHandle == 0));

  Uint32 retVal = 0;
  recvdata.m_recv_transporters.clear();

  /**
   * If any transporters have left-over data that was not fully executed in
   * last loop, don't wait and return 'data available' even if nothing new
   */
  if (!recvdata.m_has_data_transporters.isclear())
  {
    timeOutMillis = 0;
    retVal = 1;
  }

  if (nSCITransporters > 0)
  {
    timeOutMillis=0;
  }

#ifdef NDB_SHM_TRANSPORTER
  if (nSHMTransporters > 0)
  {
    Uint32 res = poll_SHM(0, recvdata);
    if(res)
    {
      retVal |= res;
      timeOutMillis = 0;
    }
  }
#endif

#ifdef NDB_TCP_TRANSPORTER
#if defined(HAVE_EPOLL_CREATE)
  if (likely(recvdata.m_epoll_fd != -1))
  {
    int tcpReadSelectReply = 0;
    Uint32 num_trps = nTCPTransporters + (m_has_extra_wakeup_socket ? 1 : 0);

    if (num_trps)
    {
      tcpReadSelectReply = epoll_wait(recvdata.m_epoll_fd,
                                      recvdata.m_epoll_events,
                                      num_trps, timeOutMillis);
      retVal |= tcpReadSelectReply;
    }

    int num_socket_events = tcpReadSelectReply;
    if (num_socket_events > 0)
    {
      for (int i = 0; i < num_socket_events; i++)
      {
        const Uint32 trpid = recvdata.m_epoll_events[i].data.u32;
        /**
         * check that it's assigned to "us"
         */
        assert(recvdata.m_transporters.get(trpid));

        recvdata.m_recv_transporters.set(trpid);
      }
    }
    else if (num_socket_events < 0)
    {
      assert(errno == EINTR);
    }
  }
  else
#endif
  {
    if (nTCPTransporters > 0 || m_has_extra_wakeup_socket)
    {
      retVal |= poll_TCP(timeOutMillis, recvdata);
    }
  }
#endif
#ifdef NDB_SCI_TRANSPORTER
  if (nSCITransporters > 0)
    retVal |= poll_SCI(timeOutMillis, recvdata);
#endif
#ifdef NDB_SHM_TRANSPORTER
  if (nSHMTransporters > 0)
  {
    int res = poll_SHM(0, recvdata);
    retVal |= res;
  }
#endif
  return retVal;
}


#ifdef NDB_SCI_TRANSPORTER
Uint32
TransporterRegistry::poll_SCI(Uint32 timeOutMillis,
                              TransporterReceiveHandle& recvdata)
{
  assert((receiveHandle == &recvdata) || (receiveHandle == 0));

  Uint32 retVal = 0;
  for (int i = 0; i < nSCITransporters; i++)
  {
    SCI_Transporter * t = theSCITransporters[i];
    Uint32 node_id = t->getRemoteNodeId();

    if (!recvdata.m_transporters.get(nodeId))
      continue;

    if (t->isConnected() && is_connected(node_id))
    {
      if (t->hasDataToRead())
      {
        recvdata.m_has_data_transporters.set(node_id);
	retVal = 1;
      }
    }
  }
  return retVal;
}
#endif


#ifdef NDB_SHM_TRANSPORTER
static int g_shm_counter = 0;
Uint32
TransporterRegistry::poll_SHM(Uint32 timeOutMillis,
                              TransporterReceiveHandle& recvdata)
{
  assert((receiveHandle == &recvdata) || (receiveHandle == 0));

  Uint32 retVal = 0;
  for (int j = 0; j < 100; j++)
  {
    for (int i = 0; i<nSHMTransporters; i++)
    {
      SHM_Transporter * t = theSHMTransporters[i];
      Uint32 node_id = t->getRemoteNodeId();

      if (!recvdata.m_transporters.get(node_id))
        continue;

      if (t->isConnected() && is_connected(node_id))
      {
	if (t->hasDataToRead())
        {
          j = 100;
          recvdata.m_has_data_transporters.set(node_id);
          retVal = 1;
	}
      }
    }
  }
  return retVal;
}
#endif

#ifdef NDB_TCP_TRANSPORTER
/**
 * We do not want to hold any transporter locks during select(), so there
 * is no protection against a disconnect closing the socket during this call.
 *
 * That does not matter, at most we will get a spurious wakeup on the wrong
 * socket, which will be handled correctly in performReceive() (which _is_
 * protected by transporter locks on upper layer).
 */
Uint32
TransporterRegistry::poll_TCP(Uint32 timeOutMillis,
                              TransporterReceiveHandle& recvdata)
{
  assert((receiveHandle == &recvdata) || (receiveHandle == 0));

  recvdata.m_socket_poller.clear();

  const bool extra_socket = m_has_extra_wakeup_socket;
  if (extra_socket && recvdata.m_transporters.get(0))
  {
    const NDB_SOCKET_TYPE socket = m_extra_wakeup_sockets[0];
    assert(&recvdata == receiveHandle); // not used by ndbmtd...

    // Poll the wakup-socket for read
    recvdata.m_socket_poller.add(socket, true, false, false);
  }

  Uint16 idx[MAX_NODES];
  for (int i = 0; i < nTCPTransporters; i++)
  {
    TCP_Transporter * t = theTCPTransporters[i];
    const NDB_SOCKET_TYPE socket = t->getSocket();
    Uint32 node_id = t->getRemoteNodeId();

    idx[i] = MAX_NODES + 1;
    if (!recvdata.m_transporters.get(node_id))
      continue;

    if (is_connected(node_id) && t->isConnected() && my_socket_valid(socket))
    {
      idx[i] = recvdata.m_socket_poller.add(socket, true, false, false);
    }
  }

  int tcpReadSelectReply = recvdata.m_socket_poller.poll_unsafe(timeOutMillis);

  if (tcpReadSelectReply > 0)
  {
    if (extra_socket)
    {
      if (recvdata.m_socket_poller.has_read(0))
      {
        assert(recvdata.m_transporters.get(0));
        recvdata.m_recv_transporters.set((Uint32)0);
      }
    }

    for (int i = 0; i < nTCPTransporters; i++)
    {
      TCP_Transporter * t = theTCPTransporters[i];
      if (idx[i] != MAX_NODES + 1)
      {
        Uint32 node_id = t->getRemoteNodeId();
        if (recvdata.m_socket_poller.has_read(idx[i]))
          recvdata.m_recv_transporters.set(node_id);
      }
    }
  }

  return tcpReadSelectReply;
}
#endif

/**
 * In multi-threaded cases, this must be protected by a global receive lock.
 */
void
TransporterRegistry::performReceive(TransporterReceiveHandle& recvdata)
{
  assert((receiveHandle == &recvdata) || (receiveHandle == 0));

  bool hasReceived = false;
  bool stopReceiving = false;

  if (recvdata.m_recv_transporters.get(0))
  {
    assert(recvdata.m_transporters.get(0));
    assert(&recvdata == receiveHandle); // not used by ndbmtd
    recvdata.m_recv_transporters.clear(Uint32(0));
    consume_extra_sockets();
  }

#ifdef ERROR_INSERT
  if (!m_blocked.isclear())
  {
    /* Exclude receive from blocked sockets. */
    recvdata.m_recv_transporters.bitANDC(m_blocked);

    if (recvdata.m_recv_transporters.isclear()  &&
        recvdata.m_has_data_transporters.isclear())
    {
        /* poll sees data, but we want to ignore for now
         * sleep a little to avoid busy loop
         */
      NdbSleep_MilliSleep(1);
    }
  }
#endif

#ifdef NDB_TCP_TRANSPORTER
  /**
   * Receive data from transporters polled to have data.
   * Add to set of transported having pending data.
   */
  for(Uint32 id = recvdata.m_recv_transporters.find_first();
      id != BitmaskImpl::NotFound;
      id = recvdata.m_recv_transporters.find_next(id + 1))
  {
    TCP_Transporter * t = (TCP_Transporter*)theTransporters[id];
    assert(recvdata.m_transporters.get(id));

    if (is_connected(id))
    {
      if (t->isConnected())
      {
        int nBytes = t->doReceive(recvdata);
        if (nBytes > 0)
        {
          recvdata.transporter_recv_from(id);
          recvdata.m_has_data_transporters.set(id);
        }
      }
    }
  }
  recvdata.m_recv_transporters.clear();

  /**
   * Handle data either received above or pending from prev rounds.
   */
  for(Uint32 id = recvdata.m_has_data_transporters.find_first();
<<<<<<< HEAD
      id != BitmaskImpl::NotFound;
=======
      id != BitmaskImpl::NotFound && !stopReceiving;
>>>>>>> e6ffef75
      id = recvdata.m_has_data_transporters.find_next(id + 1))
  {
    bool hasdata = false;
    TCP_Transporter * t = (TCP_Transporter*)theTransporters[id];

    assert(recvdata.m_transporters.get(id));

    if (is_connected(id))
    {
      if (t->isConnected())
      {
        if (hasReceived)
          recvdata.checkJobBuffer();
        hasReceived = true;
        Uint32 * ptr;
        Uint32 sz = t->getReceiveData(&ptr);
<<<<<<< HEAD
        Uint32 szUsed = unpack(recvdata, ptr, sz, id, ioStates[id]);
=======
        Uint32 szUsed = unpack(recvdata, ptr, sz, id, ioStates[id], stopReceiving);
>>>>>>> e6ffef75
        if (likely(szUsed))
        {
          t->updateReceiveDataPtr(szUsed);
          hasdata = t->hasReceiveData();
        }
        // else, we didn't unpack anything:
        //   Avail ReceiveData to short to be usefull, need to
        //   receive more before we can resume this transporter.
      }
    }
    // If transporter still have data, make sure that it's remember to next time
    recvdata.m_has_data_transporters.set(id, hasdata);
  }
#endif
  
#ifdef NDB_SCI_TRANSPORTER
  //performReceive
  //do prepareReceive on the SCI transporters  (prepareReceive(t,,,,))
  for (int i=0; i<nSCITransporters && !stopReceiving; i++)
  {
    SCI_Transporter  *t = theSCITransporters[i];
    const NodeId nodeId = t->getRemoteNodeId();
    assert(recvdata.m_transporters.get(nodeId));
    if(is_connected(nodeId))
    {
      if(t->isConnected() && t->checkConnected())
      {
        if (hasReceived)
          callbackObj->checkJobBuffer();
        hasReceived = true;
        Uint32 * readPtr, * eodPtr;
        t->getReceivePtr(&readPtr, &eodPtr);
        callbackObj->transporter_recv_from(nodeId);
        Uint32 *newPtr = unpack(readPtr, eodPtr, nodeId, ioStates[nodeId], stopReceiving);
        t->updateReceivePtr(newPtr);
      }
    } 
  }
#endif
#ifdef NDB_SHM_TRANSPORTER
  for (int i=0; i<nSHMTransporters && !stopReceiving; i++)
  {
    SHM_Transporter *t = theSHMTransporters[i];
    const NodeId nodeId = t->getRemoteNodeId();
    assert(recvdata.m_transporters.get(nodeId));
    if(is_connected(nodeId)){
      if(t->isConnected() && t->checkConnected())
      {
        if (hasReceived)
          recvdata.checkJobBuffer();
        hasReceived = true;
        Uint32 * readPtr, * eodPtr;
        t->getReceivePtr(&readPtr, &eodPtr);
        recvdata.transporter_recv_from(nodeId);
        Uint32 *newPtr = unpack(recvdata,
<<<<<<< HEAD
                                readPtr, eodPtr, nodeId, ioStates[nodeId]);
=======
                                readPtr, eodPtr, nodeId, ioStates[nodeId],
				stopReceiving);
>>>>>>> e6ffef75
        t->updateReceivePtr(newPtr);
      }
    } 
  }
#endif
}

/**
 * In multi-threaded cases, this must be protected by send lock (can use
 * different locks for each node).
 */
int
TransporterRegistry::performSend(NodeId nodeId)
{
  Transporter *t = get_transporter(nodeId);
  if (t && t->isConnected() && is_connected(nodeId))
  {
    return t->doSend();
  }

  return 0;
}

void
TransporterRegistry::consume_extra_sockets()
{
  char buf[4096];
  ssize_t ret;
  int err;
  NDB_SOCKET_TYPE sock = m_extra_wakeup_sockets[0];
  do
  {
    ret = my_recv(sock, buf, sizeof(buf), 0);
    err = my_socket_errno();
  } while (ret == sizeof(buf) || (ret == -1 && err == EINTR));

  /* Notify upper layer of explicit wakeup */
  callbackObj->reportWakeup();
}

void
TransporterRegistry::performSend()
{
  int i; 
  sendCounter = 1;

#ifdef NDB_TCP_TRANSPORTER
  for (i = m_transp_count; i < nTCPTransporters; i++) 
  {
    TCP_Transporter *t = theTCPTransporters[i];
    if (t && t->has_data_to_send() &&
        t->isConnected() && is_connected(t->getRemoteNodeId()))
    {
      t->doSend();
    }
  }
  for (i = 0; i < m_transp_count && i < nTCPTransporters; i++) 
  {
    TCP_Transporter *t = theTCPTransporters[i];
    if (t && t->has_data_to_send() &&
        t->isConnected() && is_connected(t->getRemoteNodeId()))
    {
      t->doSend();
    }
  }
  m_transp_count++;
  if (m_transp_count == nTCPTransporters) m_transp_count = 0;
#endif
#ifdef NDB_SCI_TRANSPORTER
  //scroll through the SCI transporters, 
  // get each transporter, check if connected, send data
  for (i=0; i<nSCITransporters; i++) {
    SCI_Transporter  *t = theSCITransporters[i];
    const NodeId nodeId = t->getRemoteNodeId();
    
    if(is_connected(nodeId))
    {
      if(t->isConnected() && t->has_data_to_send())
      {
	t->doSend();
      } //if
    } //if
  }
#endif
  
#ifdef NDB_SHM_TRANSPORTER
  for (i=0; i<nSHMTransporters; i++) 
  {
    SHM_Transporter  *t = theSHMTransporters[i];
    const NodeId nodeId = t->getRemoteNodeId();
    if(is_connected(nodeId))
    {
      if(t->isConnected())
      {
	t->doSend();
      }
    }
  }
#endif
}

int
TransporterRegistry::forceSendCheck(int sendLimit){
  int tSendCounter = sendCounter;
  sendCounter = tSendCounter + 1;
  if (tSendCounter >= sendLimit) {
    performSend();
    sendCounter = 1;
    return 1;
  }//if
  return 0;
}//TransporterRegistry::forceSendCheck()

#ifdef DEBUG_TRANSPORTER
void
TransporterRegistry::printState(){
  ndbout << "-- TransporterRegistry -- " << endl << endl
	 << "Transporters = " << nTransporters << endl;
  for(int i = 0; i<maxTransporters; i++)
    if(theTransporters[i] != NULL){
      const NodeId remoteNodeId = theTransporters[i]->getRemoteNodeId();
      ndbout << "Transporter: " << remoteNodeId 
	     << " PerformState: " << performStates[remoteNodeId]
	     << " IOState: " << ioStates[remoteNodeId] << endl;
    }
}
#endif

#ifdef ERROR_INSERT
bool
TransporterRegistry::isBlocked(NodeId nodeId)
{
  return m_blocked.get(nodeId);
}

void
TransporterRegistry::blockReceive(TransporterReceiveHandle& recvdata,
                                  NodeId nodeId)
{
  assert((receiveHandle == &recvdata) || (receiveHandle == 0));
  assert(recvdata.m_transporters.get(nodeId));

  /* Check that node is not already blocked?
   * Stop pulling from its socket (but track received data etc)
   */
  /* Shouldn't already be blocked with data */
  assert(!m_blocked.get(nodeId));

  m_blocked.set(nodeId);
}

void
TransporterRegistry::unblockReceive(TransporterReceiveHandle& recvdata,
                                    NodeId nodeId)
{
  assert((receiveHandle == &recvdata) || (receiveHandle == 0));
  assert(recvdata.m_transporters.get(nodeId));

  /* Check that node is blocked?
   * Resume pulling from its socket
   * Ensure in-flight data is processed if there was some
   */
  assert(m_blocked.get(nodeId));
  assert(!recvdata.m_has_data_transporters.get(nodeId));

  m_blocked.clear(nodeId);

  if (m_blocked_disconnected.get(nodeId))
  {
    /* Process disconnect notification/handling now */
    m_blocked_disconnected.clear(nodeId);

    report_disconnect(recvdata, nodeId, m_disconnect_errors[nodeId]);
  }
}
#endif

IOState
TransporterRegistry::ioState(NodeId nodeId) { 
  return ioStates[nodeId]; 
}

void
TransporterRegistry::setIOState(NodeId nodeId, IOState state) {
  if (ioStates[nodeId] == state)
    return;

  DEBUG("TransporterRegistry::setIOState("
        << nodeId << ", " << state << ")");

  ioStates[nodeId] = state;
}

extern "C" void *
run_start_clients_C(void * me)
{
  ((TransporterRegistry*) me)->start_clients_thread();
  return 0;
}

/**
 * This method is used to initiate connection, called from the TRPMAN block.
 *
 * This works asynchronously, no actions are taken directly in the calling
 * thread.
 */
void
TransporterRegistry::do_connect(NodeId node_id)
{
  PerformState &curr_state = performStates[node_id];
  switch(curr_state){
  case DISCONNECTED:
    break;
  case CONNECTED:
    return;
  case CONNECTING:
    return;
  case DISCONNECTING:
    break;
  }
  DBUG_ENTER("TransporterRegistry::do_connect");
  DBUG_PRINT("info",("performStates[%d]=CONNECTING",node_id));

  /*
    No one else should be using the transporter now, reset
    its send buffer
   */
  callbackObj->reset_send_buffer(node_id);

  curr_state= CONNECTING;
  DBUG_VOID_RETURN;
}

/**
 * This method is used to initiate disconnect from TRPMAN. It is also called
 * from the TCP transporter in case of an I/O error on the socket.
 *
 * This works asynchronously, similar to do_connect().
 */
void
TransporterRegistry::do_disconnect(NodeId node_id, int errnum)
{
  PerformState &curr_state = performStates[node_id];
  switch(curr_state){
  case DISCONNECTED:
    return;
  case CONNECTED:
    break;
  case CONNECTING:
    break;
  case DISCONNECTING:
    return;
  }
  DBUG_ENTER("TransporterRegistry::do_disconnect");
  DBUG_PRINT("info",("performStates[%d]=DISCONNECTING",node_id));
  curr_state= DISCONNECTING;
  m_disconnect_errnum[node_id] = errnum;
  DBUG_VOID_RETURN;
}

void
TransporterRegistry::report_connect(TransporterReceiveHandle& recvdata,
                                    NodeId node_id)
{
  assert((receiveHandle == &recvdata) || (receiveHandle == 0));
  assert(recvdata.m_transporters.get(node_id));

  DBUG_ENTER("TransporterRegistry::report_connect");
  DBUG_PRINT("info",("performStates[%d]=CONNECTED",node_id));

  /*
    The send buffers was reset when this connection
    was set to CONNECTING. In order to make sure no stray
    signals has been written to the send buffer since then
    call 'reset_send_buffer' with the "should_be_empty" flag
    set
  */
  callbackObj->reset_send_buffer(node_id, true);

  if (recvdata.epoll_add((TCP_Transporter*)theTransporters[node_id]))
  {
    performStates[node_id] = CONNECTED;
    recvdata.reportConnect(node_id);
    DBUG_VOID_RETURN;
  }

  /**
   * Failed to add to epoll_set...
   *   disconnect it (this is really really bad)
   */
  performStates[node_id] = DISCONNECTING;
  DBUG_VOID_RETURN;
}

void
TransporterRegistry::report_disconnect(TransporterReceiveHandle& recvdata,
                                       NodeId node_id, int errnum)
{
  assert((receiveHandle == &recvdata) || (receiveHandle == 0));
  assert(recvdata.m_transporters.get(node_id));

  DBUG_ENTER("TransporterRegistry::report_disconnect");
  DBUG_PRINT("info",("performStates[%d]=DISCONNECTED",node_id));

#ifdef ERROR_INSERT
  if (m_blocked.get(node_id))
  {
    /* We are simulating real latency, so control events experience
     * it too
     */
    m_blocked_disconnected.set(node_id);
    m_disconnect_errors[node_id] = errnum;
    DBUG_VOID_RETURN;
  }
#endif

  performStates[node_id] = DISCONNECTED;
  recvdata.m_recv_transporters.clear(node_id);
  recvdata.m_has_data_transporters.clear(node_id);
  recvdata.reportDisconnect(node_id, errnum);
  DBUG_VOID_RETURN;
}

/**
 * We only call TransporterCallback::reportError() from
 * TransporterRegistry::update_connections().
 *
 * In other places we call this method to enqueue the error that will later be
 * picked up by update_connections().
 */
void
TransporterRegistry::report_error(NodeId nodeId, TransporterError errorCode,
                                  const char *errorInfo)
{
  if (m_error_states[nodeId].m_code == TE_NO_ERROR &&
      m_error_states[nodeId].m_info == (const char *)~(UintPtr)0)
  {
    m_error_states[nodeId].m_code = errorCode;
    m_error_states[nodeId].m_info = errorInfo;
  }
}

/**
 * update_connections(), together with the thread running in
 * start_clients_thread(), handle the state changes for transporters as they
 * connect and disconnect.
 */
void
TransporterRegistry::update_connections(TransporterReceiveHandle& recvdata)
{
  assert((receiveHandle == &recvdata) || (receiveHandle == 0));

  for (int i= 0, n= 0; n < nTransporters; i++){
    Transporter * t = theTransporters[i];
    if (!t)
      continue;
    n++;

    const NodeId nodeId = t->getRemoteNodeId();
    if (!recvdata.m_transporters.get(nodeId))
      continue;

    TransporterError code = m_error_states[nodeId].m_code;
    const char *info = m_error_states[nodeId].m_info;
    if (code != TE_NO_ERROR && info != (const char *)~(UintPtr)0)
    {
      recvdata.reportError(nodeId, code, info);
      m_error_states[nodeId].m_code = TE_NO_ERROR;
      m_error_states[nodeId].m_info = (const char *)~(UintPtr)0;
    }

    switch(performStates[nodeId]){
    case CONNECTED:
    case DISCONNECTED:
      break;
    case CONNECTING:
      if(t->isConnected())
	report_connect(recvdata, nodeId);
      break;
    case DISCONNECTING:
      if(!t->isConnected())
	report_disconnect(recvdata, nodeId, m_disconnect_errnum[nodeId]);
      break;
    }
  }
}

// run as own thread
void
TransporterRegistry::start_clients_thread()
{
  int persist_mgm_count= 0;
  DBUG_ENTER("TransporterRegistry::start_clients_thread");
  while (m_run_start_clients_thread) {
    NdbSleep_MilliSleep(100);
    persist_mgm_count++;
    if(persist_mgm_count==50)
    {
      ndb_mgm_check_connection(m_mgm_handle);
      persist_mgm_count= 0;
    }
    for (int i= 0, n= 0; n < nTransporters && m_run_start_clients_thread; i++){
      Transporter * t = theTransporters[i];
      if (!t)
	continue;
      n++;

      const NodeId nodeId = t->getRemoteNodeId();
      switch(performStates[nodeId]){
      case CONNECTING:
	if(!t->isConnected() && !t->isServer) {
	  bool connected= false;
	  /**
	   * First, we try to connect (if we have a port number).
	   */

	  if (t->get_s_port())
          {
            DBUG_PRINT("info", ("connecting to node %d using port %d",
                                nodeId, t->get_s_port()));
            connected= t->connect_client();
          }

	  /**
	   * If dynamic, get the port for connecting from the management server
	   */
	  if( !connected && t->get_s_port() <= 0) {	// Port is dynamic
	    int server_port= 0;
	    struct ndb_mgm_reply mgm_reply;

            DBUG_PRINT("info", ("connection to node %d should use "
                                "dynamic port",
                                nodeId));

	    if(!ndb_mgm_is_connected(m_mgm_handle))
	      ndb_mgm_connect(m_mgm_handle, 0, 0, 0);

	    if(ndb_mgm_is_connected(m_mgm_handle))
	    {
              DBUG_PRINT("info", ("asking mgmd which port to use for node %d",
                                  nodeId));

	      int res=
		ndb_mgm_get_connection_int_parameter(m_mgm_handle,
						     t->getRemoteNodeId(),
						     t->getLocalNodeId(),
						     CFG_CONNECTION_SERVER_PORT,
						     &server_port,
						     &mgm_reply);
	      DBUG_PRINT("info",("Got dynamic port %d for %d -> %d (ret: %d)",
				 server_port,t->getRemoteNodeId(),
				 t->getLocalNodeId(),res));
	      if( res >= 0 )
	      {
                DBUG_PRINT("info", ("got port %d to use for connection to %d",
                                    server_port, nodeId));
		/**
		 * Server_port == 0 just means that that a mgmt server
		 * has not received a new port yet. Keep the old.
		 */
		if (server_port)
		  t->set_s_port(server_port);
	      }
	      else if(ndb_mgm_is_connected(m_mgm_handle))
	      {
                DBUG_PRINT("info", ("Failed to get dynamic port, res: %d",
                                    res));
                g_eventLogger->info("Failed to get dynamic port, res: %d",
                                    res);
		ndb_mgm_disconnect(m_mgm_handle);
	      }
	      else
	      {
                DBUG_PRINT("info", ("mgmd close connection early"));
                g_eventLogger->info
                  ("Management server closed connection early. "
                   "It is probably being shut down (or has problems). "
                   "We will retry the connection. %d %s %s line: %d",
                   ndb_mgm_get_latest_error(m_mgm_handle),
                   ndb_mgm_get_latest_error_desc(m_mgm_handle),
                   ndb_mgm_get_latest_error_msg(m_mgm_handle),
                   ndb_mgm_get_latest_error_line(m_mgm_handle)
                   );
	      }
	    }
	    /** else
	     * We will not be able to get a new port unless
	     * the m_mgm_handle is connected. Note that not
	     * being connected is an ok state, just continue
	     * until it is able to connect. Continue using the
	     * old port until we can connect again and get a
	     * new port.
	     */
	  }
	}
	break;
      case DISCONNECTING:
	if(t->isConnected())
	  t->doDisconnect();
	break;
      case DISCONNECTED:
      {
        if (t->isConnected())
        {
          g_eventLogger->warning("Found connection to %u in state DISCONNECTED "
                                 " while being connected, disconnecting!",
                                 t->getRemoteNodeId());
          t->doDisconnect();
        }
        break;
      }
      default:
	break;
      }
    }
  }
  DBUG_VOID_RETURN;
}

struct NdbThread*
TransporterRegistry::start_clients()
{
  m_run_start_clients_thread= true;
  m_start_clients_thread= NdbThread_Create(run_start_clients_C,
					   (void**)this,
                                           0, // default stack size
					   "ndb_start_clients",
					   NDB_THREAD_PRIO_LOW);
  if (m_start_clients_thread == 0)
  {
    m_run_start_clients_thread= false;
  }
  return m_start_clients_thread;
}

bool
TransporterRegistry::stop_clients()
{
  if (m_start_clients_thread) {
    m_run_start_clients_thread= false;
    void* status;
    NdbThread_WaitFor(m_start_clients_thread, &status);
    NdbThread_Destroy(&m_start_clients_thread);
  }
  return true;
}

void
TransporterRegistry::add_transporter_interface(NodeId remoteNodeId,
					       const char *interf, 
					       int s_port)
{
  DBUG_ENTER("TransporterRegistry::add_transporter_interface");
  DBUG_PRINT("enter",("interface=%s, s_port= %d", interf, s_port));
  if (interf && strlen(interf) == 0)
    interf= 0;

  for (unsigned i= 0; i < m_transporter_interface.size(); i++)
  {
    Transporter_interface &tmp= m_transporter_interface[i];
    if (s_port != tmp.m_s_service_port || tmp.m_s_service_port==0)
      continue;
    if (interf != 0 && tmp.m_interface != 0 &&
	strcmp(interf, tmp.m_interface) == 0)
    {
      DBUG_VOID_RETURN; // found match, no need to insert
    }
    if (interf == 0 && tmp.m_interface == 0)
    {
      DBUG_VOID_RETURN; // found match, no need to insert
    }
  }
  Transporter_interface t;
  t.m_remote_nodeId= remoteNodeId;
  t.m_s_service_port= s_port;
  t.m_interface= interf;
  m_transporter_interface.push_back(t);
  DBUG_PRINT("exit",("interface and port added"));
  DBUG_VOID_RETURN;
}

bool
TransporterRegistry::start_service(SocketServer& socket_server)
{
  DBUG_ENTER("TransporterRegistry::start_service");
  if (m_transporter_interface.size() > 0 &&
      localNodeId == 0)
  {
    g_eventLogger->error("INTERNAL ERROR: not initialized");
    DBUG_RETURN(false);
  }

  for (unsigned i= 0; i < m_transporter_interface.size(); i++)
  {
    Transporter_interface &t= m_transporter_interface[i];

    unsigned short port= (unsigned short)t.m_s_service_port;
    if(t.m_s_service_port<0)
      port= -t.m_s_service_port; // is a dynamic port
    TransporterService *transporter_service =
      new TransporterService(new SocketAuthSimple("ndbd", "ndbd passwd"));
    if(!socket_server.setup(transporter_service,
			    &port, t.m_interface))
    {
      DBUG_PRINT("info", ("Trying new port"));
      port= 0;
      if(t.m_s_service_port>0
	 || !socket_server.setup(transporter_service,
				 &port, t.m_interface))
      {
	/*
	 * If it wasn't a dynamically allocated port, or
	 * our attempts at getting a new dynamic port failed
	 */
        g_eventLogger->error("Unable to setup transporter service port: %s:%d!\n"
                             "Please check if the port is already used,\n"
                             "(perhaps the node is already running)",
                             t.m_interface ? t.m_interface : "*", t.m_s_service_port);
	delete transporter_service;
	DBUG_RETURN(false);
      }
    }
    t.m_s_service_port= (t.m_s_service_port<=0)?-port:port; // -`ve if dynamic
    DBUG_PRINT("info", ("t.m_s_service_port = %d",t.m_s_service_port));
    transporter_service->setTransporterRegistry(this);
  }
  DBUG_RETURN(true);
}

#ifdef NDB_SHM_TRANSPORTER
extern "C"
RETSIGTYPE 
shm_sig_handler(int signo)
{
  g_shm_counter++;
}
#endif

void
TransporterRegistry::startReceiving()
{
  DBUG_ENTER("TransporterRegistry::startReceiving");

#ifdef NDB_SHM_TRANSPORTER
  m_shm_own_pid = getpid();
  if (g_ndb_shm_signum)
  {
    DBUG_PRINT("info",("Install signal handler for signum %d",
		       g_ndb_shm_signum));
    struct sigaction sa;
    NdbThread_set_shm_sigmask(FALSE);
    sigemptyset(&sa.sa_mask);
    sa.sa_handler = shm_sig_handler;
    sa.sa_flags = 0;
    int ret;
    while((ret = sigaction(g_ndb_shm_signum, &sa, 0)) == -1 && errno == EINTR)
      ;
    if(ret != 0)
    {
      DBUG_PRINT("error",("Install failed"));
      g_eventLogger->error("Failed to install signal handler for"
                           " SHM transporter, signum %d, errno: %d (%s)",
                           g_ndb_shm_signum, errno, strerror(errno));
    }
  }
#endif // NDB_SHM_TRANSPORTER
  DBUG_VOID_RETURN;
}

void
TransporterRegistry::stopReceiving(){
}

void
TransporterRegistry::startSending(){
}

void
TransporterRegistry::stopSending(){
}

NdbOut & operator <<(NdbOut & out, SignalHeader & sh){
  out << "-- Signal Header --" << endl;
  out << "theLength:    " << sh.theLength << endl;
  out << "gsn:          " << sh.theVerId_signalNumber << endl;
  out << "recBlockNo:   " << sh.theReceiversBlockNumber << endl;
  out << "sendBlockRef: " << sh.theSendersBlockRef << endl;
  out << "sendersSig:   " << sh.theSendersSignalId << endl;
  out << "theSignalId:  " << sh.theSignalId << endl;
  out << "trace:        " << (int)sh.theTrace << endl;
  return out;
} 

Transporter*
TransporterRegistry::get_transporter(NodeId nodeId) {
  assert(nodeId < maxTransporters);
  return theTransporters[nodeId];
}


bool TransporterRegistry::connect_client(NdbMgmHandle *h)
{
  DBUG_ENTER("TransporterRegistry::connect_client(NdbMgmHandle)");

  Uint32 mgm_nodeid= ndb_mgm_get_mgmd_nodeid(*h);

  if(!mgm_nodeid)
  {
    g_eventLogger->error("%s: %d", __FILE__, __LINE__);
    return false;
  }
  Transporter * t = theTransporters[mgm_nodeid];
  if (!t)
  {
    g_eventLogger->error("%s: %d", __FILE__, __LINE__);
    return false;
  }

  bool res = t->connect_client(connect_ndb_mgmd(h));
  if (res == true)
  {
    performStates[mgm_nodeid] = TransporterRegistry::CONNECTING;
  }
  DBUG_RETURN(res);
}


bool TransporterRegistry::report_dynamic_ports(NdbMgmHandle h) const
{
  // Fill array of nodeid/port pairs for those ports which are dynamic
  unsigned num_ports = 0;
  ndb_mgm_dynamic_port ports[MAX_NODES];
  for(unsigned i = 0; i < m_transporter_interface.size(); i++)
  {
    const Transporter_interface& ti = m_transporter_interface[i];
    if (ti.m_s_service_port >= 0)
      continue; // Not a dynamic port

    assert(num_ports < NDB_ARRAY_SIZE(ports));
    ports[num_ports].nodeid = ti.m_remote_nodeId;
    ports[num_ports].port = ti.m_s_service_port;
    num_ports++;
  }

  if (num_ports == 0)
  {
    // No dynamic ports in use, nothing to report
    return true;
  }

  // Send array of nodeid/port pairs to mgmd
  if (ndb_mgm_set_dynamic_ports(h, localNodeId,
                                ports, num_ports) < 0)
  {
    g_eventLogger->error("Failed to register dynamic ports, error: %d  - '%s'",
                         ndb_mgm_get_latest_error(h),
                         ndb_mgm_get_latest_error_desc(h));
    return false;
  }

  return true;
}


/**
 * Given a connected NdbMgmHandle, turns it into a transporter
 * and returns the socket.
 */
NDB_SOCKET_TYPE TransporterRegistry::connect_ndb_mgmd(NdbMgmHandle *h)
{
  NDB_SOCKET_TYPE sockfd;
  my_socket_invalidate(&sockfd);

  DBUG_ENTER("TransporterRegistry::connect_ndb_mgmd(NdbMgmHandle)");

  if ( h==NULL || *h == NULL )
  {
    g_eventLogger->error("Mgm handle is NULL (%s:%d)", __FILE__, __LINE__);
    DBUG_RETURN(sockfd);
  }

  if (!report_dynamic_ports(*h))
  {
    ndb_mgm_destroy_handle(h);
    DBUG_RETURN(sockfd);
  }

  /**
   * convert_to_transporter also disposes of the handle (i.e. we don't leak
   * memory here.
   */
  DBUG_PRINT("info", ("Converting handle to transporter"));
  sockfd= ndb_mgm_convert_to_transporter(h);
  if (!my_socket_valid(sockfd))
  {
    g_eventLogger->error("Failed to convert to transporter (%s: %d)",
                         __FILE__, __LINE__);
    ndb_mgm_destroy_handle(h);
  }
  DBUG_RETURN(sockfd);
}

/**
 * Given a SocketClient, creates a NdbMgmHandle, turns it into a transporter
 * and returns the socket.
 */
NDB_SOCKET_TYPE TransporterRegistry::connect_ndb_mgmd(SocketClient *sc)
{
  NdbMgmHandle h= ndb_mgm_create_handle();
  NDB_SOCKET_TYPE s;
  my_socket_invalidate(&s);

  DBUG_ENTER("TransporterRegistry::connect_ndb_mgmd(SocketClient)");

  if ( h == NULL )
  {
    DBUG_RETURN(s);
  }

  /**
   * Set connectstring
   */
  {
    BaseString cs;
    cs.assfmt("%s:%u",sc->get_server_name(),sc->get_port());
    ndb_mgm_set_connectstring(h, cs.c_str());
  }

  if(ndb_mgm_connect(h, 0, 0, 0)<0)
  {
    DBUG_PRINT("info", ("connection to mgmd failed"));
    ndb_mgm_destroy_handle(&h);
    DBUG_RETURN(s);
  }

  DBUG_RETURN(connect_ndb_mgmd(&h));
}

/**
 * Default implementation of transporter send buffer handler.
 */

Uint32 *
TransporterRegistry::getWritePtr(TransporterSendBufferHandle *handle,
                                 NodeId node, Uint32 lenBytes, Uint32 prio)
{
  Transporter *t = theTransporters[node];
  Uint32 *insertPtr = handle->getWritePtr(node, lenBytes, prio,
                                          t->get_max_send_buffer());

  if (insertPtr == 0) {
    //-------------------------------------------------
    // Buffer was completely full. We have severe problems.
    // We will attempt to wait for a small time
    //-------------------------------------------------
    if(t->send_is_possible(10)) {
      //-------------------------------------------------
      // Send is possible after the small timeout.
      //-------------------------------------------------
      if(!handle->forceSend(node)){
	return 0;
      } else {
	//-------------------------------------------------
	// Since send was successful we will make a renewed
	// attempt at inserting the signal into the buffer.
	//-------------------------------------------------
        insertPtr = handle->getWritePtr(node, lenBytes, prio,
                                        t->get_max_send_buffer());
      }//if
    } else {
      return 0;
    }//if
  }
  return insertPtr;
}

void
TransporterRegistry::updateWritePtr(TransporterSendBufferHandle *handle,
                                    NodeId node, Uint32 lenBytes, Uint32 prio)
{
  Transporter *t = theTransporters[node];

  Uint32 used = handle->updateWritePtr(node, lenBytes, prio);
  t->update_status_overloaded(used);

  if(t->send_limit_reached(used)) {
    //-------------------------------------------------
    // Buffer is full and we are ready to send. We will
    // not wait since the signal is already in the buffer.
    // Force flag set has the same indication that we
    // should always send. If it is not possible to send
    // we will not worry since we will soon be back for
    // a renewed trial.
    //-------------------------------------------------
    if(t->send_is_possible(0)) {
      //-------------------------------------------------
      // Send was possible, attempt at a send.
      //-------------------------------------------------
      handle->forceSend(node);
    }//if
  }
}

Uint32
TransporterRegistry::get_bytes_to_send_iovec(NodeId node, struct iovec *dst,
                                             Uint32 max)
{
  assert(m_use_default_send_buffer);

  if (max == 0)
    return 0;

  Uint32 count = 0;
  SendBuffer *b = m_send_buffers + node;
  SendBufferPage *page = b->m_first_page;
  while (page != NULL && count < max)
  {
    dst[count].iov_base = page->m_data+page->m_start;
    dst[count].iov_len = page->m_bytes;
    assert(page->m_start + page->m_bytes <= page->max_data_bytes());
    page = page->m_next;
    count++;
  }

  return count;
}

Uint32
TransporterRegistry::bytes_sent(NodeId node, Uint32 bytes)
{
  assert(m_use_default_send_buffer);

  SendBuffer *b = m_send_buffers + node;
  Uint32 used_bytes = b->m_used_bytes;

  if (bytes == 0)
    return used_bytes;

  used_bytes -= bytes;
  b->m_used_bytes = used_bytes;

  SendBufferPage *page = b->m_first_page;
  while (bytes && bytes >= page->m_bytes)
  {
    SendBufferPage * tmp = page;
    bytes -= page->m_bytes;
    page = page->m_next;
    release_page(tmp);
  }

  if (used_bytes == 0)
  {
    b->m_first_page = 0;
    b->m_last_page = 0;
  }
  else
  {
    page->m_start += bytes;
    page->m_bytes -= bytes;
    assert(page->m_start + page->m_bytes <= page->max_data_bytes());
    b->m_first_page = page;
  }

  return used_bytes;
}

bool
TransporterRegistry::has_data_to_send(NodeId node)
{
  assert(m_use_default_send_buffer);

  SendBuffer *b = m_send_buffers + node;
  return (b->m_first_page != NULL && b->m_first_page->m_bytes);
}

void
TransporterRegistry::reset_send_buffer(NodeId node, bool should_be_empty)
{
  assert(m_use_default_send_buffer);

  // Make sure that buffer is already empty if the "should_be_empty"
  // flag is set. This is done to quickly catch any stray signals
  // written to the send buffer while not being connected
  if (should_be_empty && !has_data_to_send(node))
    return;
  assert(!should_be_empty);

  SendBuffer *b = m_send_buffers + node;
  SendBufferPage *page = b->m_first_page;
  while (page != NULL)
  {
    SendBufferPage *next = page->m_next;
    release_page(page);
    page = next;
  }
  b->m_first_page = NULL;
  b->m_last_page = NULL;
  b->m_used_bytes = 0;
}

TransporterRegistry::SendBufferPage *
TransporterRegistry::alloc_page()
{
  SendBufferPage *page = m_page_freelist;
  if (page != NULL)
  {
    m_page_freelist = page->m_next;
    return page;
  }

  ndbout << "ERROR: out of send buffers in kernel." << endl;
  return NULL;
}

void
TransporterRegistry::release_page(SendBufferPage *page)
{
  assert(page != NULL);
  page->m_next = m_page_freelist;
  m_page_freelist = page;
}

Uint32 *
TransporterRegistry::getWritePtr(NodeId node, Uint32 lenBytes, Uint32 prio,
                                 Uint32 max_use)
{
  assert(m_use_default_send_buffer);

  SendBuffer *b = m_send_buffers + node;

  /* First check if we have room in already allocated page. */
  SendBufferPage *page = b->m_last_page;
  if (page != NULL && page->m_bytes + page->m_start + lenBytes <= page->max_data_bytes())
  {
    return (Uint32 *)(page->m_data + page->m_start + page->m_bytes);
  }

  if (b->m_used_bytes + lenBytes > max_use)
    return NULL;

  /* Allocate a new page. */
  page = alloc_page();
  if (page == NULL)
    return NULL;
  page->m_next = NULL;
  page->m_bytes = 0;
  page->m_start = 0;

  if (b->m_last_page == NULL)
  {
    b->m_first_page = page;
    b->m_last_page = page;
  }
  else
  {
    assert(b->m_first_page != NULL);
    b->m_last_page->m_next = page;
    b->m_last_page = page;
  }
  return (Uint32 *)(page->m_data);
}

Uint32
TransporterRegistry::updateWritePtr(NodeId node, Uint32 lenBytes, Uint32 prio)
{
  assert(m_use_default_send_buffer);

  SendBuffer *b = m_send_buffers + node;
  SendBufferPage *page = b->m_last_page;
  assert(page != NULL);
  assert(page->m_bytes + lenBytes <= page->max_data_bytes());
  page->m_bytes += lenBytes;
  b->m_used_bytes += lenBytes;
  return b->m_used_bytes;
}

bool
TransporterRegistry::forceSend(NodeId node)
{
  Transporter *t = get_transporter(node);
  if (t)
    return t->doSend();
  else
    return false;
}


void
TransporterRegistry::print_transporters(const char* where, NdbOut& out)
{
  out << where << " >>" << endl;

  for(unsigned i = 0; i < maxTransporters; i++){
    if(theTransporters[i] == NULL)
      continue;

    const NodeId remoteNodeId = theTransporters[i]->getRemoteNodeId();

    out << i << " "
        << getPerformStateString(remoteNodeId) << " to node: "
        << remoteNodeId << " at "
        << inet_ntoa(get_connect_address(remoteNodeId)) << endl;
  }

  out << "<<" << endl;

  for (unsigned i= 0; i < m_transporter_interface.size(); i++){
    Transporter_interface tf= m_transporter_interface[i];

    out << i
        << " remote node: " << tf.m_remote_nodeId
        << " port: " << tf.m_s_service_port
        << " interface: " << tf.m_interface << endl;
  }
}

void 
TransporterRegistry::inc_overload_count(Uint32 nodeId)
{
  assert(nodeId < MAX_NODES);
  assert(theTransporters[nodeId] != NULL);
  theTransporters[nodeId]->inc_overload_count();
}

void 
TransporterRegistry::inc_slowdown_count(Uint32 nodeId)
{
  assert(nodeId < MAX_NODES);
  assert(theTransporters[nodeId] != NULL);
  theTransporters[nodeId]->inc_slowdown_count();
}

Uint32
TransporterRegistry::get_overload_count(Uint32 nodeId)
{
  assert(nodeId < MAX_NODES);
  assert(theTransporters[nodeId] != NULL);
  return theTransporters[nodeId]->get_overload_count();
}

Uint32
TransporterRegistry::get_slowdown_count(Uint32 nodeId)
{
  assert(nodeId < MAX_NODES);
  assert(theTransporters[nodeId] != NULL);
  return theTransporters[nodeId]->get_slowdown_count();
}

Uint32
TransporterRegistry::get_connect_count(Uint32 nodeId)
{
  assert(nodeId < MAX_NODES);
  assert(theTransporters[nodeId] != NULL);
  return theTransporters[nodeId]->get_connect_count();
}


template class Vector<TransporterRegistry::Transporter_interface>;<|MERGE_RESOLUTION|>--- conflicted
+++ resolved
@@ -1386,11 +1386,7 @@
    * Handle data either received above or pending from prev rounds.
    */
   for(Uint32 id = recvdata.m_has_data_transporters.find_first();
-<<<<<<< HEAD
-      id != BitmaskImpl::NotFound;
-=======
       id != BitmaskImpl::NotFound && !stopReceiving;
->>>>>>> e6ffef75
       id = recvdata.m_has_data_transporters.find_next(id + 1))
   {
     bool hasdata = false;
@@ -1407,11 +1403,7 @@
         hasReceived = true;
         Uint32 * ptr;
         Uint32 sz = t->getReceiveData(&ptr);
-<<<<<<< HEAD
-        Uint32 szUsed = unpack(recvdata, ptr, sz, id, ioStates[id]);
-=======
         Uint32 szUsed = unpack(recvdata, ptr, sz, id, ioStates[id], stopReceiving);
->>>>>>> e6ffef75
         if (likely(szUsed))
         {
           t->updateReceiveDataPtr(szUsed);
@@ -1467,12 +1459,8 @@
         t->getReceivePtr(&readPtr, &eodPtr);
         recvdata.transporter_recv_from(nodeId);
         Uint32 *newPtr = unpack(recvdata,
-<<<<<<< HEAD
-                                readPtr, eodPtr, nodeId, ioStates[nodeId]);
-=======
                                 readPtr, eodPtr, nodeId, ioStates[nodeId],
 				stopReceiving);
->>>>>>> e6ffef75
         t->updateReceivePtr(newPtr);
       }
     } 
