/*
   Copyright (c) 2004, 2017, Oracle and/or its affiliates. All rights reserved.

   This program is free software; you can redistribute it and/or modify
   it under the terms of the GNU General Public License as published by
   the Free Software Foundation; version 2 of the License.

   This program is distributed in the hope that it will be useful,
   but WITHOUT ANY WARRANTY; without even the implied warranty of
   MERCHANTABILITY or FITNESS FOR A PARTICULAR PURPOSE.  See the
   GNU General Public License for more details.

   You should have received a copy of the GNU General Public License
   along with this program; if not, write to the Free Software
   Foundation, Inc., 51 Franklin St, Fifth Floor, Boston, MA 02110-1301  USA
*/

#ifndef CONSUMER_RESTORE_HPP
#define CONSUMER_RESTORE_HPP

#include "consumer.hpp"

bool map_nodegroups(Uint32 *ng_array, Uint32 no_parts);

struct restore_callback_t {
  class BackupRestore *restore;
  class TupleS tup;
  class NdbTransaction *connection;
  int    retries;
  int error_code;
  Uint32 fragId;
  Uint32 n_bytes;
  restore_callback_t *next;
};

struct char_n_padding_struct {
Uint32 n_old; // used also for time precision
Uint32 n_new;
char new_row[1];
};

enum AttrConvType { ACT_UNSUPPORTED = 0, ACT_PRESERVING = 1, ACT_LOSSY =-1,
                    ACT_STAGING_PRESERVING = 2, ACT_STAGING_LOSSY = -2 };
typedef  AttrConvType (*AttrCheckCompatFunc)(const NDBCOL &old_col,
                                             const NDBCOL &new_col);

struct PromotionRules {
  NDBCOL::Type old_type;
  NDBCOL::Type new_type;
  AttrCheckCompatFunc  attr_check_compatability;
  AttrConvertFunc attr_convert;
};

class BackupRestore : public BackupConsumer 
{
public:
  BackupRestore(const char* ndb_connectstring,
                int ndb_nodeid,
                NODE_GROUP_MAP *ng_map,
                uint ng_map_len,
                int backup_nodeid,
                Uint32 parallelism,
                int ndb_connect_retry_delay,
                int ndb_connect_retries
                ) :
    m_ndb(NULL),
    m_cluster_connection(NULL),
    m_ndb_connectstring(ndb_connectstring),
    m_ndb_connect_retry_delay(ndb_connect_retry_delay),
    m_ndb_connect_retries(ndb_connect_retries),
    m_ndb_nodeid(ndb_nodeid)
  {
    m_nodegroup_map = ng_map;
    m_nodegroup_map_len = ng_map_len;
    m_n_tablespace = 0;
    m_n_logfilegroup = 0;
    m_n_datafile = 0;
    m_n_undofile = 0;
    m_n_tables = 0;
    m_logBytes = m_dataBytes = 0;
    m_logCount = m_dataCount = 0;
    m_restore = false;
    m_restore_meta = false;
    m_no_restore_disk = false;
    m_restore_epoch = false;
    m_backup_nodeid = backup_nodeid;
    m_parallelism = parallelism;
    m_callback = 0;
    m_free_callback = 0;
    m_temp_error = false;
    m_no_upgrade = false;
    m_tableChangesMask = 0;
    m_preserve_trailing_spaces = false;
    m_transactions = 0;
    m_cache.m_old_table = 0;
    m_disable_indexes = false;
    m_rebuild_indexes = false;
  }
  
  virtual ~BackupRestore();
  virtual bool init(Uint32 tableChangesMask);
  virtual void release();
  virtual bool object(Uint32 type, const void* ptr);
  virtual bool table(const TableS &);
  virtual bool fk(Uint32 type, const void* ptr);
  virtual bool endOfTables();
  virtual bool endOfTablesFK();
  virtual void tuple(const TupleS &, Uint32 fragId);
  virtual void tuple_free();
  virtual void tuple_a(restore_callback_t *cb);
  virtual void tuple_SYSTAB_0(restore_callback_t *cb, const TableS &);
  virtual int restoreAutoIncrement(restore_callback_t *cb,
                                    Uint32 tableId, Uint64 value);
  virtual void cback(int result, restore_callback_t *cb);
  virtual bool errorHandler(restore_callback_t *cb);
  virtual void exitHandler();
  virtual void endOfTuples();
  virtual void logEntry(const LogEntry &);
  virtual void endOfLogEntrys();
  virtual bool prepare_staging(const TableS &);
  virtual bool finalize_staging(const TableS &);
  virtual bool finalize_table(const TableS &);
  virtual bool rebuild_indexes(const TableS&);
  virtual bool has_temp_error();
  virtual bool createSystable(const TableS & table);
  virtual bool table_compatible_check(TableS & tableS);
  virtual bool check_blobs(TableS & tableS); 
  virtual bool column_compatible_check(const char* tableName,
                                       const NDBCOL* backupCol, 
                                       const NDBCOL* dbCol);
  virtual bool update_apply_status(const RestoreMetaData &metaData);
  virtual bool report_started(unsigned node_id, unsigned backup_id);
  virtual bool report_meta_data(unsigned node_id, unsigned backup_id);
  virtual bool report_data(unsigned node_id, unsigned backup_id);
  virtual bool report_log(unsigned node_id, unsigned backup_id);
  virtual bool report_completed(unsigned node_id, unsigned backup_id);
  bool map_in_frm(char *new_data, const char *data,
                  uint data_len, uint *new_data_len) const;
  bool search_replace(char *search_str, char **new_data,
                      const char **data, const char *end_data,
<<<<<<< HEAD
                      uint *new_data_len) const;
  bool map_nodegroups(Uint32 *ng_array, Uint32 no_parts) const;
  Uint32 map_ng(Uint32 ng) const;
  bool translate_frm(NdbDictionary::Table *table) const;
=======
                      uint *new_data_len);
  bool map_nodegroups(Uint32 *ng_array, Uint32 no_parts);
  Uint32 map_ng(Uint32 ng);
  bool translate_frm(NdbDictionary::Table *table);
>>>>>>> 0920cfc8
  bool isMissingTable(const TableS& table);

  static AttrConvType check_compat_sizes(const NDBCOL &old_col,
                                         const NDBCOL &new_col);
  static AttrConvType check_compat_precision(const NDBCOL &old_col,
                                             const NDBCOL &new_col);
  static AttrConvType check_compat_char_binary(const NDBCOL &old_col,
                                               const NDBCOL &new_col);
  static AttrConvType check_compat_char_to_text(const NDBCOL &old_col,
                                                const NDBCOL &new_col);
  static AttrConvType check_compat_text_to_char(const NDBCOL &old_col,
                                                const NDBCOL &new_col);
  static AttrConvType check_compat_text_to_text(const NDBCOL &old_col,
                                                const NDBCOL &new_col);
  static AttrConvType check_compat_promotion(const NDBCOL &old_col,
                                             const NDBCOL &new_col);
  static AttrConvType check_compat_lossy(const NDBCOL &old_col,
                                         const NDBCOL &new_col);

  // bitset conversion handler
  static void*
  convert_bitset(const void * source, void * target, bool &truncated);

  // char/binary array conversion handler
  template< typename S, typename T >
  static void *
  convert_array(const void * source, void * target, bool & truncated);

  // integral type conversion handler
  // (follows MySQL replication semantics truncating to nearest legal value)
  template< typename T, typename S >
  static void *
  convert_integral(const void * source, void * target, bool & truncated);

  // times with fractional seconds, see wl#946
  static void*
  convert_time_time2(const void * source, void * target, bool &);
  static void*
  convert_time2_time(const void * source, void * target, bool &);
  static void*
  convert_time2_time2(const void * source, void * target, bool &);
  static void*
  convert_datetime_datetime2(const void * source, void * target, bool &);
  static void*
  convert_datetime2_datetime(const void * source, void * target, bool &);
  static void*
  convert_datetime2_datetime2(const void * source, void * target, bool &);
  static void*
  convert_timestamp_timestamp2(const void * source, void * target, bool &);
  static void*
  convert_timestamp2_timestamp(const void * source, void * target, bool &);
  static void*
  convert_timestamp2_timestamp2(const void * source, void * target, bool &);

  // returns the handler function checking type conversion compatibility
  AttrCheckCompatFunc 
  get_attr_check_compatability(const NDBCOL::Type &old_type,
                               const NDBCOL::Type &new_type);

  // returns the handler function converting a value
  AttrConvertFunc
  get_convert_func(const NDBCOL::Type &old_type,
                   const NDBCOL::Type &new_type);

  Ndb * m_ndb;
  Ndb_cluster_connection * m_cluster_connection;
  const char* m_ndb_connectstring;
  int m_ndb_connect_retry_delay;
  int m_ndb_connect_retries;
  int m_ndb_nodeid;
  bool m_restore;
  bool m_restore_meta;
  bool m_no_restore_disk;
  bool m_restore_epoch;
  bool m_no_upgrade; // for upgrade ArrayType from 5.0 backup file.
  bool m_disable_indexes;
  bool m_rebuild_indexes;
  Uint32 m_tableChangesMask;
  static bool m_preserve_trailing_spaces;

  Uint32 m_n_tablespace;
  Uint32 m_n_logfilegroup;
  Uint32 m_n_datafile;
  Uint32 m_n_undofile;
  Uint32 m_n_tables;

  Uint64 m_logBytes;
  Uint64 m_dataBytes;

  Uint32 m_logCount;
  Uint32 m_dataCount;

  int m_backup_nodeid;
  Uint32 m_parallelism;
  volatile Uint32 m_transactions;

  restore_callback_t *m_callback;
  restore_callback_t *m_free_callback;
  bool m_temp_error;

  /**
   * m_new_table_ids[X] = Y;
   *   X - old table id
   *   Y != 0  - new table
   */
  Vector<const NdbDictionary::Table*> m_new_tables;
  struct {
    const NdbDictionary::Table* m_old_table;
    const NdbDictionary::Table* m_new_table;
  } m_cache;
  const NdbDictionary::Table* get_table(const TableS &);

  Vector<const NdbDictionary::Table*> m_indexes;
  Vector<Vector<NdbDictionary::Index *> > m_index_per_table; //
  Vector<NdbDictionary::Tablespace*> m_tablespaces;    // Index by id
  Vector<NdbDictionary::LogfileGroup*> m_logfilegroups;// Index by id
  Vector<NdbDictionary::HashMap*> m_hashmaps;
  Vector<const NdbDictionary::ForeignKey*> m_fks;

  static const PromotionRules m_allowed_promotion_attrs[];
};

#endif<|MERGE_RESOLUTION|>--- conflicted
+++ resolved
@@ -138,17 +138,10 @@
                   uint data_len, uint *new_data_len) const;
   bool search_replace(char *search_str, char **new_data,
                       const char **data, const char *end_data,
-<<<<<<< HEAD
                       uint *new_data_len) const;
   bool map_nodegroups(Uint32 *ng_array, Uint32 no_parts) const;
   Uint32 map_ng(Uint32 ng) const;
   bool translate_frm(NdbDictionary::Table *table) const;
-=======
-                      uint *new_data_len);
-  bool map_nodegroups(Uint32 *ng_array, Uint32 no_parts);
-  Uint32 map_ng(Uint32 ng);
-  bool translate_frm(NdbDictionary::Table *table);
->>>>>>> 0920cfc8
   bool isMissingTable(const TableS& table);
 
   static AttrConvType check_compat_sizes(const NDBCOL &old_col,
