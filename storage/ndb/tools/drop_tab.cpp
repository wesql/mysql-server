/*
   Copyright (c) 2003, 2017, Oracle and/or its affiliates. All rights reserved.

   This program is free software; you can redistribute it and/or modify
   it under the terms of the GNU General Public License as published by
   the Free Software Foundation; version 2 of the License.

   This program is distributed in the hope that it will be useful,
   but WITHOUT ANY WARRANTY; without even the implied warranty of
   MERCHANTABILITY or FITNESS FOR A PARTICULAR PURPOSE.  See the
   GNU General Public License for more details.

   You should have received a copy of the GNU General Public License
   along with this program; if not, write to the Free Software
   Foundation, Inc., 51 Franklin St, Fifth Floor, Boston, MA 02110-1301  USA
*/

#include <ndb_global.h>
#include <ndb_opts.h>

#include <NdbOut.hpp>
#include <NdbApi.hpp>
#include <NDBT.hpp>

static const char* _dbname = "TEST_DB";

static struct my_option my_long_options[] =
{
  NDB_STD_OPTS("ndb_desc"),
  { "database", 'd', "Name of database table is in",
    (uchar**) &_dbname, (uchar**) &_dbname, 0,
    GET_STR, REQUIRED_ARG, 0, 0, 0, 0, 0, 0 },
  { 0, 0, 0, 0, 0, 0, GET_NO_ARG, NO_ARG, 0, 0, 0, 0, 0, 0}
};

int main(int argc, char** argv){
<<<<<<< HEAD
  NDB_INIT(argv[0]);
  ndb_opt_set_usage_funcs(short_usage_sub, usage);
  MEM_ROOT alloc;
  ndb_load_defaults(NULL,load_default_groups,&argc,&argv, &alloc);
  int ho_error;
  if ((ho_error=handle_options(&argc, &argv, my_long_options,
			       ndb_std_get_one_option)))
=======
  Ndb_opts opts(argc, argv, my_long_options);
  if (opts.handle_options())
>>>>>>> 49eb0930
    return NDBT_ProgramExit(NDBT_WRONGARGS);
  if (argc < 1) {
    opts.usage();
    return NDBT_ProgramExit(NDBT_WRONGARGS);
  }

  Ndb_cluster_connection con(opt_ndb_connectstring, opt_ndb_nodeid);
  con.set_name("ndb_drop_table");
  if(con.connect(opt_connect_retries - 1, opt_connect_retry_delay, 1) != 0)
  {
    ndbout << "Unable to connect to management server." << endl;
    return NDBT_ProgramExit(NDBT_FAILED);
  }
  if (con.wait_until_ready(30,3) < 0)
  {
    ndbout << "Cluster nodes not ready in 30 seconds." << endl;
    return NDBT_ProgramExit(NDBT_FAILED);
  }

  Ndb MyNdb(&con, _dbname );
  if(MyNdb.init() != 0){
    NDB_ERR(MyNdb.getNdbError());
    return NDBT_ProgramExit(NDBT_FAILED);
  }
  
  int res = 0;
  for(int i = 0; i<argc; i++){
    ndbout << "Dropping table " <<  argv[i] << "...";
    int tmp;
    if((tmp = MyNdb.getDictionary()->dropTable(argv[i])) != 0){
      ndbout << endl << MyNdb.getDictionary()->getNdbError() << endl;
      res = tmp;
    } else {
      ndbout << "OK" << endl;
    }
  }
  
  if(res != 0){
    return NDBT_ProgramExit(NDBT_FAILED);
  }
  
  return NDBT_ProgramExit(NDBT_OK);
}<|MERGE_RESOLUTION|>--- conflicted
+++ resolved
@@ -34,18 +34,8 @@
 };
 
 int main(int argc, char** argv){
-<<<<<<< HEAD
-  NDB_INIT(argv[0]);
-  ndb_opt_set_usage_funcs(short_usage_sub, usage);
-  MEM_ROOT alloc;
-  ndb_load_defaults(NULL,load_default_groups,&argc,&argv, &alloc);
-  int ho_error;
-  if ((ho_error=handle_options(&argc, &argv, my_long_options,
-			       ndb_std_get_one_option)))
-=======
   Ndb_opts opts(argc, argv, my_long_options);
   if (opts.handle_options())
->>>>>>> 49eb0930
     return NDBT_ProgramExit(NDBT_WRONGARGS);
   if (argc < 1) {
     opts.usage();
