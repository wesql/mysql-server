# the first statement is a drop table for the test table
drop table if exists t_basic;
# the second statement is a test; if it succeeds, skip the rest of the file.
select id from t_basic where id = 9999;
# the following statements are delimited by semicolon

DROP TABLE IF EXISTS twopk;
CREATE TABLE IF NOT EXISTS twopk (
  id int not null,
  name varchar(30)
) ENGINE = ndbcluster;

<<<<<<< HEAD
=======
DROP TABLE IF EXISTS hashpk;
CREATE TABLE IF NOT EXISTS hashpk (
  id int not null,
  name varchar(30),
    CONSTRAINT PK_hashpk PRIMARY KEY (id) USING HASH  
) ENGINE = ndbcluster;

>>>>>>> e6ffef75
DROP TABLE IF EXISTS subscriber ;

CREATE TABLE IF NOT EXISTS subscriber (
  imsi   VARCHAR(9) NOT NULL ,
  guti   VARCHAR(10) NOT NULL ,
  mme_s1ap_id   INT NOT NULL ,
  enb_s1ap_id   INT NOT NULL ,
  mme_teid   INT NULL ,
  sgw_teid   VARCHAR(39) NULL ,
  pgw_teid   VARCHAR(39) NULL ,
  imei   VARCHAR(9) NOT NULL ,
  msisdn   VARCHAR(11) NOT NULL ,
  ecm_state   CHAR NULL ,
  emm_state   CHAR NULL ,
  eps_cgi   VARCHAR(7) NULL ,
  global_enb_id   VARCHAR(7) NULL ,
  bearer_id   CHAR NULL ,
  sgw_ip_addr   VARCHAR(34) NULL ,
PRIMARY KEY (  imsi  ) ,
UNIQUE INDEX   imsi_UNIQUE   USING BTREE (  imsi   ASC) ,
UNIQUE INDEX   guti_UNIQUE   USING BTREE (  guti   ASC) ,
UNIQUE INDEX   mme_s1ap_id_UNIQUE   (  mme_s1ap_id   ASC) ,
UNIQUE INDEX   imei_UNIQUE   (  imei   ASC) ,
UNIQUE INDEX   msisdn_UNIQUE   (  msisdn   ASC) )
ENGINE = ndbcluster;

drop table if exists longlongstringpk;
create table longlongstringpk (
 longpk1 bigint not null,
 longpk2 bigint not null,
 stringpk varchar(10) not null,
 stringvalue varchar(10),
        CONSTRAINT PK_longlongstringpk PRIMARY KEY (longpk1, longpk2, stringpk)

) ENGINE=ndbcluster DEFAULT CHARSET=latin1;

drop table if exists bittypes;
create table bittypes (
 id int not null primary key,

 bit1 bit(1),
 bit2 bit(2),
 bit4 bit(4),
 bit8 bit(8),
 bit16 bit(16),
 bit32 bit(32),
 bit64 bit(64)

) ENGINE=ndbcluster DEFAULT CHARSET=latin1;

drop table if exists binarytypes;
create table binarytypes (
 id int not null primary key,

 binary1 binary(1),
 binary2 binary(2),
 binary4 binary(4),
 binary8 binary(8),
 binary16 binary(16),
 binary32 binary(32),
 binary64 binary(64),
 binary128 binary(128)

) ENGINE=ndbcluster DEFAULT CHARSET=latin1;

drop table if exists varbinarytypes;
create table varbinarytypes (
 id int not null primary key,

 binary1 varbinary(1),
 binary2 varbinary(2),
 binary4 varbinary(4),
 binary8 varbinary(8),
 binary16 varbinary(16),
 binary32 varbinary(32),
 binary64 varbinary(64),
 binary128 varbinary(128),
 binary256 varbinary(256),
 binary512 varbinary(512),
 binary1024 varbinary(1024),
 binary2048 varbinary(2048)

) ENGINE=ndbcluster DEFAULT CHARSET=latin1;

drop table if exists binarypk;
create table binarypk (
 id binary(255) primary key not null,
 number int not null,
 name varchar(10) not null
) ENGINE=ndbcluster DEFAULT CHARSET=latin1;

drop table if exists varbinarypk;
create table varbinarypk (
 id varbinary(255) primary key not null,
 number int not null,
 name varchar(10) not null
) ENGINE=ndbcluster DEFAULT CHARSET=latin1;

drop table if exists longvarbinarypk;
create table longvarbinarypk (
 id varbinary(256) primary key not null,
 number int not null,
 name varchar(10) not null
) ENGINE=ndbcluster DEFAULT CHARSET=latin1;

drop table if exists charsetlatin1;
create table charsetlatin1 (
 id int not null primary key,
 smallcolumn varchar(200),
 mediumcolumn varchar(500),
 largecolumn text(10000)

) ENGINE=ndbcluster DEFAULT CHARSET=latin1;
 
drop table if exists charsetbig5;
create table charsetbig5 (
 id int not null primary key,
 smallcolumn varchar(200),
 mediumcolumn varchar(500),
 largecolumn text(10000)

) ENGINE=ndbcluster DEFAULT CHARSET=big5;
 
drop table if exists charsetutf8;
create table charsetutf8 (
 id int not null primary key,
 smallcolumn varchar(200),
 mediumcolumn varchar(500),
 largecolumn text(10000)

) ENGINE=ndbcluster DEFAULT CHARSET=utf8;
 
drop table if exists charsetsjis;
create table charsetsjis (
 id int not null primary key,
 smallcolumn varchar(200),
 mediumcolumn varchar(500),
 largecolumn text(10000)

) ENGINE=ndbcluster DEFAULT CHARSET=sjis;
 
drop table if exists longintstringpk;
create table longintstringpk (
 longpk bigint not null,
 intpk int not null,
 stringpk varchar(10) not null,
 stringvalue varchar(10),
        CONSTRAINT PK_longlongstringpk PRIMARY KEY (longpk, intpk, stringpk)

) ENGINE=ndbcluster DEFAULT CHARSET=latin1 PARTITION BY KEY(intpk, longpk);

drop table if exists hashonlylongintstringpk;
create table hashonlylongintstringpk (
 longpk bigint not null,
 intpk int not null,
 stringpk varchar(10) not null,
 stringvalue varchar(10),
        CONSTRAINT PK_longlongstringpk PRIMARY KEY (longpk, intpk, stringpk) USING HASH

) ENGINE=ndbcluster DEFAULT CHARSET=latin1 PARTITION BY KEY(intpk, longpk);

drop table if exists longlongstringfk;
create table longlongstringfk (
 longpk1 bigint not null,
 longpk2 bigint not null,
 stringpk varchar(10) not null,
 longfk1 bigint,
 longfk2 bigint,
 stringfk varchar(10),
 stringvalue varchar(10),
        KEY FK_longfk1longfk2stringfk (longfk1, longfk2, stringfk),
        CONSTRAINT PK_longlongstringfk PRIMARY KEY (longpk1, longpk2, stringpk)

) ENGINE=ndbcluster DEFAULT CHARSET=latin1;

drop table if exists longintstringfk;
create table longintstringfk (
 longpk bigint not null,
 intpk int not null,
 stringpk varchar(10) not null,
 longfk bigint,
 intfk int,
 stringfk varchar(10),
 stringvalue varchar(10),
        KEY FK_longfkintfkstringfk (longfk, intfk, stringfk),
        CONSTRAINT PK_longintstringfk PRIMARY KEY (longpk, intpk, stringpk)

) ENGINE=ndbcluster DEFAULT CHARSET=latin1;

drop table if exists a;
CREATE TABLE a (
        id              INT             NOT NULL,
        cint            INT,
        clong           BIGINT,
        cfloat          FLOAT,
        cdouble         DOUBLE,
        cstring         VARCHAR(100),
        CONSTRAINT PK_A_0 PRIMARY KEY (id)
) ENGINE=ndbcluster DEFAULT CHARSET=latin1;

drop table if exists b0;
CREATE TABLE b0 (
        id              INT             NOT NULL,
        cint            INT,
        clong           BIGINT,
        cfloat          FLOAT,
        cdouble         DOUBLE,
        a_id            INT,
        cstring         VARCHAR(100),
        cvarchar_ascii  VARCHAR(100),
        ctext_ascii     TEXT(100),
        cvarchar_ucs2   VARCHAR(100),
        ctext_ucs2      TEXT(100),
        bytes           VARBINARY(202),
        KEY FK_a_id (a_id),
        CONSTRAINT PK_B0_0 PRIMARY KEY (id)
) ENGINE=ndbcluster DEFAULT CHARSET=latin1;

drop table if exists blobtypes;
create table blobtypes (
 id int not null primary key,

 blobbytes blob,
 blobstream blob

) ENGINE=ndbcluster DEFAULT CHARSET=latin1;

drop table if exists bytestype;
create table bytestype (
 id int not null primary key,

 bytes_null_hash varbinary(8),
 bytes_null_btree varbinary(8),
 bytes_null_both varbinary(8),
 bytes_null_none varbinary(8),
key idx_bytes_null_btree (bytes_null_btree),
unique key idx_bytes_null_both (bytes_null_both),
unique key idx_bytes_null_hash (bytes_null_hash) using hash

) ENGINE=ndbcluster DEFAULT CHARSET=latin1;

drop table if exists doubletypes;
create table doubletypes (
 id int not null primary key,

 double_null_hash double,
 double_null_btree double,
 double_null_both double,
 double_null_none double,

 double_not_null_hash double,
 double_not_null_btree double,
 double_not_null_both double,
 double_not_null_none double,
 unique key idx_double_null_hash (double_null_hash) using hash,
 key idx_double_null_btree (double_null_btree),
 unique key idx_double_null_both (double_null_both),

 unique key idx_double_not_null_hash (double_not_null_hash) using hash,
 key idx_double_not_null_btree (double_not_null_btree),
 unique key idx_double_not_null_both (double_not_null_both)

) ENGINE=ndbcluster DEFAULT CHARSET=latin1;

drop table if exists localetypes;
create table localetypes (
 id int not null primary key,

 locale_null_hash varchar(20),
 locale_null_btree varchar(300),
 locale_null_both varchar(20),
 locale_null_none varchar(300),

 locale_not_null_hash varchar(300),
 locale_not_null_btree varchar(20),
 locale_not_null_both varchar(300),
 locale_not_null_none varchar(20),
 unique key idx_locale_null_hash (locale_null_hash) using hash,
 key idx_locale_null_btree (locale_null_btree),
 unique key idx_locale_null_both (locale_null_both),

 unique key idx_locale_not_null_hash (locale_not_null_hash) using hash,
 key idx_locale_not_null_btree (locale_not_null_btree),
 unique key idx_locale_not_null_both (locale_not_null_both)

) ENGINE=ndbcluster DEFAULT CHARSET=latin1;

drop table if exists stringtypes;
create table stringtypes (
 id int not null primary key,

 string_null_hash varchar(20),
 string_null_btree varchar(300),
 string_null_both varchar(20),
 string_null_none varchar(300),

 string_not_null_hash varchar(300),
 string_not_null_btree varchar(20),
 string_not_null_both varchar(300),
 string_not_null_none varchar(20),
 unique key idx_string_null_hash (string_null_hash) using hash,
 key idx_string_null_btree (string_null_btree),
 unique key idx_string_null_both (string_null_both),

 unique key idx_string_not_null_hash (string_not_null_hash) using hash,
 key idx_string_not_null_btree (string_not_null_btree),
 unique key idx_string_not_null_both (string_not_null_both)

) ENGINE=ndbcluster DEFAULT CHARSET=latin1;

drop table if exists floattypes;
create table floattypes (
 id int not null primary key,

 float_null_hash float,
 float_null_btree float,
 float_null_both float,
 float_null_none float,

 float_not_null_hash float,
 float_not_null_btree float,
 float_not_null_both float,
 float_not_null_none float,
 unique key idx_float_null_hash (float_null_hash) using hash,
 key idx_float_null_btree (float_null_btree),
 unique key idx_float_null_both (float_null_both),

 unique key idx_float_not_null_hash (float_not_null_hash) using hash,
 key idx_float_not_null_btree (float_not_null_btree),
 unique key idx_float_not_null_both (float_not_null_both)

) ENGINE=ndbcluster DEFAULT CHARSET=latin1;

drop table if exists t_basic;
create table t_basic (
  id int not null,
  name varchar(32),
  age int,
  magic int not null,
  primary key(id),

  unique key idx_unique_hash_magic (magic) using hash,
  key idx_btree_age (age)
) ENGINE=ndbcluster;

drop table if exists dn2id;
create table dn2id (
 eid bigint(20) unsigned NOT NULL,
 object_classes varchar(100) NOT NULL,
 x_object_classes varchar(100) NOT NULL DEFAULT '',
 a0 varchar(128) NOT NULL DEFAULT '',
 a1 varchar(128) NOT NULL DEFAULT '',
 a2 varchar(128) NOT NULL DEFAULT '',
 a3 varchar(128) NOT NULL DEFAULT '',
 a4 varchar(128) NOT NULL DEFAULT '',
 a5 varchar(128) NOT NULL DEFAULT '',
 a6 varchar(128) NOT NULL DEFAULT '',
 a7 varchar(128) NOT NULL DEFAULT '',
 a8 varchar(128) NOT NULL DEFAULT '',
 a9 varchar(128) NOT NULL DEFAULT '',
 a10 varchar(128) NOT NULL DEFAULT '',
 a11 varchar(128) NOT NULL DEFAULT '',
 a12 varchar(128) NOT NULL DEFAULT '',
 a13 varchar(128) NOT NULL DEFAULT '',
 a14 varchar(128) NOT NULL DEFAULT '',
 a15 varchar(128) NOT NULL DEFAULT '',
 PRIMARY KEY (a0,a1,a2,a3,a4,a5,a6,a7,a8,a9,a10,a11,a12,a13,a14,a15),
 unique key idx_unique_hash_eid (eid) using hash
) ENGINE=ndbcluster DEFAULT CHARSET=latin1;

drop table if exists nullvalues;
create table nullvalues (
 id int not null primary key,
 int_not_null_default_null_value_default int not null default '5',
 int_not_null_default_null_value_exception int not null default '5',
 int_not_null_default_null_value_none int not null default '5',
 int_not_null_no_default_null_value_default int not null,
 int_not_null_no_default_null_value_exception int not null,
 int_not_null_no_default_null_value_none int not null,
 int_null_default_null_value_default int default '5',
 int_null_default_null_value_exception int default '5',
 int_null_default_null_value_none int default '5',
 int_null_no_default_null_value_default int,
 int_null_no_default_null_value_exception int,
 int_null_no_default_null_value_none int,

 long_not_null_default_null_value_default bigint not null default '5',
 long_not_null_default_null_value_exception bigint not null default '5',
 long_not_null_default_null_value_none bigint not null default '5',
 long_not_null_no_default_null_value_default bigint not null,
 long_not_null_no_default_null_value_exception bigint not null,
 long_not_null_no_default_null_value_none bigint not null,
 long_null_default_null_value_default bigint default '5',
 long_null_default_null_value_exception bigint default '5',
 long_null_default_null_value_none bigint default '5',
 long_null_no_default_null_value_default bigint,
 long_null_no_default_null_value_exception bigint,
 long_null_no_default_null_value_none bigint,

 short_not_null_default_null_value_default smallint not null default '5',
 short_not_null_default_null_value_exception smallint not null default '5',
 short_not_null_default_null_value_none smallint not null default '5',
 short_not_null_no_default_null_value_default smallint not null,
 short_not_null_no_default_null_value_exception smallint not null,
 short_not_null_no_default_null_value_none smallint not null,
 short_null_default_null_value_default smallint default '5',
 short_null_default_null_value_exception smallint default '5',
 short_null_default_null_value_none smallint default '5',
 short_null_no_default_null_value_default smallint,
 short_null_no_default_null_value_exception smallint,
 short_null_no_default_null_value_none smallint,

 byte_not_null_default_null_value_default tinyint not null default '5',
 byte_not_null_default_null_value_exception tinyint not null default '5',
 byte_not_null_default_null_value_none tinyint not null default '5',
 byte_not_null_no_default_null_value_default tinyint not null,
 byte_not_null_no_default_null_value_exception tinyint not null,
 byte_not_null_no_default_null_value_none tinyint not null,
 byte_null_default_null_value_default tinyint default '5',
 byte_null_default_null_value_exception tinyint default '5',
 byte_null_default_null_value_none tinyint default '5',
 byte_null_no_default_null_value_default tinyint,
 byte_null_no_default_null_value_exception tinyint,
 byte_null_no_default_null_value_none tinyint,

 string_not_null_default_null_value_default varchar(5) not null default '5',
 string_not_null_default_null_value_exception varchar(5) not null default '5',
 string_not_null_default_null_value_none varchar(5) not null default '5',
 string_not_null_no_default_null_value_default varchar(5) not null,
 string_not_null_no_default_null_value_exception varchar(5) not null,
 string_not_null_no_default_null_value_none varchar(5) not null,
 string_null_default_null_value_default varchar(5) default '5',
 string_null_default_null_value_exception varchar(5) default '5',
 string_null_default_null_value_none varchar(5) default '5',
 string_null_no_default_null_value_default varchar(5),
 string_null_no_default_null_value_exception varchar(5),
 string_null_no_default_null_value_none varchar(5),

 float_not_null_default_null_value_default float not null default '5',
 float_not_null_default_null_value_exception float not null default '5',
 float_not_null_default_null_value_none float not null default '5',
 float_not_null_no_default_null_value_default float not null,
 float_not_null_no_default_null_value_exception float not null,
 float_not_null_no_default_null_value_none float not null,
 float_null_default_null_value_default float default '5',
 float_null_default_null_value_exception float default '5',
 float_null_default_null_value_none float default '5',
 float_null_no_default_null_value_default float,
 float_null_no_default_null_value_exception float,
 float_null_no_default_null_value_none float,

 double_not_null_default_null_value_default double not null default '5',
 double_not_null_default_null_value_exception double not null default '5',
 double_not_null_default_null_value_none double not null default '5',
 double_not_null_no_default_null_value_default double not null,
 double_not_null_no_default_null_value_exception double not null,
 double_not_null_no_default_null_value_none double not null,
 double_null_default_null_value_default double default '5',
 double_null_default_null_value_exception double default '5',
 double_null_default_null_value_none double default '5',
 double_null_no_default_null_value_default double,
 double_null_no_default_null_value_exception double,
 double_null_no_default_null_value_none double

) ENGINE=ndbcluster DEFAULT CHARSET=latin1;

drop table if exists allprimitives;
create table allprimitives (
 id int not null primary key,

 int_not_null_hash int not null,
 int_not_null_btree int not null,
 int_not_null_both int not null,
 int_not_null_none int not null,
 int_null_hash int,
 int_null_btree int,
 int_null_both int,
 int_null_none int,

 byte_not_null_hash tinyint not null,
 byte_not_null_btree tinyint not null,
 byte_not_null_both tinyint not null,
 byte_not_null_none tinyint not null,
 byte_null_hash tinyint,
 byte_null_btree tinyint,
 byte_null_both tinyint,
 byte_null_none tinyint,

 short_not_null_hash smallint not null,
 short_not_null_btree smallint not null,
 short_not_null_both smallint not null,
 short_not_null_none smallint not null,
 short_null_hash smallint,
 short_null_btree smallint,
 short_null_both smallint,
 short_null_none smallint,

 long_not_null_hash bigint not null,
 long_not_null_btree bigint not null,
 long_not_null_both bigint not null,
 long_not_null_none bigint not null,
 long_null_hash bigint,
 long_null_btree bigint,
 long_null_both bigint,
 long_null_none bigint,

 unique key idx_int_not_null_hash (int_not_null_hash) using hash,
 key idx_int_not_null_btree (int_not_null_btree),
 unique key idx_int_not_null_both (int_not_null_both),
 unique key idx_int_null_hash (int_null_hash) using hash,
 key idx_int_null_btree (int_null_btree),
 unique key idx_int_null_both (int_null_both),

 unique key idx_byte_not_null_hash (byte_not_null_hash) using hash,
 key idx_byte_not_null_btree (byte_not_null_btree),
 unique key idx_byte_not_null_both (byte_not_null_both),
 unique key idx_byte_null_hash (byte_null_hash) using hash,
 key idx_byte_null_btree (byte_null_btree),
 unique key idx_byte_null_both (byte_null_both),

 unique key idx_short_not_null_hash (short_not_null_hash) using hash,
 key idx_short_not_null_btree (short_not_null_btree),
 unique key idx_short_not_null_both (short_not_null_both),
 unique key idx_short_null_hash (short_null_hash) using hash,
 key idx_short_null_btree (short_null_btree),
 unique key idx_short_null_both (short_null_both),

 unique key idx_long_not_null_hash (long_not_null_hash) using hash,
 key idx_long_not_null_btree (long_not_null_btree),
 unique key idx_long_not_null_both (long_not_null_both),
 unique key idx_long_null_hash (long_null_hash) using hash,
 key idx_long_null_btree (long_null_btree),
 unique key idx_long_null_both (long_null_both)

) ENGINE=ndbcluster DEFAULT CHARSET=latin1;

drop table if exists decimaltypes;
create table decimaltypes (
 id int not null primary key,

 decimal_null_hash decimal(10,5),
 decimal_null_btree decimal(10,5),
 decimal_null_both decimal(10,5),
 decimal_null_none decimal(10,5),

 unique key idx_decimal_null_hash (decimal_null_hash) using hash,
 key idx_decimal_null_btree (decimal_null_btree),
 unique key idx_decimal_null_both (decimal_null_both)

) ENGINE=ndbcluster DEFAULT CHARSET=latin1;

drop table if exists bigintegertypes;
create table bigintegertypes (
 id int not null primary key,

 decimal_null_hash decimal(10),
 decimal_null_btree decimal(10),
 decimal_null_both decimal(10),
 decimal_null_none decimal(10),

 unique key idx_decimal_null_hash (decimal_null_hash) using hash,
 key idx_decimal_null_btree (decimal_null_btree),
 unique key idx_decimal_null_both (decimal_null_both)

) ENGINE=ndbcluster DEFAULT CHARSET=latin1;

drop table if exists timestamptypes;
create table timestamptypes (
 id int not null primary key,

 timestamp_not_null_hash timestamp not null,
 timestamp_not_null_btree timestamp not null,
 timestamp_not_null_both timestamp not null,
 timestamp_not_null_none timestamp not null,

 unique key idx_timestamp_not_null_hash (timestamp_not_null_hash) using hash,
 key idx_timestamp_not_null_btree (timestamp_not_null_btree),
 unique key idx_timestamp_not_null_both (timestamp_not_null_both)

) ENGINE=ndbcluster DEFAULT CHARSET=latin1;

drop table if exists stringtype;
create table stringtype (
 id int not null primary key,

 string_null_hash varchar(10),
 string_null_btree varchar(10),
 string_null_both varchar(10),
 string_null_none varchar(10),

 unique key idx_string_null_hash (string_null_hash) using hash,
 key idx_string_null_btree (string_null_btree),
 unique key idx_string_null_both (string_null_both)

) ENGINE=ndbcluster DEFAULT CHARSET=latin1;

drop table if exists yeartypes;
create table yeartypes (
 id int not null primary key,

 year_null_hash year,
 year_null_btree year,
 year_null_both year,
 year_null_none year,

 year_not_null_hash year,
 year_not_null_btree year,
 year_not_null_both year,
 year_not_null_none year,

 unique key idx_year_null_hash (year_null_hash) using hash,
 key idx_year_null_btree (year_null_btree),
 unique key idx_year_null_both (year_null_both),

 unique key idx_year_not_null_hash (year_not_null_hash) using hash,
 key idx_year_not_null_btree (year_not_null_btree),
 unique key idx_year_not_null_both (year_not_null_both)

) ENGINE=ndbcluster DEFAULT CHARSET=latin1;

drop table if exists timetypes;
create table timetypes (
 id int not null primary key,

 time_null_hash time,
 time_null_btree time,
 time_null_both time,
 time_null_none time,

 time_not_null_hash time,
 time_not_null_btree time,
 time_not_null_both time,
 time_not_null_none time,

 unique key idx_time_null_hash (time_null_hash) using hash,
 key idx_time_null_btree (time_null_btree),
 unique key idx_time_null_both (time_null_both),

 unique key idx_time_not_null_hash (time_not_null_hash) using hash,
 key idx_time_not_null_btree (time_not_null_btree),
 unique key idx_time_not_null_both (time_not_null_both)

) ENGINE=ndbcluster DEFAULT CHARSET=latin1;

drop table if exists datetypes;
create table datetypes (
 id int not null primary key,

 date_null_hash date,
 date_null_btree date,
 date_null_both date,
 date_null_none date,

 date_not_null_hash date,
 date_not_null_btree date,
 date_not_null_both date,
 date_not_null_none date,

 unique key idx_date_null_hash (date_null_hash) using hash,
 key idx_date_null_btree (date_null_btree),
 unique key idx_date_null_both (date_null_both),

 unique key idx_date_not_null_hash (date_not_null_hash) using hash,
 key idx_date_not_null_btree (date_not_null_btree),
 unique key idx_date_not_null_both (date_not_null_both)

) ENGINE=ndbcluster DEFAULT CHARSET=latin1;

drop table if exists datetimetypes;
create table datetimetypes (
 id int not null primary key,

 datetime_null_hash datetime,
 datetime_null_btree datetime,
 datetime_null_both datetime,
 datetime_null_none datetime,

 datetime_not_null_hash datetime,
 datetime_not_null_btree datetime,
 datetime_not_null_both datetime,
 datetime_not_null_none datetime,

 unique key idx_datetime_null_hash (datetime_null_hash) using hash,
 key idx_datetime_null_btree (datetime_null_btree),
 unique key idx_datetime_null_both (datetime_null_both),

 unique key idx_datetime_not_null_hash (datetime_not_null_hash) using hash,
 key idx_datetime_not_null_btree (datetime_not_null_btree),
 unique key idx_datetime_not_null_both (datetime_not_null_both)

) ENGINE=ndbcluster DEFAULT CHARSET=latin1;

drop table if exists longintstringix;
create table longintstringix (
 id int(11) not null,
 longix bigint(20) not null,
 stringix varchar(10) not null,
 intix int(11) not null,
 stringvalue varchar(10) default null,
 PRIMARY KEY (id),
 KEY idx_long_int_string (longix, intix, stringix)
) ENGINE=ndbcluster DEFAULT CHARSET=latin1;

drop table if exists cassandra_string;
create table cassandra_string (
  id varchar(10),
  c1 varchar(34),
  c2 varchar(34),
  c3 varchar(34),
  c4 varchar(34),
  c5 varchar(34)
) ENGINE=ndbcluster DEFAULT CHARSET=latin1;

drop table if exists cassandra_byte_array;
create table cassandra_byte_array (
  id binary(10) primary key,
  c1 binary(34),
  c2 binary(34),
  c3 binary(34),
  c4 binary(34),
  c5 binary(34)
) ENGINE=ndbcluster DEFAULT CHARSET=latin1;

drop table if exists stress;
create table stress (
  id int not null primary key,
  i0 int not null,
  l0 bigint not null,
  f0 float not null,
  d0 double not null,
  i1 int not null,
  l1 bigint not null,
  f1 float not null,
  d1 double not null,
  i2 int not null,
  l2 bigint not null,
  f2 float not null,
  d2 double not null,
  i3 int not null,
  l3 bigint not null,
  f3 float not null,
  d3 double not null,
  i4 int not null,
  l4 bigint not null,
  f4 float not null,
  d4 double not null,
  i5 int not null,
  l5 bigint not null,
  f5 float not null,
  d5 double not null,
  i6 int not null,
  l6 bigint not null,
  f6 float not null,
  d6 double not null,
  i7 int not null,
  l7 bigint not null,
  f7 float not null,
  d7 double not null,
  i8 int not null,
  l8 bigint not null,
  f8 float not null,
  d8 double not null,
  i9 int not null,
  l9 bigint not null,
  f9 float not null,
  d9 double not null,
  i10 int not null,
  l10 bigint not null,
  f10 float not null,
  d10 double not null,
  i11 int not null,
  l11 bigint not null,
  f11 float not null,
  d11 double not null,
  i12 int not null,
  l12 bigint not null,
  f12 float not null,
  d12 double not null,
  i13 int not null,
  l13 bigint not null,
  f13 float not null,
  d13 double not null,
  i14 int not null,
  l14 bigint not null,
  f14 float not null,
  d14 double not null,
  i15 int not null,
  l15 bigint not null,
  f15 float not null,
  d15 double not null,
  i16 int not null,
  l16 bigint not null,
  f16 float not null,
  d16 double not null,
  i17 int not null,
  l17 bigint not null,
  f17 float not null,
  d17 double not null,
  i18 int not null,
  l18 bigint not null,
  f18 float not null,
  d18 double not null,
  i19 int not null,
  l19 bigint not null,
  f19 float not null,
  d19 double not null
  ) ENGINE=ndbcluster;

create database if not exists test2;
use test2;
drop table if exists t_basic2;
create table t_basic2 (
  id int not null,
  name varchar(32),
  age int,
  magic int not null,
  primary key(id),

  unique key idx_unique_hash_magic (magic) using hash,
  key idx_btree_age (age)
) ENGINE=ndbcluster;
use test;<|MERGE_RESOLUTION|>--- conflicted
+++ resolved
@@ -10,8 +10,6 @@
   name varchar(30)
 ) ENGINE = ndbcluster;
 
-<<<<<<< HEAD
-=======
 DROP TABLE IF EXISTS hashpk;
 CREATE TABLE IF NOT EXISTS hashpk (
   id int not null,
@@ -19,7 +17,6 @@
     CONSTRAINT PK_hashpk PRIMARY KEY (id) USING HASH  
 ) ENGINE = ndbcluster;
 
->>>>>>> e6ffef75
 DROP TABLE IF EXISTS subscriber ;
 
 CREATE TABLE IF NOT EXISTS subscriber (
