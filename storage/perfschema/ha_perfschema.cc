/* Copyright (c) 2008, 2016, Oracle and/or its affiliates. All rights reserved.

  This program is free software; you can redistribute it and/or modify
  it under the terms of the GNU General Public License as published by
  the Free Software Foundation; version 2 of the License.

  This program is distributed in the hope that it will be useful,
  but WITHOUT ANY WARRANTY; without even the implied warranty of
  MERCHANTABILITY or FITNESS FOR A PARTICULAR PURPOSE.  See the
  GNU General Public License for more details.

  You should have received a copy of the GNU General Public License
  along with this program; if not, write to the Free Software Foundation,
  51 Franklin Street, Suite 500, Boston, MA 02110-1335 USA */

/**
  @file storage/perfschema/ha_perfschema.cc
  Performance schema storage engine (implementation).
*/

#include "my_global.h"
#include "my_thread.h"
#include "my_atomic.h"
#include "hostname.h"
#include "mysqld.h"
#include "sql_class.h"
#include "sql_plugin.h"
#include "mysql/plugin.h"
#include "ha_perfschema.h"
#include "pfs_engine_table.h"
#include "pfs_column_values.h"
#include "pfs_instr_class.h"
#include "pfs_instr.h"
#include "pfs_account.h"
#include "pfs_host.h"
#include "pfs_user.h"
#include "pfs_program.h"
#include "pfs_prepared_stmt.h"
#include "pfs_buffer_container.h"

handlerton *pfs_hton= NULL;

#define PFS_ENABLED() (pfs_initialized && (pfs_enabled || m_table_share->m_perpetual))

static handler* pfs_create_handler(handlerton *hton,
                                   TABLE_SHARE *table,
                                   bool partitioned,
                                   MEM_ROOT *mem_root)
{
  return new (mem_root) ha_perfschema(hton, table);
}

/**
  SHOW ENGINE PERFORMANCE_SCHEMA STATUS.
  @param thd                Current thread
  @param print              Print function
  @param stat               status to show
*/
static bool pfs_show_status(handlerton *, THD *thd,
                            stat_print_fn *print, enum ha_stat_type stat)
{
  char buf[1024];
  uint buflen;
  const char *name;
  int i;
  size_t size;

  DBUG_ENTER("pfs_show_status");

  /*
    Note about naming conventions:
    - Internal buffers exposed as a table in the performance schema are named
    after the table, as in 'events_waits_current'
    - Internal buffers not exposed by a table are named with parenthesis,
    as in '(pfs_mutex_class)'.
  */
  if (stat != HA_ENGINE_STATUS)
    DBUG_RETURN(false);

  size_t total_memory= 0;

  for (i=0; /* empty */; i++)
  {
    switch (i){
    case 0:
      name= "events_waits_current.size";
      size= sizeof(PFS_events_waits);
      break;
    case 1:
      name= "events_waits_current.count";
      size= WAIT_STACK_SIZE * global_thread_container.get_row_count();
      break;
    case 2:
      name= "events_waits_history.size";
      size= sizeof(PFS_events_waits);
      break;
    case 3:
      name= "events_waits_history.count";
      size= events_waits_history_per_thread * global_thread_container.get_row_count();
      break;
    case 4:
      name= "events_waits_history.memory";
      size= events_waits_history_per_thread * global_thread_container.get_row_count()
        * sizeof(PFS_events_waits);
      total_memory+= size;
      break;
    case 5:
      name= "events_waits_history_long.size";
      size= sizeof(PFS_events_waits);
      break;
    case 6:
      name= "events_waits_history_long.count";
      size= events_waits_history_long_size;
      break;
    case 7:
      name= "events_waits_history_long.memory";
      size= events_waits_history_long_size * sizeof(PFS_events_waits);
      total_memory+= size;
      break;
    case 8:
      name= "(pfs_mutex_class).size";
      size= sizeof(PFS_mutex_class);
      break;
    case 9:
      name= "(pfs_mutex_class).count";
      size= mutex_class_max;
      break;
    case 10:
      name= "(pfs_mutex_class).memory";
      size= mutex_class_max * sizeof(PFS_mutex_class);
      total_memory+= size;
      break;
    case 11:
      name= "(pfs_rwlock_class).size";
      size= sizeof(PFS_rwlock_class);
      break;
    case 12:
      name= "(pfs_rwlock_class).count";
      size= rwlock_class_max;
      break;
    case 13:
      name= "(pfs_rwlock_class).memory";
      size= rwlock_class_max * sizeof(PFS_rwlock_class);
      total_memory+= size;
      break;
    case 14:
      name= "(pfs_cond_class).size";
      size= sizeof(PFS_cond_class);
      break;
    case 15:
      name= "(pfs_cond_class).count";
      size= cond_class_max;
      break;
    case 16:
      name= "(pfs_cond_class).memory";
      size= cond_class_max * sizeof(PFS_cond_class);
      total_memory+= size;
      break;
    case 17:
      name= "(pfs_thread_class).size";
      size= sizeof(PFS_thread_class);
      break;
    case 18:
      name= "(pfs_thread_class).count";
      size= thread_class_max;
      break;
    case 19:
      name= "(pfs_thread_class).memory";
      size= thread_class_max * sizeof(PFS_thread_class);
      total_memory+= size;
      break;
    case 20:
      name= "(pfs_file_class).size";
      size= sizeof(PFS_file_class);
      break;
    case 21:
      name= "(pfs_file_class).count";
      size= file_class_max;
      break;
    case 22:
      name= "(pfs_file_class).memory";
      size= file_class_max * sizeof(PFS_file_class);
      total_memory+= size;
      break;
    case 23:
      name= "mutex_instances.size";
      size= global_mutex_container.get_row_size();
      break;
    case 24:
      name= "mutex_instances.count";
      size= global_mutex_container.get_row_count();
      break;
    case 25:
      name= "mutex_instances.memory";
      size= global_mutex_container.get_memory();
      total_memory+= size;
      break;
    case 26:
      name= "rwlock_instances.size";
      size= global_rwlock_container.get_row_size();
      break;
    case 27:
      name= "rwlock_instances.count";
      size= global_rwlock_container.get_row_count();
      break;
    case 28:
      name= "rwlock_instances.memory";
      size= global_rwlock_container.get_memory();
      total_memory+= size;
      break;
    case 29:
      name= "cond_instances.size";
      size= global_cond_container.get_row_size();
      break;
    case 30:
      name= "cond_instances.count";
      size= global_cond_container.get_row_count();
      break;
    case 31:
      name= "cond_instances.memory";
      size= global_cond_container.get_memory();
      total_memory+= size;
      break;
    case 32:
      name= "threads.size";
      size= global_thread_container.get_row_size();
      break;
    case 33:
      name= "threads.count";
      size= global_thread_container.get_row_count();
      break;
    case 34:
      name= "threads.memory";
      size= global_thread_container.get_memory();
      total_memory+= size;
      break;
    case 35:
      name= "file_instances.size";
      size= global_file_container.get_row_size();
      break;
    case 36:
      name= "file_instances.count";
      size= global_file_container.get_row_count();
      break;
    case 37:
      name= "file_instances.memory";
      size= global_file_container.get_memory();
      total_memory+= size;
      break;
    case 38:
      name= "(pfs_file_handle).size";
      size= sizeof(PFS_file*);
      break;
    case 39:
      name= "(pfs_file_handle).count";
      size= file_handle_max;
      break;
    case 40:
      name= "(pfs_file_handle).memory";
      size= file_handle_max * sizeof(PFS_file*);
      total_memory+= size;
      break;
    case 41:
      name= "events_waits_summary_by_thread_by_event_name.size";
      size= sizeof(PFS_single_stat);
      break;
    case 42:
      name= "events_waits_summary_by_thread_by_event_name.count";
      size= global_thread_container.get_row_count() * wait_class_max;
      break;
    case 43:
      name= "events_waits_summary_by_thread_by_event_name.memory";
      size= global_thread_container.get_row_count() * wait_class_max * sizeof(PFS_single_stat);
      total_memory+= size;
      break;
    case 44:
      name= "(pfs_table_share).size";
      size= global_table_share_container.get_row_size();
      break;
    case 45:
      name= "(pfs_table_share).count";
      size= global_table_share_container.get_row_count();
      break;
    case 46:
      name= "(pfs_table_share).memory";
      size= global_table_share_container.get_memory();
      total_memory+= size;
      break;
    case 47:
      name= "(pfs_table).size";
      size= global_table_container.get_row_size();
      break;
    case 48:
      name= "(pfs_table).count";
      size= global_table_container.get_row_count();
      break;
    case 49:
      name= "(pfs_table).memory";
      size= global_table_container.get_memory();
      total_memory+= size;
      break;
    case 50:
      name= "setup_actors.size";
      size= global_setup_actor_container.get_row_size();
      break;
    case 51:
      name= "setup_actors.count";
      size= global_setup_actor_container.get_row_count();
      break;
    case 52:
      name= "setup_actors.memory";
      size= global_setup_actor_container.get_memory();
      total_memory+= size;
      break;
    case 53:
      name= "setup_objects.size";
      size= global_setup_object_container.get_row_size();
      break;
    case 54:
      name= "setup_objects.count";
      size= global_setup_object_container.get_row_count();
      break;
    case 55:
      name= "setup_objects.memory";
      size= global_setup_object_container.get_memory();
      total_memory+= size;
      break;
    case 56:
      name= "(pfs_account).size";
      size= global_account_container.get_row_size();
      break;
    case 57:
      name= "(pfs_account).count";
      size= global_account_container.get_row_count();
      break;
    case 58:
      name= "(pfs_account).memory";
      size= global_account_container.get_memory();
      total_memory+= size;
      break;
    case 59:
      name= "events_waits_summary_by_account_by_event_name.size";
      size= sizeof(PFS_single_stat);
      break;
    case 60:
      name= "events_waits_summary_by_account_by_event_name.count";
      size= global_account_container.get_row_count() * wait_class_max;
      break;
    case 61:
      name= "events_waits_summary_by_account_by_event_name.memory";
      size= global_account_container.get_row_count() * wait_class_max * sizeof(PFS_single_stat);
      total_memory+= size;
      break;
    case 62:
      name= "events_waits_summary_by_user_by_event_name.size";
      size= sizeof(PFS_single_stat);
      break;
    case 63:
      name= "events_waits_summary_by_user_by_event_name.count";
      size= global_user_container.get_row_count() * wait_class_max;
      break;
    case 64:
      name= "events_waits_summary_by_user_by_event_name.memory";
      size= global_user_container.get_row_count() * wait_class_max * sizeof(PFS_single_stat);
      total_memory+= size;
      break;
    case 65:
      name= "events_waits_summary_by_host_by_event_name.size";
      size= sizeof(PFS_single_stat);
      break;
    case 66:
      name= "events_waits_summary_by_host_by_event_name.count";
      size= global_host_container.get_row_count() * wait_class_max;
      break;
    case 67:
      name= "events_waits_summary_by_host_by_event_name.memory";
      size= global_host_container.get_row_count() * wait_class_max * sizeof(PFS_single_stat);
      total_memory+= size;
      break;
    case 68:
      name= "(pfs_user).size";
      size= global_user_container.get_row_size();
      break;
    case 69:
      name= "(pfs_user).count";
      size= global_user_container.get_row_count();
      break;
    case 70:
      name= "(pfs_user).memory";
      size= global_user_container.get_memory();
      total_memory+= size;
      break;
    case 71:
      name= "(pfs_host).size";
      size= global_host_container.get_row_size();
      break;
    case 72:
      name= "(pfs_host).count";
      size= global_host_container.get_row_count();
      break;
    case 73:
      name= "(pfs_host).memory";
      size= global_host_container.get_memory();
      total_memory+= size;
      break;
    case 74:
      name= "(pfs_stage_class).size";
      size= sizeof(PFS_stage_class);
      break;
    case 75:
      name= "(pfs_stage_class).count";
      size= stage_class_max;
      break;
    case 76:
      name= "(pfs_stage_class).memory";
      size= stage_class_max * sizeof(PFS_stage_class);
      total_memory+= size;
      break;
    case 77:
      name= "events_stages_history.size";
      size= sizeof(PFS_events_stages);
      break;
    case 78:
      name= "events_stages_history.count";
      size= events_stages_history_per_thread * global_thread_container.get_row_count();
      break;
    case 79:
      name= "events_stages_history.memory";
      size= events_stages_history_per_thread * global_thread_container.get_row_count()
        * sizeof(PFS_events_stages);
      total_memory+= size;
      break;
    case 80:
      name= "events_stages_history_long.size";
      size= sizeof(PFS_events_stages);
      break;
    case 81:
      name= "events_stages_history_long.count";
      size= events_stages_history_long_size;
      break;
    case 82:
      name= "events_stages_history_long.memory";
      size= events_stages_history_long_size * sizeof(PFS_events_stages);
      total_memory+= size;
      break;
    case 83:
      name= "events_stages_summary_by_thread_by_event_name.size";
      size= sizeof(PFS_stage_stat);
      break;
    case 84:
      name= "events_stages_summary_by_thread_by_event_name.count";
      size= global_thread_container.get_row_count() * stage_class_max;
      break;
    case 85:
      name= "events_stages_summary_by_thread_by_event_name.memory";
      size= global_thread_container.get_row_count() * stage_class_max * sizeof(PFS_stage_stat);
      total_memory+= size;
      break;
    case 86:
      name= "events_stages_summary_global_by_event_name.size";
      size= sizeof(PFS_stage_stat);
      break;
    case 87:
      name= "events_stages_summary_global_by_event_name.count";
      size= stage_class_max;
      break;
    case 88:
      name= "events_stages_summary_global_by_event_name.memory";
      size= stage_class_max * sizeof(PFS_stage_stat);
      total_memory+= size;
      break;
    case 89:
      name= "events_stages_summary_by_account_by_event_name.size";
      size= sizeof(PFS_stage_stat);
      break;
    case 90:
      name= "events_stages_summary_by_account_by_event_name.count";
      size= global_account_container.get_row_count() * stage_class_max;
      break;
    case 91:
      name= "events_stages_summary_by_account_by_event_name.memory";
      size= global_account_container.get_row_count() * stage_class_max * sizeof(PFS_stage_stat);
      total_memory+= size;
      break;
    case 92:
      name= "events_stages_summary_by_user_by_event_name.size";
      size= sizeof(PFS_stage_stat);
      break;
    case 93:
      name= "events_stages_summary_by_user_by_event_name.count";
      size= global_user_container.get_row_count() * stage_class_max;
      break;
    case 94:
      name= "events_stages_summary_by_user_by_event_name.memory";
      size= global_user_container.get_row_count() * stage_class_max * sizeof(PFS_stage_stat);
      total_memory+= size;
      break;
    case 95:
      name= "events_stages_summary_by_host_by_event_name.size";
      size= sizeof(PFS_stage_stat);
      break;
    case 96:
      name= "events_stages_summary_by_host_by_event_name.count";
      size= global_host_container.get_row_count() * stage_class_max;
      break;
    case 97:
      name= "events_stages_summary_by_host_by_event_name.memory";
      size= global_host_container.get_row_count() * stage_class_max * sizeof(PFS_stage_stat);
      total_memory+= size;
      break;
    case 98:
      name= "(pfs_statement_class).size";
      size= sizeof(PFS_statement_class);
      break;
    case 99:
      name= "(pfs_statement_class).count";
      size= statement_class_max;
      break;
    case 100:
      name= "(pfs_statement_class).memory";
      size= statement_class_max * sizeof(PFS_statement_class);
      total_memory+= size;
      break;
    case 101:
      name= "events_statements_history.size";
      size= sizeof(PFS_events_statements);
      break;
    case 102:
      name= "events_statements_history.count";
      size= events_statements_history_per_thread * global_thread_container.get_row_count();
      break;
    case 103:
      name= "events_statements_history.memory";
      size= events_statements_history_per_thread * global_thread_container.get_row_count()
        * sizeof(PFS_events_statements);
      total_memory+= size;
      break;
    case 104:
      name= "events_statements_history_long.size";
      size= sizeof(PFS_events_statements);
      break;
    case 105:
      name= "events_statements_history_long.count";
      size= events_statements_history_long_size;
      break;
    case 106:
      name= "events_statements_history_long.memory";
      size= events_statements_history_long_size * (sizeof(PFS_events_statements));
      total_memory+= size;
      break;
    case 107:
      name= "events_statements_summary_by_thread_by_event_name.size";
      size= sizeof(PFS_statement_stat);
      break;
    case 108:
      name= "events_statements_summary_by_thread_by_event_name.count";
      size= global_thread_container.get_row_count() * statement_class_max;
      break;
    case 109:
      name= "events_statements_summary_by_thread_by_event_name.memory";
      size= global_thread_container.get_row_count() * statement_class_max * sizeof(PFS_statement_stat);
      total_memory+= size;
      break;
    case 110:
      name= "events_statements_summary_global_by_event_name.size";
      size= sizeof(PFS_statement_stat);
      break;
    case 111:
      name= "events_statements_summary_global_by_event_name.count";
      size= statement_class_max;
      break;
    case 112:
      name= "events_statements_summary_global_by_event_name.memory";
      size= statement_class_max * sizeof(PFS_statement_stat);
      total_memory+= size;
      break;
    case 113:
      name= "events_statements_summary_by_account_by_event_name.size";
      size= sizeof(PFS_statement_stat);
      break;
    case 114:
      name= "events_statements_summary_by_account_by_event_name.count";
      size= global_account_container.get_row_count() * statement_class_max;
      break;
    case 115:
      name= "events_statements_summary_by_account_by_event_name.memory";
      size= global_account_container.get_row_count() * statement_class_max * sizeof(PFS_statement_stat);
      total_memory+= size;
      break;
    case 116:
      name= "events_statements_summary_by_user_by_event_name.size";
      size= sizeof(PFS_statement_stat);
      break;
    case 117:
      name= "events_statements_summary_by_user_by_event_name.count";
      size= global_user_container.get_row_count() * statement_class_max;
      break;
    case 118:
      name= "events_statements_summary_by_user_by_event_name.memory";
      size= global_user_container.get_row_count() * statement_class_max * sizeof(PFS_statement_stat);
      total_memory+= size;
      break;
    case 119:
      name= "events_statements_summary_by_host_by_event_name.size";
      size= sizeof(PFS_statement_stat);
      break;
    case 120:
      name= "events_statements_summary_by_host_by_event_name.count";
      size= global_host_container.get_row_count() * statement_class_max;
      break;
    case 121:
      name= "events_statements_summary_by_host_by_event_name.memory";
      size= global_host_container.get_row_count() * statement_class_max * sizeof(PFS_statement_stat);
      total_memory+= size;
      break;
    case 122:
      name= "events_statements_current.size";
      size= sizeof(PFS_events_statements);
      break;
    case 123:
      name= "events_statements_current.count";
      size= global_thread_container.get_row_count() * statement_stack_max;
      break;
    case 124:
      name= "events_statements_current.memory";
      size= global_thread_container.get_row_count() * statement_stack_max * sizeof(PFS_events_statements);
      total_memory+= size;
      break;
    case 125:
      name= "(pfs_socket_class).size";
      size= sizeof(PFS_socket_class);
      break;
    case 126:
      name= "(pfs_socket_class).count";
      size= socket_class_max;
      break;
    case 127:
      name= "(pfs_socket_class).memory";
      size= socket_class_max * sizeof(PFS_socket_class);
      total_memory+= size;
      break;
    case 128:
      name= "socket_instances.size";
      size= global_socket_container.get_row_size();
      break;
    case 129:
      name= "socket_instances.count";
      size= global_socket_container.get_row_count();
      break;
    case 130:
      name= "socket_instances.memory";
      size= global_socket_container.get_memory();
      total_memory+= size;
      break;
    case 131:
      name= "events_statements_summary_by_digest.size";
      size= sizeof(PFS_statements_digest_stat);
      break;
    case 132:
      name= "events_statements_summary_by_digest.count";
      size= digest_max;
      break;
    case 133:
      name= "events_statements_summary_by_digest.memory";
      size= digest_max * (sizeof(PFS_statements_digest_stat));
      total_memory+= size;
      break;
    case 134:
      name= "events_statements_summary_by_program.size";
      size= global_program_container.get_row_size();
      break;
    case 135:
      name= "events_statements_summary_by_program.count";
      size= global_program_container.get_row_count();
      break;
    case 136:
      name= "events_statements_summary_by_program.memory";
      size= global_program_container.get_memory();
      total_memory+= size;
      break;
    case 137:
      name= "session_connect_attrs.size";
      size= global_thread_container.get_row_count();
      break;
    case 138:
      name= "session_connect_attrs.count";
      size= session_connect_attrs_size_per_thread;
      break;
    case 139:
      name= "session_connect_attrs.memory";
      size= global_thread_container.get_row_count() * session_connect_attrs_size_per_thread;
      total_memory+= size;
      break;
    case 140:
      name= "prepared_statements_instances.size";
      size= global_prepared_stmt_container.get_row_size();
      break;
    case 141:
      name= "prepared_statements_instances.count";
      size= global_prepared_stmt_container.get_row_count();
      break;
    case 142:
      name= "prepared_statements_instances.memory";
      size= global_prepared_stmt_container.get_memory();
      total_memory+= size;
      break;

    case 143:
      name= "(account_hash).count";
      size= account_hash.count;
      break;
    case 144:
      name= "(account_hash).size";
      size= account_hash.size;
      break;
    case 145:
      name= "(digest_hash).count";
      size= digest_hash.count;
      break;
    case 146:
      name= "(digest_hash).size";
      size= digest_hash.size;
      break;
    case 147:
      name= "(filename_hash).count";
      size= filename_hash.count;
      break;
    case 148:
      name= "(filename_hash).size";
      size= filename_hash.size;
      break;
    case 149:
      name= "(host_hash).count";
      size= host_hash.count;
      break;
    case 150:
      name= "(host_hash).size";
      size= host_hash.size;
      break;
    case 151:
      name= "(setup_actor_hash).count";
      size= setup_actor_hash.count;
      break;
    case 152:
      name= "(setup_actor_hash).size";
      size= setup_actor_hash.size;
      break;
    case 153:
      name= "(setup_object_hash).count";
      size= setup_object_hash.count;
      break;
    case 154:
      name= "(setup_object_hash).size";
      size= setup_object_hash.size;
      break;
    case 155:
      name= "(table_share_hash).count";
      size= table_share_hash.count;
      break;
    case 156:
      name= "(table_share_hash).size";
      size= table_share_hash.size;
      break;
    case 157:
      name= "(user_hash).count";
      size= user_hash.count;
      break;
    case 158:
      name= "(user_hash).size";
      size= user_hash.size;
      break;
    case 159:
      name= "(program_hash).count";
      size= program_hash.count;
      break;
    case 160:
      name= "(program_hash).size";
      size= program_hash.size;
      break;
    case 161:
      /*
        This is not a performance_schema buffer,
        the data is maintained in the server,
        in hostname_cache.
        Print the size only, there are:
        - no host_cache.count
        - no host_cache.memory
      */
      name= "host_cache.size";
      size= sizeof(Host_entry);
      break;

    case 162:
      name= "(pfs_memory_class).row_size";
      size= sizeof(PFS_memory_class);
      break;
    case 163:
      name= "(pfs_memory_class).row_count";
      size= memory_class_max;
      break;
    case 164:
      name= "(pfs_memory_class).memory";
      size= memory_class_max * sizeof(PFS_memory_class);
      total_memory+= size;
      break;

    case 165:
      name= "memory_summary_by_thread_by_event_name.row_size";
      size= sizeof(PFS_memory_stat);
      break;
    case 166:
      name= "memory_summary_by_thread_by_event_name.row_count";
      size= global_thread_container.get_row_count() * memory_class_max;
      break;
    case 167:
      name= "memory_summary_by_thread_by_event_name.memory";
      size= global_thread_container.get_row_count() * memory_class_max * sizeof(PFS_memory_stat);
      total_memory+= size;
      break;
    case 168:
      name= "memory_summary_global_by_event_name.row_size";
      size= sizeof(PFS_memory_stat);
      break;
    case 169:
      name= "memory_summary_global_by_event_name.row_count";
      size= memory_class_max;
      break;
    case 170:
      name= "memory_summary_global_by_event_name.memory";
      size= memory_class_max * sizeof(PFS_memory_stat);
      total_memory+= size;
      break;
    case 171:
      name= "memory_summary_by_account_by_event_name.row_size";
      size= sizeof(PFS_memory_stat);
      break;
    case 172:
      name= "memory_summary_by_account_by_event_name.row_count";
      size= global_account_container.get_row_count() * memory_class_max;
      break;
    case 173:
      name= "memory_summary_by_account_by_event_name.memory";
      size= global_account_container.get_row_count() * memory_class_max * sizeof(PFS_memory_stat);
      total_memory+= size;
      break;
    case 174:
      name= "memory_summary_by_user_by_event_name.row_size";
      size= sizeof(PFS_memory_stat);
      break;
    case 175:
      name= "memory_summary_by_user_by_event_name.row_count";
      size= global_user_container.get_row_count() * memory_class_max;
      break;
    case 176:
      name= "memory_summary_by_user_by_event_name.memory";
      size= global_user_container.get_row_count() * memory_class_max * sizeof(PFS_memory_stat);
      total_memory+= size;
      break;
    case 177:
      name= "memory_summary_by_host_by_event_name.row_size";
      size= sizeof(PFS_memory_stat);
      break;
    case 178:
      name= "memory_summary_by_host_by_event_name.row_count";
      size= global_host_container.get_row_count() * memory_class_max;
      break;
    case 179:
      name= "memory_summary_by_host_by_event_name.memory";
      size= global_host_container.get_row_count() * memory_class_max * sizeof(PFS_memory_stat);
      total_memory+= size;
      break;
    case 180:
      name= "metadata_locks.row_size";
      size= global_mdl_container.get_row_size();
      break;
    case 181:
      name= "metadata_locks.row_count";
      size= global_mdl_container.get_row_count();
      break;
    case 182:
      name= "metadata_locks.memory";
      size= global_mdl_container.get_memory();
      total_memory+= size;
      break;
    case 183:
      name= "events_transactions_history.size";
      size= sizeof(PFS_events_transactions);
      break;
    case 184:
      name= "events_transactions_history.count";
      size= events_transactions_history_per_thread * global_thread_container.get_row_count();
      break;
    case 185:
      name= "events_transactions_history.memory";
      size= events_transactions_history_per_thread * global_thread_container.get_row_count()
        * sizeof(PFS_events_transactions);
      total_memory+= size;
      break;
    case 186:
      name= "events_transactions_history_long.size";
      size= sizeof(PFS_events_transactions);
      break;
    case 187:
      name= "events_transactions_history_long.count";
      size= events_transactions_history_long_size;
      break;
    case 188:
      name= "events_transactions_history_long.memory";
      size= events_transactions_history_long_size * sizeof(PFS_events_transactions);
      total_memory+= size;
      break;
    case 189:
      name= "events_transactions_summary_by_thread_by_event_name.size";
      size= sizeof(PFS_transaction_stat);
      break;
    case 190:
      name= "events_transactions_summary_by_thread_by_event_name.count";
      size= global_thread_container.get_row_count() * transaction_class_max;
      break;
    case 191:
      name= "events_transactions_summary_by_thread_by_event_name.memory";
      size= global_thread_container.get_row_count() * transaction_class_max * sizeof(PFS_transaction_stat);
      total_memory+= size;
      break;
    case 192:
      name= "events_transactions_summary_by_account_by_event_name.size";
      size= sizeof(PFS_transaction_stat);
      break;
    case 193:
      name= "events_transactions_summary_by_account_by_event_name.count";
      size= global_account_container.get_row_count() * transaction_class_max;
      break;
    case 194:
      name= "events_transactions_summary_by_account_by_event_name.memory";
      size= global_account_container.get_row_count() * transaction_class_max * sizeof(PFS_transaction_stat);
      total_memory+= size;
      break;
    case 195:
      name= "events_transactions_summary_by_user_by_event_name.size";
      size= sizeof(PFS_transaction_stat);
      break;
    case 196:
      name= "events_transactions_summary_by_user_by_event_name.count";
      size= global_user_container.get_row_count() * transaction_class_max;
      break;
    case 197:
      name= "events_transactions_summary_by_user_by_event_name.memory";
      size= global_user_container.get_row_count() * transaction_class_max * sizeof(PFS_transaction_stat);
      total_memory+= size;
      break;
    case 198:
      name= "events_transactions_summary_by_host_by_event_name.size";
      size= sizeof(PFS_transaction_stat);
      break;
    case 199:
      name= "events_transactions_summary_by_host_by_event_name.count";
      size= global_host_container.get_row_count() * transaction_class_max;
      break;
    case 200:
      name= "events_transactions_summary_by_host_by_event_name.memory";
      size= global_host_container.get_row_count() * transaction_class_max * sizeof(PFS_transaction_stat);
      total_memory+= size;
      break;
    case 201:
      name= "table_lock_waits_summary_by_table.size";
      size= global_table_share_lock_container.get_row_size();
      break;
    case 202:
      name= "table_lock_waits_summary_by_table.count";
      size= global_table_share_lock_container.get_row_count();
      break;
    case 203:
      name= "table_lock_waits_summary_by_table.memory";
      size= global_table_share_lock_container.get_memory();
      total_memory+= size;
      break;
    case 204:
      name= "table_io_waits_summary_by_index_usage.size";
      size= global_table_share_index_container.get_row_size();
      break;
    case 205:
      name= "table_io_waits_summary_by_index_usage.count";
      size= global_table_share_index_container.get_row_count();
      break;
    case 206:
      name= "table_io_waits_summary_by_index_usage.memory";
      size= global_table_share_index_container.get_memory();
      total_memory+= size;
      break;
    case 207:
      name= "(history_long_statements_digest_token_array).count";
      size= events_statements_history_long_size;
      break;
    case 208:
      name= "(history_long_statements_digest_token_array).size";
      size= pfs_max_digest_length;
      break;
    case 209:
      name= "(history_long_statements_digest_token_array).memory";
      size= events_statements_history_long_size * pfs_max_digest_length;
      total_memory+= size;
      break;
    case 210:
      name= "(history_statements_digest_token_array).count";
      size= global_thread_container.get_row_count() * events_statements_history_per_thread;
      break;
    case 211:
      name= "(history_statements_digest_token_array).size";
      size= pfs_max_digest_length;
      break;
    case 212:
      name= "(history_statements_digest_token_array).memory";
      size= global_thread_container.get_row_count() * events_statements_history_per_thread * pfs_max_digest_length;
      total_memory+= size;
      break;
    case 213:
      name= "(current_statements_digest_token_array).count";
      size= global_thread_container.get_row_count() * statement_stack_max;
      break;
    case 214:
      name= "(current_statements_digest_token_array).size";
      size= pfs_max_digest_length;
      break;
    case 215:
      name= "(current_statements_digest_token_array).memory";
      size= global_thread_container.get_row_count() * statement_stack_max * pfs_max_digest_length;
      total_memory+= size;
      break;
    case 216:
      name= "(history_long_statements_text_array).count";
      size= events_statements_history_long_size;
      break;
    case 217:
      name= "(history_long_statements_text_array).size";
      size= pfs_max_sqltext;
      break;
    case 218:
      name= "(history_long_statements_text_array).memory";
      size= events_statements_history_long_size * pfs_max_sqltext;
      total_memory+= size;
      break;
    case 219:
      name= "(history_statements_text_array).count";
      size= global_thread_container.get_row_count() * events_statements_history_per_thread;
      break;
    case 220:
      name= "(history_statements_text_array).size";
      size= pfs_max_sqltext;
      break;
    case 221:
      name= "(history_statements_text_array).memory";
      size= global_thread_container.get_row_count() * events_statements_history_per_thread * pfs_max_sqltext;
      total_memory+= size;
      break;
    case 222:
      name= "(current_statements_text_array).count";
      size= global_thread_container.get_row_count() * statement_stack_max;
      break;
    case 223:
      name= "(current_statements_text_array).size";
      size= pfs_max_sqltext;
      break;
    case 224:
      name= "(current_statements_text_array).memory";
      size= global_thread_container.get_row_count() * statement_stack_max * pfs_max_sqltext;
      total_memory+= size;
      break;
    case 225:
      name= "(statements_digest_token_array).count";
      size= digest_max;
      break;
    case 226:
      name= "(statements_digest_token_array).size";
      size= pfs_max_digest_length;
      break;
    case 227:
      name= "(statements_digest_token_array).memory";
      size= digest_max * pfs_max_digest_length;
      total_memory+= size;
      break;
    case 228:
      name= "events_error_summary_by_thread_by_error.size";
      size= sizeof(PFS_error_stat);
      break;
    case 229:
      name= "events_error_summary_by_thread_by_error.count";
      size= global_thread_container.get_row_count() * error_class_max;
      break;
    case 230:
      name= "events_error_summary_by_thread_by_error.memory";
      size= global_thread_container.get_row_count() * error_class_max * sizeof(PFS_error_stat);
      total_memory+= size;
      break;
    case 231:
      name= "events_error_summary_by_account_by_error.size";
      size= sizeof(PFS_error_stat);
      break;
    case 232:
      name= "events_error_summary_by_account_by_error.count";
      size= global_account_container.get_row_count() * error_class_max;
      break;
    case 233:
      name= "events_error_summary_by_account_by_error.memory";
      size= global_account_container.get_row_count() * error_class_max * sizeof(PFS_error_stat);
      total_memory+= size;
      break;
    case 234:
      name= "events_error_summary_by_user_by_error.size";
      size= sizeof(PFS_error_stat);
      break;
    case 235:
      name= "events_error_summary_by_user_by_error.count";
      size= global_user_container.get_row_count() * error_class_max;
      break;
    case 236:
      name= "events_error_summary_by_user_by_error.memory";
      size= global_user_container.get_row_count() * error_class_max * sizeof(PFS_error_stat);
      total_memory+= size;
      break;
    case 237:
      name= "events_error_summary_by_host_by_error.size";
      size= sizeof(PFS_error_stat);
      break;
    case 238:
      name= "events_error_summary_by_host_by_error.count";
      size= global_host_container.get_row_count() * error_class_max;
      break;
    case 239:
      name= "events_error_summary_by_host_by_error.memory";
      size= global_host_container.get_row_count() * error_class_max * sizeof(PFS_error_stat);
      total_memory+= size;
      break;
    case 240:
      name= "(pfs_buffer_scalable_container).count";
      size= builtin_memory_scalable_buffer.m_stat.m_alloc_count - builtin_memory_scalable_buffer.m_stat.m_free_count;
      break;
    case 241:
      name= "(pfs_buffer_scalable_container).memory";
      size= builtin_memory_scalable_buffer.m_stat.m_alloc_size - builtin_memory_scalable_buffer.m_stat.m_free_size;
      total_memory+= size;
      break;
    /*
      This case must be last,
      for aggregation in total_memory.
    */
    case 242:
      name= "performance_schema.memory";
      size= total_memory;
      break;
    default:
      goto end;
      break;
    }

    buflen= (uint)(longlong10_to_str(size, buf, 10) - buf);
    if (print(thd,
              PERFORMANCE_SCHEMA_str.str, PERFORMANCE_SCHEMA_str.length,
              name, strlen(name),
              buf, buflen))
      DBUG_RETURN(true);
  }

end:
  DBUG_RETURN(false);
}

static int compare_database_names(const char *name1, const char *name2)
{
  if (name1 == nullptr || name2 == nullptr)
    return 1;

  if (lower_case_table_names)
    return native_strcasecmp(name1, name2);
  return strcmp(name1, name2);
}

static const PFS_engine_table_share*
find_table_share(const char *db, const char *name)
{
  DBUG_ENTER("find_table_share");

  if (compare_database_names(db, PERFORMANCE_SCHEMA_str.str) != 0)
    DBUG_RETURN(NULL);

  const PFS_engine_table_share* result;
  result= PFS_engine_table::find_engine_table_share(name);
  DBUG_RETURN(result);
}

static int pfs_init_func(void *p)
{
  DBUG_ENTER("pfs_init_func");

  pfs_hton= reinterpret_cast<handlerton *> (p);

  pfs_hton->state= SHOW_OPTION_YES;
  pfs_hton->create= pfs_create_handler;
  pfs_hton->show_status= pfs_show_status;
  pfs_hton->flags= HTON_ALTER_NOT_SUPPORTED |
    HTON_TEMPORARY_NOT_SUPPORTED |
    HTON_NO_PARTITION |
    HTON_NO_BINLOG_ROW_OPT;

  /*
    As long as the server implementation keeps using legacy_db_type,
    as for example in mysql_truncate(),
    we can not rely on the fact that different mysqld process will assign
    consistently the same legacy_db_type for a given storage engine name.
    In particular, using different --loose-skip-xxx options between
    ./mysqld --initialize
    ./mysqld
    creates bogus .frm forms when bootstrapping the performance schema,
    if we rely on ha_initialize_handlerton to assign a really dynamic value.
    To fix this, a dedicated DB_TYPE is officially assigned to
    the performance schema. See Bug#43039.
  */
  pfs_hton->db_type= DB_TYPE_PERFORMANCE_SCHEMA;

  PFS_engine_table_share::init_all_locks();

  DBUG_RETURN(0);
}

static int pfs_done_func(void *)
{
  DBUG_ENTER("pfs_done_func");

  pfs_hton= NULL;

  PFS_engine_table_share::delete_all_locks();

  DBUG_RETURN(0);
}

static int show_func_mutex_instances_lost(THD *, SHOW_VAR *var, char *buff)
{
  var->type= SHOW_LONG;
  var->value= buff;
  long *value= reinterpret_cast<long*>(buff);
  *value= global_mutex_container.get_lost_counter();
  return 0;
}

static struct st_mysql_show_var pfs_status_vars[]=
{
  {"Performance_schema_mutex_classes_lost",
    (char*) &mutex_class_lost, SHOW_LONG_NOFLUSH, SHOW_SCOPE_GLOBAL},
  {"Performance_schema_rwlock_classes_lost",
    (char*) &rwlock_class_lost, SHOW_LONG_NOFLUSH, SHOW_SCOPE_GLOBAL},
  {"Performance_schema_cond_classes_lost",
    (char*) &cond_class_lost, SHOW_LONG_NOFLUSH, SHOW_SCOPE_GLOBAL},
  {"Performance_schema_thread_classes_lost",
    (char*) &thread_class_lost, SHOW_LONG_NOFLUSH, SHOW_SCOPE_GLOBAL},
  {"Performance_schema_file_classes_lost",
    (char*) &file_class_lost, SHOW_LONG_NOFLUSH, SHOW_SCOPE_GLOBAL},
  {"Performance_schema_socket_classes_lost",
    (char*) &socket_class_lost, SHOW_LONG_NOFLUSH, SHOW_SCOPE_GLOBAL},
  {"Performance_schema_memory_classes_lost",
    (char*) &memory_class_lost, SHOW_LONG_NOFLUSH, SHOW_SCOPE_GLOBAL},
  {"Performance_schema_mutex_instances_lost",
    (char*) &show_func_mutex_instances_lost, SHOW_FUNC, SHOW_SCOPE_GLOBAL},
  {"Performance_schema_rwlock_instances_lost",
    (char*) &global_rwlock_container.m_lost, SHOW_LONG, SHOW_SCOPE_GLOBAL},
  {"Performance_schema_cond_instances_lost",
    (char*) &global_cond_container.m_lost, SHOW_LONG, SHOW_SCOPE_GLOBAL},
  {"Performance_schema_thread_instances_lost",
    (char*) &global_thread_container.m_lost, SHOW_LONG, SHOW_SCOPE_GLOBAL},
  {"Performance_schema_file_instances_lost",
    (char*) &global_file_container.m_lost, SHOW_LONG, SHOW_SCOPE_GLOBAL},
  {"Performance_schema_file_handles_lost",
    (char*) &file_handle_lost, SHOW_LONG, SHOW_SCOPE_GLOBAL},
  {"Performance_schema_socket_instances_lost",
    (char*) &global_socket_container.m_lost, SHOW_LONG, SHOW_SCOPE_GLOBAL},
  {"Performance_schema_locker_lost",
    (char*) &locker_lost, SHOW_LONG, SHOW_SCOPE_GLOBAL},
  /* table shares, can be flushed */
  {"Performance_schema_table_instances_lost",
    (char*) &global_table_share_container.m_lost, SHOW_LONG, SHOW_SCOPE_GLOBAL},
  /* table handles, can be flushed */
  {"Performance_schema_table_handles_lost",
    (char*) &global_table_container.m_lost, SHOW_LONG, SHOW_SCOPE_GLOBAL},
  /* table lock stats, can be flushed */
  {"Performance_schema_table_lock_stat_lost",
    (char*) &global_table_share_lock_container.m_lost, SHOW_LONG, SHOW_SCOPE_GLOBAL},
  /* table index stats, can be flushed */
  {"Performance_schema_index_stat_lost",
    (char*) &global_table_share_index_container.m_lost, SHOW_LONG, SHOW_SCOPE_GLOBAL},
  {"Performance_schema_hosts_lost",
    (char*) &global_host_container.m_lost, SHOW_LONG, SHOW_SCOPE_GLOBAL},
  {"Performance_schema_users_lost",
    (char*) &global_user_container.m_lost, SHOW_LONG, SHOW_SCOPE_GLOBAL},
  {"Performance_schema_accounts_lost",
    (char*) &global_account_container.m_lost, SHOW_LONG, SHOW_SCOPE_GLOBAL},
  {"Performance_schema_stage_classes_lost",
    (char*) &stage_class_lost, SHOW_LONG, SHOW_SCOPE_GLOBAL},
  {"Performance_schema_statement_classes_lost",
    (char*) &statement_class_lost, SHOW_LONG, SHOW_SCOPE_GLOBAL},
  {"Performance_schema_digest_lost",
    (char*) &digest_lost, SHOW_LONG, SHOW_SCOPE_GLOBAL},
  {"Performance_schema_session_connect_attrs_lost",
    (char*) &session_connect_attrs_lost, SHOW_LONG, SHOW_SCOPE_GLOBAL},
  {"Performance_schema_session_connect_attrs_longest_seen",
   (char*) &session_connect_attrs_longest_seen, SHOW_LONG, SHOW_SCOPE_GLOBAL},
  {"Performance_schema_program_lost",
    (char*) &global_program_container.m_lost, SHOW_LONG, SHOW_SCOPE_GLOBAL},
  {"Performance_schema_nested_statement_lost",
    (char*) &nested_statement_lost, SHOW_LONG, SHOW_SCOPE_GLOBAL},
  {"Performance_schema_prepared_statements_lost",
    (char*) &global_prepared_stmt_container.m_lost, SHOW_LONG, SHOW_SCOPE_GLOBAL},
  {"Performance_schema_metadata_lock_lost",
    (char*) &global_mdl_container.m_lost, SHOW_LONG, SHOW_SCOPE_GLOBAL},
  {NullS, NullS, SHOW_LONG, SHOW_SCOPE_GLOBAL}
};

struct st_mysql_storage_engine pfs_storage_engine=
{ MYSQL_HANDLERTON_INTERFACE_VERSION };

const char* pfs_engine_name= "PERFORMANCE_SCHEMA";

mysql_declare_plugin(perfschema)
{
  MYSQL_STORAGE_ENGINE_PLUGIN,
  &pfs_storage_engine,
  pfs_engine_name,
  "Marc Alff, Oracle", /* Formerly Sun Microsystems, formerly MySQL */
  "Performance Schema",
  PLUGIN_LICENSE_GPL,
  pfs_init_func,                                /* Plugin Init */
  pfs_done_func,                                /* Plugin Deinit */
  0x0001 /* 0.1 */,
  pfs_status_vars,                              /* status variables */
  NULL,                                         /* system variables */
  NULL,                                         /* config options */
  0,                                            /* flags */
}
mysql_declare_plugin_end;

ha_perfschema::ha_perfschema(handlerton *hton, TABLE_SHARE *share)
  : handler(hton, share), m_table_share(NULL), m_table(NULL)
{}

ha_perfschema::~ha_perfschema()
{}

<<<<<<< HEAD
int ha_perfschema::open(const char *name, int mode, uint test_if_locked,
                        const dd::Table *)
=======
int ha_perfschema::open(const char*, int, uint)
>>>>>>> d98536ef
{
  DBUG_ENTER("ha_perfschema::open");

  if (! m_table_share)
    m_table_share= find_table_share(table_share->db.str,
                                    table_share->table_name.str);
  if (! m_table_share)
    DBUG_RETURN(HA_ERR_NO_SUCH_TABLE);

  thr_lock_data_init(m_table_share->m_thr_lock_ptr, &m_thr_lock, NULL);
  ref_length= m_table_share->m_ref_length;

  DBUG_RETURN(0);
}

int ha_perfschema::close(void)
{
  DBUG_ENTER("ha_perfschema::close");
  m_table_share= NULL;
  delete m_table;
  m_table= NULL;

  DBUG_RETURN(0);
}

int ha_perfschema::write_row(uchar *buf)
{
  int result;

  DBUG_ENTER("ha_perfschema::write_row");
  if (!PFS_ENABLED())
    DBUG_RETURN(HA_ERR_WRONG_COMMAND);

  DBUG_ASSERT(m_table_share);
  ha_statistic_increment(&System_status_var::ha_write_count);
  result= m_table_share->write_row(table, buf, table->field);
  DBUG_RETURN(result);
}

void ha_perfschema::use_hidden_primary_key(void)
{
  /*
    This is also called in case of row based replication,
    see TABLE::mark_columns_needed_for_update().
    Add all columns to the read set, but do not touch the write set,
    as some columns in the SETUP_ tables are not writable.
  */
  table->column_bitmaps_set_no_signal(&table->s->all_set, table->write_set);
}

int ha_perfschema::update_row(const uchar *old_data, uchar *new_data)
{
  DBUG_ENTER("ha_perfschema::update_row");
  if (!PFS_ENABLED())
    DBUG_RETURN(HA_ERR_WRONG_COMMAND);

  if (is_executed_by_slave())
    DBUG_RETURN(0);

  DBUG_ASSERT(m_table);
  ha_statistic_increment(&System_status_var::ha_update_count);
  int result= m_table->update_row(table, old_data, new_data, table->field);
  DBUG_RETURN(result);
}

int ha_perfschema::delete_row(const uchar *buf)
{
  DBUG_ENTER("ha_perfschema::delete_row");
  if (!PFS_ENABLED())
    DBUG_RETURN(HA_ERR_WRONG_COMMAND);

  DBUG_ASSERT(m_table);
  ha_statistic_increment(&System_status_var::ha_delete_count);
  int result= m_table->delete_row(table, buf, table->field);
  DBUG_RETURN(result);
}

int ha_perfschema::rnd_init(bool scan)
{
  int result;
  DBUG_ENTER("ha_perfschema::rnd_init");

  DBUG_ASSERT(m_table_share);
  DBUG_ASSERT(m_table_share->m_open_table != NULL);

  stats.records= 0;
  if (m_table == NULL)
    m_table= m_table_share->m_open_table();
  else
    m_table->reset_position();

  if (m_table != NULL)
  {
    m_table->rnd_init(scan);
  }

  result= m_table ? 0 : HA_ERR_OUT_OF_MEM;
  DBUG_RETURN(result);
}

int ha_perfschema::rnd_end(void)
{
  DBUG_ENTER("ha_perfschema::rnd_end");
  DBUG_ASSERT(m_table);
  delete m_table;
  m_table= NULL;
  DBUG_RETURN(0);
}

int ha_perfschema::rnd_next(uchar *buf)
{
  DBUG_ENTER("ha_perfschema::rnd_next");
  if (!PFS_ENABLED())
  {
    table->status= STATUS_NOT_FOUND;
    DBUG_RETURN(HA_ERR_END_OF_FILE);
  }

  DBUG_ASSERT(m_table);
  ha_statistic_increment(&System_status_var::ha_read_rnd_next_count);

  int result= m_table->rnd_next();
  if (result == 0)
  {
    result= m_table->read_row(table, buf, table->field);
    if (result == 0)
      stats.records++;
  }
  table->status= (result ? STATUS_NOT_FOUND : 0);
  DBUG_RETURN(result);
}

void ha_perfschema::position(const uchar*)
{
  DBUG_ENTER("ha_perfschema::position");

  DBUG_ASSERT(m_table);
  m_table->get_position(ref);
  DBUG_VOID_RETURN;
}

int ha_perfschema::rnd_pos(uchar *buf, uchar *pos)
{
  DBUG_ENTER("ha_perfschema::rnd_pos");
  if (!PFS_ENABLED())
  {
    table->status= STATUS_NOT_FOUND;
    DBUG_RETURN(HA_ERR_END_OF_FILE);
  }

  DBUG_ASSERT(m_table);
  ha_statistic_increment(&System_status_var::ha_read_rnd_count);
  int result= m_table->rnd_pos(pos);
  if (result == 0)
    result= m_table->read_row(table, buf, table->field);
  table->status= (result ? STATUS_NOT_FOUND : 0);
  DBUG_RETURN(result);
}

int ha_perfschema::info(uint flag)
{
  DBUG_ENTER("ha_perfschema::info");
  DBUG_ASSERT(m_table_share);
  if (flag & HA_STATUS_VARIABLE)
    stats.records= m_table_share->get_row_count();
  if (flag & HA_STATUS_CONST)
    ref_length= m_table_share->m_ref_length;
  DBUG_RETURN(0);
}

int ha_perfschema::delete_all_rows(void)
{
  int result;

  DBUG_ENTER("ha_perfschema::delete_all_rows");
  if (!PFS_ENABLED())
    DBUG_RETURN(0);

  if (is_executed_by_slave())
    DBUG_RETURN(0);

  DBUG_ASSERT(m_table_share);
  if (m_table_share->m_delete_all_rows)
    result= m_table_share->m_delete_all_rows();
  else
  {
    result= HA_ERR_WRONG_COMMAND;
  }
  DBUG_RETURN(result);
}

int ha_perfschema::truncate(dd::Table *)
{
  return delete_all_rows();
}

THR_LOCK_DATA **ha_perfschema::store_lock(THD*,
                                       THR_LOCK_DATA **to,
                                       enum thr_lock_type lock_type)
{
  if (lock_type != TL_IGNORE && m_thr_lock.type == TL_UNLOCK)
    m_thr_lock.type= lock_type;
  *to++= &m_thr_lock;
  m_thr_lock.m_psi= m_psi;
  return to;
}

<<<<<<< HEAD
int ha_perfschema::delete_table(const char *name, const dd::Table *)
=======
int ha_perfschema::delete_table(const char*)
>>>>>>> d98536ef
{
  DBUG_ENTER("ha_perfschema::delete_table");
  DBUG_RETURN(0);
}

<<<<<<< HEAD
int ha_perfschema::rename_table(const char * from, const char * to,
                                const dd::Table *, dd::Table *)
=======
int ha_perfschema::rename_table(const char*, const char*)
>>>>>>> d98536ef
{
  DBUG_ENTER("ha_perfschema::rename_table ");
  DBUG_RETURN(HA_ERR_WRONG_COMMAND);
}

<<<<<<< HEAD
int ha_perfschema::create(const char *name, TABLE *table_arg,
                          HA_CREATE_INFO *create_info,
                          dd::Table *)
=======
int ha_perfschema::create(const char*, TABLE *table_arg,
                          HA_CREATE_INFO*)
>>>>>>> d98536ef
{
  DBUG_ENTER("ha_perfschema::create");
  DBUG_ASSERT(table_arg);
  DBUG_ASSERT(table_arg->s);
  if (find_table_share(table_arg->s->db.str,
                       table_arg->s->table_name.str))
  {
    /*
      Attempting to create a known performance schema table.
      Allowing the create, to create .FRM files,
      for the initial database install, and mysql_upgrade.
      This should fail once .FRM are removed.
    */
    DBUG_RETURN(0);
  }
  /*
    This is not a general purpose engine.
    Failure to CREATE TABLE is the expected result.
  */
  DBUG_RETURN(HA_ERR_WRONG_COMMAND);
}

void ha_perfschema::print_error(int error, myf errflag)
{
  switch (error)
  {
    case HA_ERR_TABLE_NEEDS_UPGRADE:
      /*
        The error message for ER_TABLE_NEEDS_UPGRADE refers to REPAIR table,
        which does not apply to performance schema tables.
      */
      my_error(ER_WRONG_NATIVE_TABLE_STRUCTURE, MYF(0),
               table_share->db.str, table_share->table_name.str);
      break;
    case HA_ERR_WRONG_COMMAND:
      /*
        The performance schema is not a general purpose storage engine,
        some operations are not supported, by design.
        We do not want to print "Command not supported",
        which gives the impression that a command implementation is missing,
        and that the failure should be considered a bug.
        We print "Invalid performance_schema usage." instead,
        to emphasise that the operation attempted is not meant to be legal,
        and that the failure returned is indeed the expected result.
      */
      my_error(ER_WRONG_PERFSCHEMA_USAGE, MYF(0));
      break;
    default:
     handler::print_error(error, errflag);
     break;
  }
}

const char *ha_perfschema::index_type(uint)
{ return ""; }

ulong ha_perfschema::index_flags(uint, uint, bool) const
{
  const PFS_engine_table_share *tmp;

  if (m_table_share != NULL)
  {
    tmp= m_table_share;
  }
  else
  {
    tmp= find_table_share(table_share->db.str,
                          table_share->table_name.str);
    /* ha_perfschema::index_flags is const, can not save in m_table_share. */
  }

  ulong flags = HA_KEY_SCAN_NOT_ROR;

  if (!tmp)
    return 0;

  return flags;
}

/**
  Initializes a handle to use an index.
  @return 0 or error number
*/
int ha_perfschema::index_init(uint idx, bool sorted)
{
  int result;
  DBUG_ENTER("ha_perfschema::index_init");

  DBUG_ASSERT(m_table_share);
  DBUG_ASSERT(m_table_share->m_open_table != NULL);

  if (m_table == NULL)
    m_table= m_table_share->m_open_table();
  else
    m_table->reset_position();

  active_index= idx;

  if (m_table)
    result= m_table->index_init(idx, sorted);
  else
    result= HA_ERR_OUT_OF_MEM;

  DBUG_RETURN(result);
}

int ha_perfschema::index_end()
{
  DBUG_ENTER("ha_perfschema::index_end");
  DBUG_ASSERT(m_table);
  DBUG_ASSERT(active_index != MAX_KEY);
  delete m_table;
  m_table= NULL;
  active_index= MAX_KEY;
  DBUG_RETURN(0);
}

/**
  Positions an index cursor to the index specified in the handle. Fetches the
  row if any.
  @return 0, HA_ERR_KEY_NOT_FOUND, or error
*/
int ha_perfschema::index_read(uchar *buf, const uchar *key, uint key_len,
                              enum ha_rkey_function find_flag)
{
  DBUG_ENTER("ha_perfschema::index_read");
  if (!PFS_ENABLED())
  {
    table->status= STATUS_NOT_FOUND;
    DBUG_RETURN(HA_ERR_END_OF_FILE);
  }
  DBUG_ASSERT(m_table_share);
  DBUG_ASSERT(m_table_share->m_open_table != NULL);

  if (m_table == NULL)
    m_table= m_table_share->m_open_table();
  else
    m_table->reset_position();

  DBUG_ASSERT(m_table);
  ha_statistic_increment(&System_status_var::ha_read_key_count);

  DBUG_ASSERT(table != NULL);
  DBUG_ASSERT(table->s != NULL);
  DBUG_ASSERT(table->s->key_info != NULL);
  KEY *key_infos= table->s->key_info;

  int result= m_table->index_read(key_infos, active_index, key, key_len, find_flag);
  if (result == 0)
  {
    result= m_table->read_row(table, buf, table->field);
  }
  table->status= (result ? STATUS_NOT_FOUND : 0);
  DBUG_RETURN(result);
}

/**
  Reads the next row from a cursor, which must have previously been
  positioned by index_read.
  @return 0, HA_ERR_END_OF_FILE, or error
*/
int ha_perfschema::index_next(uchar *buf)
{
  DBUG_ENTER("ha_perfschema::index_next");
  if (!PFS_ENABLED())
  {
    table->status= STATUS_NOT_FOUND;
    DBUG_RETURN(HA_ERR_END_OF_FILE);
  }

  ha_statistic_increment(&System_status_var::ha_read_next_count);

  DBUG_ASSERT(m_table);

  int result= m_table->index_next();
  if (result == 0)
  {
    result= m_table->read_row(table, buf, table->field);
  }
  table->status= (result ? STATUS_NOT_FOUND : 0);
  DBUG_RETURN(result);
}

/**
  Reads the next row matching the given key value.
  @return 0, HA_ERR_END_OF_FILE, or error
*/
int ha_perfschema::index_next_same(uchar *buf, const uchar* key, uint keylen)
{
  DBUG_ENTER("ha_perfschema::index_next_same");
  if (!PFS_ENABLED())
  {
    table->status= STATUS_NOT_FOUND;
    DBUG_RETURN(HA_ERR_END_OF_FILE);
  }

  ha_statistic_increment(&System_status_var::ha_read_next_count);

  DBUG_ASSERT(m_table);

  int result= m_table->index_next_same(key, keylen);
  if (result == 0)
  {
    result= m_table->read_row(table, buf, table->field);
  }

  table->status= (result ? STATUS_NOT_FOUND : 0);

  DBUG_RETURN(result);
}

bool ha_perfschema::is_executed_by_slave() const
{
  DBUG_ASSERT(table != NULL);
  DBUG_ASSERT(table->in_use != NULL);
  return table->in_use->slave_thread;
}<|MERGE_RESOLUTION|>--- conflicted
+++ resolved
@@ -1342,12 +1342,7 @@
 ha_perfschema::~ha_perfschema()
 {}
 
-<<<<<<< HEAD
-int ha_perfschema::open(const char *name, int mode, uint test_if_locked,
-                        const dd::Table *)
-=======
-int ha_perfschema::open(const char*, int, uint)
->>>>>>> d98536ef
+int ha_perfschema::open(const char*, int, uint, const dd::Table*)
 {
   DBUG_ENTER("ha_perfschema::open");
 
@@ -1555,35 +1550,21 @@
   return to;
 }
 
-<<<<<<< HEAD
-int ha_perfschema::delete_table(const char *name, const dd::Table *)
-=======
-int ha_perfschema::delete_table(const char*)
->>>>>>> d98536ef
+int ha_perfschema::delete_table(const char*, const dd::Table *)
 {
   DBUG_ENTER("ha_perfschema::delete_table");
   DBUG_RETURN(0);
 }
 
-<<<<<<< HEAD
-int ha_perfschema::rename_table(const char * from, const char * to,
-                                const dd::Table *, dd::Table *)
-=======
-int ha_perfschema::rename_table(const char*, const char*)
->>>>>>> d98536ef
+int ha_perfschema::rename_table(const char*, const char*,
+                                const dd::Table*, dd::Table*)
 {
   DBUG_ENTER("ha_perfschema::rename_table ");
   DBUG_RETURN(HA_ERR_WRONG_COMMAND);
 }
 
-<<<<<<< HEAD
-int ha_perfschema::create(const char *name, TABLE *table_arg,
-                          HA_CREATE_INFO *create_info,
-                          dd::Table *)
-=======
 int ha_perfschema::create(const char*, TABLE *table_arg,
-                          HA_CREATE_INFO*)
->>>>>>> d98536ef
+                          HA_CREATE_INFO*, dd::Table*)
 {
   DBUG_ENTER("ha_perfschema::create");
   DBUG_ASSERT(table_arg);
