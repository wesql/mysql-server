/* Copyright (c) 2010, 2022, Oracle and/or its affiliates.

  This program is free software; you can redistribute it and/or modify
  it under the terms of the GNU General Public License, version 2.0,
  as published by the Free Software Foundation.

  This program is also distributed with certain software (including
  but not limited to OpenSSL) that is licensed under separate terms,
  as designated in a particular file or component or in included license
  documentation.  The authors of MySQL hereby grant you an additional
  permission to link the program and your derivative works with the
  separately licensed software that they have included with MySQL.

  This program is distributed in the hope that it will be useful,
  but WITHOUT ANY WARRANTY; without even the implied warranty of
  MERCHANTABILITY or FITNESS FOR A PARTICULAR PURPOSE.  See the
  GNU General Public License, version 2.0, for more details.

  You should have received a copy of the GNU General Public License
  along with this program; if not, write to the Free Software
  Foundation, Inc., 51 Franklin St, Fifth Floor, Boston, MA 02110-1301  USA
  */

/**
  @file storage/perfschema/pfs_account.cc
  Performance schema account (implementation).
*/

#include "storage/perfschema/pfs_account.h"

#include <assert.h>
#include "my_compiler.h"

#include "my_sys.h"
#include "sql/mysqld.h"  // global_status_var
#include "storage/perfschema/pfs.h"
#include "storage/perfschema/pfs_buffer_container.h"
#include "storage/perfschema/pfs_global.h"
#include "storage/perfschema/pfs_host.h"
#include "storage/perfschema/pfs_instr.h"
#include "storage/perfschema/pfs_instr_class.h"
#include "storage/perfschema/pfs_setup_actor.h"
#include "storage/perfschema/pfs_stat.h"
#include "storage/perfschema/pfs_user.h"

/**
  @addtogroup performance_schema_buffers
  @{
*/

LF_HASH account_hash;
static bool account_hash_inited = false;

/**
  Initialize the user buffers.
  @param param                        sizing parameters
  @return 0 on success
*/
int init_account(const PFS_global_param *param) {
  if (global_account_container.init(param->m_account_sizing)) {
    return 1;
  }

  return 0;
}

/** Cleanup all the account buffers. */
void cleanup_account(void) { global_account_container.cleanup(); }

static const uchar *account_hash_get_key(const uchar *entry, size_t *length) {
  const PFS_account *const *typed_entry;
  const PFS_account *account;
  const void *result;
  typed_entry = reinterpret_cast<const PFS_account *const *>(entry);
  assert(typed_entry != nullptr);
  account = *typed_entry;
  assert(account != nullptr);
  *length = sizeof(account->m_key);
  result = &account->m_key;
  return reinterpret_cast<const uchar *>(result);
}

static uint account_hash_func(const LF_HASH *, const uchar *key,
                              size_t key_len [[maybe_unused]]) {
  const PFS_account_key *account_key;
  uint64 nr1;
  uint64 nr2;

  assert(key_len == sizeof(PFS_account_key));
  account_key = reinterpret_cast<const PFS_account_key *>(key);
  assert(account_key != nullptr);

  nr1 = 0;
  nr2 = 0;

  account_key->m_user_name.hash(&nr1, &nr2);
  account_key->m_host_name.hash(&nr1, &nr2);

  return nr1;
}

static int account_hash_cmp_func(const uchar *key1,
                                 size_t key_len1 [[maybe_unused]],
                                 const uchar *key2,
                                 size_t key_len2 [[maybe_unused]]) {
  const PFS_account_key *account_key1;
  const PFS_account_key *account_key2;
  int cmp;

  assert(key_len1 == sizeof(PFS_account_key));
  assert(key_len2 == sizeof(PFS_account_key));
  account_key1 = reinterpret_cast<const PFS_account_key *>(key1);
  account_key2 = reinterpret_cast<const PFS_account_key *>(key2);
  assert(account_key1 != nullptr);
  assert(account_key2 != nullptr);

  cmp = account_key1->m_user_name.sort(&account_key2->m_user_name);
  if (cmp != 0) {
    return cmp;
  }
  cmp = account_key1->m_host_name.sort(&account_key2->m_host_name);
  return cmp;
}

/**
  Initialize the user hash.
  @return 0 on success
*/
int init_account_hash(const PFS_global_param *param) {
  if ((!account_hash_inited) && (param->m_account_sizing != 0)) {
    lf_hash_init3(&account_hash, sizeof(PFS_account *), LF_HASH_UNIQUE,
                  account_hash_get_key, account_hash_func,
                  account_hash_cmp_func, nullptr /* ctor */, nullptr /* dtor */,
                  nullptr /* init */);
    account_hash_inited = true;
  }
  return 0;
}

/** Cleanup the user hash. */
void cleanup_account_hash(void) {
  if (account_hash_inited) {
    lf_hash_destroy(&account_hash);
    account_hash_inited = false;
  }
}

static LF_PINS *get_account_hash_pins(PFS_thread *thread) {
  if (unlikely(thread->m_account_hash_pins == nullptr)) {
    if (!account_hash_inited) {
      return nullptr;
    }
    thread->m_account_hash_pins = lf_hash_get_pins(&account_hash);
  }
  return thread->m_account_hash_pins;
}

static void set_account_key(PFS_account_key *key, const PFS_user_name *user,
                            const PFS_host_name *host) {
  key->m_user_name = *user;
  key->m_host_name = *host;
}

PFS_account *find_or_create_account(PFS_thread *thread,
                                    const PFS_user_name *user,
                                    const PFS_host_name *host) {
  LF_PINS *pins = get_account_hash_pins(thread);
  if (unlikely(pins == nullptr)) {
    global_account_container.m_lost++;
    return nullptr;
  }

  PFS_account_key key;
  set_account_key(&key, user, host);

  PFS_account **entry;
  PFS_account *pfs;
  uint retry_count = 0;
  const uint retry_max = 3;
  pfs_dirty_state dirty_state;

search:
  entry = reinterpret_cast<PFS_account **>(
      lf_hash_search(&account_hash, pins, &key, sizeof(key)));
  if (entry && (entry != MY_LF_ERRPTR)) {
    pfs = *entry;
    pfs->inc_refcount();
    lf_hash_search_unpin(pins);
    return pfs;
  }

  lf_hash_search_unpin(pins);

  pfs = global_account_container.allocate(&dirty_state);
  if (pfs != nullptr) {
    pfs->m_key = key;

    pfs->m_user = find_or_create_user(thread, &key.m_user_name);
    pfs->m_host = find_or_create_host(thread, &key.m_host_name);

    pfs->init_refcount();
    pfs->reset_stats();
    pfs->m_disconnected_count = 0;

    if (user->length() > 0 && host->length() > 0) {
      lookup_setup_actor(thread, &key.m_user_name, &key.m_host_name,
                         &pfs->m_enabled, &pfs->m_history);
    } else {
      pfs->m_enabled = true;
      pfs->m_history = true;
    }

    int res;
    pfs->m_lock.dirty_to_allocated(&dirty_state);
    res = lf_hash_insert(&account_hash, pins, &pfs);
    if (likely(res == 0)) {
      return pfs;
    }

    if (pfs->m_user) {
      pfs->m_user->release();
      pfs->m_user = nullptr;
    }
    if (pfs->m_host) {
      pfs->m_host->release();
      pfs->m_host = nullptr;
    }

    global_account_container.deallocate(pfs);

    if (res > 0) {
      if (++retry_count > retry_max) {
        global_account_container.m_lost++;
        return nullptr;
      }
      goto search;
    }

    global_account_container.m_lost++;
    return nullptr;
  }

  return nullptr;
}

void PFS_account::aggregate(bool alive, PFS_user *safe_user,
                            PFS_host *safe_host) {
  aggregate_waits(safe_user, safe_host);
  aggregate_stages(safe_user, safe_host);
  aggregate_statements(safe_user, safe_host);
  aggregate_transactions(safe_user, safe_host);
  aggregate_errors(safe_user, safe_host);
  aggregate_memory(alive, safe_user, safe_host);
  aggregate_status(safe_user, safe_host);
  aggregate_stats(safe_user, safe_host);
}

void PFS_account::aggregate_waits(PFS_user *safe_user, PFS_host *safe_host) {
  if (read_instr_class_waits_stats() == nullptr) {
    return;
  }

  if (likely(safe_user != nullptr && safe_host != nullptr)) {
    /*
      Aggregate EVENTS_WAITS_SUMMARY_BY_ACCOUNT_BY_EVENT_NAME to:
      -  EVENTS_WAITS_SUMMARY_BY_USER_BY_EVENT_NAME
      -  EVENTS_WAITS_SUMMARY_BY_HOST_BY_EVENT_NAME
      in parallel.
    */
    aggregate_all_event_names(write_instr_class_waits_stats(),
                              safe_user->write_instr_class_waits_stats(),
                              safe_host->write_instr_class_waits_stats());
    return;
  }

  if (safe_user != nullptr) {
    /*
      Aggregate EVENTS_WAITS_SUMMARY_BY_ACCOUNT_BY_EVENT_NAME to:
      -  EVENTS_WAITS_SUMMARY_BY_USER_BY_EVENT_NAME
    */
    aggregate_all_event_names(write_instr_class_waits_stats(),
                              safe_user->write_instr_class_waits_stats());
    return;
  }

  if (safe_host != nullptr) {
    /*
      Aggregate EVENTS_WAITS_SUMMARY_BY_ACCOUNT_BY_EVENT_NAME to:
      -  EVENTS_WAITS_SUMMARY_BY_HOST_BY_EVENT_NAME
    */
    aggregate_all_event_names(write_instr_class_waits_stats(),
                              safe_host->write_instr_class_waits_stats());
    return;
  }

  /* Orphan account, no parent to aggregate to. */
  reset_waits_stats();
  return;
}

void PFS_account::aggregate_stages(PFS_user *safe_user, PFS_host *safe_host) {
  if (read_instr_class_stages_stats() == nullptr) {
    return;
  }

  if (likely(safe_user != nullptr && safe_host != nullptr)) {
    /*
      Aggregate EVENTS_STAGES_SUMMARY_BY_ACCOUNT_BY_EVENT_NAME to:
      -  EVENTS_STAGES_SUMMARY_BY_USER_BY_EVENT_NAME
      -  EVENTS_STAGES_SUMMARY_BY_HOST_BY_EVENT_NAME
      in parallel.
    */
    aggregate_all_stages(write_instr_class_stages_stats(),
                         safe_user->write_instr_class_stages_stats(),
                         safe_host->write_instr_class_stages_stats());
    return;
  }

  if (safe_user != nullptr) {
    /*
      Aggregate EVENTS_STAGES_SUMMARY_BY_ACCOUNT_BY_EVENT_NAME to:
      -  EVENTS_STAGES_SUMMARY_BY_USER_BY_EVENT_NAME
      -  EVENTS_STAGES_SUMMARY_GLOBAL_BY_EVENT_NAME
      in parallel.
    */
    aggregate_all_stages(write_instr_class_stages_stats(),
                         safe_user->write_instr_class_stages_stats(),
                         global_instr_class_stages_array);
    return;
  }

  if (safe_host != nullptr) {
    /*
      Aggregate EVENTS_STAGES_SUMMARY_BY_ACCOUNT_BY_EVENT_NAME to:
      -  EVENTS_STAGES_SUMMARY_BY_HOST_BY_EVENT_NAME
    */
    aggregate_all_stages(write_instr_class_stages_stats(),
                         safe_host->write_instr_class_stages_stats());
    return;
  }

  /*
    Aggregate EVENTS_STAGES_SUMMARY_BY_ACCOUNT_BY_EVENT_NAME to:
    -  EVENTS_STAGES_SUMMARY_GLOBAL_BY_EVENT_NAME
  */
  aggregate_all_stages(write_instr_class_stages_stats(),
                       global_instr_class_stages_array);
  return;
}

void PFS_account::aggregate_statements(PFS_user *safe_user,
                                       PFS_host *safe_host) {
  if (read_instr_class_statements_stats() == nullptr) {
    return;
  }

  if (likely(safe_user != nullptr && safe_host != nullptr)) {
    /*
      Aggregate EVENTS_STATEMENTS_SUMMARY_BY_ACCOUNT_BY_EVENT_NAME to:
      -  EVENTS_STATEMENTS_SUMMARY_BY_USER_BY_EVENT_NAME
      -  EVENTS_STATEMENTS_SUMMARY_BY_HOST_BY_EVENT_NAME
      in parallel.
    */
    aggregate_all_statements(write_instr_class_statements_stats(),
                             safe_user->write_instr_class_statements_stats(),
                             safe_host->write_instr_class_statements_stats());
    return;
  }

  if (safe_user != nullptr) {
    /*
      Aggregate EVENTS_STATEMENTS_SUMMARY_BY_ACCOUNT_BY_EVENT_NAME to:
      -  EVENTS_STATEMENTS_SUMMARY_BY_USER_BY_EVENT_NAME
      -  EVENTS_STATEMENTS_SUMMARY_GLOBAL_BY_EVENT_NAME
      in parallel.
    */
    aggregate_all_statements(write_instr_class_statements_stats(),
                             safe_user->write_instr_class_statements_stats(),
                             global_instr_class_statements_array);
    return;
  }

  if (safe_host != nullptr) {
    /*
      Aggregate EVENTS_STATEMENTS_SUMMARY_BY_ACCOUNT_BY_EVENT_NAME to:
      -  EVENTS_STATEMENTS_SUMMARY_BY_HOST_BY_EVENT_NAME
    */
    aggregate_all_statements(write_instr_class_statements_stats(),
                             safe_host->write_instr_class_statements_stats());
    return;
  }

  /*
    Aggregate EVENTS_STATEMENTS_SUMMARY_BY_ACCOUNT_BY_EVENT_NAME to:
    -  EVENTS_STATEMENTS_SUMMARY_GLOBAL_BY_EVENT_NAME
  */
  aggregate_all_statements(write_instr_class_statements_stats(),
                           global_instr_class_statements_array);
  return;
}

void PFS_account::aggregate_transactions(PFS_user *safe_user,
                                         PFS_host *safe_host) {
  if (read_instr_class_transactions_stats() == nullptr) {
    return;
  }

  if (likely(safe_user != nullptr && safe_host != nullptr)) {
    /*
      Aggregate EVENTS_TRANSACTIONS_SUMMARY_BY_ACCOUNT_BY_EVENT_NAME to:
      -  EVENTS_TRANSACTIONS_SUMMARY_BY_USER_BY_EVENT_NAME
      -  EVENTS_TRANSACTIONS_SUMMARY_BY_HOST_BY_EVENT_NAME
      in parallel.
    */
    aggregate_all_transactions(
        write_instr_class_transactions_stats(),
        safe_user->write_instr_class_transactions_stats(),
        safe_host->write_instr_class_transactions_stats());
    return;
  }

  if (safe_user != nullptr) {
    /*
      Aggregate EVENTS_TRANSACTIONS_SUMMARY_BY_ACCOUNT_BY_EVENT_NAME to:
      -  EVENTS_TRANSACTIONS_SUMMARY_BY_USER_BY_EVENT_NAME
      -  EVENTS_TRANSACTIONS_SUMMARY_GLOBAL_BY_EVENT_NAME
      in parallel.
    */
    aggregate_all_transactions(
        write_instr_class_transactions_stats(),
        safe_user->write_instr_class_transactions_stats(),
        &global_transaction_stat);
    return;
  }

  if (safe_host != nullptr) {
    /*
      Aggregate EVENTS_TRANSACTIONS_SUMMARY_BY_ACCOUNT_BY_EVENT_NAME to:
      -  EVENTS_TRANSACTIONS_SUMMARY_BY_HOST_BY_EVENT_NAME
    */
    aggregate_all_transactions(
        write_instr_class_transactions_stats(),
        safe_host->write_instr_class_transactions_stats());
    return;
  }

  /*
    Aggregate EVENTS_TRANSACTIONS_SUMMARY_BY_ACCOUNT_BY_EVENT_NAME to:
    -  EVENTS_TRANSACTIONS_SUMMARY_GLOBAL_BY_EVENT_NAME
  */
  aggregate_all_transactions(write_instr_class_transactions_stats(),
                             &global_transaction_stat);
  return;
}

void PFS_account::aggregate_errors(PFS_user *safe_user, PFS_host *safe_host) {
  if (read_instr_class_errors_stats() == nullptr) {
    return;
  }

  if (likely(safe_user != nullptr && safe_host != nullptr)) {
    /*
      Aggregate EVENTS_ERRORS_SUMMARY_BY_ACCOUNT_BY_ERROR to:
      -  EVENTS_ERRORS_SUMMARY_BY_USER_BY_ERROR
      -  EVENTS_ERRORS_SUMMARY_BY_HOST_BY_ERROR
      in parallel.
    */
    aggregate_all_errors(write_instr_class_errors_stats(),
                         safe_user->write_instr_class_errors_stats(),
                         safe_host->write_instr_class_errors_stats());
    return;
  }

  if (safe_user != nullptr) {
    /*
      Aggregate EVENTS_ERRORS_SUMMARY_BY_ACCOUNT_BY_ERROR to:
      -  EVENTS_ERRORS_SUMMARY_BY_USER_BY_ERROR
      -  EVENTS_ERRORS_SUMMARY_GLOBAL_BY_ERROR
      in parallel.
    */
    aggregate_all_errors(write_instr_class_errors_stats(),
                         safe_user->write_instr_class_errors_stats(),
                         &global_error_stat);
    return;
  }

  if (safe_host != nullptr) {
    /*
      Aggregate EVENTS_ERRORS_SUMMARY_BY_ACCOUNT_BY_ERROR to:
      -  EVENTS_ERRORS_SUMMARY_BY_HOST_BY_ERROR
    */
    aggregate_all_errors(write_instr_class_errors_stats(),
                         safe_host->write_instr_class_errors_stats());
    return;
  }

  /*
    Aggregate EVENTS_ERRORS_SUMMARY_BY_ACCOUNT_BY_ERROR to:
    -  EVENTS_ERRORS_SUMMARY_GLOBAL_BY_ERROR
  */
  aggregate_all_errors(write_instr_class_errors_stats(), &global_error_stat);
  return;
}

void PFS_account::aggregate_memory(bool alive, PFS_user *safe_user,
                                   PFS_host *safe_host) {
  if (read_instr_class_memory_stats() == nullptr) {
    return;
  }

  if (likely(safe_user != nullptr && safe_host != nullptr)) {
    /*
      Aggregate MEMORY_SUMMARY_BY_ACCOUNT_BY_EVENT_NAME to:
      - MEMORY_SUMMARY_BY_USER_BY_EVENT_NAME
      - MEMORY_SUMMARY_BY_HOST_BY_EVENT_NAME
      in parallel.
    */
    aggregate_all_memory(alive, write_instr_class_memory_stats(),
                         safe_user->write_instr_class_memory_stats(),
                         safe_host->write_instr_class_memory_stats());
    return;
  }

  if (safe_user != nullptr) {
    /*
      Aggregate MEMORY_SUMMARY_BY_ACCOUNT_BY_EVENT_NAME to:
      - MEMORY_SUMMARY_BY_USER_BY_EVENT_NAME
      - MEMORY_SUMMARY_GLOBAL_BY_EVENT_NAME
      in parallel.
    */
    aggregate_all_memory(alive, write_instr_class_memory_stats(),
                         safe_user->write_instr_class_memory_stats(),
                         global_instr_class_memory_array);
    return;
  }

  if (safe_host != nullptr) {
    /*
      Aggregate MEMORY_SUMMARY_BY_ACCOUNT_BY_EVENT_NAME to:
      - MEMORY_SUMMARY_BY_HOST_BY_EVENT_NAME
    */
    aggregate_all_memory(alive, write_instr_class_memory_stats(),
                         safe_host->write_instr_class_memory_stats());
    return;
  }

  /*
    Aggregate MEMORY_SUMMARY_BY_ACCOUNT_BY_EVENT_NAME to:
    - MEMORY_SUMMARY_GLOBAL_BY_EVENT_NAME
  */
  aggregate_all_memory(alive, write_instr_class_memory_stats(),
                       global_instr_class_memory_array);
  return;
}

<<<<<<< HEAD
void PFS_account::aggregate_status(PFS_user *safe_user, PFS_host *safe_host) {
  if (likely(safe_user != nullptr && safe_host != nullptr)) {
    /*
      Aggregate STATUS_BY_ACCOUNT to:
      - STATUS_BY_USER
      - STATUS_BY_HOST
    */
    safe_user->m_status_stats.aggregate(&m_status_stats);
    safe_host->m_status_stats.aggregate(&m_status_stats);
    m_status_stats.reset();
    return;
  }
=======
void PFS_account::aggregate_status(PFS_user *safe_user, PFS_host *safe_host)
{
  /*
    Never aggregate to global_status_var,
    because of the parallel THD -> global_status_var flow.
  */
>>>>>>> 2a277c0a

  if (safe_user != nullptr) {
    /*
      Aggregate STATUS_BY_ACCOUNT to:
      - STATUS_BY_USER
    */
<<<<<<< HEAD
    safe_user->m_status_stats.aggregate(&m_status_stats);
    m_status_stats.aggregate_to(&global_status_var);
    m_status_stats.reset();
    return;
=======
    safe_user->m_status_stats.aggregate(& m_status_stats);
>>>>>>> 2a277c0a
  }

  if (safe_host != nullptr) {
    /*
      Aggregate STATUS_BY_ACCOUNT to:
      - STATUS_BY_HOST
    */
<<<<<<< HEAD
    safe_host->m_status_stats.aggregate(&m_status_stats);
    m_status_stats.reset();
    return;
  }

  /*
    Aggregate STATUS_BY_ACCOUNT to:
    - GLOBAL_STATUS
  */
  m_status_stats.aggregate_to(&global_status_var);
=======
    safe_host->m_status_stats.aggregate(& m_status_stats);
  }

>>>>>>> 2a277c0a
  m_status_stats.reset();
  return;
}

void PFS_account::aggregate_stats(PFS_user *safe_user, PFS_host *safe_host) {
  if (likely(safe_user != nullptr && safe_host != nullptr)) {
    safe_user->m_disconnected_count += m_disconnected_count;
    safe_host->m_disconnected_count += m_disconnected_count;
    m_disconnected_count = 0;
    return;
  }

  if (safe_user != nullptr) {
    safe_user->m_disconnected_count += m_disconnected_count;
    m_disconnected_count = 0;
    return;
  }

  if (safe_host != nullptr) {
    safe_host->m_disconnected_count += m_disconnected_count;
    m_disconnected_count = 0;
    return;
  }

  m_disconnected_count = 0;
  return;
}

void PFS_account::release() { dec_refcount(); }

void PFS_account::rebase_memory_stats() {
  PFS_memory_shared_stat *stat = m_instr_class_memory_stats;
  PFS_memory_shared_stat *stat_last = stat + memory_class_max;
  for (; stat < stat_last; stat++) {
    stat->reset();
  }
}

void PFS_account::carry_memory_stat_alloc_delta(
    PFS_memory_stat_alloc_delta *delta, uint index) {
  PFS_memory_shared_stat *event_name_array;
  PFS_memory_shared_stat *stat;
  PFS_memory_stat_alloc_delta delta_buffer;
  PFS_memory_stat_alloc_delta *remaining_delta;

  event_name_array = write_instr_class_memory_stats();
  stat = &event_name_array[index];
  remaining_delta = stat->apply_alloc_delta(delta, &delta_buffer);

  if (remaining_delta == nullptr) {
    return;
  }

  if (m_user != nullptr) {
    m_user->carry_memory_stat_alloc_delta(remaining_delta, index);
    /* do not return, need to process m_host below */
  }

  if (m_host != nullptr) {
    m_host->carry_memory_stat_alloc_delta(remaining_delta, index);
    return;
  }

  carry_global_memory_stat_alloc_delta(remaining_delta, index);
}

void PFS_account::carry_memory_stat_free_delta(
    PFS_memory_stat_free_delta *delta, uint index) {
  PFS_memory_shared_stat *event_name_array;
  PFS_memory_shared_stat *stat;
  PFS_memory_stat_free_delta delta_buffer;
  PFS_memory_stat_free_delta *remaining_delta;

  event_name_array = write_instr_class_memory_stats();
  stat = &event_name_array[index];
  remaining_delta = stat->apply_free_delta(delta, &delta_buffer);

  if (remaining_delta == nullptr) {
    return;
  }

  if (m_user != nullptr) {
    m_user->carry_memory_stat_free_delta(remaining_delta, index);
    /* do not return, need to process m_host below */
  }

  if (m_host != nullptr) {
    m_host->carry_memory_stat_free_delta(remaining_delta, index);
    return;
  }

  carry_global_memory_stat_free_delta(remaining_delta, index);
}

PFS_account *sanitize_account(PFS_account *unsafe) {
  return global_account_container.sanitize(unsafe);
}

static void purge_account(PFS_thread *thread, PFS_account *account) {
  LF_PINS *pins = get_account_hash_pins(thread);
  if (unlikely(pins == nullptr)) {
    return;
  }

  PFS_account **entry;
  entry = reinterpret_cast<PFS_account **>(lf_hash_search(
      &account_hash, pins, &account->m_key, sizeof(account->m_key)));
  if (entry && (entry != MY_LF_ERRPTR)) {
    assert(*entry == account);
    if (account->get_refcount() == 0) {
      lf_hash_delete(&account_hash, pins, &account->m_key,
                     sizeof(account->m_key));
      account->aggregate(false, account->m_user, account->m_host);
      if (account->m_user != nullptr) {
        account->m_user->release();
        account->m_user = nullptr;
      }
      if (account->m_host != nullptr) {
        account->m_host->release();
        account->m_host = nullptr;
      }
      global_account_container.deallocate(account);
    }
  }

  lf_hash_search_unpin(pins);
}

class Proc_purge_account : public PFS_buffer_processor<PFS_account> {
 public:
  explicit Proc_purge_account(PFS_thread *thread) : m_thread(thread) {}

  void operator()(PFS_account *pfs) override {
    PFS_user *user = sanitize_user(pfs->m_user);
    PFS_host *host = sanitize_host(pfs->m_host);
    pfs->aggregate(true, user, host);

    if (pfs->get_refcount() == 0) {
      purge_account(m_thread, pfs);
    }
  }

 private:
  PFS_thread *m_thread;
};

/** Purge non connected accounts, reset stats of connected account. */
void purge_all_account(void) {
  PFS_thread *thread = PFS_thread::get_current_thread();
  if (unlikely(thread == nullptr)) {
    return;
  }

  Proc_purge_account proc(thread);
  global_account_container.apply(proc);
}

class Proc_update_accounts_derived_flags
    : public PFS_buffer_processor<PFS_account> {
 public:
  explicit Proc_update_accounts_derived_flags(PFS_thread *thread)
      : m_thread(thread) {}

  void operator()(PFS_account *pfs) override {
    if (pfs->m_key.m_user_name.length() > 0 &&
        pfs->m_key.m_host_name.length() > 0) {
      lookup_setup_actor(m_thread, &pfs->m_key.m_user_name,
                         &pfs->m_key.m_host_name, &pfs->m_enabled,
                         &pfs->m_history);
    } else {
      pfs->m_enabled = true;
      pfs->m_history = true;
    }
  }

 private:
  PFS_thread *m_thread;
};

void update_accounts_derived_flags(PFS_thread *thread) {
  Proc_update_accounts_derived_flags proc(thread);
  global_account_container.apply(proc);
}

/** @} */<|MERGE_RESOLUTION|>--- conflicted
+++ resolved
@@ -553,41 +553,18 @@
   return;
 }
 
-<<<<<<< HEAD
 void PFS_account::aggregate_status(PFS_user *safe_user, PFS_host *safe_host) {
-  if (likely(safe_user != nullptr && safe_host != nullptr)) {
-    /*
-      Aggregate STATUS_BY_ACCOUNT to:
-      - STATUS_BY_USER
-      - STATUS_BY_HOST
-    */
-    safe_user->m_status_stats.aggregate(&m_status_stats);
-    safe_host->m_status_stats.aggregate(&m_status_stats);
-    m_status_stats.reset();
-    return;
-  }
-=======
-void PFS_account::aggregate_status(PFS_user *safe_user, PFS_host *safe_host)
-{
   /*
     Never aggregate to global_status_var,
     because of the parallel THD -> global_status_var flow.
   */
->>>>>>> 2a277c0a
 
   if (safe_user != nullptr) {
     /*
       Aggregate STATUS_BY_ACCOUNT to:
       - STATUS_BY_USER
     */
-<<<<<<< HEAD
     safe_user->m_status_stats.aggregate(&m_status_stats);
-    m_status_stats.aggregate_to(&global_status_var);
-    m_status_stats.reset();
-    return;
-=======
-    safe_user->m_status_stats.aggregate(& m_status_stats);
->>>>>>> 2a277c0a
   }
 
   if (safe_host != nullptr) {
@@ -595,22 +572,9 @@
       Aggregate STATUS_BY_ACCOUNT to:
       - STATUS_BY_HOST
     */
-<<<<<<< HEAD
     safe_host->m_status_stats.aggregate(&m_status_stats);
-    m_status_stats.reset();
-    return;
-  }
-
-  /*
-    Aggregate STATUS_BY_ACCOUNT to:
-    - GLOBAL_STATUS
-  */
-  m_status_stats.aggregate_to(&global_status_var);
-=======
-    safe_host->m_status_stats.aggregate(& m_status_stats);
-  }
-
->>>>>>> 2a277c0a
+  }
+
   m_status_stats.reset();
   return;
 }
