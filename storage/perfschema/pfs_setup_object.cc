/* Copyright (c) 2010, 2013, Oracle and/or its affiliates. All rights reserved.

  This program is free software; you can redistribute it and/or modify
  it under the terms of the GNU General Public License as published by
  the Free Software Foundation; version 2 of the License.

  This program is distributed in the hope that it will be useful,
  but WITHOUT ANY WARRANTY; without even the implied warranty of
  MERCHANTABILITY or FITNESS FOR A PARTICULAR PURPOSE.  See the
  GNU General Public License for more details.

  You should have received a copy of the GNU General Public License
  along with this program; if not, write to the Free Software
  Foundation, Inc., 51 Franklin Street, Fifth Floor, Boston, MA 02110-1301, USA */

/**
  @file storage/perfschema/pfs_setup_object.cc
  Performance schema setup object (implementation).
*/

#include "my_global.h"
#include "my_sys.h"
#include "my_base.h"
#include "sql_string.h"
#include "pfs.h"
#include "pfs_stat.h"
#include "pfs_instr.h"
#include "pfs_setup_object.h"
#include "pfs_global.h"

/**
  @addtogroup Performance_schema_buffers
  @{
*/

uint setup_objects_version= 0;

ulong setup_object_max;

PFS_setup_object *setup_object_array= NULL;

LF_HASH setup_object_hash;
static bool setup_object_hash_inited= false;

/**
  Initialize the setup object buffers.
  @param param                        sizing parameters
  @return 0 on success
*/
int init_setup_object(const PFS_global_param *param)
{
  setup_object_max= param->m_setup_object_sizing;

  setup_object_array= NULL;

  if (setup_object_max > 0)
  {
    setup_object_array= PFS_MALLOC_ARRAY(setup_object_max, PFS_setup_object,
                                         MYF(MY_ZEROFILL));
    if (unlikely(setup_object_array == NULL))
      return 1;
  }

  return 0;
}

/** Cleanup all the setup object buffers. */
void cleanup_setup_object(void)
{
  pfs_free(setup_object_array);
  setup_object_array= NULL;
  setup_object_max= 0;
}

C_MODE_START
static uchar *setup_object_hash_get_key(const uchar *entry, size_t *length,
                                        my_bool)
{
  const PFS_setup_object * const *typed_entry;
  const PFS_setup_object *setup_object;
  const void *result;
  typed_entry= reinterpret_cast<const PFS_setup_object* const *> (entry);
  DBUG_ASSERT(typed_entry != NULL);
  setup_object= *typed_entry;
  DBUG_ASSERT(setup_object != NULL);
  *length= setup_object->m_key.m_key_length;
  result= setup_object->m_key.m_hash_key;
  return const_cast<uchar*> (reinterpret_cast<const uchar*> (result));
}
C_MODE_END

/**
  Initialize the setup objects hash.
  @return 0 on success
*/
int init_setup_object_hash(void)
{
  if ((! setup_object_hash_inited) && (setup_object_max > 0))
  {
    lf_hash_init(&setup_object_hash, sizeof(PFS_setup_object*), LF_HASH_UNIQUE,
                 0, 0, setup_object_hash_get_key, &my_charset_bin);
    setup_object_hash.size= setup_object_max;
    setup_object_hash_inited= true;
  }
  return 0;
}

/** Cleanup the setup objects hash. */
void cleanup_setup_object_hash(void)
{
  if (setup_object_hash_inited)
  {
    lf_hash_destroy(&setup_object_hash);
    setup_object_hash_inited= false;
  }
}

static LF_PINS* get_setup_object_hash_pins(PFS_thread *thread)
{
  if (unlikely(thread->m_setup_object_hash_pins == NULL))
  {
    if (! setup_object_hash_inited)
      return NULL;
    thread->m_setup_object_hash_pins= lf_hash_get_pins(&setup_object_hash);
  }
  return thread->m_setup_object_hash_pins;
}

static void set_setup_object_key(PFS_setup_object_key *key,
                                 enum_object_type object_type,
                                 const char *schema, uint schema_length,
                                 const char *object, uint object_length)
{
  DBUG_ASSERT(schema_length <= NAME_LEN);
  DBUG_ASSERT(object_length <= NAME_LEN);

  char *ptr= &key->m_hash_key[0];
  ptr[0]= (char) object_type;
  ptr++;
  memcpy(ptr, schema, schema_length);
  ptr+= schema_length;
  ptr[0]= 0;
  ptr++;
  memcpy(ptr, object, object_length);
  ptr+= object_length;
  ptr[0]= 0;
  ptr++;
  key->m_key_length= ptr - &key->m_hash_key[0];
}

int insert_setup_object(enum_object_type object_type, const String *schema,
                        const String *object, bool enabled, bool timed)
{
  static PFS_ALIGNED PFS_cacheline_uint32 monotonic;

  if (setup_object_max == 0)
    return HA_ERR_RECORD_FILE_FULL;

  PFS_thread *thread= PFS_thread::get_current_thread();
  if (unlikely(thread == NULL))
    return HA_ERR_OUT_OF_MEM;

  LF_PINS* pins= get_setup_object_hash_pins(thread);
  if (unlikely(pins == NULL))
    return HA_ERR_OUT_OF_MEM;

  uint index;
  uint attempts= 0;
  PFS_setup_object *pfs;
  pfs_dirty_state dirty_state;

  while (++attempts <= setup_object_max)
  {
    /* See create_mutex() */
    index= PFS_atomic::add_u32(& monotonic.m_u32, 1) % setup_object_max;
    pfs= setup_object_array + index;

    if (pfs->m_lock.free_to_dirty(& dirty_state))
    {
      set_setup_object_key(&pfs->m_key, object_type,
                           schema->ptr(), schema->length(),
                           object->ptr(), object->length());
      pfs->m_schema_name= &pfs->m_key.m_hash_key[1];
      pfs->m_schema_name_length= schema->length();
      pfs->m_object_name= pfs->m_schema_name + pfs->m_schema_name_length + 1;
      pfs->m_object_name_length= object->length();
      pfs->m_enabled= enabled;
      pfs->m_timed= timed;

      int res;
      pfs->m_lock.dirty_to_allocated(& dirty_state);
      res= lf_hash_insert(&setup_object_hash, pins, &pfs);
      if (likely(res == 0))
      {
<<<<<<< HEAD
        set_setup_object_key(&pfs->m_key, object_type,
                             schema->ptr(), schema->length(),
                             object->ptr(), object->length());
        pfs->m_schema_name= &pfs->m_key.m_hash_key[1];
        pfs->m_schema_name_length= schema->length();
        pfs->m_object_name= pfs->m_schema_name + pfs->m_schema_name_length + 1;
        pfs->m_object_name_length= object->length();
        pfs->m_enabled= enabled;
        pfs->m_timed= timed;

        int res;
        pfs->m_lock.dirty_to_allocated();
        res= lf_hash_insert(&setup_object_hash, pins, &pfs);
        if (likely(res == 0))
        {
          setup_objects_version++;
          return 0;
        }

        pfs->m_lock.allocated_to_free();
        if (res > 0)
          return HA_ERR_FOUND_DUPP_KEY;
        /* OOM in lf_hash_insert */
        return HA_ERR_OUT_OF_MEM;
=======
        setup_objects_version++;
        return 0;
>>>>>>> a9800d0d
      }

      pfs->m_lock.allocated_to_free();
      if (res > 0)
        return HA_ERR_FOUND_DUPP_KEY;
      /* OOM in lf_hash_insert */
      return HA_ERR_OUT_OF_MEM;
    }
  }

  return HA_ERR_RECORD_FILE_FULL;
}

int delete_setup_object(enum_object_type object_type, const String *schema,
                        const String *object)
{
  PFS_thread *thread= PFS_thread::get_current_thread();
  if (unlikely(thread == NULL))
    return HA_ERR_OUT_OF_MEM;

  LF_PINS* pins= get_setup_object_hash_pins(thread);
  if (unlikely(pins == NULL))
    return HA_ERR_OUT_OF_MEM;

  PFS_setup_object_key key;
  set_setup_object_key(&key, object_type,
                       schema->ptr(), schema->length(),
                       object->ptr(), object->length());

  PFS_setup_object **entry;
  entry= reinterpret_cast<PFS_setup_object**>
    (lf_hash_search(&setup_object_hash, pins, key.m_hash_key, key.m_key_length));

  if (entry && (entry != MY_ERRPTR))
  {
    PFS_setup_object *pfs= *entry;
    lf_hash_delete(&setup_object_hash, pins, key.m_hash_key, key.m_key_length);
    pfs->m_lock.allocated_to_free();
  }

  lf_hash_search_unpin(pins);

  setup_objects_version++;
  return 0;
}

int reset_setup_object()
{
  PFS_thread *thread= PFS_thread::get_current_thread();
  if (unlikely(thread == NULL))
    return HA_ERR_OUT_OF_MEM;

  LF_PINS* pins= get_setup_object_hash_pins(thread);
  if (unlikely(pins == NULL))
    return HA_ERR_OUT_OF_MEM;

  PFS_setup_object *pfs= setup_object_array;
  PFS_setup_object *pfs_last= setup_object_array + setup_object_max;

  for ( ; pfs < pfs_last; pfs++)
  {
    if (pfs->m_lock.is_populated())
    {
      lf_hash_delete(&setup_object_hash, pins,
                     pfs->m_key.m_hash_key, pfs->m_key.m_key_length);
      pfs->m_lock.allocated_to_free();
    }
  }

  setup_objects_version++;
  return 0;
}

long setup_object_count()
{
  return setup_object_hash.count;
}

void lookup_setup_object(PFS_thread *thread,
                         enum_object_type object_type,
                         const char *schema_name, int schema_name_length,
                         const char *object_name, int object_name_length,
                         bool *enabled, bool *timed)
{
  PFS_setup_object_key key;
  PFS_setup_object **entry;
  PFS_setup_object *pfs;
  int i;

  /*
    The table io instrumentation uses "TABLE" and "TEMPORARY TABLE".
    SETUP_OBJECT uses "TABLE" for both concepts.
    There is no way to provide a different setup for:
    - TABLE foo.bar
    - TEMPORARY TABLE foo.bar
  */
  DBUG_ASSERT(object_type != OBJECT_TYPE_TEMPORARY_TABLE);

  LF_PINS* pins= get_setup_object_hash_pins(thread);
  if (unlikely(pins == NULL))
  {
    *enabled= false;
    *timed= false;
    return;
  }

  for (i= 1; i<=3; i++)
  {
    switch(i)
    {
    case 1:
      /* Lookup OBJECT_TYPE + OBJECT_SCHEMA + OBJECT_NAME in SETUP_OBJECTS */
      set_setup_object_key(&key,
                           object_type,
                           schema_name, schema_name_length,
                           object_name, object_name_length);
      break;
    case 2:
      /* Lookup OBJECT_TYPE + OBJECT_SCHEMA + "%" in SETUP_OBJECTS */
      set_setup_object_key(&key,
                           object_type,
                           schema_name, schema_name_length, "%", 1);
      break;
    case 3:
      /* Lookup OBJECT_TYPE + "%" + "%" in SETUP_OBJECTS */
      set_setup_object_key(&key, object_type, "%", 1, "%", 1);
      break;
    }
    entry= reinterpret_cast<PFS_setup_object**>
      (lf_hash_search(&setup_object_hash, pins, key.m_hash_key, key.m_key_length));

    if (entry && (entry != MY_ERRPTR))
    {
      pfs= *entry;
      *enabled= pfs->m_enabled;
      *timed= pfs->m_timed;
      lf_hash_search_unpin(pins);
      return;
    }

    lf_hash_search_unpin(pins);
  }
  *enabled= false;
  *timed= false;
  return;
}

/** @} */<|MERGE_RESOLUTION|>--- conflicted
+++ resolved
@@ -192,35 +192,8 @@
       res= lf_hash_insert(&setup_object_hash, pins, &pfs);
       if (likely(res == 0))
       {
-<<<<<<< HEAD
-        set_setup_object_key(&pfs->m_key, object_type,
-                             schema->ptr(), schema->length(),
-                             object->ptr(), object->length());
-        pfs->m_schema_name= &pfs->m_key.m_hash_key[1];
-        pfs->m_schema_name_length= schema->length();
-        pfs->m_object_name= pfs->m_schema_name + pfs->m_schema_name_length + 1;
-        pfs->m_object_name_length= object->length();
-        pfs->m_enabled= enabled;
-        pfs->m_timed= timed;
-
-        int res;
-        pfs->m_lock.dirty_to_allocated();
-        res= lf_hash_insert(&setup_object_hash, pins, &pfs);
-        if (likely(res == 0))
-        {
-          setup_objects_version++;
-          return 0;
-        }
-
-        pfs->m_lock.allocated_to_free();
-        if (res > 0)
-          return HA_ERR_FOUND_DUPP_KEY;
-        /* OOM in lf_hash_insert */
-        return HA_ERR_OUT_OF_MEM;
-=======
         setup_objects_version++;
         return 0;
->>>>>>> a9800d0d
       }
 
       pfs->m_lock.allocated_to_free();
