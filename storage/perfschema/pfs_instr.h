--- conflicted
+++ resolved
@@ -712,19 +712,17 @@
 
 void destroy_thread(PFS_thread *pfs);
 
-<<<<<<< HEAD
 PFS_file *find_or_create_file(PFS_thread *thread,
                               PFS_file_class *klass,
                               const char *filename,
                               uint len,
                               bool create);
-=======
-PFS_file* find_or_create_file(PFS_thread *thread, PFS_file_class *klass,
-                              const char *filename, uint len, bool create);
-void find_and_rename_file(PFS_thread *thread, const char *old_filename,
-                          uint old_len, const char *new_filename,
+
+void find_and_rename_file(PFS_thread *thread,
+                          const char *old_filename,
+                          uint old_len,
+                          const char *new_filename,
                           uint new_len);
->>>>>>> 6fa258c5
 
 void release_file(PFS_file *pfs);
 void destroy_file(PFS_thread *thread, PFS_file *pfs);
